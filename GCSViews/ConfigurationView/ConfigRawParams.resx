﻿<?xml version="1.0" encoding="utf-8"?>
<root>
  <!-- 
    Microsoft ResX Schema 
    
    Version 2.0
    
    The primary goals of this format is to allow a simple XML format 
    that is mostly human readable. The generation and parsing of the 
    various data types are done through the TypeConverter classes 
    associated with the data types.
    
    Example:
    
    ... ado.net/XML headers & schema ...
    <resheader name="resmimetype">text/microsoft-resx</resheader>
    <resheader name="version">2.0</resheader>
    <resheader name="reader">System.Resources.ResXResourceReader, System.Windows.Forms, ...</resheader>
    <resheader name="writer">System.Resources.ResXResourceWriter, System.Windows.Forms, ...</resheader>
    <data name="Name1"><value>this is my long string</value><comment>this is a comment</comment></data>
    <data name="Color1" type="System.Drawing.Color, System.Drawing">Blue</data>
    <data name="Bitmap1" mimetype="application/x-microsoft.net.object.binary.base64">
        <value>[base64 mime encoded serialized .NET Framework object]</value>
    </data>
    <data name="Icon1" type="System.Drawing.Icon, System.Drawing" mimetype="application/x-microsoft.net.object.bytearray.base64">
        <value>[base64 mime encoded string representing a byte array form of the .NET Framework object]</value>
        <comment>This is a comment</comment>
    </data>
                
    There are any number of "resheader" rows that contain simple 
    name/value pairs.
    
    Each data row contains a name, and value. The row also contains a 
    type or mimetype. Type corresponds to a .NET class that support 
    text/value conversion through the TypeConverter architecture. 
    Classes that don't support this are serialized and stored with the 
    mimetype set.
    
    The mimetype is used for serialized objects, and tells the 
    ResXResourceReader how to depersist the object. This is currently not 
    extensible. For a given mimetype the value must be set accordingly:
    
    Note - application/x-microsoft.net.object.binary.base64 is the format 
    that the ResXResourceWriter will generate, however the reader can 
    read any of the formats listed below.
    
    mimetype: application/x-microsoft.net.object.binary.base64
    value   : The object must be serialized with 
            : System.Runtime.Serialization.Formatters.Binary.BinaryFormatter
            : and then encoded with base64 encoding.
    
    mimetype: application/x-microsoft.net.object.soap.base64
    value   : The object must be serialized with 
            : System.Runtime.Serialization.Formatters.Soap.SoapFormatter
            : and then encoded with base64 encoding.

    mimetype: application/x-microsoft.net.object.bytearray.base64
    value   : The object must be serialized into a byte array 
            : using a System.ComponentModel.TypeConverter
            : and then encoded with base64 encoding.
    -->
  <xsd:schema id="root" xmlns="" xmlns:xsd="http://www.w3.org/2001/XMLSchema" xmlns:msdata="urn:schemas-microsoft-com:xml-msdata">
    <xsd:import namespace="http://www.w3.org/XML/1998/namespace" />
    <xsd:element name="root" msdata:IsDataSet="true">
      <xsd:complexType>
        <xsd:choice maxOccurs="unbounded">
          <xsd:element name="metadata">
            <xsd:complexType>
              <xsd:sequence>
                <xsd:element name="value" type="xsd:string" minOccurs="0" />
              </xsd:sequence>
              <xsd:attribute name="name" use="required" type="xsd:string" />
              <xsd:attribute name="type" type="xsd:string" />
              <xsd:attribute name="mimetype" type="xsd:string" />
              <xsd:attribute ref="xml:space" />
            </xsd:complexType>
          </xsd:element>
          <xsd:element name="assembly">
            <xsd:complexType>
              <xsd:attribute name="alias" type="xsd:string" />
              <xsd:attribute name="name" type="xsd:string" />
            </xsd:complexType>
          </xsd:element>
          <xsd:element name="data">
            <xsd:complexType>
              <xsd:sequence>
                <xsd:element name="value" type="xsd:string" minOccurs="0" msdata:Ordinal="1" />
                <xsd:element name="comment" type="xsd:string" minOccurs="0" msdata:Ordinal="2" />
              </xsd:sequence>
              <xsd:attribute name="name" type="xsd:string" use="required" msdata:Ordinal="1" />
              <xsd:attribute name="type" type="xsd:string" msdata:Ordinal="3" />
              <xsd:attribute name="mimetype" type="xsd:string" msdata:Ordinal="4" />
              <xsd:attribute ref="xml:space" />
            </xsd:complexType>
          </xsd:element>
          <xsd:element name="resheader">
            <xsd:complexType>
              <xsd:sequence>
                <xsd:element name="value" type="xsd:string" minOccurs="0" msdata:Ordinal="1" />
              </xsd:sequence>
              <xsd:attribute name="name" type="xsd:string" use="required" />
            </xsd:complexType>
          </xsd:element>
        </xsd:choice>
      </xsd:complexType>
    </xsd:element>
  </xsd:schema>
  <resheader name="resmimetype">
    <value>text/microsoft-resx</value>
  </resheader>
  <resheader name="version">
    <value>2.0</value>
  </resheader>
  <resheader name="reader">
    <value>System.Resources.ResXResourceReader, System.Windows.Forms, Version=4.0.0.0, Culture=neutral, PublicKeyToken=b77a5c561934e089</value>
  </resheader>
  <resheader name="writer">
    <value>System.Resources.ResXResourceWriter, System.Windows.Forms, Version=4.0.0.0, Culture=neutral, PublicKeyToken=b77a5c561934e089</value>
  </resheader>
  <assembly alias="System.Windows.Forms" name="System.Windows.Forms, Version=4.0.0.0, Culture=neutral, PublicKeyToken=b77a5c561934e089" />
  <data name="BUT_compare.Anchor" type="System.Windows.Forms.AnchorStyles, System.Windows.Forms">
    <value>Top, Left, Right</value>
  </data>
  <data name="BUT_compare.ImeMode" type="System.Windows.Forms.ImeMode, System.Windows.Forms">
    <value>NoControl</value>
  </data>
  <assembly alias="System.Drawing" name="System.Drawing, Version=4.0.0.0, Culture=neutral, PublicKeyToken=b03f5f7f11d50a3a" />
  <data name="BUT_compare.Location" type="System.Drawing.Point, System.Drawing">
    <value>6, 116</value>
  </data>
  <data name="BUT_compare.Size" type="System.Drawing.Size, System.Drawing">
    <value>110, 19</value>
  </data>
  <assembly alias="mscorlib" name="mscorlib, Version=4.0.0.0, Culture=neutral, PublicKeyToken=b77a5c561934e089" />
  <data name="BUT_compare.TabIndex" type="System.Int32, mscorlib">
    <value>72</value>
  </data>
  <data name="BUT_compare.Text" xml:space="preserve">
    <value>Compare Params</value>
  </data>
  <data name="&gt;&gt;BUT_compare.Name" xml:space="preserve">
    <value>BUT_compare</value>
  </data>
  <data name="&gt;&gt;BUT_compare.Type" xml:space="preserve">
    <value>MissionPlanner.Controls.MyButton, MissionPlanner.Controls, Version=1.0.0.0, Culture=neutral, PublicKeyToken=null</value>
  </data>
  <data name="&gt;&gt;BUT_compare.Parent" xml:space="preserve">
    <value>tableLayoutPanel1</value>
  </data>
  <data name="&gt;&gt;BUT_compare.ZOrder" xml:space="preserve">
    <value>10</value>
  </data>
  <data name="BUT_rerequestparams.Anchor" type="System.Windows.Forms.AnchorStyles, System.Windows.Forms">
    <value>Top, Left, Right</value>
  </data>
  <data name="BUT_rerequestparams.ImeMode" type="System.Windows.Forms.ImeMode, System.Windows.Forms">
    <value>NoControl</value>
  </data>
  <data name="BUT_rerequestparams.Location" type="System.Drawing.Point, System.Drawing">
    <value>6, 91</value>
  </data>
  <data name="BUT_rerequestparams.Size" type="System.Drawing.Size, System.Drawing">
    <value>110, 19</value>
  </data>
  <data name="BUT_rerequestparams.TabIndex" type="System.Int32, mscorlib">
    <value>67</value>
  </data>
  <data name="BUT_rerequestparams.Text" xml:space="preserve">
    <value>Refresh Params</value>
  </data>
  <data name="&gt;&gt;BUT_rerequestparams.Name" xml:space="preserve">
    <value>BUT_rerequestparams</value>
  </data>
  <data name="&gt;&gt;BUT_rerequestparams.Type" xml:space="preserve">
    <value>MissionPlanner.Controls.MyButton, MissionPlanner.Controls, Version=1.0.0.0, Culture=neutral, PublicKeyToken=null</value>
  </data>
  <data name="&gt;&gt;BUT_rerequestparams.Parent" xml:space="preserve">
    <value>tableLayoutPanel1</value>
  </data>
  <data name="&gt;&gt;BUT_rerequestparams.ZOrder" xml:space="preserve">
    <value>6</value>
  </data>
  <data name="BUT_writePIDS.Anchor" type="System.Windows.Forms.AnchorStyles, System.Windows.Forms">
    <value>Top, Left, Right</value>
  </data>
  <data name="BUT_writePIDS.ImeMode" type="System.Windows.Forms.ImeMode, System.Windows.Forms">
    <value>NoControl</value>
  </data>
  <data name="BUT_writePIDS.Location" type="System.Drawing.Point, System.Drawing">
    <value>6, 66</value>
  </data>
  <data name="BUT_writePIDS.Size" type="System.Drawing.Size, System.Drawing">
    <value>110, 19</value>
  </data>
  <data name="BUT_writePIDS.TabIndex" type="System.Int32, mscorlib">
    <value>69</value>
  </data>
  <data name="BUT_writePIDS.Text" xml:space="preserve">
    <value>Write Params</value>
  </data>
  <data name="&gt;&gt;BUT_writePIDS.Name" xml:space="preserve">
    <value>BUT_writePIDS</value>
  </data>
  <data name="&gt;&gt;BUT_writePIDS.Type" xml:space="preserve">
    <value>MissionPlanner.Controls.MyButton, MissionPlanner.Controls, Version=1.0.0.0, Culture=neutral, PublicKeyToken=null</value>
  </data>
  <data name="&gt;&gt;BUT_writePIDS.Parent" xml:space="preserve">
    <value>tableLayoutPanel1</value>
  </data>
  <data name="&gt;&gt;BUT_writePIDS.ZOrder" xml:space="preserve">
    <value>8</value>
  </data>
  <data name="BUT_save.Anchor" type="System.Windows.Forms.AnchorStyles, System.Windows.Forms">
    <value>Top, Left, Right</value>
  </data>
  <data name="BUT_save.ImeMode" type="System.Windows.Forms.ImeMode, System.Windows.Forms">
    <value>NoControl</value>
  </data>
  <data name="BUT_save.Location" type="System.Drawing.Point, System.Drawing">
    <value>6, 31</value>
  </data>
  <data name="BUT_save.Size" type="System.Drawing.Size, System.Drawing">
    <value>110, 19</value>
  </data>
  <data name="BUT_save.TabIndex" type="System.Int32, mscorlib">
    <value>70</value>
  </data>
  <data name="BUT_save.Text" xml:space="preserve">
    <value>Save to file</value>
  </data>
  <data name="&gt;&gt;BUT_save.Name" xml:space="preserve">
    <value>BUT_save</value>
  </data>
  <data name="&gt;&gt;BUT_save.Type" xml:space="preserve">
    <value>MissionPlanner.Controls.MyButton, MissionPlanner.Controls, Version=1.0.0.0, Culture=neutral, PublicKeyToken=null</value>
  </data>
  <data name="&gt;&gt;BUT_save.Parent" xml:space="preserve">
    <value>tableLayoutPanel1</value>
  </data>
  <data name="&gt;&gt;BUT_save.ZOrder" xml:space="preserve">
    <value>5</value>
  </data>
  <data name="BUT_load.Anchor" type="System.Windows.Forms.AnchorStyles, System.Windows.Forms">
    <value>Top, Left, Right</value>
  </data>
  <data name="BUT_load.ImeMode" type="System.Windows.Forms.ImeMode, System.Windows.Forms">
    <value>NoControl</value>
  </data>
  <data name="BUT_load.Location" type="System.Drawing.Point, System.Drawing">
    <value>6, 6</value>
  </data>
  <data name="BUT_load.Size" type="System.Drawing.Size, System.Drawing">
    <value>110, 19</value>
  </data>
  <data name="BUT_load.TabIndex" type="System.Int32, mscorlib">
    <value>71</value>
  </data>
  <data name="BUT_load.Text" xml:space="preserve">
    <value>Load from file</value>
  </data>
  <data name="&gt;&gt;BUT_load.Name" xml:space="preserve">
    <value>BUT_load</value>
  </data>
  <data name="&gt;&gt;BUT_load.Type" xml:space="preserve">
    <value>MissionPlanner.Controls.MyButton, MissionPlanner.Controls, Version=1.0.0.0, Culture=neutral, PublicKeyToken=null</value>
  </data>
  <data name="&gt;&gt;BUT_load.Parent" xml:space="preserve">
    <value>tableLayoutPanel1</value>
  </data>
  <data name="&gt;&gt;BUT_load.ZOrder" xml:space="preserve">
    <value>4</value>
  </data>
  <metadata name="toolTip1.TrayLocation" type="System.Drawing.Point, System.Drawing, Version=4.0.0.0, Culture=neutral, PublicKeyToken=b03f5f7f11d50a3a">
    <value>17, 17</value>
  </metadata>
  <data name="label1.Anchor" type="System.Windows.Forms.AnchorStyles, System.Windows.Forms">
    <value>Top, Right</value>
  </data>
  <data name="label1.AutoSize" type="System.Boolean, mscorlib">
    <value>True</value>
  </data>
  <data name="label1.ImeMode" type="System.Windows.Forms.ImeMode, System.Windows.Forms">
    <value>NoControl</value>
  </data>
  <data name="label1.Location" type="System.Drawing.Point, System.Drawing">
    <value>6, 169</value>
  </data>
  <data name="label1.Margin" type="System.Windows.Forms.Padding, System.Windows.Forms">
    <value>3, 3, 3, 3</value>
  </data>
  <data name="label1.MinimumSize" type="System.Drawing.Size, System.Drawing">
    <value>110, 0</value>
  </data>
  <data name="label1.Size" type="System.Drawing.Size, System.Drawing">
    <value>110, 26</value>
  </data>
  <data name="label1.TabIndex" type="System.Int32, mscorlib">
    <value>73</value>
  </data>
  <data name="label1.Text" xml:space="preserve">
    <value>All Units are in raw 
format with no scaling</value>
  </data>
  <data name="label1.TextAlign" type="System.Drawing.ContentAlignment, System.Drawing">
    <value>MiddleCenter</value>
  </data>
  <data name="&gt;&gt;label1.Name" xml:space="preserve">
    <value>label1</value>
  </data>
  <data name="&gt;&gt;label1.Type" xml:space="preserve">
    <value>System.Windows.Forms.Label, System.Windows.Forms, Version=4.0.0.0, Culture=neutral, PublicKeyToken=b77a5c561934e089</value>
  </data>
  <data name="&gt;&gt;label1.Parent" xml:space="preserve">
    <value>tableLayoutPanel1</value>
  </data>
  <data name="&gt;&gt;label1.ZOrder" xml:space="preserve">
    <value>12</value>
  </data>
  <data name="BUT_paramfileload.Anchor" type="System.Windows.Forms.AnchorStyles, System.Windows.Forms">
    <value>Top, Left, Right</value>
  </data>
  <data name="BUT_paramfileload.ImeMode" type="System.Windows.Forms.ImeMode, System.Windows.Forms">
    <value>NoControl</value>
  </data>
  <data name="BUT_paramfileload.Location" type="System.Drawing.Point, System.Drawing">
    <value>6, 228</value>
  </data>
  <data name="BUT_paramfileload.Size" type="System.Drawing.Size, System.Drawing">
    <value>110, 21</value>
  </data>
  <data name="BUT_paramfileload.TabIndex" type="System.Int32, mscorlib">
    <value>77</value>
  </data>
  <data name="BUT_paramfileload.Text" xml:space="preserve">
    <value>Load Presaved</value>
  </data>
  <data name="&gt;&gt;BUT_paramfileload.Name" xml:space="preserve">
    <value>BUT_paramfileload</value>
  </data>
  <data name="&gt;&gt;BUT_paramfileload.Type" xml:space="preserve">
    <value>MissionPlanner.Controls.MyButton, MissionPlanner.Controls, Version=1.0.0.0, Culture=neutral, PublicKeyToken=null</value>
  </data>
  <data name="&gt;&gt;BUT_paramfileload.Parent" xml:space="preserve">
    <value>tableLayoutPanel1</value>
  </data>
  <data name="&gt;&gt;BUT_paramfileload.ZOrder" xml:space="preserve">
    <value>11</value>
  </data>
  <data name="CMB_paramfiles.Anchor" type="System.Windows.Forms.AnchorStyles, System.Windows.Forms">
    <value>Left, Right</value>
  </data>
  <data name="CMB_paramfiles.Location" type="System.Drawing.Point, System.Drawing">
    <value>6, 201</value>
  </data>
  <data name="CMB_paramfiles.Size" type="System.Drawing.Size, System.Drawing">
    <value>110, 21</value>
  </data>
  <data name="CMB_paramfiles.TabIndex" type="System.Int32, mscorlib">
    <value>76</value>
  </data>
  <data name="&gt;&gt;CMB_paramfiles.Name" xml:space="preserve">
    <value>CMB_paramfiles</value>
  </data>
  <data name="&gt;&gt;CMB_paramfiles.Type" xml:space="preserve">
    <value>System.Windows.Forms.ComboBox, System.Windows.Forms, Version=4.0.0.0, Culture=neutral, PublicKeyToken=b77a5c561934e089</value>
  </data>
  <data name="&gt;&gt;CMB_paramfiles.Parent" xml:space="preserve">
    <value>tableLayoutPanel1</value>
  </data>
  <data name="&gt;&gt;CMB_paramfiles.ZOrder" xml:space="preserve">
    <value>13</value>
  </data>
  <data name="BUT_reset_params.Anchor" type="System.Windows.Forms.AnchorStyles, System.Windows.Forms">
    <value>Top, Left, Right</value>
  </data>
  <data name="BUT_reset_params.ImeMode" type="System.Windows.Forms.ImeMode, System.Windows.Forms">
    <value>NoControl</value>
  </data>
  <data name="BUT_reset_params.Location" type="System.Drawing.Point, System.Drawing">
    <value>6, 255</value>
  </data>
  <data name="BUT_reset_params.Size" type="System.Drawing.Size, System.Drawing">
    <value>110, 21</value>
  </data>
  <data name="BUT_reset_params.TabIndex" type="System.Int32, mscorlib">
    <value>78</value>
  </data>
  <data name="BUT_reset_params.Text" xml:space="preserve">
    <value>Reset to Default</value>
  </data>
  <data name="&gt;&gt;BUT_reset_params.Name" xml:space="preserve">
    <value>BUT_reset_params</value>
  </data>
  <data name="&gt;&gt;BUT_reset_params.Type" xml:space="preserve">
    <value>MissionPlanner.Controls.MyButton, MissionPlanner.Controls, Version=1.0.0.0, Culture=neutral, PublicKeyToken=null</value>
  </data>
  <data name="&gt;&gt;BUT_reset_params.Parent" xml:space="preserve">
    <value>tableLayoutPanel1</value>
  </data>
  <data name="&gt;&gt;BUT_reset_params.ZOrder" xml:space="preserve">
    <value>9</value>
  </data>
  <data name="txt_search.Anchor" type="System.Windows.Forms.AnchorStyles, System.Windows.Forms">
    <value>Top, Left, Right</value>
  </data>
  <data name="txt_search.Location" type="System.Drawing.Point, System.Drawing">
    <value>6, 302</value>
  </data>
  <data name="txt_search.Size" type="System.Drawing.Size, System.Drawing">
    <value>110, 20</value>
  </data>
  <data name="txt_search.TabIndex" type="System.Int32, mscorlib">
    <value>79</value>
  </data>
  <data name="&gt;&gt;txt_search.Name" xml:space="preserve">
    <value>txt_search</value>
  </data>
  <data name="&gt;&gt;txt_search.Type" xml:space="preserve">
    <value>System.Windows.Forms.TextBox, System.Windows.Forms, Version=4.0.0.0, Culture=neutral, PublicKeyToken=b77a5c561934e089</value>
  </data>
  <data name="&gt;&gt;txt_search.Parent" xml:space="preserve">
    <value>tableLayoutPanel1</value>
  </data>
  <data name="&gt;&gt;txt_search.ZOrder" xml:space="preserve">
    <value>3</value>
  </data>
  <data name="label2.Anchor" type="System.Windows.Forms.AnchorStyles, System.Windows.Forms">
    <value>Bottom, Left</value>
  </data>
  <data name="label2.AutoSize" type="System.Boolean, mscorlib">
    <value>True</value>
  </data>
  <data name="label2.ImeMode" type="System.Windows.Forms.ImeMode, System.Windows.Forms">
    <value>NoControl</value>
  </data>
  <data name="label2.Location" type="System.Drawing.Point, System.Drawing">
    <value>6, 286</value>
  </data>
  <data name="label2.Size" type="System.Drawing.Size, System.Drawing">
    <value>41, 13</value>
  </data>
  <data name="label2.TabIndex" type="System.Int32, mscorlib">
    <value>82</value>
  </data>
  <data name="label2.Text" xml:space="preserve">
    <value>Search</value>
  </data>
  <data name="&gt;&gt;label2.Name" xml:space="preserve">
    <value>label2</value>
  </data>
  <data name="&gt;&gt;label2.Type" xml:space="preserve">
    <value>System.Windows.Forms.Label, System.Windows.Forms, Version=4.0.0.0, Culture=neutral, PublicKeyToken=b77a5c561934e089</value>
  </data>
  <data name="&gt;&gt;label2.Parent" xml:space="preserve">
    <value>tableLayoutPanel1</value>
  </data>
  <data name="&gt;&gt;label2.ZOrder" xml:space="preserve">
    <value>0</value>
  </data>
  <data name="BUT_commitToFlash.Anchor" type="System.Windows.Forms.AnchorStyles, System.Windows.Forms">
    <value>Top, Left, Right</value>
  </data>
  <data name="BUT_commitToFlash.ImeMode" type="System.Windows.Forms.ImeMode, System.Windows.Forms">
    <value>NoControl</value>
  </data>
  <data name="BUT_commitToFlash.Location" type="System.Drawing.Point, System.Drawing">
    <value>6, 141</value>
  </data>
  <data name="BUT_commitToFlash.Size" type="System.Drawing.Size, System.Drawing">
    <value>110, 22</value>
  </data>
  <data name="BUT_commitToFlash.TabIndex" type="System.Int32, mscorlib">
    <value>83</value>
  </data>
  <data name="BUT_commitToFlash.Text" xml:space="preserve">
    <value>Commit Params</value>
  </data>
  <data name="&gt;&gt;BUT_commitToFlash.Name" xml:space="preserve">
    <value>BUT_commitToFlash</value>
  </data>
  <data name="&gt;&gt;BUT_commitToFlash.Type" xml:space="preserve">
    <value>MissionPlanner.Controls.MyButton, MissionPlanner.Controls, Version=1.0.0.0, Culture=neutral, PublicKeyToken=null</value>
  </data>
  <data name="&gt;&gt;BUT_commitToFlash.Parent" xml:space="preserve">
    <value>tableLayoutPanel1</value>
  </data>
  <data name="&gt;&gt;BUT_commitToFlash.ZOrder" xml:space="preserve">
    <value>7</value>
  </data>
  <data name="chk_modified.Anchor" type="System.Windows.Forms.AnchorStyles, System.Windows.Forms">
    <value>Left</value>
  </data>
  <data name="chk_modified.AutoSize" type="System.Boolean, mscorlib">
    <value>True</value>
  </data>
  <data name="chk_modified.ImeMode" type="System.Windows.Forms.ImeMode, System.Windows.Forms">
    <value>NoControl</value>
  </data>
  <data name="chk_modified.Location" type="System.Drawing.Point, System.Drawing">
    <value>6, 328</value>
  </data>
  <data name="chk_modified.RightToLeft" type="System.Windows.Forms.RightToLeft, System.Windows.Forms">
    <value>No</value>
  </data>
  <data name="chk_modified.Size" type="System.Drawing.Size, System.Drawing">
    <value>66, 17</value>
  </data>
  <data name="chk_modified.TabIndex" type="System.Int32, mscorlib">
    <value>84</value>
  </data>
  <data name="chk_modified.Text" xml:space="preserve">
    <value>Modified</value>
  </data>
  <data name="&gt;&gt;chk_modified.Name" xml:space="preserve">
    <value>chk_modified</value>
  </data>
  <data name="&gt;&gt;chk_modified.Type" xml:space="preserve">
    <value>System.Windows.Forms.CheckBox, System.Windows.Forms, Version=4.0.0.0, Culture=neutral, PublicKeyToken=b77a5c561934e089</value>
  </data>
  <data name="&gt;&gt;chk_modified.Parent" xml:space="preserve">
    <value>tableLayoutPanel1</value>
  </data>
  <data name="&gt;&gt;chk_modified.ZOrder" xml:space="preserve">
    <value>14</value>
  </data>
  <data name="BUT_refreshTable.Anchor" type="System.Windows.Forms.AnchorStyles, System.Windows.Forms">
    <value>Top, Left, Right</value>
  </data>
  <data name="BUT_refreshTable.ImeMode" type="System.Windows.Forms.ImeMode, System.Windows.Forms">
    <value>NoControl</value>
  </data>
  <data name="BUT_refreshTable.Location" type="System.Drawing.Point, System.Drawing">
    <value>6, 384</value>
  </data>
  <data name="BUT_refreshTable.Size" type="System.Drawing.Size, System.Drawing">
    <value>110, 22</value>
  </data>
  <data name="BUT_refreshTable.TabIndex" type="System.Int32, mscorlib">
    <value>85</value>
  </data>
  <data name="BUT_refreshTable.Text" xml:space="preserve">
    <value>Refresh Table</value>
  </data>
  <data name="&gt;&gt;BUT_refreshTable.Name" xml:space="preserve">
    <value>BUT_refreshTable</value>
  </data>
  <data name="&gt;&gt;BUT_refreshTable.Type" xml:space="preserve">
    <value>MissionPlanner.Controls.MyButton, MissionPlanner.Controls, Version=1.0.0.0, Culture=neutral, PublicKeyToken=null</value>
  </data>
  <data name="&gt;&gt;BUT_refreshTable.Parent" xml:space="preserve">
    <value>tableLayoutPanel1</value>
  </data>
  <data name="&gt;&gt;BUT_refreshTable.ZOrder" xml:space="preserve">
    <value>1</value>
  </data>
  <data name="chk_none_default.AutoSize" type="System.Boolean, mscorlib">
    <value>True</value>
  </data>
  <data name="chk_none_default.ImeMode" type="System.Windows.Forms.ImeMode, System.Windows.Forms">
    <value>NoControl</value>
  </data>
  <data name="chk_none_default.Location" type="System.Drawing.Point, System.Drawing">
    <value>6, 351</value>
  </data>
  <data name="chk_none_default.Size" type="System.Drawing.Size, System.Drawing">
    <value>89, 17</value>
  </data>
  <data name="chk_none_default.TabIndex" type="System.Int32, mscorlib">
    <value>86</value>
  </data>
  <data name="chk_none_default.Text" xml:space="preserve">
    <value>None Default</value>
  </data>
  <data name="chk_none_default.Visible" type="System.Boolean, mscorlib">
    <value>False</value>
  </data>
  <data name="&gt;&gt;chk_none_default.Name" xml:space="preserve">
    <value>chk_none_default</value>
  </data>
  <data name="&gt;&gt;chk_none_default.Type" xml:space="preserve">
    <value>System.Windows.Forms.CheckBox, System.Windows.Forms, Version=4.0.0.0, Culture=neutral, PublicKeyToken=b77a5c561934e089</value>
  </data>
  <data name="&gt;&gt;chk_none_default.Parent" xml:space="preserve">
    <value>tableLayoutPanel1</value>
  </data>
  <data name="&gt;&gt;chk_none_default.ZOrder" xml:space="preserve">
    <value>2</value>
  </data>
  <data name="splitContainer1.Dock" type="System.Windows.Forms.DockStyle, System.Windows.Forms">
    <value>Fill</value>
  </data>
  <data name="splitContainer1.Location" type="System.Drawing.Point, System.Drawing">
    <value>0, 0</value>
  </data>
  <data name="treeView1.Dock" type="System.Windows.Forms.DockStyle, System.Windows.Forms">
    <value>Fill</value>
  </data>
  <data name="treeView1.Location" type="System.Drawing.Point, System.Drawing">
    <value>0, 0</value>
  </data>
  <data name="treeView1.Size" type="System.Drawing.Size, System.Drawing">
    <value>180, 528</value>
  </data>
  <data name="treeView1.TabIndex" type="System.Int32, mscorlib">
    <value>0</value>
  </data>
  <data name="&gt;&gt;treeView1.Name" xml:space="preserve">
    <value>treeView1</value>
  </data>
  <data name="&gt;&gt;treeView1.Type" xml:space="preserve">
    <value>System.Windows.Forms.TreeView, System.Windows.Forms, Version=4.0.0.0, Culture=neutral, PublicKeyToken=b77a5c561934e089</value>
  </data>
  <data name="&gt;&gt;treeView1.Parent" xml:space="preserve">
    <value>splitContainer1.Panel1</value>
  </data>
  <data name="&gt;&gt;treeView1.ZOrder" xml:space="preserve">
    <value>0</value>
  </data>
  <data name="&gt;&gt;splitContainer1.Panel1.Name" xml:space="preserve">
    <value>splitContainer1.Panel1</value>
  </data>
  <data name="&gt;&gt;splitContainer1.Panel1.Type" xml:space="preserve">
    <value>System.Windows.Forms.SplitterPanel, System.Windows.Forms, Version=4.0.0.0, Culture=neutral, PublicKeyToken=b77a5c561934e089</value>
  </data>
  <data name="&gt;&gt;splitContainer1.Panel1.Parent" xml:space="preserve">
    <value>splitContainer1</value>
  </data>
  <data name="&gt;&gt;splitContainer1.Panel1.ZOrder" xml:space="preserve">
    <value>0</value>
  </data>
  <metadata name="Command.UserAddedColumn" type="System.Boolean, mscorlib, Version=4.0.0.0, Culture=neutral, PublicKeyToken=b77a5c561934e089">
    <value>True</value>
  </metadata>
  <data name="Command.HeaderText" xml:space="preserve">
    <value>Name</value>
  </data>
  <data name="Command.MinimumWidth" type="System.Int32, mscorlib">
    <value>50</value>
  </data>
  <data name="Command.Width" type="System.Int32, mscorlib">
<<<<<<< HEAD
    <value>60</value>
=======
    <value>130</value>
>>>>>>> 3ea4f5ef
  </data>
  <metadata name="Value.UserAddedColumn" type="System.Boolean, mscorlib, Version=4.0.0.0, Culture=neutral, PublicKeyToken=b77a5c561934e089">
    <value>True</value>
  </metadata>
  <data name="Value.HeaderText" xml:space="preserve">
    <value>Value</value>
  </data>
  <data name="Value.MinimumWidth" type="System.Int32, mscorlib">
    <value>50</value>
  </data>
  <data name="Value.Width" type="System.Int32, mscorlib">
    <value>70</value>
  </data>
  <metadata name="Default_value.UserAddedColumn" type="System.Boolean, mscorlib, Version=4.0.0.0, Culture=neutral, PublicKeyToken=b77a5c561934e089">
    <value>True</value>
  </metadata>
  <data name="Default_value.HeaderText" xml:space="preserve">
    <value>Default</value>
  </data>
  <data name="Default_value.MinimumWidth" type="System.Int32, mscorlib">
    <value>50</value>
  </data>
  <data name="Default_value.Visible" type="System.Boolean, mscorlib">
    <value>False</value>
  </data>
  <data name="Default_value.Width" type="System.Int32, mscorlib">
    <value>70</value>
  </data>
  <metadata name="Units.UserAddedColumn" type="System.Boolean, mscorlib, Version=4.0.0.0, Culture=neutral, PublicKeyToken=b77a5c561934e089">
    <value>True</value>
  </metadata>
  <data name="Units.HeaderText" xml:space="preserve">
    <value>Units</value>
  </data>
  <data name="Units.MinimumWidth" type="System.Int32, mscorlib">
    <value>50</value>
  </data>
  <data name="Units.Width" type="System.Int32, mscorlib">
    <value>60</value>
  </data>
  <metadata name="Options.UserAddedColumn" type="System.Boolean, mscorlib, Version=4.0.0.0, Culture=neutral, PublicKeyToken=b77a5c561934e089">
    <value>True</value>
  </metadata>
  <data name="Options.HeaderText" xml:space="preserve">
    <value>Options</value>
  </data>
  <data name="Options.MinimumWidth" type="System.Int32, mscorlib">
    <value>50</value>
  </data>
  <data name="Options.Width" type="System.Int32, mscorlib">
    <value>150</value>
  </data>
  <metadata name="Desc.UserAddedColumn" type="System.Boolean, mscorlib, Version=4.0.0.0, Culture=neutral, PublicKeyToken=b77a5c561934e089">
    <value>True</value>
  </metadata>
  <data name="Desc.HeaderText" xml:space="preserve">
    <value>Desc</value>
  </data>
  <data name="Desc.MinimumWidth" type="System.Int32, mscorlib">
    <value>50</value>
  </data>
  <metadata name="Fav.UserAddedColumn" type="System.Boolean, mscorlib, Version=4.0.0.0, Culture=neutral, PublicKeyToken=b77a5c561934e089">
    <value>True</value>
  </metadata>
  <data name="Fav.HeaderText" xml:space="preserve">
    <value>Fav</value>
  </data>
  <data name="Fav.MinimumWidth" type="System.Int32, mscorlib">
    <value>30</value>
  </data>
  <data name="Fav.Width" type="System.Int32, mscorlib">
    <value>30</value>
  </data>
  <data name="Params.Dock" type="System.Windows.Forms.DockStyle, System.Windows.Forms">
    <value>Fill</value>
  </data>
  <data name="Params.Location" type="System.Drawing.Point, System.Drawing">
    <value>18, 0</value>
  </data>
  <data name="Params.Size" type="System.Drawing.Size, System.Drawing">
    <value>666, 528</value>
  </data>
  <data name="Params.TabIndex" type="System.Int32, mscorlib">
    <value>68</value>
  </data>
  <data name="&gt;&gt;Params.Name" xml:space="preserve">
    <value>Params</value>
  </data>
  <data name="&gt;&gt;Params.Type" xml:space="preserve">
<<<<<<< HEAD
    <value>MissionPlanner.Controls.MyDataGridView, MissionPlanner, Version=1.3.8599.37119, Culture=neutral, PublicKeyToken=null</value>
=======
    <value>MissionPlanner.Controls.MyDataGridView, MissionPlanner, Version=1.3.8674.15835, Culture=neutral, PublicKeyToken=null</value>
>>>>>>> 3ea4f5ef
  </data>
  <data name="&gt;&gt;Params.Parent" xml:space="preserve">
    <value>splitContainer1.Panel2</value>
  </data>
  <data name="&gt;&gt;Params.ZOrder" xml:space="preserve">
    <value>0</value>
  </data>
  <data name="but_collapse.Dock" type="System.Windows.Forms.DockStyle, System.Windows.Forms">
    <value>Left</value>
  </data>
  <data name="but_collapse.ImeMode" type="System.Windows.Forms.ImeMode, System.Windows.Forms">
    <value>NoControl</value>
  </data>
  <data name="but_collapse.Location" type="System.Drawing.Point, System.Drawing">
    <value>0, 0</value>
  </data>
  <data name="but_collapse.MaximumSize" type="System.Drawing.Size, System.Drawing">
    <value>18, 18</value>
  </data>
  <data name="but_collapse.MinimumSize" type="System.Drawing.Size, System.Drawing">
    <value>18, 18</value>
  </data>
  <data name="but_collapse.Size" type="System.Drawing.Size, System.Drawing">
    <value>18, 18</value>
  </data>
  <data name="but_collapse.TabIndex" type="System.Int32, mscorlib">
    <value>2</value>
  </data>
  <data name="but_collapse.Text" xml:space="preserve">
    <value>&lt;</value>
  </data>
  <data name="&gt;&gt;but_collapse.Name" xml:space="preserve">
    <value>but_collapse</value>
  </data>
  <data name="&gt;&gt;but_collapse.Type" xml:space="preserve">
    <value>MissionPlanner.Controls.MyButton, MissionPlanner.Controls, Version=1.0.0.0, Culture=neutral, PublicKeyToken=null</value>
  </data>
  <data name="&gt;&gt;but_collapse.Parent" xml:space="preserve">
    <value>splitContainer1.Panel2</value>
  </data>
  <data name="&gt;&gt;but_collapse.ZOrder" xml:space="preserve">
    <value>1</value>
  </data>
  <data name="tableLayoutPanel1.AutoSize" type="System.Boolean, mscorlib">
    <value>True</value>
  </data>
  <data name="tableLayoutPanel1.ColumnCount" type="System.Int32, mscorlib">
    <value>1</value>
  </data>
  <data name="tableLayoutPanel1.Dock" type="System.Windows.Forms.DockStyle, System.Windows.Forms">
    <value>Right</value>
  </data>
  <data name="tableLayoutPanel1.Location" type="System.Drawing.Point, System.Drawing">
    <value>684, 0</value>
  </data>
  <data name="tableLayoutPanel1.Padding" type="System.Windows.Forms.Padding, System.Windows.Forms">
    <value>3, 3, 3, 3</value>
  </data>
  <data name="tableLayoutPanel1.RowCount" type="System.Int32, mscorlib">
    <value>17</value>
  </data>
  <data name="tableLayoutPanel1.Size" type="System.Drawing.Size, System.Drawing">
    <value>122, 528</value>
  </data>
  <data name="tableLayoutPanel1.TabIndex" type="System.Int32, mscorlib">
    <value>0</value>
  </data>
  <data name="&gt;&gt;tableLayoutPanel1.Name" xml:space="preserve">
    <value>tableLayoutPanel1</value>
  </data>
  <data name="&gt;&gt;tableLayoutPanel1.Type" xml:space="preserve">
    <value>System.Windows.Forms.TableLayoutPanel, System.Windows.Forms, Version=4.0.0.0, Culture=neutral, PublicKeyToken=b77a5c561934e089</value>
  </data>
  <data name="&gt;&gt;tableLayoutPanel1.Parent" xml:space="preserve">
    <value>splitContainer1.Panel2</value>
  </data>
  <data name="&gt;&gt;tableLayoutPanel1.ZOrder" xml:space="preserve">
    <value>2</value>
  </data>
  <data name="tableLayoutPanel1.LayoutSettings" type="System.Windows.Forms.TableLayoutSettings, System.Windows.Forms">
    <value>&lt;?xml version="1.0" encoding="utf-16"?&gt;&lt;TableLayoutSettings&gt;&lt;Controls&gt;&lt;Control Name="label2" Row="11" RowSpan="1" Column="0" ColumnSpan="1" /&gt;&lt;Control Name="BUT_refreshTable" Row="16" RowSpan="1" Column="0" ColumnSpan="1" /&gt;&lt;Control Name="chk_none_default" Row="14" RowSpan="1" Column="0" ColumnSpan="1" /&gt;&lt;Control Name="txt_search" Row="12" RowSpan="1" Column="0" ColumnSpan="1" /&gt;&lt;Control Name="BUT_load" Row="0" RowSpan="1" Column="0" ColumnSpan="1" /&gt;&lt;Control Name="BUT_save" Row="1" RowSpan="1" Column="0" ColumnSpan="1" /&gt;&lt;Control Name="BUT_rerequestparams" Row="4" RowSpan="1" Column="0" ColumnSpan="1" /&gt;&lt;Control Name="BUT_commitToFlash" Row="6" RowSpan="1" Column="0" ColumnSpan="1" /&gt;&lt;Control Name="BUT_writePIDS" Row="3" RowSpan="1" Column="0" ColumnSpan="1" /&gt;&lt;Control Name="BUT_reset_params" Row="10" RowSpan="1" Column="0" ColumnSpan="1" /&gt;&lt;Control Name="BUT_compare" Row="5" RowSpan="1" Column="0" ColumnSpan="1" /&gt;&lt;Control Name="BUT_paramfileload" Row="9" RowSpan="1" Column="0" ColumnSpan="1" /&gt;&lt;Control Name="label1" Row="7" RowSpan="1" Column="0" ColumnSpan="1" /&gt;&lt;Control Name="CMB_paramfiles" Row="8" RowSpan="1" Column="0" ColumnSpan="1" /&gt;&lt;Control Name="chk_modified" Row="13" RowSpan="1" Column="0" ColumnSpan="1" /&gt;&lt;/Controls&gt;&lt;Columns Styles="Percent,100" /&gt;&lt;Rows Styles="AutoSize,0,AutoSize,0,Absolute,10,AutoSize,0,AutoSize,0,AutoSize,0,AutoSize,0,AutoSize,0,AutoSize,0,AutoSize,0,AutoSize,0,Absolute,20,AutoSize,0,AutoSize,0,AutoSize,0,Absolute,10,AutoSize,0" /&gt;&lt;/TableLayoutSettings&gt;</value>
  </data>
  <data name="&gt;&gt;splitContainer1.Panel2.Name" xml:space="preserve">
    <value>splitContainer1.Panel2</value>
  </data>
  <data name="&gt;&gt;splitContainer1.Panel2.Type" xml:space="preserve">
    <value>System.Windows.Forms.SplitterPanel, System.Windows.Forms, Version=4.0.0.0, Culture=neutral, PublicKeyToken=b77a5c561934e089</value>
  </data>
  <data name="&gt;&gt;splitContainer1.Panel2.Parent" xml:space="preserve">
    <value>splitContainer1</value>
  </data>
  <data name="&gt;&gt;splitContainer1.Panel2.ZOrder" xml:space="preserve">
    <value>1</value>
  </data>
  <data name="splitContainer1.Size" type="System.Drawing.Size, System.Drawing">
    <value>990, 528</value>
  </data>
  <data name="splitContainer1.SplitterDistance" type="System.Int32, mscorlib">
    <value>180</value>
  </data>
  <data name="splitContainer1.TabIndex" type="System.Int32, mscorlib">
    <value>87</value>
  </data>
  <data name="&gt;&gt;splitContainer1.Name" xml:space="preserve">
    <value>splitContainer1</value>
  </data>
  <data name="&gt;&gt;splitContainer1.Type" xml:space="preserve">
    <value>System.Windows.Forms.SplitContainer, System.Windows.Forms, Version=4.0.0.0, Culture=neutral, PublicKeyToken=b77a5c561934e089</value>
  </data>
  <data name="&gt;&gt;splitContainer1.Parent" xml:space="preserve">
    <value>$this</value>
  </data>
  <data name="&gt;&gt;splitContainer1.ZOrder" xml:space="preserve">
    <value>0</value>
  </data>
  <metadata name="$this.Localizable" type="System.Boolean, mscorlib, Version=4.0.0.0, Culture=neutral, PublicKeyToken=b77a5c561934e089">
    <value>True</value>
  </metadata>
  <data name="$this.Size" type="System.Drawing.Size, System.Drawing">
    <value>990, 528</value>
  </data>
  <data name="&gt;&gt;toolTip1.Name" xml:space="preserve">
    <value>toolTip1</value>
  </data>
  <data name="&gt;&gt;toolTip1.Type" xml:space="preserve">
    <value>System.Windows.Forms.ToolTip, System.Windows.Forms, Version=4.0.0.0, Culture=neutral, PublicKeyToken=b77a5c561934e089</value>
  </data>
  <data name="&gt;&gt;Command.Name" xml:space="preserve">
    <value>Command</value>
  </data>
  <data name="&gt;&gt;Command.Type" xml:space="preserve">
    <value>System.Windows.Forms.DataGridViewTextBoxColumn, System.Windows.Forms, Version=4.0.0.0, Culture=neutral, PublicKeyToken=b77a5c561934e089</value>
  </data>
  <data name="&gt;&gt;Value.Name" xml:space="preserve">
    <value>Value</value>
  </data>
  <data name="&gt;&gt;Value.Type" xml:space="preserve">
    <value>System.Windows.Forms.DataGridViewTextBoxColumn, System.Windows.Forms, Version=4.0.0.0, Culture=neutral, PublicKeyToken=b77a5c561934e089</value>
  </data>
  <data name="&gt;&gt;Default_value.Name" xml:space="preserve">
    <value>Default_value</value>
  </data>
  <data name="&gt;&gt;Default_value.Type" xml:space="preserve">
    <value>System.Windows.Forms.DataGridViewTextBoxColumn, System.Windows.Forms, Version=4.0.0.0, Culture=neutral, PublicKeyToken=b77a5c561934e089</value>
  </data>
  <data name="&gt;&gt;Units.Name" xml:space="preserve">
    <value>Units</value>
  </data>
  <data name="&gt;&gt;Units.Type" xml:space="preserve">
    <value>System.Windows.Forms.DataGridViewTextBoxColumn, System.Windows.Forms, Version=4.0.0.0, Culture=neutral, PublicKeyToken=b77a5c561934e089</value>
  </data>
  <data name="&gt;&gt;Options.Name" xml:space="preserve">
    <value>Options</value>
  </data>
  <data name="&gt;&gt;Options.Type" xml:space="preserve">
    <value>System.Windows.Forms.DataGridViewTextBoxColumn, System.Windows.Forms, Version=4.0.0.0, Culture=neutral, PublicKeyToken=b77a5c561934e089</value>
  </data>
  <data name="&gt;&gt;Desc.Name" xml:space="preserve">
    <value>Desc</value>
  </data>
  <data name="&gt;&gt;Desc.Type" xml:space="preserve">
    <value>System.Windows.Forms.DataGridViewTextBoxColumn, System.Windows.Forms, Version=4.0.0.0, Culture=neutral, PublicKeyToken=b77a5c561934e089</value>
  </data>
  <data name="&gt;&gt;Fav.Name" xml:space="preserve">
    <value>Fav</value>
  </data>
  <data name="&gt;&gt;Fav.Type" xml:space="preserve">
    <value>System.Windows.Forms.DataGridViewCheckBoxColumn, System.Windows.Forms, Version=4.0.0.0, Culture=neutral, PublicKeyToken=b77a5c561934e089</value>
  </data>
  <data name="&gt;&gt;$this.Name" xml:space="preserve">
    <value>ConfigRawParams</value>
  </data>
  <data name="&gt;&gt;$this.Type" xml:space="preserve">
    <value>System.Windows.Forms.MyUserControl, MissionPlanner.Controls, Version=1.0.0.0, Culture=neutral, PublicKeyToken=null</value>
  </data>
</root><|MERGE_RESOLUTION|>--- conflicted
+++ resolved
@@ -1,915 +1,907 @@
-﻿<?xml version="1.0" encoding="utf-8"?>
-<root>
-  <!-- 
-    Microsoft ResX Schema 
-    
-    Version 2.0
-    
-    The primary goals of this format is to allow a simple XML format 
-    that is mostly human readable. The generation and parsing of the 
-    various data types are done through the TypeConverter classes 
-    associated with the data types.
-    
-    Example:
-    
-    ... ado.net/XML headers & schema ...
-    <resheader name="resmimetype">text/microsoft-resx</resheader>
-    <resheader name="version">2.0</resheader>
-    <resheader name="reader">System.Resources.ResXResourceReader, System.Windows.Forms, ...</resheader>
-    <resheader name="writer">System.Resources.ResXResourceWriter, System.Windows.Forms, ...</resheader>
-    <data name="Name1"><value>this is my long string</value><comment>this is a comment</comment></data>
-    <data name="Color1" type="System.Drawing.Color, System.Drawing">Blue</data>
-    <data name="Bitmap1" mimetype="application/x-microsoft.net.object.binary.base64">
-        <value>[base64 mime encoded serialized .NET Framework object]</value>
-    </data>
-    <data name="Icon1" type="System.Drawing.Icon, System.Drawing" mimetype="application/x-microsoft.net.object.bytearray.base64">
-        <value>[base64 mime encoded string representing a byte array form of the .NET Framework object]</value>
-        <comment>This is a comment</comment>
-    </data>
-                
-    There are any number of "resheader" rows that contain simple 
-    name/value pairs.
-    
-    Each data row contains a name, and value. The row also contains a 
-    type or mimetype. Type corresponds to a .NET class that support 
-    text/value conversion through the TypeConverter architecture. 
-    Classes that don't support this are serialized and stored with the 
-    mimetype set.
-    
-    The mimetype is used for serialized objects, and tells the 
-    ResXResourceReader how to depersist the object. This is currently not 
-    extensible. For a given mimetype the value must be set accordingly:
-    
-    Note - application/x-microsoft.net.object.binary.base64 is the format 
-    that the ResXResourceWriter will generate, however the reader can 
-    read any of the formats listed below.
-    
-    mimetype: application/x-microsoft.net.object.binary.base64
-    value   : The object must be serialized with 
-            : System.Runtime.Serialization.Formatters.Binary.BinaryFormatter
-            : and then encoded with base64 encoding.
-    
-    mimetype: application/x-microsoft.net.object.soap.base64
-    value   : The object must be serialized with 
-            : System.Runtime.Serialization.Formatters.Soap.SoapFormatter
-            : and then encoded with base64 encoding.
-
-    mimetype: application/x-microsoft.net.object.bytearray.base64
-    value   : The object must be serialized into a byte array 
-            : using a System.ComponentModel.TypeConverter
-            : and then encoded with base64 encoding.
-    -->
-  <xsd:schema id="root" xmlns="" xmlns:xsd="http://www.w3.org/2001/XMLSchema" xmlns:msdata="urn:schemas-microsoft-com:xml-msdata">
-    <xsd:import namespace="http://www.w3.org/XML/1998/namespace" />
-    <xsd:element name="root" msdata:IsDataSet="true">
-      <xsd:complexType>
-        <xsd:choice maxOccurs="unbounded">
-          <xsd:element name="metadata">
-            <xsd:complexType>
-              <xsd:sequence>
-                <xsd:element name="value" type="xsd:string" minOccurs="0" />
-              </xsd:sequence>
-              <xsd:attribute name="name" use="required" type="xsd:string" />
-              <xsd:attribute name="type" type="xsd:string" />
-              <xsd:attribute name="mimetype" type="xsd:string" />
-              <xsd:attribute ref="xml:space" />
-            </xsd:complexType>
-          </xsd:element>
-          <xsd:element name="assembly">
-            <xsd:complexType>
-              <xsd:attribute name="alias" type="xsd:string" />
-              <xsd:attribute name="name" type="xsd:string" />
-            </xsd:complexType>
-          </xsd:element>
-          <xsd:element name="data">
-            <xsd:complexType>
-              <xsd:sequence>
-                <xsd:element name="value" type="xsd:string" minOccurs="0" msdata:Ordinal="1" />
-                <xsd:element name="comment" type="xsd:string" minOccurs="0" msdata:Ordinal="2" />
-              </xsd:sequence>
-              <xsd:attribute name="name" type="xsd:string" use="required" msdata:Ordinal="1" />
-              <xsd:attribute name="type" type="xsd:string" msdata:Ordinal="3" />
-              <xsd:attribute name="mimetype" type="xsd:string" msdata:Ordinal="4" />
-              <xsd:attribute ref="xml:space" />
-            </xsd:complexType>
-          </xsd:element>
-          <xsd:element name="resheader">
-            <xsd:complexType>
-              <xsd:sequence>
-                <xsd:element name="value" type="xsd:string" minOccurs="0" msdata:Ordinal="1" />
-              </xsd:sequence>
-              <xsd:attribute name="name" type="xsd:string" use="required" />
-            </xsd:complexType>
-          </xsd:element>
-        </xsd:choice>
-      </xsd:complexType>
-    </xsd:element>
-  </xsd:schema>
-  <resheader name="resmimetype">
-    <value>text/microsoft-resx</value>
-  </resheader>
-  <resheader name="version">
-    <value>2.0</value>
-  </resheader>
-  <resheader name="reader">
-    <value>System.Resources.ResXResourceReader, System.Windows.Forms, Version=4.0.0.0, Culture=neutral, PublicKeyToken=b77a5c561934e089</value>
-  </resheader>
-  <resheader name="writer">
-    <value>System.Resources.ResXResourceWriter, System.Windows.Forms, Version=4.0.0.0, Culture=neutral, PublicKeyToken=b77a5c561934e089</value>
-  </resheader>
-  <assembly alias="System.Windows.Forms" name="System.Windows.Forms, Version=4.0.0.0, Culture=neutral, PublicKeyToken=b77a5c561934e089" />
-  <data name="BUT_compare.Anchor" type="System.Windows.Forms.AnchorStyles, System.Windows.Forms">
-    <value>Top, Left, Right</value>
-  </data>
-  <data name="BUT_compare.ImeMode" type="System.Windows.Forms.ImeMode, System.Windows.Forms">
-    <value>NoControl</value>
-  </data>
-  <assembly alias="System.Drawing" name="System.Drawing, Version=4.0.0.0, Culture=neutral, PublicKeyToken=b03f5f7f11d50a3a" />
-  <data name="BUT_compare.Location" type="System.Drawing.Point, System.Drawing">
-    <value>6, 116</value>
-  </data>
-  <data name="BUT_compare.Size" type="System.Drawing.Size, System.Drawing">
-    <value>110, 19</value>
-  </data>
-  <assembly alias="mscorlib" name="mscorlib, Version=4.0.0.0, Culture=neutral, PublicKeyToken=b77a5c561934e089" />
-  <data name="BUT_compare.TabIndex" type="System.Int32, mscorlib">
-    <value>72</value>
-  </data>
-  <data name="BUT_compare.Text" xml:space="preserve">
-    <value>Compare Params</value>
-  </data>
-  <data name="&gt;&gt;BUT_compare.Name" xml:space="preserve">
-    <value>BUT_compare</value>
-  </data>
-  <data name="&gt;&gt;BUT_compare.Type" xml:space="preserve">
-    <value>MissionPlanner.Controls.MyButton, MissionPlanner.Controls, Version=1.0.0.0, Culture=neutral, PublicKeyToken=null</value>
-  </data>
-  <data name="&gt;&gt;BUT_compare.Parent" xml:space="preserve">
-    <value>tableLayoutPanel1</value>
-  </data>
-  <data name="&gt;&gt;BUT_compare.ZOrder" xml:space="preserve">
-    <value>10</value>
-  </data>
-  <data name="BUT_rerequestparams.Anchor" type="System.Windows.Forms.AnchorStyles, System.Windows.Forms">
-    <value>Top, Left, Right</value>
-  </data>
-  <data name="BUT_rerequestparams.ImeMode" type="System.Windows.Forms.ImeMode, System.Windows.Forms">
-    <value>NoControl</value>
-  </data>
-  <data name="BUT_rerequestparams.Location" type="System.Drawing.Point, System.Drawing">
-    <value>6, 91</value>
-  </data>
-  <data name="BUT_rerequestparams.Size" type="System.Drawing.Size, System.Drawing">
-    <value>110, 19</value>
-  </data>
-  <data name="BUT_rerequestparams.TabIndex" type="System.Int32, mscorlib">
-    <value>67</value>
-  </data>
-  <data name="BUT_rerequestparams.Text" xml:space="preserve">
-    <value>Refresh Params</value>
-  </data>
-  <data name="&gt;&gt;BUT_rerequestparams.Name" xml:space="preserve">
-    <value>BUT_rerequestparams</value>
-  </data>
-  <data name="&gt;&gt;BUT_rerequestparams.Type" xml:space="preserve">
-    <value>MissionPlanner.Controls.MyButton, MissionPlanner.Controls, Version=1.0.0.0, Culture=neutral, PublicKeyToken=null</value>
-  </data>
-  <data name="&gt;&gt;BUT_rerequestparams.Parent" xml:space="preserve">
-    <value>tableLayoutPanel1</value>
-  </data>
-  <data name="&gt;&gt;BUT_rerequestparams.ZOrder" xml:space="preserve">
-    <value>6</value>
-  </data>
-  <data name="BUT_writePIDS.Anchor" type="System.Windows.Forms.AnchorStyles, System.Windows.Forms">
-    <value>Top, Left, Right</value>
-  </data>
-  <data name="BUT_writePIDS.ImeMode" type="System.Windows.Forms.ImeMode, System.Windows.Forms">
-    <value>NoControl</value>
-  </data>
-  <data name="BUT_writePIDS.Location" type="System.Drawing.Point, System.Drawing">
-    <value>6, 66</value>
-  </data>
-  <data name="BUT_writePIDS.Size" type="System.Drawing.Size, System.Drawing">
-    <value>110, 19</value>
-  </data>
-  <data name="BUT_writePIDS.TabIndex" type="System.Int32, mscorlib">
-    <value>69</value>
-  </data>
-  <data name="BUT_writePIDS.Text" xml:space="preserve">
-    <value>Write Params</value>
-  </data>
-  <data name="&gt;&gt;BUT_writePIDS.Name" xml:space="preserve">
-    <value>BUT_writePIDS</value>
-  </data>
-  <data name="&gt;&gt;BUT_writePIDS.Type" xml:space="preserve">
-    <value>MissionPlanner.Controls.MyButton, MissionPlanner.Controls, Version=1.0.0.0, Culture=neutral, PublicKeyToken=null</value>
-  </data>
-  <data name="&gt;&gt;BUT_writePIDS.Parent" xml:space="preserve">
-    <value>tableLayoutPanel1</value>
-  </data>
-  <data name="&gt;&gt;BUT_writePIDS.ZOrder" xml:space="preserve">
-    <value>8</value>
-  </data>
-  <data name="BUT_save.Anchor" type="System.Windows.Forms.AnchorStyles, System.Windows.Forms">
-    <value>Top, Left, Right</value>
-  </data>
-  <data name="BUT_save.ImeMode" type="System.Windows.Forms.ImeMode, System.Windows.Forms">
-    <value>NoControl</value>
-  </data>
-  <data name="BUT_save.Location" type="System.Drawing.Point, System.Drawing">
-    <value>6, 31</value>
-  </data>
-  <data name="BUT_save.Size" type="System.Drawing.Size, System.Drawing">
-    <value>110, 19</value>
-  </data>
-  <data name="BUT_save.TabIndex" type="System.Int32, mscorlib">
-    <value>70</value>
-  </data>
-  <data name="BUT_save.Text" xml:space="preserve">
-    <value>Save to file</value>
-  </data>
-  <data name="&gt;&gt;BUT_save.Name" xml:space="preserve">
-    <value>BUT_save</value>
-  </data>
-  <data name="&gt;&gt;BUT_save.Type" xml:space="preserve">
-    <value>MissionPlanner.Controls.MyButton, MissionPlanner.Controls, Version=1.0.0.0, Culture=neutral, PublicKeyToken=null</value>
-  </data>
-  <data name="&gt;&gt;BUT_save.Parent" xml:space="preserve">
-    <value>tableLayoutPanel1</value>
-  </data>
-  <data name="&gt;&gt;BUT_save.ZOrder" xml:space="preserve">
-    <value>5</value>
-  </data>
-  <data name="BUT_load.Anchor" type="System.Windows.Forms.AnchorStyles, System.Windows.Forms">
-    <value>Top, Left, Right</value>
-  </data>
-  <data name="BUT_load.ImeMode" type="System.Windows.Forms.ImeMode, System.Windows.Forms">
-    <value>NoControl</value>
-  </data>
-  <data name="BUT_load.Location" type="System.Drawing.Point, System.Drawing">
-    <value>6, 6</value>
-  </data>
-  <data name="BUT_load.Size" type="System.Drawing.Size, System.Drawing">
-    <value>110, 19</value>
-  </data>
-  <data name="BUT_load.TabIndex" type="System.Int32, mscorlib">
-    <value>71</value>
-  </data>
-  <data name="BUT_load.Text" xml:space="preserve">
-    <value>Load from file</value>
-  </data>
-  <data name="&gt;&gt;BUT_load.Name" xml:space="preserve">
-    <value>BUT_load</value>
-  </data>
-  <data name="&gt;&gt;BUT_load.Type" xml:space="preserve">
-    <value>MissionPlanner.Controls.MyButton, MissionPlanner.Controls, Version=1.0.0.0, Culture=neutral, PublicKeyToken=null</value>
-  </data>
-  <data name="&gt;&gt;BUT_load.Parent" xml:space="preserve">
-    <value>tableLayoutPanel1</value>
-  </data>
-  <data name="&gt;&gt;BUT_load.ZOrder" xml:space="preserve">
-    <value>4</value>
-  </data>
-  <metadata name="toolTip1.TrayLocation" type="System.Drawing.Point, System.Drawing, Version=4.0.0.0, Culture=neutral, PublicKeyToken=b03f5f7f11d50a3a">
-    <value>17, 17</value>
-  </metadata>
-  <data name="label1.Anchor" type="System.Windows.Forms.AnchorStyles, System.Windows.Forms">
-    <value>Top, Right</value>
-  </data>
-  <data name="label1.AutoSize" type="System.Boolean, mscorlib">
-    <value>True</value>
-  </data>
-  <data name="label1.ImeMode" type="System.Windows.Forms.ImeMode, System.Windows.Forms">
-    <value>NoControl</value>
-  </data>
-  <data name="label1.Location" type="System.Drawing.Point, System.Drawing">
-    <value>6, 169</value>
-  </data>
-  <data name="label1.Margin" type="System.Windows.Forms.Padding, System.Windows.Forms">
-    <value>3, 3, 3, 3</value>
-  </data>
-  <data name="label1.MinimumSize" type="System.Drawing.Size, System.Drawing">
-    <value>110, 0</value>
-  </data>
-  <data name="label1.Size" type="System.Drawing.Size, System.Drawing">
-    <value>110, 26</value>
-  </data>
-  <data name="label1.TabIndex" type="System.Int32, mscorlib">
-    <value>73</value>
-  </data>
-  <data name="label1.Text" xml:space="preserve">
-    <value>All Units are in raw 
-format with no scaling</value>
-  </data>
-  <data name="label1.TextAlign" type="System.Drawing.ContentAlignment, System.Drawing">
-    <value>MiddleCenter</value>
-  </data>
-  <data name="&gt;&gt;label1.Name" xml:space="preserve">
-    <value>label1</value>
-  </data>
-  <data name="&gt;&gt;label1.Type" xml:space="preserve">
-    <value>System.Windows.Forms.Label, System.Windows.Forms, Version=4.0.0.0, Culture=neutral, PublicKeyToken=b77a5c561934e089</value>
-  </data>
-  <data name="&gt;&gt;label1.Parent" xml:space="preserve">
-    <value>tableLayoutPanel1</value>
-  </data>
-  <data name="&gt;&gt;label1.ZOrder" xml:space="preserve">
-    <value>12</value>
-  </data>
-  <data name="BUT_paramfileload.Anchor" type="System.Windows.Forms.AnchorStyles, System.Windows.Forms">
-    <value>Top, Left, Right</value>
-  </data>
-  <data name="BUT_paramfileload.ImeMode" type="System.Windows.Forms.ImeMode, System.Windows.Forms">
-    <value>NoControl</value>
-  </data>
-  <data name="BUT_paramfileload.Location" type="System.Drawing.Point, System.Drawing">
-    <value>6, 228</value>
-  </data>
-  <data name="BUT_paramfileload.Size" type="System.Drawing.Size, System.Drawing">
-    <value>110, 21</value>
-  </data>
-  <data name="BUT_paramfileload.TabIndex" type="System.Int32, mscorlib">
-    <value>77</value>
-  </data>
-  <data name="BUT_paramfileload.Text" xml:space="preserve">
-    <value>Load Presaved</value>
-  </data>
-  <data name="&gt;&gt;BUT_paramfileload.Name" xml:space="preserve">
-    <value>BUT_paramfileload</value>
-  </data>
-  <data name="&gt;&gt;BUT_paramfileload.Type" xml:space="preserve">
-    <value>MissionPlanner.Controls.MyButton, MissionPlanner.Controls, Version=1.0.0.0, Culture=neutral, PublicKeyToken=null</value>
-  </data>
-  <data name="&gt;&gt;BUT_paramfileload.Parent" xml:space="preserve">
-    <value>tableLayoutPanel1</value>
-  </data>
-  <data name="&gt;&gt;BUT_paramfileload.ZOrder" xml:space="preserve">
-    <value>11</value>
-  </data>
-  <data name="CMB_paramfiles.Anchor" type="System.Windows.Forms.AnchorStyles, System.Windows.Forms">
-    <value>Left, Right</value>
-  </data>
-  <data name="CMB_paramfiles.Location" type="System.Drawing.Point, System.Drawing">
-    <value>6, 201</value>
-  </data>
-  <data name="CMB_paramfiles.Size" type="System.Drawing.Size, System.Drawing">
-    <value>110, 21</value>
-  </data>
-  <data name="CMB_paramfiles.TabIndex" type="System.Int32, mscorlib">
-    <value>76</value>
-  </data>
-  <data name="&gt;&gt;CMB_paramfiles.Name" xml:space="preserve">
-    <value>CMB_paramfiles</value>
-  </data>
-  <data name="&gt;&gt;CMB_paramfiles.Type" xml:space="preserve">
-    <value>System.Windows.Forms.ComboBox, System.Windows.Forms, Version=4.0.0.0, Culture=neutral, PublicKeyToken=b77a5c561934e089</value>
-  </data>
-  <data name="&gt;&gt;CMB_paramfiles.Parent" xml:space="preserve">
-    <value>tableLayoutPanel1</value>
-  </data>
-  <data name="&gt;&gt;CMB_paramfiles.ZOrder" xml:space="preserve">
-    <value>13</value>
-  </data>
-  <data name="BUT_reset_params.Anchor" type="System.Windows.Forms.AnchorStyles, System.Windows.Forms">
-    <value>Top, Left, Right</value>
-  </data>
-  <data name="BUT_reset_params.ImeMode" type="System.Windows.Forms.ImeMode, System.Windows.Forms">
-    <value>NoControl</value>
-  </data>
-  <data name="BUT_reset_params.Location" type="System.Drawing.Point, System.Drawing">
-    <value>6, 255</value>
-  </data>
-  <data name="BUT_reset_params.Size" type="System.Drawing.Size, System.Drawing">
-    <value>110, 21</value>
-  </data>
-  <data name="BUT_reset_params.TabIndex" type="System.Int32, mscorlib">
-    <value>78</value>
-  </data>
-  <data name="BUT_reset_params.Text" xml:space="preserve">
-    <value>Reset to Default</value>
-  </data>
-  <data name="&gt;&gt;BUT_reset_params.Name" xml:space="preserve">
-    <value>BUT_reset_params</value>
-  </data>
-  <data name="&gt;&gt;BUT_reset_params.Type" xml:space="preserve">
-    <value>MissionPlanner.Controls.MyButton, MissionPlanner.Controls, Version=1.0.0.0, Culture=neutral, PublicKeyToken=null</value>
-  </data>
-  <data name="&gt;&gt;BUT_reset_params.Parent" xml:space="preserve">
-    <value>tableLayoutPanel1</value>
-  </data>
-  <data name="&gt;&gt;BUT_reset_params.ZOrder" xml:space="preserve">
-    <value>9</value>
-  </data>
-  <data name="txt_search.Anchor" type="System.Windows.Forms.AnchorStyles, System.Windows.Forms">
-    <value>Top, Left, Right</value>
-  </data>
-  <data name="txt_search.Location" type="System.Drawing.Point, System.Drawing">
-    <value>6, 302</value>
-  </data>
-  <data name="txt_search.Size" type="System.Drawing.Size, System.Drawing">
-    <value>110, 20</value>
-  </data>
-  <data name="txt_search.TabIndex" type="System.Int32, mscorlib">
-    <value>79</value>
-  </data>
-  <data name="&gt;&gt;txt_search.Name" xml:space="preserve">
-    <value>txt_search</value>
-  </data>
-  <data name="&gt;&gt;txt_search.Type" xml:space="preserve">
-    <value>System.Windows.Forms.TextBox, System.Windows.Forms, Version=4.0.0.0, Culture=neutral, PublicKeyToken=b77a5c561934e089</value>
-  </data>
-  <data name="&gt;&gt;txt_search.Parent" xml:space="preserve">
-    <value>tableLayoutPanel1</value>
-  </data>
-  <data name="&gt;&gt;txt_search.ZOrder" xml:space="preserve">
-    <value>3</value>
-  </data>
-  <data name="label2.Anchor" type="System.Windows.Forms.AnchorStyles, System.Windows.Forms">
-    <value>Bottom, Left</value>
-  </data>
-  <data name="label2.AutoSize" type="System.Boolean, mscorlib">
-    <value>True</value>
-  </data>
-  <data name="label2.ImeMode" type="System.Windows.Forms.ImeMode, System.Windows.Forms">
-    <value>NoControl</value>
-  </data>
-  <data name="label2.Location" type="System.Drawing.Point, System.Drawing">
-    <value>6, 286</value>
-  </data>
-  <data name="label2.Size" type="System.Drawing.Size, System.Drawing">
-    <value>41, 13</value>
-  </data>
-  <data name="label2.TabIndex" type="System.Int32, mscorlib">
-    <value>82</value>
-  </data>
-  <data name="label2.Text" xml:space="preserve">
-    <value>Search</value>
-  </data>
-  <data name="&gt;&gt;label2.Name" xml:space="preserve">
-    <value>label2</value>
-  </data>
-  <data name="&gt;&gt;label2.Type" xml:space="preserve">
-    <value>System.Windows.Forms.Label, System.Windows.Forms, Version=4.0.0.0, Culture=neutral, PublicKeyToken=b77a5c561934e089</value>
-  </data>
-  <data name="&gt;&gt;label2.Parent" xml:space="preserve">
-    <value>tableLayoutPanel1</value>
-  </data>
-  <data name="&gt;&gt;label2.ZOrder" xml:space="preserve">
-    <value>0</value>
-  </data>
-  <data name="BUT_commitToFlash.Anchor" type="System.Windows.Forms.AnchorStyles, System.Windows.Forms">
-    <value>Top, Left, Right</value>
-  </data>
-  <data name="BUT_commitToFlash.ImeMode" type="System.Windows.Forms.ImeMode, System.Windows.Forms">
-    <value>NoControl</value>
-  </data>
-  <data name="BUT_commitToFlash.Location" type="System.Drawing.Point, System.Drawing">
-    <value>6, 141</value>
-  </data>
-  <data name="BUT_commitToFlash.Size" type="System.Drawing.Size, System.Drawing">
-    <value>110, 22</value>
-  </data>
-  <data name="BUT_commitToFlash.TabIndex" type="System.Int32, mscorlib">
-    <value>83</value>
-  </data>
-  <data name="BUT_commitToFlash.Text" xml:space="preserve">
-    <value>Commit Params</value>
-  </data>
-  <data name="&gt;&gt;BUT_commitToFlash.Name" xml:space="preserve">
-    <value>BUT_commitToFlash</value>
-  </data>
-  <data name="&gt;&gt;BUT_commitToFlash.Type" xml:space="preserve">
-    <value>MissionPlanner.Controls.MyButton, MissionPlanner.Controls, Version=1.0.0.0, Culture=neutral, PublicKeyToken=null</value>
-  </data>
-  <data name="&gt;&gt;BUT_commitToFlash.Parent" xml:space="preserve">
-    <value>tableLayoutPanel1</value>
-  </data>
-  <data name="&gt;&gt;BUT_commitToFlash.ZOrder" xml:space="preserve">
-    <value>7</value>
-  </data>
-  <data name="chk_modified.Anchor" type="System.Windows.Forms.AnchorStyles, System.Windows.Forms">
-    <value>Left</value>
-  </data>
-  <data name="chk_modified.AutoSize" type="System.Boolean, mscorlib">
-    <value>True</value>
-  </data>
-  <data name="chk_modified.ImeMode" type="System.Windows.Forms.ImeMode, System.Windows.Forms">
-    <value>NoControl</value>
-  </data>
-  <data name="chk_modified.Location" type="System.Drawing.Point, System.Drawing">
-    <value>6, 328</value>
-  </data>
-  <data name="chk_modified.RightToLeft" type="System.Windows.Forms.RightToLeft, System.Windows.Forms">
-    <value>No</value>
-  </data>
-  <data name="chk_modified.Size" type="System.Drawing.Size, System.Drawing">
-    <value>66, 17</value>
-  </data>
-  <data name="chk_modified.TabIndex" type="System.Int32, mscorlib">
-    <value>84</value>
-  </data>
-  <data name="chk_modified.Text" xml:space="preserve">
-    <value>Modified</value>
-  </data>
-  <data name="&gt;&gt;chk_modified.Name" xml:space="preserve">
-    <value>chk_modified</value>
-  </data>
-  <data name="&gt;&gt;chk_modified.Type" xml:space="preserve">
-    <value>System.Windows.Forms.CheckBox, System.Windows.Forms, Version=4.0.0.0, Culture=neutral, PublicKeyToken=b77a5c561934e089</value>
-  </data>
-  <data name="&gt;&gt;chk_modified.Parent" xml:space="preserve">
-    <value>tableLayoutPanel1</value>
-  </data>
-  <data name="&gt;&gt;chk_modified.ZOrder" xml:space="preserve">
-    <value>14</value>
-  </data>
-  <data name="BUT_refreshTable.Anchor" type="System.Windows.Forms.AnchorStyles, System.Windows.Forms">
-    <value>Top, Left, Right</value>
-  </data>
-  <data name="BUT_refreshTable.ImeMode" type="System.Windows.Forms.ImeMode, System.Windows.Forms">
-    <value>NoControl</value>
-  </data>
-  <data name="BUT_refreshTable.Location" type="System.Drawing.Point, System.Drawing">
-    <value>6, 384</value>
-  </data>
-  <data name="BUT_refreshTable.Size" type="System.Drawing.Size, System.Drawing">
-    <value>110, 22</value>
-  </data>
-  <data name="BUT_refreshTable.TabIndex" type="System.Int32, mscorlib">
-    <value>85</value>
-  </data>
-  <data name="BUT_refreshTable.Text" xml:space="preserve">
-    <value>Refresh Table</value>
-  </data>
-  <data name="&gt;&gt;BUT_refreshTable.Name" xml:space="preserve">
-    <value>BUT_refreshTable</value>
-  </data>
-  <data name="&gt;&gt;BUT_refreshTable.Type" xml:space="preserve">
-    <value>MissionPlanner.Controls.MyButton, MissionPlanner.Controls, Version=1.0.0.0, Culture=neutral, PublicKeyToken=null</value>
-  </data>
-  <data name="&gt;&gt;BUT_refreshTable.Parent" xml:space="preserve">
-    <value>tableLayoutPanel1</value>
-  </data>
-  <data name="&gt;&gt;BUT_refreshTable.ZOrder" xml:space="preserve">
-    <value>1</value>
-  </data>
-  <data name="chk_none_default.AutoSize" type="System.Boolean, mscorlib">
-    <value>True</value>
-  </data>
-  <data name="chk_none_default.ImeMode" type="System.Windows.Forms.ImeMode, System.Windows.Forms">
-    <value>NoControl</value>
-  </data>
-  <data name="chk_none_default.Location" type="System.Drawing.Point, System.Drawing">
-    <value>6, 351</value>
-  </data>
-  <data name="chk_none_default.Size" type="System.Drawing.Size, System.Drawing">
-    <value>89, 17</value>
-  </data>
-  <data name="chk_none_default.TabIndex" type="System.Int32, mscorlib">
-    <value>86</value>
-  </data>
-  <data name="chk_none_default.Text" xml:space="preserve">
-    <value>None Default</value>
-  </data>
-  <data name="chk_none_default.Visible" type="System.Boolean, mscorlib">
-    <value>False</value>
-  </data>
-  <data name="&gt;&gt;chk_none_default.Name" xml:space="preserve">
-    <value>chk_none_default</value>
-  </data>
-  <data name="&gt;&gt;chk_none_default.Type" xml:space="preserve">
-    <value>System.Windows.Forms.CheckBox, System.Windows.Forms, Version=4.0.0.0, Culture=neutral, PublicKeyToken=b77a5c561934e089</value>
-  </data>
-  <data name="&gt;&gt;chk_none_default.Parent" xml:space="preserve">
-    <value>tableLayoutPanel1</value>
-  </data>
-  <data name="&gt;&gt;chk_none_default.ZOrder" xml:space="preserve">
-    <value>2</value>
-  </data>
-  <data name="splitContainer1.Dock" type="System.Windows.Forms.DockStyle, System.Windows.Forms">
-    <value>Fill</value>
-  </data>
-  <data name="splitContainer1.Location" type="System.Drawing.Point, System.Drawing">
-    <value>0, 0</value>
-  </data>
-  <data name="treeView1.Dock" type="System.Windows.Forms.DockStyle, System.Windows.Forms">
-    <value>Fill</value>
-  </data>
-  <data name="treeView1.Location" type="System.Drawing.Point, System.Drawing">
-    <value>0, 0</value>
-  </data>
-  <data name="treeView1.Size" type="System.Drawing.Size, System.Drawing">
-    <value>180, 528</value>
-  </data>
-  <data name="treeView1.TabIndex" type="System.Int32, mscorlib">
-    <value>0</value>
-  </data>
-  <data name="&gt;&gt;treeView1.Name" xml:space="preserve">
-    <value>treeView1</value>
-  </data>
-  <data name="&gt;&gt;treeView1.Type" xml:space="preserve">
-    <value>System.Windows.Forms.TreeView, System.Windows.Forms, Version=4.0.0.0, Culture=neutral, PublicKeyToken=b77a5c561934e089</value>
-  </data>
-  <data name="&gt;&gt;treeView1.Parent" xml:space="preserve">
-    <value>splitContainer1.Panel1</value>
-  </data>
-  <data name="&gt;&gt;treeView1.ZOrder" xml:space="preserve">
-    <value>0</value>
-  </data>
-  <data name="&gt;&gt;splitContainer1.Panel1.Name" xml:space="preserve">
-    <value>splitContainer1.Panel1</value>
-  </data>
-  <data name="&gt;&gt;splitContainer1.Panel1.Type" xml:space="preserve">
-    <value>System.Windows.Forms.SplitterPanel, System.Windows.Forms, Version=4.0.0.0, Culture=neutral, PublicKeyToken=b77a5c561934e089</value>
-  </data>
-  <data name="&gt;&gt;splitContainer1.Panel1.Parent" xml:space="preserve">
-    <value>splitContainer1</value>
-  </data>
-  <data name="&gt;&gt;splitContainer1.Panel1.ZOrder" xml:space="preserve">
-    <value>0</value>
-  </data>
-  <metadata name="Command.UserAddedColumn" type="System.Boolean, mscorlib, Version=4.0.0.0, Culture=neutral, PublicKeyToken=b77a5c561934e089">
-    <value>True</value>
-  </metadata>
-  <data name="Command.HeaderText" xml:space="preserve">
-    <value>Name</value>
-  </data>
-  <data name="Command.MinimumWidth" type="System.Int32, mscorlib">
-    <value>50</value>
-  </data>
-  <data name="Command.Width" type="System.Int32, mscorlib">
-<<<<<<< HEAD
-    <value>60</value>
-=======
-    <value>130</value>
->>>>>>> 3ea4f5ef
-  </data>
-  <metadata name="Value.UserAddedColumn" type="System.Boolean, mscorlib, Version=4.0.0.0, Culture=neutral, PublicKeyToken=b77a5c561934e089">
-    <value>True</value>
-  </metadata>
-  <data name="Value.HeaderText" xml:space="preserve">
-    <value>Value</value>
-  </data>
-  <data name="Value.MinimumWidth" type="System.Int32, mscorlib">
-    <value>50</value>
-  </data>
-  <data name="Value.Width" type="System.Int32, mscorlib">
-    <value>70</value>
-  </data>
-  <metadata name="Default_value.UserAddedColumn" type="System.Boolean, mscorlib, Version=4.0.0.0, Culture=neutral, PublicKeyToken=b77a5c561934e089">
-    <value>True</value>
-  </metadata>
-  <data name="Default_value.HeaderText" xml:space="preserve">
-    <value>Default</value>
-  </data>
-  <data name="Default_value.MinimumWidth" type="System.Int32, mscorlib">
-    <value>50</value>
-  </data>
-  <data name="Default_value.Visible" type="System.Boolean, mscorlib">
-    <value>False</value>
-  </data>
-  <data name="Default_value.Width" type="System.Int32, mscorlib">
-    <value>70</value>
-  </data>
-  <metadata name="Units.UserAddedColumn" type="System.Boolean, mscorlib, Version=4.0.0.0, Culture=neutral, PublicKeyToken=b77a5c561934e089">
-    <value>True</value>
-  </metadata>
-  <data name="Units.HeaderText" xml:space="preserve">
-    <value>Units</value>
-  </data>
-  <data name="Units.MinimumWidth" type="System.Int32, mscorlib">
-    <value>50</value>
-  </data>
-  <data name="Units.Width" type="System.Int32, mscorlib">
-    <value>60</value>
-  </data>
-  <metadata name="Options.UserAddedColumn" type="System.Boolean, mscorlib, Version=4.0.0.0, Culture=neutral, PublicKeyToken=b77a5c561934e089">
-    <value>True</value>
-  </metadata>
-  <data name="Options.HeaderText" xml:space="preserve">
-    <value>Options</value>
-  </data>
-  <data name="Options.MinimumWidth" type="System.Int32, mscorlib">
-    <value>50</value>
-  </data>
-  <data name="Options.Width" type="System.Int32, mscorlib">
-    <value>150</value>
-  </data>
-  <metadata name="Desc.UserAddedColumn" type="System.Boolean, mscorlib, Version=4.0.0.0, Culture=neutral, PublicKeyToken=b77a5c561934e089">
-    <value>True</value>
-  </metadata>
-  <data name="Desc.HeaderText" xml:space="preserve">
-    <value>Desc</value>
-  </data>
-  <data name="Desc.MinimumWidth" type="System.Int32, mscorlib">
-    <value>50</value>
-  </data>
-  <metadata name="Fav.UserAddedColumn" type="System.Boolean, mscorlib, Version=4.0.0.0, Culture=neutral, PublicKeyToken=b77a5c561934e089">
-    <value>True</value>
-  </metadata>
-  <data name="Fav.HeaderText" xml:space="preserve">
-    <value>Fav</value>
-  </data>
-  <data name="Fav.MinimumWidth" type="System.Int32, mscorlib">
-    <value>30</value>
-  </data>
-  <data name="Fav.Width" type="System.Int32, mscorlib">
-    <value>30</value>
-  </data>
-  <data name="Params.Dock" type="System.Windows.Forms.DockStyle, System.Windows.Forms">
-    <value>Fill</value>
-  </data>
-  <data name="Params.Location" type="System.Drawing.Point, System.Drawing">
-    <value>18, 0</value>
-  </data>
-  <data name="Params.Size" type="System.Drawing.Size, System.Drawing">
-    <value>666, 528</value>
-  </data>
-  <data name="Params.TabIndex" type="System.Int32, mscorlib">
-    <value>68</value>
-  </data>
-  <data name="&gt;&gt;Params.Name" xml:space="preserve">
-    <value>Params</value>
-  </data>
-  <data name="&gt;&gt;Params.Type" xml:space="preserve">
-<<<<<<< HEAD
-    <value>MissionPlanner.Controls.MyDataGridView, MissionPlanner, Version=1.3.8599.37119, Culture=neutral, PublicKeyToken=null</value>
-=======
-    <value>MissionPlanner.Controls.MyDataGridView, MissionPlanner, Version=1.3.8674.15835, Culture=neutral, PublicKeyToken=null</value>
->>>>>>> 3ea4f5ef
-  </data>
-  <data name="&gt;&gt;Params.Parent" xml:space="preserve">
-    <value>splitContainer1.Panel2</value>
-  </data>
-  <data name="&gt;&gt;Params.ZOrder" xml:space="preserve">
-    <value>0</value>
-  </data>
-  <data name="but_collapse.Dock" type="System.Windows.Forms.DockStyle, System.Windows.Forms">
-    <value>Left</value>
-  </data>
-  <data name="but_collapse.ImeMode" type="System.Windows.Forms.ImeMode, System.Windows.Forms">
-    <value>NoControl</value>
-  </data>
-  <data name="but_collapse.Location" type="System.Drawing.Point, System.Drawing">
-    <value>0, 0</value>
-  </data>
-  <data name="but_collapse.MaximumSize" type="System.Drawing.Size, System.Drawing">
-    <value>18, 18</value>
-  </data>
-  <data name="but_collapse.MinimumSize" type="System.Drawing.Size, System.Drawing">
-    <value>18, 18</value>
-  </data>
-  <data name="but_collapse.Size" type="System.Drawing.Size, System.Drawing">
-    <value>18, 18</value>
-  </data>
-  <data name="but_collapse.TabIndex" type="System.Int32, mscorlib">
-    <value>2</value>
-  </data>
-  <data name="but_collapse.Text" xml:space="preserve">
-    <value>&lt;</value>
-  </data>
-  <data name="&gt;&gt;but_collapse.Name" xml:space="preserve">
-    <value>but_collapse</value>
-  </data>
-  <data name="&gt;&gt;but_collapse.Type" xml:space="preserve">
-    <value>MissionPlanner.Controls.MyButton, MissionPlanner.Controls, Version=1.0.0.0, Culture=neutral, PublicKeyToken=null</value>
-  </data>
-  <data name="&gt;&gt;but_collapse.Parent" xml:space="preserve">
-    <value>splitContainer1.Panel2</value>
-  </data>
-  <data name="&gt;&gt;but_collapse.ZOrder" xml:space="preserve">
-    <value>1</value>
-  </data>
-  <data name="tableLayoutPanel1.AutoSize" type="System.Boolean, mscorlib">
-    <value>True</value>
-  </data>
-  <data name="tableLayoutPanel1.ColumnCount" type="System.Int32, mscorlib">
-    <value>1</value>
-  </data>
-  <data name="tableLayoutPanel1.Dock" type="System.Windows.Forms.DockStyle, System.Windows.Forms">
-    <value>Right</value>
-  </data>
-  <data name="tableLayoutPanel1.Location" type="System.Drawing.Point, System.Drawing">
-    <value>684, 0</value>
-  </data>
-  <data name="tableLayoutPanel1.Padding" type="System.Windows.Forms.Padding, System.Windows.Forms">
-    <value>3, 3, 3, 3</value>
-  </data>
-  <data name="tableLayoutPanel1.RowCount" type="System.Int32, mscorlib">
-    <value>17</value>
-  </data>
-  <data name="tableLayoutPanel1.Size" type="System.Drawing.Size, System.Drawing">
-    <value>122, 528</value>
-  </data>
-  <data name="tableLayoutPanel1.TabIndex" type="System.Int32, mscorlib">
-    <value>0</value>
-  </data>
-  <data name="&gt;&gt;tableLayoutPanel1.Name" xml:space="preserve">
-    <value>tableLayoutPanel1</value>
-  </data>
-  <data name="&gt;&gt;tableLayoutPanel1.Type" xml:space="preserve">
-    <value>System.Windows.Forms.TableLayoutPanel, System.Windows.Forms, Version=4.0.0.0, Culture=neutral, PublicKeyToken=b77a5c561934e089</value>
-  </data>
-  <data name="&gt;&gt;tableLayoutPanel1.Parent" xml:space="preserve">
-    <value>splitContainer1.Panel2</value>
-  </data>
-  <data name="&gt;&gt;tableLayoutPanel1.ZOrder" xml:space="preserve">
-    <value>2</value>
-  </data>
-  <data name="tableLayoutPanel1.LayoutSettings" type="System.Windows.Forms.TableLayoutSettings, System.Windows.Forms">
-    <value>&lt;?xml version="1.0" encoding="utf-16"?&gt;&lt;TableLayoutSettings&gt;&lt;Controls&gt;&lt;Control Name="label2" Row="11" RowSpan="1" Column="0" ColumnSpan="1" /&gt;&lt;Control Name="BUT_refreshTable" Row="16" RowSpan="1" Column="0" ColumnSpan="1" /&gt;&lt;Control Name="chk_none_default" Row="14" RowSpan="1" Column="0" ColumnSpan="1" /&gt;&lt;Control Name="txt_search" Row="12" RowSpan="1" Column="0" ColumnSpan="1" /&gt;&lt;Control Name="BUT_load" Row="0" RowSpan="1" Column="0" ColumnSpan="1" /&gt;&lt;Control Name="BUT_save" Row="1" RowSpan="1" Column="0" ColumnSpan="1" /&gt;&lt;Control Name="BUT_rerequestparams" Row="4" RowSpan="1" Column="0" ColumnSpan="1" /&gt;&lt;Control Name="BUT_commitToFlash" Row="6" RowSpan="1" Column="0" ColumnSpan="1" /&gt;&lt;Control Name="BUT_writePIDS" Row="3" RowSpan="1" Column="0" ColumnSpan="1" /&gt;&lt;Control Name="BUT_reset_params" Row="10" RowSpan="1" Column="0" ColumnSpan="1" /&gt;&lt;Control Name="BUT_compare" Row="5" RowSpan="1" Column="0" ColumnSpan="1" /&gt;&lt;Control Name="BUT_paramfileload" Row="9" RowSpan="1" Column="0" ColumnSpan="1" /&gt;&lt;Control Name="label1" Row="7" RowSpan="1" Column="0" ColumnSpan="1" /&gt;&lt;Control Name="CMB_paramfiles" Row="8" RowSpan="1" Column="0" ColumnSpan="1" /&gt;&lt;Control Name="chk_modified" Row="13" RowSpan="1" Column="0" ColumnSpan="1" /&gt;&lt;/Controls&gt;&lt;Columns Styles="Percent,100" /&gt;&lt;Rows Styles="AutoSize,0,AutoSize,0,Absolute,10,AutoSize,0,AutoSize,0,AutoSize,0,AutoSize,0,AutoSize,0,AutoSize,0,AutoSize,0,AutoSize,0,Absolute,20,AutoSize,0,AutoSize,0,AutoSize,0,Absolute,10,AutoSize,0" /&gt;&lt;/TableLayoutSettings&gt;</value>
-  </data>
-  <data name="&gt;&gt;splitContainer1.Panel2.Name" xml:space="preserve">
-    <value>splitContainer1.Panel2</value>
-  </data>
-  <data name="&gt;&gt;splitContainer1.Panel2.Type" xml:space="preserve">
-    <value>System.Windows.Forms.SplitterPanel, System.Windows.Forms, Version=4.0.0.0, Culture=neutral, PublicKeyToken=b77a5c561934e089</value>
-  </data>
-  <data name="&gt;&gt;splitContainer1.Panel2.Parent" xml:space="preserve">
-    <value>splitContainer1</value>
-  </data>
-  <data name="&gt;&gt;splitContainer1.Panel2.ZOrder" xml:space="preserve">
-    <value>1</value>
-  </data>
-  <data name="splitContainer1.Size" type="System.Drawing.Size, System.Drawing">
-    <value>990, 528</value>
-  </data>
-  <data name="splitContainer1.SplitterDistance" type="System.Int32, mscorlib">
-    <value>180</value>
-  </data>
-  <data name="splitContainer1.TabIndex" type="System.Int32, mscorlib">
-    <value>87</value>
-  </data>
-  <data name="&gt;&gt;splitContainer1.Name" xml:space="preserve">
-    <value>splitContainer1</value>
-  </data>
-  <data name="&gt;&gt;splitContainer1.Type" xml:space="preserve">
-    <value>System.Windows.Forms.SplitContainer, System.Windows.Forms, Version=4.0.0.0, Culture=neutral, PublicKeyToken=b77a5c561934e089</value>
-  </data>
-  <data name="&gt;&gt;splitContainer1.Parent" xml:space="preserve">
-    <value>$this</value>
-  </data>
-  <data name="&gt;&gt;splitContainer1.ZOrder" xml:space="preserve">
-    <value>0</value>
-  </data>
-  <metadata name="$this.Localizable" type="System.Boolean, mscorlib, Version=4.0.0.0, Culture=neutral, PublicKeyToken=b77a5c561934e089">
-    <value>True</value>
-  </metadata>
-  <data name="$this.Size" type="System.Drawing.Size, System.Drawing">
-    <value>990, 528</value>
-  </data>
-  <data name="&gt;&gt;toolTip1.Name" xml:space="preserve">
-    <value>toolTip1</value>
-  </data>
-  <data name="&gt;&gt;toolTip1.Type" xml:space="preserve">
-    <value>System.Windows.Forms.ToolTip, System.Windows.Forms, Version=4.0.0.0, Culture=neutral, PublicKeyToken=b77a5c561934e089</value>
-  </data>
-  <data name="&gt;&gt;Command.Name" xml:space="preserve">
-    <value>Command</value>
-  </data>
-  <data name="&gt;&gt;Command.Type" xml:space="preserve">
-    <value>System.Windows.Forms.DataGridViewTextBoxColumn, System.Windows.Forms, Version=4.0.0.0, Culture=neutral, PublicKeyToken=b77a5c561934e089</value>
-  </data>
-  <data name="&gt;&gt;Value.Name" xml:space="preserve">
-    <value>Value</value>
-  </data>
-  <data name="&gt;&gt;Value.Type" xml:space="preserve">
-    <value>System.Windows.Forms.DataGridViewTextBoxColumn, System.Windows.Forms, Version=4.0.0.0, Culture=neutral, PublicKeyToken=b77a5c561934e089</value>
-  </data>
-  <data name="&gt;&gt;Default_value.Name" xml:space="preserve">
-    <value>Default_value</value>
-  </data>
-  <data name="&gt;&gt;Default_value.Type" xml:space="preserve">
-    <value>System.Windows.Forms.DataGridViewTextBoxColumn, System.Windows.Forms, Version=4.0.0.0, Culture=neutral, PublicKeyToken=b77a5c561934e089</value>
-  </data>
-  <data name="&gt;&gt;Units.Name" xml:space="preserve">
-    <value>Units</value>
-  </data>
-  <data name="&gt;&gt;Units.Type" xml:space="preserve">
-    <value>System.Windows.Forms.DataGridViewTextBoxColumn, System.Windows.Forms, Version=4.0.0.0, Culture=neutral, PublicKeyToken=b77a5c561934e089</value>
-  </data>
-  <data name="&gt;&gt;Options.Name" xml:space="preserve">
-    <value>Options</value>
-  </data>
-  <data name="&gt;&gt;Options.Type" xml:space="preserve">
-    <value>System.Windows.Forms.DataGridViewTextBoxColumn, System.Windows.Forms, Version=4.0.0.0, Culture=neutral, PublicKeyToken=b77a5c561934e089</value>
-  </data>
-  <data name="&gt;&gt;Desc.Name" xml:space="preserve">
-    <value>Desc</value>
-  </data>
-  <data name="&gt;&gt;Desc.Type" xml:space="preserve">
-    <value>System.Windows.Forms.DataGridViewTextBoxColumn, System.Windows.Forms, Version=4.0.0.0, Culture=neutral, PublicKeyToken=b77a5c561934e089</value>
-  </data>
-  <data name="&gt;&gt;Fav.Name" xml:space="preserve">
-    <value>Fav</value>
-  </data>
-  <data name="&gt;&gt;Fav.Type" xml:space="preserve">
-    <value>System.Windows.Forms.DataGridViewCheckBoxColumn, System.Windows.Forms, Version=4.0.0.0, Culture=neutral, PublicKeyToken=b77a5c561934e089</value>
-  </data>
-  <data name="&gt;&gt;$this.Name" xml:space="preserve">
-    <value>ConfigRawParams</value>
-  </data>
-  <data name="&gt;&gt;$this.Type" xml:space="preserve">
-    <value>System.Windows.Forms.MyUserControl, MissionPlanner.Controls, Version=1.0.0.0, Culture=neutral, PublicKeyToken=null</value>
-  </data>
+﻿<?xml version="1.0" encoding="utf-8"?>
+<root>
+  <!-- 
+    Microsoft ResX Schema 
+    
+    Version 2.0
+    
+    The primary goals of this format is to allow a simple XML format 
+    that is mostly human readable. The generation and parsing of the 
+    various data types are done through the TypeConverter classes 
+    associated with the data types.
+    
+    Example:
+    
+    ... ado.net/XML headers & schema ...
+    <resheader name="resmimetype">text/microsoft-resx</resheader>
+    <resheader name="version">2.0</resheader>
+    <resheader name="reader">System.Resources.ResXResourceReader, System.Windows.Forms, ...</resheader>
+    <resheader name="writer">System.Resources.ResXResourceWriter, System.Windows.Forms, ...</resheader>
+    <data name="Name1"><value>this is my long string</value><comment>this is a comment</comment></data>
+    <data name="Color1" type="System.Drawing.Color, System.Drawing">Blue</data>
+    <data name="Bitmap1" mimetype="application/x-microsoft.net.object.binary.base64">
+        <value>[base64 mime encoded serialized .NET Framework object]</value>
+    </data>
+    <data name="Icon1" type="System.Drawing.Icon, System.Drawing" mimetype="application/x-microsoft.net.object.bytearray.base64">
+        <value>[base64 mime encoded string representing a byte array form of the .NET Framework object]</value>
+        <comment>This is a comment</comment>
+    </data>
+                
+    There are any number of "resheader" rows that contain simple 
+    name/value pairs.
+    
+    Each data row contains a name, and value. The row also contains a 
+    type or mimetype. Type corresponds to a .NET class that support 
+    text/value conversion through the TypeConverter architecture. 
+    Classes that don't support this are serialized and stored with the 
+    mimetype set.
+    
+    The mimetype is used for serialized objects, and tells the 
+    ResXResourceReader how to depersist the object. This is currently not 
+    extensible. For a given mimetype the value must be set accordingly:
+    
+    Note - application/x-microsoft.net.object.binary.base64 is the format 
+    that the ResXResourceWriter will generate, however the reader can 
+    read any of the formats listed below.
+    
+    mimetype: application/x-microsoft.net.object.binary.base64
+    value   : The object must be serialized with 
+            : System.Runtime.Serialization.Formatters.Binary.BinaryFormatter
+            : and then encoded with base64 encoding.
+    
+    mimetype: application/x-microsoft.net.object.soap.base64
+    value   : The object must be serialized with 
+            : System.Runtime.Serialization.Formatters.Soap.SoapFormatter
+            : and then encoded with base64 encoding.
+
+    mimetype: application/x-microsoft.net.object.bytearray.base64
+    value   : The object must be serialized into a byte array 
+            : using a System.ComponentModel.TypeConverter
+            : and then encoded with base64 encoding.
+    -->
+  <xsd:schema id="root" xmlns="" xmlns:xsd="http://www.w3.org/2001/XMLSchema" xmlns:msdata="urn:schemas-microsoft-com:xml-msdata">
+    <xsd:import namespace="http://www.w3.org/XML/1998/namespace" />
+    <xsd:element name="root" msdata:IsDataSet="true">
+      <xsd:complexType>
+        <xsd:choice maxOccurs="unbounded">
+          <xsd:element name="metadata">
+            <xsd:complexType>
+              <xsd:sequence>
+                <xsd:element name="value" type="xsd:string" minOccurs="0" />
+              </xsd:sequence>
+              <xsd:attribute name="name" use="required" type="xsd:string" />
+              <xsd:attribute name="type" type="xsd:string" />
+              <xsd:attribute name="mimetype" type="xsd:string" />
+              <xsd:attribute ref="xml:space" />
+            </xsd:complexType>
+          </xsd:element>
+          <xsd:element name="assembly">
+            <xsd:complexType>
+              <xsd:attribute name="alias" type="xsd:string" />
+              <xsd:attribute name="name" type="xsd:string" />
+            </xsd:complexType>
+          </xsd:element>
+          <xsd:element name="data">
+            <xsd:complexType>
+              <xsd:sequence>
+                <xsd:element name="value" type="xsd:string" minOccurs="0" msdata:Ordinal="1" />
+                <xsd:element name="comment" type="xsd:string" minOccurs="0" msdata:Ordinal="2" />
+              </xsd:sequence>
+              <xsd:attribute name="name" type="xsd:string" use="required" msdata:Ordinal="1" />
+              <xsd:attribute name="type" type="xsd:string" msdata:Ordinal="3" />
+              <xsd:attribute name="mimetype" type="xsd:string" msdata:Ordinal="4" />
+              <xsd:attribute ref="xml:space" />
+            </xsd:complexType>
+          </xsd:element>
+          <xsd:element name="resheader">
+            <xsd:complexType>
+              <xsd:sequence>
+                <xsd:element name="value" type="xsd:string" minOccurs="0" msdata:Ordinal="1" />
+              </xsd:sequence>
+              <xsd:attribute name="name" type="xsd:string" use="required" />
+            </xsd:complexType>
+          </xsd:element>
+        </xsd:choice>
+      </xsd:complexType>
+    </xsd:element>
+  </xsd:schema>
+  <resheader name="resmimetype">
+    <value>text/microsoft-resx</value>
+  </resheader>
+  <resheader name="version">
+    <value>2.0</value>
+  </resheader>
+  <resheader name="reader">
+    <value>System.Resources.ResXResourceReader, System.Windows.Forms, Version=4.0.0.0, Culture=neutral, PublicKeyToken=b77a5c561934e089</value>
+  </resheader>
+  <resheader name="writer">
+    <value>System.Resources.ResXResourceWriter, System.Windows.Forms, Version=4.0.0.0, Culture=neutral, PublicKeyToken=b77a5c561934e089</value>
+  </resheader>
+  <assembly alias="System.Windows.Forms" name="System.Windows.Forms, Version=4.0.0.0, Culture=neutral, PublicKeyToken=b77a5c561934e089" />
+  <data name="BUT_compare.Anchor" type="System.Windows.Forms.AnchorStyles, System.Windows.Forms">
+    <value>Top, Left, Right</value>
+  </data>
+  <data name="BUT_compare.ImeMode" type="System.Windows.Forms.ImeMode, System.Windows.Forms">
+    <value>NoControl</value>
+  </data>
+  <assembly alias="System.Drawing" name="System.Drawing, Version=4.0.0.0, Culture=neutral, PublicKeyToken=b03f5f7f11d50a3a" />
+  <data name="BUT_compare.Location" type="System.Drawing.Point, System.Drawing">
+    <value>6, 116</value>
+  </data>
+  <data name="BUT_compare.Size" type="System.Drawing.Size, System.Drawing">
+    <value>110, 19</value>
+  </data>
+  <assembly alias="mscorlib" name="mscorlib, Version=4.0.0.0, Culture=neutral, PublicKeyToken=b77a5c561934e089" />
+  <data name="BUT_compare.TabIndex" type="System.Int32, mscorlib">
+    <value>72</value>
+  </data>
+  <data name="BUT_compare.Text" xml:space="preserve">
+    <value>Compare Params</value>
+  </data>
+  <data name="&gt;&gt;BUT_compare.Name" xml:space="preserve">
+    <value>BUT_compare</value>
+  </data>
+  <data name="&gt;&gt;BUT_compare.Type" xml:space="preserve">
+    <value>MissionPlanner.Controls.MyButton, MissionPlanner.Controls, Version=1.0.0.0, Culture=neutral, PublicKeyToken=null</value>
+  </data>
+  <data name="&gt;&gt;BUT_compare.Parent" xml:space="preserve">
+    <value>tableLayoutPanel1</value>
+  </data>
+  <data name="&gt;&gt;BUT_compare.ZOrder" xml:space="preserve">
+    <value>10</value>
+  </data>
+  <data name="BUT_rerequestparams.Anchor" type="System.Windows.Forms.AnchorStyles, System.Windows.Forms">
+    <value>Top, Left, Right</value>
+  </data>
+  <data name="BUT_rerequestparams.ImeMode" type="System.Windows.Forms.ImeMode, System.Windows.Forms">
+    <value>NoControl</value>
+  </data>
+  <data name="BUT_rerequestparams.Location" type="System.Drawing.Point, System.Drawing">
+    <value>6, 91</value>
+  </data>
+  <data name="BUT_rerequestparams.Size" type="System.Drawing.Size, System.Drawing">
+    <value>110, 19</value>
+  </data>
+  <data name="BUT_rerequestparams.TabIndex" type="System.Int32, mscorlib">
+    <value>67</value>
+  </data>
+  <data name="BUT_rerequestparams.Text" xml:space="preserve">
+    <value>Refresh Params</value>
+  </data>
+  <data name="&gt;&gt;BUT_rerequestparams.Name" xml:space="preserve">
+    <value>BUT_rerequestparams</value>
+  </data>
+  <data name="&gt;&gt;BUT_rerequestparams.Type" xml:space="preserve">
+    <value>MissionPlanner.Controls.MyButton, MissionPlanner.Controls, Version=1.0.0.0, Culture=neutral, PublicKeyToken=null</value>
+  </data>
+  <data name="&gt;&gt;BUT_rerequestparams.Parent" xml:space="preserve">
+    <value>tableLayoutPanel1</value>
+  </data>
+  <data name="&gt;&gt;BUT_rerequestparams.ZOrder" xml:space="preserve">
+    <value>6</value>
+  </data>
+  <data name="BUT_writePIDS.Anchor" type="System.Windows.Forms.AnchorStyles, System.Windows.Forms">
+    <value>Top, Left, Right</value>
+  </data>
+  <data name="BUT_writePIDS.ImeMode" type="System.Windows.Forms.ImeMode, System.Windows.Forms">
+    <value>NoControl</value>
+  </data>
+  <data name="BUT_writePIDS.Location" type="System.Drawing.Point, System.Drawing">
+    <value>6, 66</value>
+  </data>
+  <data name="BUT_writePIDS.Size" type="System.Drawing.Size, System.Drawing">
+    <value>110, 19</value>
+  </data>
+  <data name="BUT_writePIDS.TabIndex" type="System.Int32, mscorlib">
+    <value>69</value>
+  </data>
+  <data name="BUT_writePIDS.Text" xml:space="preserve">
+    <value>Write Params</value>
+  </data>
+  <data name="&gt;&gt;BUT_writePIDS.Name" xml:space="preserve">
+    <value>BUT_writePIDS</value>
+  </data>
+  <data name="&gt;&gt;BUT_writePIDS.Type" xml:space="preserve">
+    <value>MissionPlanner.Controls.MyButton, MissionPlanner.Controls, Version=1.0.0.0, Culture=neutral, PublicKeyToken=null</value>
+  </data>
+  <data name="&gt;&gt;BUT_writePIDS.Parent" xml:space="preserve">
+    <value>tableLayoutPanel1</value>
+  </data>
+  <data name="&gt;&gt;BUT_writePIDS.ZOrder" xml:space="preserve">
+    <value>8</value>
+  </data>
+  <data name="BUT_save.Anchor" type="System.Windows.Forms.AnchorStyles, System.Windows.Forms">
+    <value>Top, Left, Right</value>
+  </data>
+  <data name="BUT_save.ImeMode" type="System.Windows.Forms.ImeMode, System.Windows.Forms">
+    <value>NoControl</value>
+  </data>
+  <data name="BUT_save.Location" type="System.Drawing.Point, System.Drawing">
+    <value>6, 31</value>
+  </data>
+  <data name="BUT_save.Size" type="System.Drawing.Size, System.Drawing">
+    <value>110, 19</value>
+  </data>
+  <data name="BUT_save.TabIndex" type="System.Int32, mscorlib">
+    <value>70</value>
+  </data>
+  <data name="BUT_save.Text" xml:space="preserve">
+    <value>Save to file</value>
+  </data>
+  <data name="&gt;&gt;BUT_save.Name" xml:space="preserve">
+    <value>BUT_save</value>
+  </data>
+  <data name="&gt;&gt;BUT_save.Type" xml:space="preserve">
+    <value>MissionPlanner.Controls.MyButton, MissionPlanner.Controls, Version=1.0.0.0, Culture=neutral, PublicKeyToken=null</value>
+  </data>
+  <data name="&gt;&gt;BUT_save.Parent" xml:space="preserve">
+    <value>tableLayoutPanel1</value>
+  </data>
+  <data name="&gt;&gt;BUT_save.ZOrder" xml:space="preserve">
+    <value>5</value>
+  </data>
+  <data name="BUT_load.Anchor" type="System.Windows.Forms.AnchorStyles, System.Windows.Forms">
+    <value>Top, Left, Right</value>
+  </data>
+  <data name="BUT_load.ImeMode" type="System.Windows.Forms.ImeMode, System.Windows.Forms">
+    <value>NoControl</value>
+  </data>
+  <data name="BUT_load.Location" type="System.Drawing.Point, System.Drawing">
+    <value>6, 6</value>
+  </data>
+  <data name="BUT_load.Size" type="System.Drawing.Size, System.Drawing">
+    <value>110, 19</value>
+  </data>
+  <data name="BUT_load.TabIndex" type="System.Int32, mscorlib">
+    <value>71</value>
+  </data>
+  <data name="BUT_load.Text" xml:space="preserve">
+    <value>Load from file</value>
+  </data>
+  <data name="&gt;&gt;BUT_load.Name" xml:space="preserve">
+    <value>BUT_load</value>
+  </data>
+  <data name="&gt;&gt;BUT_load.Type" xml:space="preserve">
+    <value>MissionPlanner.Controls.MyButton, MissionPlanner.Controls, Version=1.0.0.0, Culture=neutral, PublicKeyToken=null</value>
+  </data>
+  <data name="&gt;&gt;BUT_load.Parent" xml:space="preserve">
+    <value>tableLayoutPanel1</value>
+  </data>
+  <data name="&gt;&gt;BUT_load.ZOrder" xml:space="preserve">
+    <value>4</value>
+  </data>
+  <metadata name="toolTip1.TrayLocation" type="System.Drawing.Point, System.Drawing, Version=4.0.0.0, Culture=neutral, PublicKeyToken=b03f5f7f11d50a3a">
+    <value>17, 17</value>
+  </metadata>
+  <data name="label1.Anchor" type="System.Windows.Forms.AnchorStyles, System.Windows.Forms">
+    <value>Top, Right</value>
+  </data>
+  <data name="label1.AutoSize" type="System.Boolean, mscorlib">
+    <value>True</value>
+  </data>
+  <data name="label1.ImeMode" type="System.Windows.Forms.ImeMode, System.Windows.Forms">
+    <value>NoControl</value>
+  </data>
+  <data name="label1.Location" type="System.Drawing.Point, System.Drawing">
+    <value>6, 169</value>
+  </data>
+  <data name="label1.Margin" type="System.Windows.Forms.Padding, System.Windows.Forms">
+    <value>3, 3, 3, 3</value>
+  </data>
+  <data name="label1.MinimumSize" type="System.Drawing.Size, System.Drawing">
+    <value>110, 0</value>
+  </data>
+  <data name="label1.Size" type="System.Drawing.Size, System.Drawing">
+    <value>110, 26</value>
+  </data>
+  <data name="label1.TabIndex" type="System.Int32, mscorlib">
+    <value>73</value>
+  </data>
+  <data name="label1.Text" xml:space="preserve">
+    <value>All Units are in raw 
+format with no scaling</value>
+  </data>
+  <data name="label1.TextAlign" type="System.Drawing.ContentAlignment, System.Drawing">
+    <value>MiddleCenter</value>
+  </data>
+  <data name="&gt;&gt;label1.Name" xml:space="preserve">
+    <value>label1</value>
+  </data>
+  <data name="&gt;&gt;label1.Type" xml:space="preserve">
+    <value>System.Windows.Forms.Label, System.Windows.Forms, Version=4.0.0.0, Culture=neutral, PublicKeyToken=b77a5c561934e089</value>
+  </data>
+  <data name="&gt;&gt;label1.Parent" xml:space="preserve">
+    <value>tableLayoutPanel1</value>
+  </data>
+  <data name="&gt;&gt;label1.ZOrder" xml:space="preserve">
+    <value>12</value>
+  </data>
+  <data name="BUT_paramfileload.Anchor" type="System.Windows.Forms.AnchorStyles, System.Windows.Forms">
+    <value>Top, Left, Right</value>
+  </data>
+  <data name="BUT_paramfileload.ImeMode" type="System.Windows.Forms.ImeMode, System.Windows.Forms">
+    <value>NoControl</value>
+  </data>
+  <data name="BUT_paramfileload.Location" type="System.Drawing.Point, System.Drawing">
+    <value>6, 228</value>
+  </data>
+  <data name="BUT_paramfileload.Size" type="System.Drawing.Size, System.Drawing">
+    <value>110, 21</value>
+  </data>
+  <data name="BUT_paramfileload.TabIndex" type="System.Int32, mscorlib">
+    <value>77</value>
+  </data>
+  <data name="BUT_paramfileload.Text" xml:space="preserve">
+    <value>Load Presaved</value>
+  </data>
+  <data name="&gt;&gt;BUT_paramfileload.Name" xml:space="preserve">
+    <value>BUT_paramfileload</value>
+  </data>
+  <data name="&gt;&gt;BUT_paramfileload.Type" xml:space="preserve">
+    <value>MissionPlanner.Controls.MyButton, MissionPlanner.Controls, Version=1.0.0.0, Culture=neutral, PublicKeyToken=null</value>
+  </data>
+  <data name="&gt;&gt;BUT_paramfileload.Parent" xml:space="preserve">
+    <value>tableLayoutPanel1</value>
+  </data>
+  <data name="&gt;&gt;BUT_paramfileload.ZOrder" xml:space="preserve">
+    <value>11</value>
+  </data>
+  <data name="CMB_paramfiles.Anchor" type="System.Windows.Forms.AnchorStyles, System.Windows.Forms">
+    <value>Left, Right</value>
+  </data>
+  <data name="CMB_paramfiles.Location" type="System.Drawing.Point, System.Drawing">
+    <value>6, 201</value>
+  </data>
+  <data name="CMB_paramfiles.Size" type="System.Drawing.Size, System.Drawing">
+    <value>110, 21</value>
+  </data>
+  <data name="CMB_paramfiles.TabIndex" type="System.Int32, mscorlib">
+    <value>76</value>
+  </data>
+  <data name="&gt;&gt;CMB_paramfiles.Name" xml:space="preserve">
+    <value>CMB_paramfiles</value>
+  </data>
+  <data name="&gt;&gt;CMB_paramfiles.Type" xml:space="preserve">
+    <value>System.Windows.Forms.ComboBox, System.Windows.Forms, Version=4.0.0.0, Culture=neutral, PublicKeyToken=b77a5c561934e089</value>
+  </data>
+  <data name="&gt;&gt;CMB_paramfiles.Parent" xml:space="preserve">
+    <value>tableLayoutPanel1</value>
+  </data>
+  <data name="&gt;&gt;CMB_paramfiles.ZOrder" xml:space="preserve">
+    <value>13</value>
+  </data>
+  <data name="BUT_reset_params.Anchor" type="System.Windows.Forms.AnchorStyles, System.Windows.Forms">
+    <value>Top, Left, Right</value>
+  </data>
+  <data name="BUT_reset_params.ImeMode" type="System.Windows.Forms.ImeMode, System.Windows.Forms">
+    <value>NoControl</value>
+  </data>
+  <data name="BUT_reset_params.Location" type="System.Drawing.Point, System.Drawing">
+    <value>6, 255</value>
+  </data>
+  <data name="BUT_reset_params.Size" type="System.Drawing.Size, System.Drawing">
+    <value>110, 21</value>
+  </data>
+  <data name="BUT_reset_params.TabIndex" type="System.Int32, mscorlib">
+    <value>78</value>
+  </data>
+  <data name="BUT_reset_params.Text" xml:space="preserve">
+    <value>Reset to Default</value>
+  </data>
+  <data name="&gt;&gt;BUT_reset_params.Name" xml:space="preserve">
+    <value>BUT_reset_params</value>
+  </data>
+  <data name="&gt;&gt;BUT_reset_params.Type" xml:space="preserve">
+    <value>MissionPlanner.Controls.MyButton, MissionPlanner.Controls, Version=1.0.0.0, Culture=neutral, PublicKeyToken=null</value>
+  </data>
+  <data name="&gt;&gt;BUT_reset_params.Parent" xml:space="preserve">
+    <value>tableLayoutPanel1</value>
+  </data>
+  <data name="&gt;&gt;BUT_reset_params.ZOrder" xml:space="preserve">
+    <value>9</value>
+  </data>
+  <data name="txt_search.Anchor" type="System.Windows.Forms.AnchorStyles, System.Windows.Forms">
+    <value>Top, Left, Right</value>
+  </data>
+  <data name="txt_search.Location" type="System.Drawing.Point, System.Drawing">
+    <value>6, 302</value>
+  </data>
+  <data name="txt_search.Size" type="System.Drawing.Size, System.Drawing">
+    <value>110, 20</value>
+  </data>
+  <data name="txt_search.TabIndex" type="System.Int32, mscorlib">
+    <value>79</value>
+  </data>
+  <data name="&gt;&gt;txt_search.Name" xml:space="preserve">
+    <value>txt_search</value>
+  </data>
+  <data name="&gt;&gt;txt_search.Type" xml:space="preserve">
+    <value>System.Windows.Forms.TextBox, System.Windows.Forms, Version=4.0.0.0, Culture=neutral, PublicKeyToken=b77a5c561934e089</value>
+  </data>
+  <data name="&gt;&gt;txt_search.Parent" xml:space="preserve">
+    <value>tableLayoutPanel1</value>
+  </data>
+  <data name="&gt;&gt;txt_search.ZOrder" xml:space="preserve">
+    <value>3</value>
+  </data>
+  <data name="label2.Anchor" type="System.Windows.Forms.AnchorStyles, System.Windows.Forms">
+    <value>Bottom, Left</value>
+  </data>
+  <data name="label2.AutoSize" type="System.Boolean, mscorlib">
+    <value>True</value>
+  </data>
+  <data name="label2.ImeMode" type="System.Windows.Forms.ImeMode, System.Windows.Forms">
+    <value>NoControl</value>
+  </data>
+  <data name="label2.Location" type="System.Drawing.Point, System.Drawing">
+    <value>6, 286</value>
+  </data>
+  <data name="label2.Size" type="System.Drawing.Size, System.Drawing">
+    <value>41, 13</value>
+  </data>
+  <data name="label2.TabIndex" type="System.Int32, mscorlib">
+    <value>82</value>
+  </data>
+  <data name="label2.Text" xml:space="preserve">
+    <value>Search</value>
+  </data>
+  <data name="&gt;&gt;label2.Name" xml:space="preserve">
+    <value>label2</value>
+  </data>
+  <data name="&gt;&gt;label2.Type" xml:space="preserve">
+    <value>System.Windows.Forms.Label, System.Windows.Forms, Version=4.0.0.0, Culture=neutral, PublicKeyToken=b77a5c561934e089</value>
+  </data>
+  <data name="&gt;&gt;label2.Parent" xml:space="preserve">
+    <value>tableLayoutPanel1</value>
+  </data>
+  <data name="&gt;&gt;label2.ZOrder" xml:space="preserve">
+    <value>0</value>
+  </data>
+  <data name="BUT_commitToFlash.Anchor" type="System.Windows.Forms.AnchorStyles, System.Windows.Forms">
+    <value>Top, Left, Right</value>
+  </data>
+  <data name="BUT_commitToFlash.ImeMode" type="System.Windows.Forms.ImeMode, System.Windows.Forms">
+    <value>NoControl</value>
+  </data>
+  <data name="BUT_commitToFlash.Location" type="System.Drawing.Point, System.Drawing">
+    <value>6, 141</value>
+  </data>
+  <data name="BUT_commitToFlash.Size" type="System.Drawing.Size, System.Drawing">
+    <value>110, 22</value>
+  </data>
+  <data name="BUT_commitToFlash.TabIndex" type="System.Int32, mscorlib">
+    <value>83</value>
+  </data>
+  <data name="BUT_commitToFlash.Text" xml:space="preserve">
+    <value>Commit Params</value>
+  </data>
+  <data name="&gt;&gt;BUT_commitToFlash.Name" xml:space="preserve">
+    <value>BUT_commitToFlash</value>
+  </data>
+  <data name="&gt;&gt;BUT_commitToFlash.Type" xml:space="preserve">
+    <value>MissionPlanner.Controls.MyButton, MissionPlanner.Controls, Version=1.0.0.0, Culture=neutral, PublicKeyToken=null</value>
+  </data>
+  <data name="&gt;&gt;BUT_commitToFlash.Parent" xml:space="preserve">
+    <value>tableLayoutPanel1</value>
+  </data>
+  <data name="&gt;&gt;BUT_commitToFlash.ZOrder" xml:space="preserve">
+    <value>7</value>
+  </data>
+  <data name="chk_modified.Anchor" type="System.Windows.Forms.AnchorStyles, System.Windows.Forms">
+    <value>Left</value>
+  </data>
+  <data name="chk_modified.AutoSize" type="System.Boolean, mscorlib">
+    <value>True</value>
+  </data>
+  <data name="chk_modified.ImeMode" type="System.Windows.Forms.ImeMode, System.Windows.Forms">
+    <value>NoControl</value>
+  </data>
+  <data name="chk_modified.Location" type="System.Drawing.Point, System.Drawing">
+    <value>6, 328</value>
+  </data>
+  <data name="chk_modified.RightToLeft" type="System.Windows.Forms.RightToLeft, System.Windows.Forms">
+    <value>No</value>
+  </data>
+  <data name="chk_modified.Size" type="System.Drawing.Size, System.Drawing">
+    <value>66, 17</value>
+  </data>
+  <data name="chk_modified.TabIndex" type="System.Int32, mscorlib">
+    <value>84</value>
+  </data>
+  <data name="chk_modified.Text" xml:space="preserve">
+    <value>Modified</value>
+  </data>
+  <data name="&gt;&gt;chk_modified.Name" xml:space="preserve">
+    <value>chk_modified</value>
+  </data>
+  <data name="&gt;&gt;chk_modified.Type" xml:space="preserve">
+    <value>System.Windows.Forms.CheckBox, System.Windows.Forms, Version=4.0.0.0, Culture=neutral, PublicKeyToken=b77a5c561934e089</value>
+  </data>
+  <data name="&gt;&gt;chk_modified.Parent" xml:space="preserve">
+    <value>tableLayoutPanel1</value>
+  </data>
+  <data name="&gt;&gt;chk_modified.ZOrder" xml:space="preserve">
+    <value>14</value>
+  </data>
+  <data name="BUT_refreshTable.Anchor" type="System.Windows.Forms.AnchorStyles, System.Windows.Forms">
+    <value>Top, Left, Right</value>
+  </data>
+  <data name="BUT_refreshTable.ImeMode" type="System.Windows.Forms.ImeMode, System.Windows.Forms">
+    <value>NoControl</value>
+  </data>
+  <data name="BUT_refreshTable.Location" type="System.Drawing.Point, System.Drawing">
+    <value>6, 384</value>
+  </data>
+  <data name="BUT_refreshTable.Size" type="System.Drawing.Size, System.Drawing">
+    <value>110, 22</value>
+  </data>
+  <data name="BUT_refreshTable.TabIndex" type="System.Int32, mscorlib">
+    <value>85</value>
+  </data>
+  <data name="BUT_refreshTable.Text" xml:space="preserve">
+    <value>Refresh Table</value>
+  </data>
+  <data name="&gt;&gt;BUT_refreshTable.Name" xml:space="preserve">
+    <value>BUT_refreshTable</value>
+  </data>
+  <data name="&gt;&gt;BUT_refreshTable.Type" xml:space="preserve">
+    <value>MissionPlanner.Controls.MyButton, MissionPlanner.Controls, Version=1.0.0.0, Culture=neutral, PublicKeyToken=null</value>
+  </data>
+  <data name="&gt;&gt;BUT_refreshTable.Parent" xml:space="preserve">
+    <value>tableLayoutPanel1</value>
+  </data>
+  <data name="&gt;&gt;BUT_refreshTable.ZOrder" xml:space="preserve">
+    <value>1</value>
+  </data>
+  <data name="chk_none_default.AutoSize" type="System.Boolean, mscorlib">
+    <value>True</value>
+  </data>
+  <data name="chk_none_default.ImeMode" type="System.Windows.Forms.ImeMode, System.Windows.Forms">
+    <value>NoControl</value>
+  </data>
+  <data name="chk_none_default.Location" type="System.Drawing.Point, System.Drawing">
+    <value>6, 351</value>
+  </data>
+  <data name="chk_none_default.Size" type="System.Drawing.Size, System.Drawing">
+    <value>89, 17</value>
+  </data>
+  <data name="chk_none_default.TabIndex" type="System.Int32, mscorlib">
+    <value>86</value>
+  </data>
+  <data name="chk_none_default.Text" xml:space="preserve">
+    <value>None Default</value>
+  </data>
+  <data name="chk_none_default.Visible" type="System.Boolean, mscorlib">
+    <value>False</value>
+  </data>
+  <data name="&gt;&gt;chk_none_default.Name" xml:space="preserve">
+    <value>chk_none_default</value>
+  </data>
+  <data name="&gt;&gt;chk_none_default.Type" xml:space="preserve">
+    <value>System.Windows.Forms.CheckBox, System.Windows.Forms, Version=4.0.0.0, Culture=neutral, PublicKeyToken=b77a5c561934e089</value>
+  </data>
+  <data name="&gt;&gt;chk_none_default.Parent" xml:space="preserve">
+    <value>tableLayoutPanel1</value>
+  </data>
+  <data name="&gt;&gt;chk_none_default.ZOrder" xml:space="preserve">
+    <value>2</value>
+  </data>
+  <data name="splitContainer1.Dock" type="System.Windows.Forms.DockStyle, System.Windows.Forms">
+    <value>Fill</value>
+  </data>
+  <data name="splitContainer1.Location" type="System.Drawing.Point, System.Drawing">
+    <value>0, 0</value>
+  </data>
+  <data name="treeView1.Dock" type="System.Windows.Forms.DockStyle, System.Windows.Forms">
+    <value>Fill</value>
+  </data>
+  <data name="treeView1.Location" type="System.Drawing.Point, System.Drawing">
+    <value>0, 0</value>
+  </data>
+  <data name="treeView1.Size" type="System.Drawing.Size, System.Drawing">
+    <value>180, 528</value>
+  </data>
+  <data name="treeView1.TabIndex" type="System.Int32, mscorlib">
+    <value>0</value>
+  </data>
+  <data name="&gt;&gt;treeView1.Name" xml:space="preserve">
+    <value>treeView1</value>
+  </data>
+  <data name="&gt;&gt;treeView1.Type" xml:space="preserve">
+    <value>System.Windows.Forms.TreeView, System.Windows.Forms, Version=4.0.0.0, Culture=neutral, PublicKeyToken=b77a5c561934e089</value>
+  </data>
+  <data name="&gt;&gt;treeView1.Parent" xml:space="preserve">
+    <value>splitContainer1.Panel1</value>
+  </data>
+  <data name="&gt;&gt;treeView1.ZOrder" xml:space="preserve">
+    <value>0</value>
+  </data>
+  <data name="&gt;&gt;splitContainer1.Panel1.Name" xml:space="preserve">
+    <value>splitContainer1.Panel1</value>
+  </data>
+  <data name="&gt;&gt;splitContainer1.Panel1.Type" xml:space="preserve">
+    <value>System.Windows.Forms.SplitterPanel, System.Windows.Forms, Version=4.0.0.0, Culture=neutral, PublicKeyToken=b77a5c561934e089</value>
+  </data>
+  <data name="&gt;&gt;splitContainer1.Panel1.Parent" xml:space="preserve">
+    <value>splitContainer1</value>
+  </data>
+  <data name="&gt;&gt;splitContainer1.Panel1.ZOrder" xml:space="preserve">
+    <value>0</value>
+  </data>
+  <metadata name="Command.UserAddedColumn" type="System.Boolean, mscorlib, Version=4.0.0.0, Culture=neutral, PublicKeyToken=b77a5c561934e089">
+    <value>True</value>
+  </metadata>
+  <data name="Command.HeaderText" xml:space="preserve">
+    <value>Name</value>
+  </data>
+  <data name="Command.MinimumWidth" type="System.Int32, mscorlib">
+    <value>50</value>
+  </data>
+  <data name="Command.Width" type="System.Int32, mscorlib">
+    <value>130</value>
+  </data>
+  <metadata name="Value.UserAddedColumn" type="System.Boolean, mscorlib, Version=4.0.0.0, Culture=neutral, PublicKeyToken=b77a5c561934e089">
+    <value>True</value>
+  </metadata>
+  <data name="Value.HeaderText" xml:space="preserve">
+    <value>Value</value>
+  </data>
+  <data name="Value.MinimumWidth" type="System.Int32, mscorlib">
+    <value>50</value>
+  </data>
+  <data name="Value.Width" type="System.Int32, mscorlib">
+    <value>70</value>
+  </data>
+  <metadata name="Default_value.UserAddedColumn" type="System.Boolean, mscorlib, Version=4.0.0.0, Culture=neutral, PublicKeyToken=b77a5c561934e089">
+    <value>True</value>
+  </metadata>
+  <data name="Default_value.HeaderText" xml:space="preserve">
+    <value>Default</value>
+  </data>
+  <data name="Default_value.MinimumWidth" type="System.Int32, mscorlib">
+    <value>50</value>
+  </data>
+  <data name="Default_value.Visible" type="System.Boolean, mscorlib">
+    <value>False</value>
+  </data>
+  <data name="Default_value.Width" type="System.Int32, mscorlib">
+    <value>70</value>
+  </data>
+  <metadata name="Units.UserAddedColumn" type="System.Boolean, mscorlib, Version=4.0.0.0, Culture=neutral, PublicKeyToken=b77a5c561934e089">
+    <value>True</value>
+  </metadata>
+  <data name="Units.HeaderText" xml:space="preserve">
+    <value>Units</value>
+  </data>
+  <data name="Units.MinimumWidth" type="System.Int32, mscorlib">
+    <value>50</value>
+  </data>
+  <data name="Units.Width" type="System.Int32, mscorlib">
+    <value>60</value>
+  </data>
+  <metadata name="Options.UserAddedColumn" type="System.Boolean, mscorlib, Version=4.0.0.0, Culture=neutral, PublicKeyToken=b77a5c561934e089">
+    <value>True</value>
+  </metadata>
+  <data name="Options.HeaderText" xml:space="preserve">
+    <value>Options</value>
+  </data>
+  <data name="Options.MinimumWidth" type="System.Int32, mscorlib">
+    <value>50</value>
+  </data>
+  <data name="Options.Width" type="System.Int32, mscorlib">
+    <value>150</value>
+  </data>
+  <metadata name="Desc.UserAddedColumn" type="System.Boolean, mscorlib, Version=4.0.0.0, Culture=neutral, PublicKeyToken=b77a5c561934e089">
+    <value>True</value>
+  </metadata>
+  <data name="Desc.HeaderText" xml:space="preserve">
+    <value>Desc</value>
+  </data>
+  <data name="Desc.MinimumWidth" type="System.Int32, mscorlib">
+    <value>50</value>
+  </data>
+  <metadata name="Fav.UserAddedColumn" type="System.Boolean, mscorlib, Version=4.0.0.0, Culture=neutral, PublicKeyToken=b77a5c561934e089">
+    <value>True</value>
+  </metadata>
+  <data name="Fav.HeaderText" xml:space="preserve">
+    <value>Fav</value>
+  </data>
+  <data name="Fav.MinimumWidth" type="System.Int32, mscorlib">
+    <value>30</value>
+  </data>
+  <data name="Fav.Width" type="System.Int32, mscorlib">
+    <value>30</value>
+  </data>
+  <data name="Params.Dock" type="System.Windows.Forms.DockStyle, System.Windows.Forms">
+    <value>Fill</value>
+  </data>
+  <data name="Params.Location" type="System.Drawing.Point, System.Drawing">
+    <value>18, 0</value>
+  </data>
+  <data name="Params.Size" type="System.Drawing.Size, System.Drawing">
+    <value>666, 528</value>
+  </data>
+  <data name="Params.TabIndex" type="System.Int32, mscorlib">
+    <value>68</value>
+  </data>
+  <data name="&gt;&gt;Params.Name" xml:space="preserve">
+    <value>Params</value>
+  </data>
+  <data name="&gt;&gt;Params.Type" xml:space="preserve">
+    <value>MissionPlanner.Controls.MyDataGridView, MissionPlanner, Version=1.3.8674.15835, Culture=neutral, PublicKeyToken=null</value>
+  </data>
+  <data name="&gt;&gt;Params.Parent" xml:space="preserve">
+    <value>splitContainer1.Panel2</value>
+  </data>
+  <data name="&gt;&gt;Params.ZOrder" xml:space="preserve">
+    <value>0</value>
+  </data>
+  <data name="but_collapse.Dock" type="System.Windows.Forms.DockStyle, System.Windows.Forms">
+    <value>Left</value>
+  </data>
+  <data name="but_collapse.ImeMode" type="System.Windows.Forms.ImeMode, System.Windows.Forms">
+    <value>NoControl</value>
+  </data>
+  <data name="but_collapse.Location" type="System.Drawing.Point, System.Drawing">
+    <value>0, 0</value>
+  </data>
+  <data name="but_collapse.MaximumSize" type="System.Drawing.Size, System.Drawing">
+    <value>18, 18</value>
+  </data>
+  <data name="but_collapse.MinimumSize" type="System.Drawing.Size, System.Drawing">
+    <value>18, 18</value>
+  </data>
+  <data name="but_collapse.Size" type="System.Drawing.Size, System.Drawing">
+    <value>18, 18</value>
+  </data>
+  <data name="but_collapse.TabIndex" type="System.Int32, mscorlib">
+    <value>2</value>
+  </data>
+  <data name="but_collapse.Text" xml:space="preserve">
+    <value>&lt;</value>
+  </data>
+  <data name="&gt;&gt;but_collapse.Name" xml:space="preserve">
+    <value>but_collapse</value>
+  </data>
+  <data name="&gt;&gt;but_collapse.Type" xml:space="preserve">
+    <value>MissionPlanner.Controls.MyButton, MissionPlanner.Controls, Version=1.0.0.0, Culture=neutral, PublicKeyToken=null</value>
+  </data>
+  <data name="&gt;&gt;but_collapse.Parent" xml:space="preserve">
+    <value>splitContainer1.Panel2</value>
+  </data>
+  <data name="&gt;&gt;but_collapse.ZOrder" xml:space="preserve">
+    <value>1</value>
+  </data>
+  <data name="tableLayoutPanel1.AutoSize" type="System.Boolean, mscorlib">
+    <value>True</value>
+  </data>
+  <data name="tableLayoutPanel1.ColumnCount" type="System.Int32, mscorlib">
+    <value>1</value>
+  </data>
+  <data name="tableLayoutPanel1.Dock" type="System.Windows.Forms.DockStyle, System.Windows.Forms">
+    <value>Right</value>
+  </data>
+  <data name="tableLayoutPanel1.Location" type="System.Drawing.Point, System.Drawing">
+    <value>684, 0</value>
+  </data>
+  <data name="tableLayoutPanel1.Padding" type="System.Windows.Forms.Padding, System.Windows.Forms">
+    <value>3, 3, 3, 3</value>
+  </data>
+  <data name="tableLayoutPanel1.RowCount" type="System.Int32, mscorlib">
+    <value>17</value>
+  </data>
+  <data name="tableLayoutPanel1.Size" type="System.Drawing.Size, System.Drawing">
+    <value>122, 528</value>
+  </data>
+  <data name="tableLayoutPanel1.TabIndex" type="System.Int32, mscorlib">
+    <value>0</value>
+  </data>
+  <data name="&gt;&gt;tableLayoutPanel1.Name" xml:space="preserve">
+    <value>tableLayoutPanel1</value>
+  </data>
+  <data name="&gt;&gt;tableLayoutPanel1.Type" xml:space="preserve">
+    <value>System.Windows.Forms.TableLayoutPanel, System.Windows.Forms, Version=4.0.0.0, Culture=neutral, PublicKeyToken=b77a5c561934e089</value>
+  </data>
+  <data name="&gt;&gt;tableLayoutPanel1.Parent" xml:space="preserve">
+    <value>splitContainer1.Panel2</value>
+  </data>
+  <data name="&gt;&gt;tableLayoutPanel1.ZOrder" xml:space="preserve">
+    <value>2</value>
+  </data>
+  <data name="tableLayoutPanel1.LayoutSettings" type="System.Windows.Forms.TableLayoutSettings, System.Windows.Forms">
+    <value>&lt;?xml version="1.0" encoding="utf-16"?&gt;&lt;TableLayoutSettings&gt;&lt;Controls&gt;&lt;Control Name="label2" Row="11" RowSpan="1" Column="0" ColumnSpan="1" /&gt;&lt;Control Name="BUT_refreshTable" Row="16" RowSpan="1" Column="0" ColumnSpan="1" /&gt;&lt;Control Name="chk_none_default" Row="14" RowSpan="1" Column="0" ColumnSpan="1" /&gt;&lt;Control Name="txt_search" Row="12" RowSpan="1" Column="0" ColumnSpan="1" /&gt;&lt;Control Name="BUT_load" Row="0" RowSpan="1" Column="0" ColumnSpan="1" /&gt;&lt;Control Name="BUT_save" Row="1" RowSpan="1" Column="0" ColumnSpan="1" /&gt;&lt;Control Name="BUT_rerequestparams" Row="4" RowSpan="1" Column="0" ColumnSpan="1" /&gt;&lt;Control Name="BUT_commitToFlash" Row="6" RowSpan="1" Column="0" ColumnSpan="1" /&gt;&lt;Control Name="BUT_writePIDS" Row="3" RowSpan="1" Column="0" ColumnSpan="1" /&gt;&lt;Control Name="BUT_reset_params" Row="10" RowSpan="1" Column="0" ColumnSpan="1" /&gt;&lt;Control Name="BUT_compare" Row="5" RowSpan="1" Column="0" ColumnSpan="1" /&gt;&lt;Control Name="BUT_paramfileload" Row="9" RowSpan="1" Column="0" ColumnSpan="1" /&gt;&lt;Control Name="label1" Row="7" RowSpan="1" Column="0" ColumnSpan="1" /&gt;&lt;Control Name="CMB_paramfiles" Row="8" RowSpan="1" Column="0" ColumnSpan="1" /&gt;&lt;Control Name="chk_modified" Row="13" RowSpan="1" Column="0" ColumnSpan="1" /&gt;&lt;/Controls&gt;&lt;Columns Styles="Percent,100" /&gt;&lt;Rows Styles="AutoSize,0,AutoSize,0,Absolute,10,AutoSize,0,AutoSize,0,AutoSize,0,AutoSize,0,AutoSize,0,AutoSize,0,AutoSize,0,AutoSize,0,Absolute,20,AutoSize,0,AutoSize,0,AutoSize,0,Absolute,10,AutoSize,0" /&gt;&lt;/TableLayoutSettings&gt;</value>
+  </data>
+  <data name="&gt;&gt;splitContainer1.Panel2.Name" xml:space="preserve">
+    <value>splitContainer1.Panel2</value>
+  </data>
+  <data name="&gt;&gt;splitContainer1.Panel2.Type" xml:space="preserve">
+    <value>System.Windows.Forms.SplitterPanel, System.Windows.Forms, Version=4.0.0.0, Culture=neutral, PublicKeyToken=b77a5c561934e089</value>
+  </data>
+  <data name="&gt;&gt;splitContainer1.Panel2.Parent" xml:space="preserve">
+    <value>splitContainer1</value>
+  </data>
+  <data name="&gt;&gt;splitContainer1.Panel2.ZOrder" xml:space="preserve">
+    <value>1</value>
+  </data>
+  <data name="splitContainer1.Size" type="System.Drawing.Size, System.Drawing">
+    <value>990, 528</value>
+  </data>
+  <data name="splitContainer1.SplitterDistance" type="System.Int32, mscorlib">
+    <value>180</value>
+  </data>
+  <data name="splitContainer1.TabIndex" type="System.Int32, mscorlib">
+    <value>87</value>
+  </data>
+  <data name="&gt;&gt;splitContainer1.Name" xml:space="preserve">
+    <value>splitContainer1</value>
+  </data>
+  <data name="&gt;&gt;splitContainer1.Type" xml:space="preserve">
+    <value>System.Windows.Forms.SplitContainer, System.Windows.Forms, Version=4.0.0.0, Culture=neutral, PublicKeyToken=b77a5c561934e089</value>
+  </data>
+  <data name="&gt;&gt;splitContainer1.Parent" xml:space="preserve">
+    <value>$this</value>
+  </data>
+  <data name="&gt;&gt;splitContainer1.ZOrder" xml:space="preserve">
+    <value>0</value>
+  </data>
+  <metadata name="$this.Localizable" type="System.Boolean, mscorlib, Version=4.0.0.0, Culture=neutral, PublicKeyToken=b77a5c561934e089">
+    <value>True</value>
+  </metadata>
+  <data name="$this.Size" type="System.Drawing.Size, System.Drawing">
+    <value>990, 528</value>
+  </data>
+  <data name="&gt;&gt;toolTip1.Name" xml:space="preserve">
+    <value>toolTip1</value>
+  </data>
+  <data name="&gt;&gt;toolTip1.Type" xml:space="preserve">
+    <value>System.Windows.Forms.ToolTip, System.Windows.Forms, Version=4.0.0.0, Culture=neutral, PublicKeyToken=b77a5c561934e089</value>
+  </data>
+  <data name="&gt;&gt;Command.Name" xml:space="preserve">
+    <value>Command</value>
+  </data>
+  <data name="&gt;&gt;Command.Type" xml:space="preserve">
+    <value>System.Windows.Forms.DataGridViewTextBoxColumn, System.Windows.Forms, Version=4.0.0.0, Culture=neutral, PublicKeyToken=b77a5c561934e089</value>
+  </data>
+  <data name="&gt;&gt;Value.Name" xml:space="preserve">
+    <value>Value</value>
+  </data>
+  <data name="&gt;&gt;Value.Type" xml:space="preserve">
+    <value>System.Windows.Forms.DataGridViewTextBoxColumn, System.Windows.Forms, Version=4.0.0.0, Culture=neutral, PublicKeyToken=b77a5c561934e089</value>
+  </data>
+  <data name="&gt;&gt;Default_value.Name" xml:space="preserve">
+    <value>Default_value</value>
+  </data>
+  <data name="&gt;&gt;Default_value.Type" xml:space="preserve">
+    <value>System.Windows.Forms.DataGridViewTextBoxColumn, System.Windows.Forms, Version=4.0.0.0, Culture=neutral, PublicKeyToken=b77a5c561934e089</value>
+  </data>
+  <data name="&gt;&gt;Units.Name" xml:space="preserve">
+    <value>Units</value>
+  </data>
+  <data name="&gt;&gt;Units.Type" xml:space="preserve">
+    <value>System.Windows.Forms.DataGridViewTextBoxColumn, System.Windows.Forms, Version=4.0.0.0, Culture=neutral, PublicKeyToken=b77a5c561934e089</value>
+  </data>
+  <data name="&gt;&gt;Options.Name" xml:space="preserve">
+    <value>Options</value>
+  </data>
+  <data name="&gt;&gt;Options.Type" xml:space="preserve">
+    <value>System.Windows.Forms.DataGridViewTextBoxColumn, System.Windows.Forms, Version=4.0.0.0, Culture=neutral, PublicKeyToken=b77a5c561934e089</value>
+  </data>
+  <data name="&gt;&gt;Desc.Name" xml:space="preserve">
+    <value>Desc</value>
+  </data>
+  <data name="&gt;&gt;Desc.Type" xml:space="preserve">
+    <value>System.Windows.Forms.DataGridViewTextBoxColumn, System.Windows.Forms, Version=4.0.0.0, Culture=neutral, PublicKeyToken=b77a5c561934e089</value>
+  </data>
+  <data name="&gt;&gt;Fav.Name" xml:space="preserve">
+    <value>Fav</value>
+  </data>
+  <data name="&gt;&gt;Fav.Type" xml:space="preserve">
+    <value>System.Windows.Forms.DataGridViewCheckBoxColumn, System.Windows.Forms, Version=4.0.0.0, Culture=neutral, PublicKeyToken=b77a5c561934e089</value>
+  </data>
+  <data name="&gt;&gt;$this.Name" xml:space="preserve">
+    <value>ConfigRawParams</value>
+  </data>
+  <data name="&gt;&gt;$this.Type" xml:space="preserve">
+    <value>System.Windows.Forms.MyUserControl, MissionPlanner.Controls, Version=1.0.0.0, Culture=neutral, PublicKeyToken=null</value>
+  </data>
 </root>