--- conflicted
+++ resolved
@@ -1,417 +1,405 @@
-﻿using System;
-using System.Collections.Generic;
-using System.Diagnostics;
-using System.IO;
-using System.Net;
-using System.Reflection;
-using System.Windows.Forms;
-using log4net;
-using MissionPlanner.Arduino;
-using MissionPlanner.Controls;
-using MissionPlanner.Utilities;
-
-namespace MissionPlanner.GCSViews.ConfigurationView
-{
-    partial class ConfigFirmware : MyUserControl, IActivate
-    {
-        private static readonly ILog log = LogManager.GetLogger(MethodBase.GetCurrentMethod().DeclaringType);
-        private static List<Firmware.software> softwares = new List<Firmware.software>();
-        private readonly Firmware fw = new Firmware();
-        private string custom_fw_dir = "";
-        private string firmwareurl = "";
-        private bool firstrun = true;
-        private ProgressReporterDialogue pdr;
-
-        public ConfigFirmware()
-        {
-            InitializeComponent();
-            Utilities.ThemeManager.ApplyThemeTo(this);
-        }
-
-        public void Activate()
-        {
-            if (firstrun)
-            {
-                UpdateFWList();
-                firstrun = false;
-            }
-
-<<<<<<< HEAD
-            if (MainV2.DisplayConfiguration.displayName == DisplayNames.Advanced)
-=======
-            if (MainV2.DisplayConfiguration.isAdvancedMode)
->>>>>>> 5386b08e
-            {
-                lbl_devfw.Visible = true;
-                lbl_Custom_firmware_label.Visible = true;
-                lbl_dlfw.Visible = true;
-                CMB_history_label.Visible = true;
-            }
-            else if (MainV2.DisplayConfiguration.displayName == DisplayNames.Basic)
-            {
-                lbl_devfw.Visible = false;
-                lbl_Custom_firmware_label.Visible = false;
-                lbl_dlfw.Visible = false;
-                CMB_history_label.Visible = false;
-            }
-            else
-            {
-                lbl_devfw.Visible = false;
-                lbl_Custom_firmware_label.Visible = false;
-                lbl_dlfw.Visible = false;
-                CMB_history_label.Visible = false;
-            }
-        }
-
-        protected override bool ProcessCmdKey(ref Message msg, Keys keyData)
-        {
-            //CTRL+R moved to pictureBoxRover_Click
-            //CTRL+O moved to CMB_history_label_Click
-            //CTRL+C moved to Custom_firmware_label_Click
-
-            if (keyData == (Keys.Control | Keys.Q))
-            {
-                CustomMessageBox.Show(Strings.TrunkWarning, Strings.Trunk);
-                firmwareurl = "https://raw.github.com/diydrones/binary/master/dev/firmwarelatest.xml";
-                softwares.Clear();
-                UpdateFWList();
-                CMB_history.Visible = false;
-            }
-
-            return base.ProcessCmdKey(ref msg, keyData);
-        }
-
-        private void UpdateFWList()
-        {
-            pdr = new ProgressReporterDialogue();
-
-            pdr.DoWork -= pdr_DoWork;
-
-            pdr.DoWork += pdr_DoWork;
-
-            ThemeManager.ApplyThemeTo(pdr);
-
-            pdr.RunBackgroundOperationAsync();
-
-            pdr.Dispose();
-        }
-
-        private void pdr_DoWork(object sender, ProgressWorkerEventArgs e, object passdata = null)
-        {
-            var fw = new Firmware();
-            fw.Progress -= fw_Progress1;
-            fw.Progress += fw_Progress;
-            softwares = fw.getFWList(firmwareurl);
-
-            foreach (var soft in softwares)
-            {
-                updateDisplayNameInvoke(soft);
-            }
-        }
-
-        /// <summary>
-        ///     for updating fw list
-        /// </summary>
-        /// <param name="progress"></param>
-        /// <param name="status"></param>
-        private void fw_Progress(int progress, string status)
-        {
-            pdr.UpdateProgressAndStatus(progress, status);
-        }
-
-        /// <summary>
-        ///     for when updating fw to hardware
-        /// </summary>
-        /// <param name="progress"></param>
-        /// <param name="status"></param>
-        private void fw_Progress1(int progress, string status)
-        {
-            var change = false;
-
-            if (progress != -1)
-            {
-                if (this.progress.Value != progress)
-                {
-                    this.progress.Value = progress;
-                    change = true;
-                }
-            }
-            if (lbl_status.Text != status)
-            {
-                lbl_status.Text = status;
-                change = true;
-            }
-
-            if (change)
-                Refresh();
-        }
-
-        private void updateDisplayNameInvoke(Firmware.software temp)
-        {
-            Invoke((MethodInvoker) delegate { updateDisplayName(temp); });
-        }
-
-        private void updateDisplayName(Firmware.software temp)
-        {
-            if (temp.url2560.ToLower().Contains("AR2".ToLower()) ||
-                temp.url2560.ToLower().Contains("apm1/APMRover".ToLower()))
-            {
-                pictureBoxRover.Text = temp.name;
-                pictureBoxRover.Tag = temp;
-            }
-            else if (temp.url2560.ToLower().Contains("AP-".ToLower()) ||
-                     temp.url2560.ToLower().Contains("apm1/ArduPlane".ToLower()))
-            {
-                pictureBoxAPM.Text = temp.name;
-                pictureBoxAPM.Tag = temp;
-            }
-            else if (temp.url2560.ToLower().Contains("ac2-quad-".ToLower()) ||
-                     temp.url2560.ToLower().Contains("1-quad/ArduCopter".ToLower()))
-            {
-                pictureBoxQuad.Text = temp.name += " Quad";
-                pictureBoxQuad.Tag = temp;
-            }
-            else if (temp.url2560.ToLower().Contains("ac2-tri".ToLower()) ||
-                     temp.url2560.ToLower().Contains("-tri/ArduCopter".ToLower()))
-            {
-                pictureBoxTri.Text = temp.name += " Tri";
-                pictureBoxTri.Tag = temp;
-            }
-            else if (temp.url2560.ToLower().Contains("ac2-hexa".ToLower()) ||
-                     temp.url2560.ToLower().Contains("-hexa/ArduCopter".ToLower()))
-            {
-                pictureBoxHexa.Text = temp.name += " Hexa";
-                pictureBoxHexa.Tag = temp;
-            }
-            else if (temp.url2560.ToLower().Contains("ac2-y6".ToLower()) ||
-                     temp.url2560.ToLower().Contains("-y6/ArduCopter".ToLower()))
-            {
-                pictureBoxY6.Text = temp.name += " Y6";
-                pictureBoxY6.Tag = temp;
-            }
-            else if (temp.url2560.ToLower().Contains("ac2-heli-".ToLower()) ||
-                     temp.url2560.ToLower().Contains("-heli/ArduCopter".ToLower()))
-            {
-                pictureBoxHeli.Text = temp.name += " heli";
-                pictureBoxHeli.Tag = temp;
-            }
-            else if (temp.url2560.ToLower().Contains("ac2-octaquad-".ToLower()) ||
-                     temp.url2560.ToLower()
-                         .Contains("-octa-quad/ArduCopter".ToLower()))
-            {
-                pictureBoxOctaQuad.Text = temp.name += " Octa Quad";
-                pictureBoxOctaQuad.Tag = temp;
-            }
-            else if (temp.url2560.ToLower().Contains("ac2-octa-".ToLower()) ||
-                     temp.url2560.ToLower()
-                         .Contains("-octa/ArduCopter".ToLower()))
-            {
-                pictureBoxOcta.Text = temp.name += " Octa";
-                pictureBoxOcta.Tag = temp;
-            }
-            else if (temp.url2560_2.ToLower().Contains("antennatracker"))
-            {
-                pictureAntennaTracker.Text = temp.name;
-                pictureAntennaTracker.Tag = temp;
-            }
-            else
-            {
-                log.Info("No Home " + temp.name + " " + temp.url2560);
-            }
-        }
-
-        private void findfirmware(Firmware.software fwtoupload)
-        {
-            var dr = CustomMessageBox.Show(Strings.AreYouSureYouWantToUpload + fwtoupload.name + Strings.QuestionMark,
-                Strings.Continue, MessageBoxButtons.YesNo);
-            if (dr == DialogResult.Yes)
-            {
-                try
-                {
-                    MainV2.comPort.BaseStream.Close();
-                }
-                catch
-                {
-                }
-                fw.Progress -= fw_Progress;
-                fw.Progress += fw_Progress1;
-
-                var history = (CMB_history.SelectedValue == null) ? "" : CMB_history.SelectedValue.ToString();
-
-                var updated = fw.update(MainV2.comPortName, fwtoupload, history);
-
-                if (updated)
-                {
-                    if (fwtoupload.url2560_2 != null && fwtoupload.url2560_2.ToLower().Contains("copter") &&
-                        fwtoupload.name.ToLower().Contains("3.1"))
-                        CustomMessageBox.Show(Strings.WarningAC31, Strings.Warning);
-
-                    if (fwtoupload.url2560_2 != null && fwtoupload.url2560_2.ToLower().Contains("copter") &&
-                        fwtoupload.name.ToLower().Contains("3.2"))
-                        CustomMessageBox.Show(Strings.WarningAC32, Strings.Warning);
-                }
-                else
-                {
-                    CustomMessageBox.Show(Strings.ErrorUploadingFirmware, Strings.ERROR);
-                }
-            }
-        }
-
-        private void pictureBoxFW_Click(object sender, EventArgs e)
-        {
-            if (((Control) sender).Tag.GetType() != typeof (Firmware.software))
-            {
-                CustomMessageBox.Show(Strings.ErrorFirmwareFile, Strings.ERROR);
-                return;
-            }
-
-            findfirmware((Firmware.software) ((Control) sender).Tag);
-        }
-
-        private void up_LogEvent(string message, int level = 0)
-        {
-            lbl_status.Text = message;
-            Application.DoEvents();
-        }
-
-        private void up_ProgressEvent(double completed)
-        {
-            progress.Value = (int) completed;
-            Application.DoEvents();
-        }
-
-        private void port_Progress(int progress, string status)
-        {
-            log.InfoFormat("Progress {0} ", progress);
-            this.progress.Value = progress;
-            this.progress.Refresh();
-        }
-
-        private void CMB_history_SelectedIndexChanged(object sender, EventArgs e)
-        {
-            firmwareurl = fw.getUrl(CMB_history.SelectedValue.ToString(), "");
-
-            softwares.Clear();
-            UpdateFWList();
-        }
-
-        //Show list of previous firmware versions (old CTRL+O shortcut)
-        private void CMB_history_label_Click(object sender, EventArgs e)
-        {
-            CMB_history.Enabled = false;
-
-            //CMB_history.Items.Clear();
-            //CMB_history.Items.AddRange(fw.gholdurls);
-            //CMB_history.Items.AddRange(fw.gcoldurls);
-            CMB_history.DisplayMember = "Value";
-            CMB_history.ValueMember = "Key";
-            CMB_history.DataSource = fw.niceNames;
-
-            CMB_history.Enabled = true;
-            CMB_history.Visible = true;
-            CMB_history_label.Visible = false;
-        }
-
-        //Load custom firmware (old CTRL+C shortcut)
-        private void Custom_firmware_label_Click(object sender, EventArgs e)
-        {
-            using (var fd = new OpenFileDialog {Filter = "Firmware (*.hex;*.px4;*.vrx)|*.hex;*.px4;*.vrx|All files (*.*)|*.*" })
-            {
-                if (Directory.Exists(custom_fw_dir))
-                    fd.InitialDirectory = custom_fw_dir;
-                fd.ShowDialog();
-                if (File.Exists(fd.FileName))
-                {
-                    custom_fw_dir = Path.GetDirectoryName(fd.FileName);
-
-                    fw.Progress -= fw_Progress;
-                    fw.Progress += fw_Progress1;
-
-                    var boardtype = BoardDetect.boards.none;
-                    try
-                    {
-                        if (fd.FileName.ToLower().EndsWith(".px4"))
-                            boardtype = BoardDetect.boards.px4v2;
-                        else 
-                            boardtype = BoardDetect.DetectBoard(MainV2.comPortName);
-                    }
-                    catch
-                    {
-                        CustomMessageBox.Show(Strings.CanNotConnectToComPortAnd, Strings.ERROR);
-                        return;
-                    }
-
-                    fw.UploadFlash(MainV2.comPortName, fd.FileName, boardtype);
-                }
-            }
-        }
-
-        private void lbl_devfw_Click(object sender, EventArgs e)
-        {
-            CustomMessageBox.Show(Strings.BetaWarning, Strings.Beta);
-            firmwareurl = "https://raw.github.com/diydrones/binary/master/dev/firmware2.xml";
-            softwares.Clear();
-            UpdateFWList();
-            CMB_history.Visible = false;
-        }
-        
-
-        private void lbl_dlfw_Click(object sender, EventArgs e)
-        {
-            try
-            {
-                Process.Start("http://firmware.ardupilot.org/");
-            }
-            catch
-            {
-                CustomMessageBox.Show("Can not open url http://firmware.ardupilot.org/", Strings.ERROR);
-            }
-        }
-
-        private void lbl_px4bl_Click(object sender, EventArgs e)
-        {
-            try
-            {
-                MainV2.comPort.Open(false);
-
-                if (MainV2.comPort.BaseStream.IsOpen)
-                {
-                    MainV2.comPort.doReboot(true, false);
-                    CustomMessageBox.Show("Please ignore the unplug and plug back in when uploading flight firmware.");
-                }
-                else
-                {
-                    throw new Exception();
-                }
-            }
-            catch
-            {
-                CustomMessageBox.Show("Failed to connect and send the reboot command", Strings.ERROR);
-            }
-        }
-
-        private void linkLabel1_LinkClicked(object sender, LinkLabelLinkClickedEventArgs e)
-        {
-            try
-            {
-                Process.Start(@"http://copter.ardupilot.com/wiki/connect-escs-and-motors/#motor_order_diagrams");
-            }
-            catch
-            {
-                CustomMessageBox.Show("http://copter.ardupilot.com/wiki/connect-escs-and-motors/#motor_order_diagrams", Strings.ERROR);
-            }
-        }
-
-        private void picturebox_ph2_Click(object sender, EventArgs e)
-        {
-            try
-            {
-                Process.Start(@"http://www.proficnc.com/?utm_source=missionplanner&utm_medium=click&utm_campaign=mission");
-            }
-            catch
-            {
-                CustomMessageBox.Show("http://www.proficnc.com/?utm_source=missionplanner&utm_medium=click&utm_campaign=mission", Strings.ERROR);
-            }
-        }
-    }
+﻿using System;
+using System.Collections.Generic;
+using System.Diagnostics;
+using System.IO;
+using System.Net;
+using System.Reflection;
+using System.Windows.Forms;
+using log4net;
+using MissionPlanner.Arduino;
+using MissionPlanner.Controls;
+using MissionPlanner.Utilities;
+
+namespace MissionPlanner.GCSViews.ConfigurationView
+{
+    partial class ConfigFirmware : MyUserControl, IActivate
+    {
+        private static readonly ILog log = LogManager.GetLogger(MethodBase.GetCurrentMethod().DeclaringType);
+        private static List<Firmware.software> softwares = new List<Firmware.software>();
+        private readonly Firmware fw = new Firmware();
+        private string custom_fw_dir = "";
+        private string firmwareurl = "";
+        private bool firstrun = true;
+        private ProgressReporterDialogue pdr;
+
+        public ConfigFirmware()
+        {
+            InitializeComponent();
+        }
+
+        public void Activate()
+        {
+            if (firstrun)
+            {
+                UpdateFWList();
+                firstrun = false;
+            }
+
+            if (MainV2.DisplayConfiguration.isAdvancedMode)
+            {
+                lbl_devfw.Visible = true;
+                lbl_Custom_firmware_label.Visible = true;
+                lbl_dlfw.Visible = true;
+                CMB_history_label.Visible = true;
+            }
+            else
+            {
+                lbl_devfw.Visible = false;
+                lbl_Custom_firmware_label.Visible = false;
+                lbl_dlfw.Visible = false;
+                CMB_history_label.Visible = false;
+            }
+        }
+
+        protected override bool ProcessCmdKey(ref Message msg, Keys keyData)
+        {
+            //CTRL+R moved to pictureBoxRover_Click
+            //CTRL+O moved to CMB_history_label_Click
+            //CTRL+C moved to Custom_firmware_label_Click
+
+            if (keyData == (Keys.Control | Keys.Q))
+            {
+                CustomMessageBox.Show(Strings.TrunkWarning, Strings.Trunk);
+                firmwareurl = "https://raw.github.com/diydrones/binary/master/dev/firmwarelatest.xml";
+                softwares.Clear();
+                UpdateFWList();
+                CMB_history.Visible = false;
+            }
+
+            return base.ProcessCmdKey(ref msg, keyData);
+        }
+
+        private void UpdateFWList()
+        {
+            pdr = new ProgressReporterDialogue();
+
+            pdr.DoWork -= pdr_DoWork;
+
+            pdr.DoWork += pdr_DoWork;
+
+            ThemeManager.ApplyThemeTo(pdr);
+
+            pdr.RunBackgroundOperationAsync();
+
+            pdr.Dispose();
+        }
+
+        private void pdr_DoWork(object sender, ProgressWorkerEventArgs e, object passdata = null)
+        {
+            var fw = new Firmware();
+            fw.Progress -= fw_Progress1;
+            fw.Progress += fw_Progress;
+            softwares = fw.getFWList(firmwareurl);
+
+            foreach (var soft in softwares)
+            {
+                updateDisplayNameInvoke(soft);
+            }
+        }
+
+        /// <summary>
+        ///     for updating fw list
+        /// </summary>
+        /// <param name="progress"></param>
+        /// <param name="status"></param>
+        private void fw_Progress(int progress, string status)
+        {
+            pdr.UpdateProgressAndStatus(progress, status);
+        }
+
+        /// <summary>
+        ///     for when updating fw to hardware
+        /// </summary>
+        /// <param name="progress"></param>
+        /// <param name="status"></param>
+        private void fw_Progress1(int progress, string status)
+        {
+            var change = false;
+
+            if (progress != -1)
+            {
+                if (this.progress.Value != progress)
+                {
+                    this.progress.Value = progress;
+                    change = true;
+                }
+            }
+            if (lbl_status.Text != status)
+            {
+                lbl_status.Text = status;
+                change = true;
+            }
+
+            if (change)
+                Refresh();
+        }
+
+        private void updateDisplayNameInvoke(Firmware.software temp)
+        {
+            Invoke((MethodInvoker) delegate { updateDisplayName(temp); });
+        }
+
+        private void updateDisplayName(Firmware.software temp)
+        {
+            if (temp.url2560.ToLower().Contains("AR2".ToLower()) ||
+                temp.url2560.ToLower().Contains("apm1/APMRover".ToLower()))
+            {
+                pictureBoxRover.Text = temp.name;
+                pictureBoxRover.Tag = temp;
+            }
+            else if (temp.url2560.ToLower().Contains("AP-".ToLower()) ||
+                     temp.url2560.ToLower().Contains("apm1/ArduPlane".ToLower()))
+            {
+                pictureBoxAPM.Text = temp.name;
+                pictureBoxAPM.Tag = temp;
+            }
+            else if (temp.url2560.ToLower().Contains("ac2-quad-".ToLower()) ||
+                     temp.url2560.ToLower().Contains("1-quad/ArduCopter".ToLower()))
+            {
+                pictureBoxQuad.Text = temp.name += " Quad";
+                pictureBoxQuad.Tag = temp;
+            }
+            else if (temp.url2560.ToLower().Contains("ac2-tri".ToLower()) ||
+                     temp.url2560.ToLower().Contains("-tri/ArduCopter".ToLower()))
+            {
+                pictureBoxTri.Text = temp.name += " Tri";
+                pictureBoxTri.Tag = temp;
+            }
+            else if (temp.url2560.ToLower().Contains("ac2-hexa".ToLower()) ||
+                     temp.url2560.ToLower().Contains("-hexa/ArduCopter".ToLower()))
+            {
+                pictureBoxHexa.Text = temp.name += " Hexa";
+                pictureBoxHexa.Tag = temp;
+            }
+            else if (temp.url2560.ToLower().Contains("ac2-y6".ToLower()) ||
+                     temp.url2560.ToLower().Contains("-y6/ArduCopter".ToLower()))
+            {
+                pictureBoxY6.Text = temp.name += " Y6";
+                pictureBoxY6.Tag = temp;
+            }
+            else if (temp.url2560.ToLower().Contains("ac2-heli-".ToLower()) ||
+                     temp.url2560.ToLower().Contains("-heli/ArduCopter".ToLower()))
+            {
+                pictureBoxHeli.Text = temp.name += " heli";
+                pictureBoxHeli.Tag = temp;
+            }
+            else if (temp.url2560.ToLower().Contains("ac2-octaquad-".ToLower()) ||
+                     temp.url2560.ToLower()
+                         .Contains("-octa-quad/ArduCopter".ToLower()))
+            {
+                pictureBoxOctaQuad.Text = temp.name += " Octa Quad";
+                pictureBoxOctaQuad.Tag = temp;
+            }
+            else if (temp.url2560.ToLower().Contains("ac2-octa-".ToLower()) ||
+                     temp.url2560.ToLower()
+                         .Contains("-octa/ArduCopter".ToLower()))
+            {
+                pictureBoxOcta.Text = temp.name += " Octa";
+                pictureBoxOcta.Tag = temp;
+            }
+            else if (temp.url2560_2.ToLower().Contains("antennatracker"))
+            {
+                pictureAntennaTracker.Text = temp.name;
+                pictureAntennaTracker.Tag = temp;
+            }
+            else
+            {
+                log.Info("No Home " + temp.name + " " + temp.url2560);
+            }
+        }
+
+        private void findfirmware(Firmware.software fwtoupload)
+        {
+            var dr = CustomMessageBox.Show(Strings.AreYouSureYouWantToUpload + fwtoupload.name + Strings.QuestionMark,
+                Strings.Continue, MessageBoxButtons.YesNo);
+            if (dr == DialogResult.Yes)
+            {
+                try
+                {
+                    MainV2.comPort.BaseStream.Close();
+                }
+                catch
+                {
+                }
+                fw.Progress -= fw_Progress;
+                fw.Progress += fw_Progress1;
+
+                var history = (CMB_history.SelectedValue == null) ? "" : CMB_history.SelectedValue.ToString();
+
+                var updated = fw.update(MainV2.comPortName, fwtoupload, history);
+
+                if (updated)
+                {
+                    if (fwtoupload.url2560_2 != null && fwtoupload.url2560_2.ToLower().Contains("copter") &&
+                        fwtoupload.name.ToLower().Contains("3.1"))
+                        CustomMessageBox.Show(Strings.WarningAC31, Strings.Warning);
+
+                    if (fwtoupload.url2560_2 != null && fwtoupload.url2560_2.ToLower().Contains("copter") &&
+                        fwtoupload.name.ToLower().Contains("3.2"))
+                        CustomMessageBox.Show(Strings.WarningAC32, Strings.Warning);
+                }
+                else
+                {
+                    CustomMessageBox.Show(Strings.ErrorUploadingFirmware, Strings.ERROR);
+                }
+            }
+        }
+
+        private void pictureBoxFW_Click(object sender, EventArgs e)
+        {
+            if (((Control) sender).Tag.GetType() != typeof (Firmware.software))
+            {
+                CustomMessageBox.Show(Strings.ErrorFirmwareFile, Strings.ERROR);
+                return;
+            }
+
+            findfirmware((Firmware.software) ((Control) sender).Tag);
+        }
+
+        private void up_LogEvent(string message, int level = 0)
+        {
+            lbl_status.Text = message;
+            Application.DoEvents();
+        }
+
+        private void up_ProgressEvent(double completed)
+        {
+            progress.Value = (int) completed;
+            Application.DoEvents();
+        }
+
+        private void port_Progress(int progress, string status)
+        {
+            log.InfoFormat("Progress {0} ", progress);
+            this.progress.Value = progress;
+            this.progress.Refresh();
+        }
+
+        private void CMB_history_SelectedIndexChanged(object sender, EventArgs e)
+        {
+            firmwareurl = fw.getUrl(CMB_history.SelectedValue.ToString(), "");
+
+            softwares.Clear();
+            UpdateFWList();
+        }
+
+        //Show list of previous firmware versions (old CTRL+O shortcut)
+        private void CMB_history_label_Click(object sender, EventArgs e)
+        {
+            CMB_history.Enabled = false;
+
+            //CMB_history.Items.Clear();
+            //CMB_history.Items.AddRange(fw.gholdurls);
+            //CMB_history.Items.AddRange(fw.gcoldurls);
+            CMB_history.DisplayMember = "Value";
+            CMB_history.ValueMember = "Key";
+            CMB_history.DataSource = fw.niceNames;
+
+            CMB_history.Enabled = true;
+            CMB_history.Visible = true;
+            CMB_history_label.Visible = false;
+        }
+
+        //Load custom firmware (old CTRL+C shortcut)
+        private void Custom_firmware_label_Click(object sender, EventArgs e)
+        {
+            using (var fd = new OpenFileDialog {Filter = "Firmware (*.hex;*.px4;*.vrx)|*.hex;*.px4;*.vrx|All files (*.*)|*.*" })
+            {
+                if (Directory.Exists(custom_fw_dir))
+                    fd.InitialDirectory = custom_fw_dir;
+                fd.ShowDialog();
+                if (File.Exists(fd.FileName))
+                {
+                    custom_fw_dir = Path.GetDirectoryName(fd.FileName);
+
+                    fw.Progress -= fw_Progress;
+                    fw.Progress += fw_Progress1;
+
+                    var boardtype = BoardDetect.boards.none;
+                    try
+                    {
+                        if (fd.FileName.ToLower().EndsWith(".px4"))
+                            boardtype = BoardDetect.boards.px4v2;
+                        else 
+                            boardtype = BoardDetect.DetectBoard(MainV2.comPortName);
+                    }
+                    catch
+                    {
+                        CustomMessageBox.Show(Strings.CanNotConnectToComPortAnd, Strings.ERROR);
+                        return;
+                    }
+
+                    fw.UploadFlash(MainV2.comPortName, fd.FileName, boardtype);
+                }
+            }
+        }
+
+        private void lbl_devfw_Click(object sender, EventArgs e)
+        {
+            CustomMessageBox.Show(Strings.BetaWarning, Strings.Beta);
+            firmwareurl = "https://raw.github.com/diydrones/binary/master/dev/firmware2.xml";
+            softwares.Clear();
+            UpdateFWList();
+            CMB_history.Visible = false;
+        }
+        
+
+        private void lbl_dlfw_Click(object sender, EventArgs e)
+        {
+            try
+            {
+                Process.Start("http://firmware.ardupilot.org/");
+            }
+            catch
+            {
+                CustomMessageBox.Show("Can not open url http://firmware.ardupilot.org/", Strings.ERROR);
+            }
+        }
+
+        private void lbl_px4bl_Click(object sender, EventArgs e)
+        {
+            try
+            {
+                MainV2.comPort.Open(false);
+
+                if (MainV2.comPort.BaseStream.IsOpen)
+                {
+                    MainV2.comPort.doReboot(true, false);
+                    CustomMessageBox.Show("Please ignore the unplug and plug back in when uploading flight firmware.");
+                }
+                else
+                {
+                    throw new Exception();
+                }
+            }
+            catch
+            {
+                CustomMessageBox.Show("Failed to connect and send the reboot command", Strings.ERROR);
+            }
+        }
+
+        private void linkLabel1_LinkClicked(object sender, LinkLabelLinkClickedEventArgs e)
+        {
+            try
+            {
+                Process.Start(@"http://copter.ardupilot.com/wiki/connect-escs-and-motors/#motor_order_diagrams");
+            }
+            catch
+            {
+                CustomMessageBox.Show("http://copter.ardupilot.com/wiki/connect-escs-and-motors/#motor_order_diagrams", Strings.ERROR);
+            }
+        }
+
+        private void picturebox_ph2_Click(object sender, EventArgs e)
+        {
+            try
+            {
+                Process.Start(@"http://www.proficnc.com/?utm_source=missionplanner&utm_medium=click&utm_campaign=mission");
+            }
+            catch
+            {
+                CustomMessageBox.Show("http://www.proficnc.com/?utm_source=missionplanner&utm_medium=click&utm_campaign=mission", Strings.ERROR);
+            }
+        }
+    }
 }