--- conflicted
+++ resolved
@@ -1,4151 +1,4099 @@
-﻿using System;
-using System.Collections.Generic;
-using System.Diagnostics;
-using System.Drawing;
-using System.Drawing.Drawing2D;
-using System.Globalization;
-using System.IO;
-using System.Linq;
-using System.Net;
-using System.Reflection;
-using System.Text;
-using System.Threading;
-using System.Windows.Forms;
-using DirectShowLib;
-using GMap.NET;
-using GMap.NET.MapProviders;
-using GMap.NET.WindowsForms;
-using GMap.NET.WindowsForms.Markers;
-using log4net;
-using MissionPlanner.Controls;
-using MissionPlanner.Joystick;
-using MissionPlanner.Log;
-using MissionPlanner.Utilities;
-using MissionPlanner.Warnings;
-using OpenTK;
-using WebCamService;
-using ZedGraph;
-using LogAnalyzer = MissionPlanner.Utilities.LogAnalyzer;
-
-// written by michael oborne
-
-namespace MissionPlanner.GCSViews
-{
-    public partial class FlightData : MyUserControl, IActivate, IDeactivate
-    {
-        private static readonly ILog log = LogManager.GetLogger(MethodBase.GetCurrentMethod().DeclaringType);
-
-        public static bool threadrun;
-        int tickStart;
-        RollingPointPairList list1 = new RollingPointPairList(1200);
-        RollingPointPairList list2 = new RollingPointPairList(1200);
-        RollingPointPairList list3 = new RollingPointPairList(1200);
-        RollingPointPairList list4 = new RollingPointPairList(1200);
-        RollingPointPairList list5 = new RollingPointPairList(1200);
-        RollingPointPairList list6 = new RollingPointPairList(1200);
-        RollingPointPairList list7 = new RollingPointPairList(1200);
-        RollingPointPairList list8 = new RollingPointPairList(1200);
-        RollingPointPairList list9 = new RollingPointPairList(1200);
-        RollingPointPairList list10 = new RollingPointPairList(1200);
-
-        PropertyInfo list1item;
-        PropertyInfo list2item;
-        PropertyInfo list3item;
-        PropertyInfo list4item;
-        PropertyInfo list5item;
-        PropertyInfo list6item;
-        PropertyInfo list7item;
-        PropertyInfo list8item;
-        PropertyInfo list9item;
-        PropertyInfo list10item;
-
-        CurveItem list1curve;
-        CurveItem list2curve;
-        CurveItem list3curve;
-        CurveItem list4curve;
-        CurveItem list5curve;
-        CurveItem list6curve;
-        CurveItem list7curve;
-        CurveItem list8curve;
-        CurveItem list9curve;
-        CurveItem list10curve;
-
-        internal static GMapOverlay tfrpolygons;
-        internal static GMapOverlay kmlpolygons;
-        internal static GMapOverlay geofence;
-        internal static GMapOverlay rallypointoverlay;
-        internal static GMapOverlay poioverlay = new GMapOverlay("POI"); // poi layer
-
-        List<TabPage> TabListOriginal = new List<TabPage>();
-
-        bool huddropout;
-        bool huddropoutresize;
-
-        Thread thisthread;
-
-        //      private DockStateSerializer _serializer = null;
-
-        List<PointLatLng> trackPoints = new List<PointLatLng>();
-
-        const float rad2deg = (float) (180/Math.PI);
-
-        const float deg2rad = (float) (1.0/rad2deg);
-
-        public static HUD myhud;
-        public static GMapControl mymap;
-
-        bool playingLog;
-        double LogPlayBackSpeed = 1.0;
-
-        GMapMarker marker;
-
-        AviWriter aviwriter;
-
-        public SplitContainer MainHcopy;
-
-        public static FlightData instance;
-
-        //The file path of the selected script
-        string selectedscript = "";
-        //the thread the script is running on
-        Thread scriptthread;
-        //whether or not a script is running
-        bool scriptrunning;
-        Script script;
-        //whether or not the output console has already started
-        bool outputwindowstarted;
-
-
-        private void deleteToolStripMenuItem_Click(object sender, EventArgs e)
-        {
-            if (CurrentGMapMarker == null)
-                return;
-
-            POI.POIDelete((GMapMarkerPOI)CurrentGMapMarker);
-        }
-
-        private void addPoiToolStripMenuItem_Click(object sender, EventArgs e)
-        {
-            POI.POIAdd(MouseDownStart);
-        }
-
-        private void saveFileToolStripMenuItem_Click(object sender, EventArgs e)
-        {
-            POI.POISave();
-        }
-
-        protected override void Dispose(bool disposing)
-        {
-            base.Dispose(disposing);
-
-            MainV2.comPort.logreadmode = false;
-            try
-            {
-                if (hud1 != null)
-                    Settings.Instance["FlightSplitter"] = hud1.Width.ToString();
-            }
-            catch
-            {
-            }
-
-            if (polygons != null)
-                polygons.Dispose();
-            if (routes != null)
-                routes.Dispose();
-            if (route != null)
-                route.Dispose();
-            if (marker != null)
-                marker.Dispose();
-            if (aviwriter != null)
-                aviwriter.Dispose();
-
-            if (disposing && (components != null))
-            {
-                components.Dispose();
-            }
-        }
-
-        public FlightData()
-        {
-            log.Info("Ctor Start");
-
-            InitializeComponent();
-
-            log.Info("Components Done");
-
-            instance = this;
-            //    _serializer = new DockStateSerializer(dockContainer1);
-            //    _serializer.SavePath = Application.StartupPath + Path.DirectorySeparatorChar + "FDscreen.xml";
-            //    dockContainer1.PreviewRenderer = new PreviewRenderer();
-            //
-            mymap = gMapControl1;
-            myhud = hud1;
-            MainHcopy = MainH;
-
-            mymap.Paint += mymap_Paint;
-
-            // populate the unmodified base list
-            tabControlactions.TabPages.ForEach(i => { TabListOriginal.Add((TabPage)i); });
-
-            //  mymap.Manager.UseMemoryCache = false;
-
-            log.Info("Tunning Graph Settings");
-            // setup default tuning graph
-            if (Settings.Instance["Tuning_Graph_Selected"] != null)
-            {
-                string line = Settings.Instance["Tuning_Graph_Selected"].ToString();
-                string[] lines = line.Split(new[] {'|'}, StringSplitOptions.RemoveEmptyEntries);
-                foreach (string option in lines)
-                {
-                    using (var cb = new CheckBox {Name = option, Checked = true})
-                    {
-                        chk_box_CheckedChanged(cb, EventArgs.Empty);
-                    }
-                }
-            }
-            else
-            {
-                using (var cb = new CheckBox {Name = "roll", Checked = true})
-                {
-                    chk_box_CheckedChanged(cb, EventArgs.Empty);
-                }
-                using (var cb = new CheckBox {Name = "pitch", Checked = true})
-                {
-                    chk_box_CheckedChanged(cb, EventArgs.Empty);
-                }
-                using (var cb = new CheckBox {Name = "nav_roll", Checked = true})
-                {
-                    chk_box_CheckedChanged(cb, EventArgs.Empty);
-                }
-                using (var cb = new CheckBox {Name = "nav_pitch", Checked = true})
-                {
-                    chk_box_CheckedChanged(cb, EventArgs.Empty);
-                }
-            }
-
-            if (!string.IsNullOrEmpty(Settings.Instance["hudcolor"]))
-            {
-                hud1.hudcolor = Color.FromName(Settings.Instance["hudcolor"]);
-            }
-
-            log.Info("HUD Settings");
-            foreach (string item in Settings.Instance.Keys)
-            {
-                if (item.StartsWith("hud1_useritem_"))
-                {
-                    string selection = item.Replace("hud1_useritem_", "");
-
-                    CheckBox chk = new CheckBox();
-                    chk.Name = selection;
-                    chk.Checked = true;
-
-                    HUD.Custom cust = new HUD.Custom();
-                    cust.Header = Settings.Instance[item];
-                    HUD.Custom.src = MainV2.comPort.MAV.cs;
-
-                    addHudUserItem(ref cust, chk);
-                }
-            }
-
-
-            List<string> list = new List<string>();
-
-            {
-                list.Add("LOITER_UNLIM");
-                list.Add("RETURN_TO_LAUNCH");
-                list.Add("PREFLIGHT_CALIBRATION");
-                list.Add("MISSION_START");
-                list.Add("PREFLIGHT_REBOOT_SHUTDOWN");
-                list.Add("Trigger Camera NOW");
-                //DO_SET_SERVO
-                //DO_REPEAT_SERVO
-            }
-
-
-            CMB_action.DataSource = list;
-
-            CMB_modes.DataSource = Common.getModesList(MainV2.comPort.MAV.cs);
-            CMB_modes.ValueMember = "Key";
-            CMB_modes.DisplayMember = "Value";
-
-            //default to auto
-            CMB_modes.Text = "Auto";
-
-            CMB_setwp.SelectedIndex = 0;
-
-            log.Info("Graph Setup");
-            CreateChart(zg1);
-
-            // config map      
-            log.Info("Map Setup");
-            gMapControl1.CacheLocation = Path.GetDirectoryName(Application.ExecutablePath) + Path.DirectorySeparatorChar +
-                                         "gmapcache" + Path.DirectorySeparatorChar;
-            gMapControl1.MapProvider = GMapProviders.GoogleSatelliteMap;
-            gMapControl1.MinZoom = 0;
-            gMapControl1.MaxZoom = 24;
-            gMapControl1.Zoom = 3;
-
-            gMapControl1.OnMapZoomChanged += gMapControl1_OnMapZoomChanged;
-
-            gMapControl1.DisableFocusOnMouseEnter = true;
-
-            gMapControl1.OnMarkerEnter += gMapControl1_OnMarkerEnter;
-            gMapControl1.OnMarkerLeave += gMapControl1_OnMarkerLeave;
-
-            gMapControl1.RoutesEnabled = true;
-            gMapControl1.PolygonsEnabled = true;
-
-            tfrpolygons = new GMapOverlay("tfrpolygons");
-            gMapControl1.Overlays.Add(tfrpolygons);
-
-            kmlpolygons = new GMapOverlay("kmlpolygons");
-            gMapControl1.Overlays.Add(kmlpolygons);
-
-            geofence = new GMapOverlay("geofence");
-            gMapControl1.Overlays.Add(geofence);
-
-            polygons = new GMapOverlay("polygons");
-            gMapControl1.Overlays.Add(polygons);
-
-            routes = new GMapOverlay("routes");
-            gMapControl1.Overlays.Add(routes);
-
-            rallypointoverlay = new GMapOverlay("rally points");
-            gMapControl1.Overlays.Add(rallypointoverlay);
-
-            gMapControl1.Overlays.Add(poioverlay);
-
-            float gspeedMax = Settings.Instance.GetFloat("GspeedMAX");
-            if (gspeedMax != 0)
-            {
-                Gspeed.MaxValue = gspeedMax;
-            }
-
-            MainV2.comPort.ParamListChanged += FlightData_ParentChanged;
-
-            MainV2.AdvancedChanged += MainV2_AdvancedChanged;
-
-            // first run
-            MainV2_AdvancedChanged(null, null);
-        }
-
-        void NoFly_NoFlyEvent(object sender, NoFly.NoFly.NoFlyEventArgs e)
-        {
-            Invoke((Action) delegate
-            {
-                foreach (var poly in e.NoFlyZones.Polygons)
-                {
-                    kmlpolygons.Polygons.Add(poly);
-                }
-            });
-        }
-
-        void mymap_Paint(object sender, PaintEventArgs e)
-        {
-            distanceBar1.DoPaintRemote(e);
-        }
-
-        internal GMapMarker CurrentGMapMarker;
-
-        void gMapControl1_OnMarkerLeave(GMapMarker item)
-        {
-            CurrentGMapMarker = null;
-        }
-
-        void gMapControl1_OnMarkerEnter(GMapMarker item)
-        {
-            CurrentGMapMarker = item;
-        }
-
-        void tabStatus_Resize(object sender, EventArgs e)
-        {
-            // localise it
-            //Control tabStatus = sender as Control;
-
-            //  tabStatus.SuspendLayout();
-
-            //foreach (Control temp in tabStatus.Controls)
-            {
-                //  temp.DataBindings.Clear();
-                //temp.Dispose();
-            }
-            //tabStatus.Controls.Clear();
-
-            int x = 10;
-            int y = 10;
-
-            object thisBoxed = MainV2.comPort.MAV.cs;
-            Type test = thisBoxed.GetType();
-
-            PropertyInfo[] props = test.GetProperties();
-
-            //props
-
-            foreach (var field in props)
-            {
-                // field.Name has the field's name.
-                object fieldValue;
-                TypeCode typeCode;
-                try
-                {
-                    fieldValue = field.GetValue(thisBoxed, null); // Get value
-
-                    if (fieldValue == null)
-                        continue;
-                    // Get the TypeCode enumeration. Multiple types get mapped to a common typecode.
-                    typeCode = Type.GetTypeCode(fieldValue.GetType());
-                }
-                catch
-                {
-                    continue;
-                }
-
-                MyLabel lbl1 = null;
-                MyLabel lbl2 = null;
-                try
-                {
-                    var temp = tabStatus.Controls.Find(field.Name, false);
-
-                    if (temp.Length > 0)
-                        lbl1 = (MyLabel) temp[0];
-
-                    var temp2 = tabStatus.Controls.Find(field.Name + "value", false);
-
-                    if (temp2.Length > 0)
-                        lbl2 = (MyLabel) temp2[0];
-                }
-                catch
-                {
-                }
-
-
-                if (lbl1 == null)
-                    lbl1 = new MyLabel();
-
-                lbl1.Location = new Point(x, y);
-                lbl1.Size = new Size(90, 13);
-                lbl1.Text = field.Name;
-                lbl1.Name = field.Name;
-                lbl1.Visible = true;
-
-                if (lbl2 == null)
-                    lbl2 = new MyLabel();
-
-                lbl2.AutoSize = false;
-
-                lbl2.Location = new Point(lbl1.Right + 5, y);
-                lbl2.Size = new Size(50, 13);
-                //if (lbl2.Name == "")
-                lbl2.DataBindings.Clear();
-                lbl2.DataBindings.Add(new Binding("Text", bindingSourceStatusTab, field.Name, false,
-                    DataSourceUpdateMode.Never, "0"));
-                lbl2.Name = field.Name + "value";
-                lbl2.Visible = true;
-                //lbl2.Text = fieldValue.ToString();
-
-                tabStatus.Controls.Add(lbl1);
-                tabStatus.Controls.Add(lbl2);
-
-
-                x += 0;
-                y += 15;
-
-                if (y > tabStatus.Height - 30)
-                {
-                    x = lbl2.Right + 10; //+= 165;
-                    y = 10;
-                }
-            }
-
-            tabStatus.Width = x;
-
-            ThemeManager.ApplyThemeTo(tabStatus);
-        }
-
-        private void MainV2_AdvancedChanged(object sender, EventArgs e)
-        {
-            if (!MainV2.Advanced)
-            {
-                if (!tabControlactions.TabPages.Contains(tabActionsSimple))
-                    tabControlactions.TabPages.Add(tabActionsSimple);
-                //tabControlactions.TabPages.Remove(tabGauges);
-                tabControlactions.TabPages.Remove(tabActions);
-                tabControlactions.TabPages.Remove(tabStatus);
-                tabControlactions.TabPages.Remove(tabServo);
-                tabControlactions.TabPages.Remove(tabScripts);
-
-                tabControlactions.Invalidate();
-            }
-            else
-            {
-                //tabControlactions.TabPages.Remove(tabGauges);
-                tabControlactions.TabPages.Remove(tabActionsSimple);
-                if (!tabControlactions.TabPages.Contains(tabActions))
-                    tabControlactions.TabPages.Add(tabActions);
-                if (!tabControlactions.TabPages.Contains(tabStatus))
-                    tabControlactions.TabPages.Add(tabStatus);
-                if (!tabControlactions.TabPages.Contains(tabServo))
-                    tabControlactions.TabPages.Add(tabServo);
-                if (!tabControlactions.TabPages.Contains(tabScripts))
-                    tabControlactions.TabPages.Add(tabScripts);
-            }
-        }
-
-        public void Activate()
-        {
-            log.Info("Activate Called");
-
-            OnResize(EventArgs.Empty);
-
-            if (CB_tuning.Checked)
-                ZedGraphTimer.Start();
-
-            if (MainV2.MONO)
-            {
-                if (!hud1.Visible)
-                    hud1.Visible = true;
-                if (!hud1.Enabled)
-                    hud1.Enabled = true;
-
-                hud1.Dock = DockStyle.Fill;
-            }
-
-            for (int f = 1; f < 10; f++)
-            {
-                // load settings
-                if (Settings.Instance["quickView" + f] != null)
-                {
-                    Control[] ctls = Controls.Find("quickView" + f, true);
-                    if (ctls.Length > 0)
-                    {
-                        QuickView QV = (QuickView) ctls[0];
-
-                        // set description and unit
-                        string desc = Settings.Instance["quickView" + f];
-                        QV.Tag = QV.desc;
-                        QV.desc = MainV2.comPort.MAV.cs.GetNameandUnit(desc);
-
-                        // set databinding for value
-                        QV.DataBindings.Clear();
-                        try
-                        {
-                            QV.DataBindings.Add(new Binding("number", bindingSourceQuickTab,
-                                Settings.Instance["quickView" + f], false));
-                        }
-                        catch (Exception ex)
-                        {
-                            log.Debug(ex);
-                        }
-                    }
-                }
-                else
-                {
-                    // if no config, update description on predefined
-                    try
-                    {
-                        Control[] ctls = Controls.Find("quickView" + f, true);
-                        if (ctls.Length > 0)
-                        {
-                            QuickView QV = (QuickView) ctls[0];
-                            string desc = QV.desc;
-                            QV.Tag = desc;
-                            QV.desc = MainV2.comPort.MAV.cs.GetNameandUnit(desc);
-                        }
-                    }
-                    catch (Exception ex)
-                    {
-                        log.Debug(ex);
-                    }
-                }
-            }
-
-            CheckBatteryShow();
-
-            if (Settings.Instance["maplast_lat"] != "")
-            {
-                try
-                {
-                    gMapControl1.Position = new PointLatLng(Settings.Instance.GetDouble("maplast_lat"),
-                        Settings.Instance.GetDouble("maplast_lng"));
-                    if (Math.Round(Settings.Instance.GetDouble("maplast_lat"), 1) == 0)
-                    {
-                        // no zoom in
-                        Zoomlevel.Value = 3;
-                        TRK_zoom.Value = 3;
-                    }
-                    else
-                    {
-                        var zoom = Settings.Instance.GetFloat("maplast_zoom");
-                        if (Zoomlevel.Maximum < (decimal) zoom)
-                            zoom = (float)Zoomlevel.Maximum;
-                        Zoomlevel.Value = (decimal)zoom;
-                        TRK_zoom.Value = (float) Zoomlevel.Value;
-                    }
-                }
-                catch
-                {
-                }
-            }
-
-            hud1.doResize();
-        }
-
-        public void CheckBatteryShow()
-        {
-            // ensure battery display is on - also set in hud if current is updated
-            if (MainV2.comPort.MAV.param.ContainsKey("BATT_MONITOR") &&
-                (float) MainV2.comPort.MAV.param["BATT_MONITOR"] != 0)
-            {
-                hud1.batteryon = true;
-            }
-            else
-            {
-                hud1.batteryon = false;
-            }
-        }
-
-        public void Deactivate()
-        {
-            if (MainV2.MONO)
-            {
-                hud1.Dock = DockStyle.None;
-                hud1.Size = new Size(5, 5);
-                hud1.Enabled = false;
-                hud1.Visible = false;
-            }
-            //     hud1.Location = new Point(-1000,-1000);
-
-            Settings.Instance["maplast_lat"] = gMapControl1.Position.Lat.ToString();
-            Settings.Instance["maplast_lng"] = gMapControl1.Position.Lng.ToString();
-            Settings.Instance["maplast_zoom"] = gMapControl1.Zoom.ToString();
-
-            ZedGraphTimer.Stop();
-        }
-
-        void tabControl1_DrawItem(object sender, DrawItemEventArgs e)
-        {
-            // Draw the background of the ListBox control for each item.
-            //e.DrawBackground();
-            // Define the default color of the brush as black.
-            Brush myBrush = Brushes.Black;
-
-            LinearGradientBrush linear = new LinearGradientBrush(e.Bounds, Color.FromArgb(0x94, 0xc1, 0x1f),
-                Color.FromArgb(0xcd, 0xe2, 0x96), LinearGradientMode.Vertical);
-
-            e.Graphics.FillRectangle(linear, e.Bounds);
-
-            // Draw the current item text based on the current Font 
-            // and the custom brush settings.
-            e.Graphics.DrawString(((TabControl) sender).TabPages[e.Index].Text,
-                e.Font, myBrush, e.Bounds, StringFormat.GenericDefault);
-            // If the ListBox has focus, draw a focus rectangle around the selected item.
-            e.DrawFocusRectangle();
-        }
-
-        void gMapControl1_OnMapZoomChanged()
-        {
-            try
-            {
-                // Exception System.Runtime.InteropServices.SEHException: External component has thrown an exception.
-                TRK_zoom.Value = (float) gMapControl1.Zoom;
-                Zoomlevel.Value = Convert.ToDecimal(gMapControl1.Zoom);
-            }
-            catch
-            {
-            }
-        }
-
-        private void FlightData_Load(object sender, EventArgs e)
-        {
-            POI.POIModified += POI_POIModified;
-
-            tfr.GotTFRs += tfr_GotTFRs;
-
-            NoFly.NoFly.NoFlyEvent += NoFly_NoFlyEvent;
-
-            // update tabs displayed
-            loadTabControlActions();
-
-            TRK_zoom.Minimum = gMapControl1.MapProvider.MinZoom;
-            TRK_zoom.Maximum = 24;
-            TRK_zoom.Value = (float) gMapControl1.Zoom;
-
-            gMapControl1.EmptyTileColor = Color.Gray;
-
-            Zoomlevel.Minimum = gMapControl1.MapProvider.MinZoom;
-            Zoomlevel.Maximum = 24;
-            Zoomlevel.Value = Convert.ToDecimal(gMapControl1.Zoom);
-
-            var item1 = ParameterMetaDataRepository.GetParameterOptionsInt("MNT_MODE",
-                MainV2.comPort.MAV.cs.firmware.ToString());
-            var item2 = ParameterMetaDataRepository.GetParameterOptionsInt("MNT_DEFLT_MODE",
-                MainV2.comPort.MAV.cs.firmware.ToString());
-            if (item1.Count > 0)
-                CMB_mountmode.DataSource = item1;
-
-            if (item2.Count > 0)
-                CMB_mountmode.DataSource = item2;
-
-            CMB_mountmode.DisplayMember = "Value";
-            CMB_mountmode.ValueMember = "Key";
-
-            if (Settings.Instance["CHK_autopan"] != null)
-                CHK_autopan.Checked = Settings.Instance.GetBoolean("CHK_autopan");
-
-            if (Settings.Instance.ContainsKey("FlightSplitter"))
-            {
-                MainH.SplitterDistance = Settings.Instance.GetInt32("FlightSplitter");
-            }
-
-            if (Settings.Instance.ContainsKey("russian_hud"))
-            {
-                hud1.Russian = Settings.Instance.GetBoolean("russian_hud");
-            }
-
-            hud1.doResize();
-
-            thisthread = new Thread(mainloop);
-            thisthread.Name = "FD Mainloop";
-            thisthread.IsBackground = true;
-            thisthread.Start();
-        }
-
-        void tfr_GotTFRs(object sender, EventArgs e)
-        {
-            Invoke((Action) delegate
-            {
-                foreach (var item in tfr.tfrs)
-                {
-                    List<List<PointLatLng>> points = item.GetPaths();
-
-                    foreach (var list in points)
-                    {
-                        GMapPolygon poly = new GMapPolygon(list, item.NAME);
-
-                        poly.Fill = new SolidBrush(Color.FromArgb(30, Color.Blue));
-
-                        tfrpolygons.Polygons.Add(poly);
-                    }
-                }
-                tfrpolygons.IsVisibile = MainV2.ShowTFR;
-            });
-        }
-
-        void POI_POIModified(object sender, EventArgs e)
-        {
-            POI.UpdateOverlay(poioverlay);
-        }
-
-        protected override bool ProcessCmdKey(ref Message msg, Keys keyData)
-        {
-            if (keyData == (Keys.Control | Keys.D1))
-            {
-                tabControlactions.SelectedIndex = 0;
-                return true;
-            }
-            else if (keyData == (Keys.Control | Keys.D2))
-            {
-                tabControlactions.SelectedIndex = 1;
-                return true;
-            }
-            else if (keyData == (Keys.Control | Keys.D3))
-            {
-                tabControlactions.SelectedIndex = 2;
-                return true;
-            }
-            else if (keyData == (Keys.Control | Keys.D4))
-            {
-                tabControlactions.SelectedIndex = 3;
-                return true;
-            }
-            else if (keyData == (Keys.Control | Keys.D5))
-            {
-                tabControlactions.SelectedIndex = 4;
-                return true;
-            }
-            else if (keyData == (Keys.Control | Keys.D6))
-            {
-                tabControlactions.SelectedIndex = 5;
-                return true;
-            }
-            else if (keyData == (Keys.Control | Keys.D7))
-            {
-                tabControlactions.SelectedIndex = 6;
-                return true;
-            }
-            else if (keyData == (Keys.Control | Keys.D8))
-            {
-                tabControlactions.SelectedIndex = 7;
-                return true;
-            }
-            else if (keyData == (Keys.Control | Keys.D9))
-            {
-                tabControlactions.SelectedIndex = 8;
-                return true;
-            }
-            else if (keyData == (Keys.Control | Keys.D0))
-            {
-                tabControlactions.SelectedIndex = 9;
-                return true;
-            }
-
-            return false;
-        }
-
-        private void mainloop()
-        {
-            threadrun = true;
-            EndPoint Remote = new IPEndPoint(IPAddress.Any, 0);
-
-            DateTime tracklast = DateTime.Now.AddSeconds(0);
-
-            DateTime tunning = DateTime.Now.AddSeconds(0);
-
-            DateTime mapupdate = DateTime.Now.AddSeconds(0);
-
-            DateTime vidrec = DateTime.Now.AddSeconds(0);
-
-            DateTime waypoints = DateTime.Now.AddSeconds(0);
-
-            DateTime updatescreen = DateTime.Now;
-
-            DateTime tsreal = DateTime.Now;
-            double taketime = 0;
-            double timeerror = 0;
-
-            //comPort.stopall(true);
-
-            while (threadrun)
-            {
-                if (MainV2.comPort.giveComport)
-                {
-                    Thread.Sleep(50);
-                    continue;
-                }
-
-                if (!MainV2.comPort.logreadmode)
-                    Thread.Sleep(50); // max is only ever 10 hz but we go a little faster to empty the serial queue
-
-                try
-                {
-                    if (aviwriter != null && vidrec.AddMilliseconds(100) <= DateTime.Now)
-                    {
-                        vidrec = DateTime.Now;
-
-                        hud1.streamjpgenable = true;
-
-                        //aviwriter.avi_start("test.avi");
-                        // add a frame
-                        aviwriter.avi_add(hud1.streamjpg.ToArray(), (uint) hud1.streamjpg.Length);
-                        // write header - so even partial files will play
-                        aviwriter.avi_end(hud1.Width, hud1.Height, 10);
-                    }
-                }
-                catch
-                {
-                    log.Error("Failed to write avi");
-                }
-
-                // log playback
-                if (MainV2.comPort.logreadmode && MainV2.comPort.logplaybackfile != null)
-                {
-                    if (MainV2.comPort.BaseStream.IsOpen)
-                    {
-                        MainV2.comPort.logreadmode = false;
-                        try
-                        {
-                            MainV2.comPort.logplaybackfile.Close();
-                        }
-                        catch
-                        {
-                            log.Error("Failed to close logfile");
-                        }
-                        MainV2.comPort.logplaybackfile = null;
-                    }
-
-
-                    //Console.WriteLine(DateTime.Now.Millisecond);
-
-                    if (updatescreen.AddMilliseconds(300) < DateTime.Now)
-                    {
-                        try
-                        {
-                            updatePlayPauseButton(true);
-                            updateLogPlayPosition();
-                        }
-                        catch
-                        {
-                            log.Error("Failed to update log playback pos");
-                        }
-                        updatescreen = DateTime.Now;
-                    }
-
-                    //Console.WriteLine(DateTime.Now.Millisecond + " done ");
-
-                    DateTime logplayback = MainV2.comPort.lastlogread;
-                    try
-                    {
-                        MainV2.comPort.readPacket();
-                    }
-                    catch
-                    {
-                        log.Error("Failed to read log packet");
-                    }
-
-                    double act = (MainV2.comPort.lastlogread - logplayback).TotalMilliseconds;
-
-                    if (act > 9999 || act < 0)
-                        act = 0;
-
-                    double ts = 0;
-                    if (LogPlayBackSpeed == 0)
-                        LogPlayBackSpeed = 0.01;
-                    try
-                    {
-                        ts = Math.Min((act/LogPlayBackSpeed), 1000);
-                    }
-                    catch
-                    {
-                    }
-
-                    double timetook = (DateTime.Now - tsreal).TotalMilliseconds;
-                    if (timetook != 0)
-                    {
-                        //Console.WriteLine("took: " + timetook + "=" + taketime + " " + (taketime - timetook) + " " + ts);
-                        //Console.WriteLine(MainV2.comPort.lastlogread.Second + " " + DateTime.Now.Second + " " + (MainV2.comPort.lastlogread.Second - DateTime.Now.Second));
-                        //if ((taketime - timetook) < 0)
-                        {
-                            timeerror += (taketime - timetook);
-                            if (ts != 0)
-                            {
-                                ts += timeerror;
-                                timeerror = 0;
-                            }
-                        }
-                        if (Math.Abs(ts) > 1000)
-                            ts = 1000;
-                    }
-
-                    taketime = ts;
-                    tsreal = DateTime.Now;
-
-                    if (ts > 0 && ts < 1000)
-                        Thread.Sleep((int) ts);
-
-                    tracklast = tracklast.AddMilliseconds(ts - act);
-                    tunning = tunning.AddMilliseconds(ts - act);
-
-                    if (tracklast.Month != DateTime.Now.Month)
-                    {
-                        tracklast = DateTime.Now;
-                        tunning = DateTime.Now;
-                    }
-
-                    try
-                    {
-                        if (MainV2.comPort.logplaybackfile != null &&
-                            MainV2.comPort.logplaybackfile.BaseStream.Position ==
-                            MainV2.comPort.logplaybackfile.BaseStream.Length)
-                        {
-                            MainV2.comPort.logreadmode = false;
-                        }
-                    }
-                    catch
-                    {
-                        MainV2.comPort.logreadmode = false;
-                    }
-                }
-                else
-                {
-                    // ensure we know to stop
-                    if (MainV2.comPort.logreadmode)
-                        MainV2.comPort.logreadmode = false;
-                    updatePlayPauseButton(false);
-
-                    if (!playingLog && MainV2.comPort.logplaybackfile != null)
-                    {
-                        continue;
-                    }
-                }
-
-                try
-                {
-                    CheckAndBindPreFlightData();
-                    //Console.WriteLine(DateTime.Now.Millisecond);
-                    //int fixme;
-                    updateBindingSource();
-                    // Console.WriteLine(DateTime.Now.Millisecond + " done ");
-
-                    // battery warning.
-                    float warnvolt = Settings.Instance.GetFloat("speechbatteryvolt");
-                    float warnpercent = Settings.Instance.GetFloat("speechbatterypercent");
-
-                    if (MainV2.comPort.MAV.cs.battery_voltage <= warnvolt)
-                    {
-                        hud1.lowvoltagealert = true;
-                    }
-                    else if ((MainV2.comPort.MAV.cs.battery_remaining) < warnpercent)
-                    {
-                        hud1.lowvoltagealert = true;
-                    }
-                    else
-                    {
-                        hud1.lowvoltagealert = false;
-                    }
-
-                    // update opengltest
-                    if (OpenGLtest.instance != null)
-                    {
-                        OpenGLtest.instance.rpy = new Vector3(MainV2.comPort.MAV.cs.roll, MainV2.comPort.MAV.cs.pitch,
-                            MainV2.comPort.MAV.cs.yaw);
-                        OpenGLtest.instance.LocationCenter = new PointLatLngAlt(MainV2.comPort.MAV.cs.lat,
-                            MainV2.comPort.MAV.cs.lng, MainV2.comPort.MAV.cs.alt, "here");
-                    }
-
-                    // update opengltest2
-                    if (OpenGLtest2.instance != null)
-                    {
-                        OpenGLtest2.instance.rpy = new Vector3(MainV2.comPort.MAV.cs.roll, MainV2.comPort.MAV.cs.pitch,
-                            MainV2.comPort.MAV.cs.yaw);
-                        OpenGLtest2.instance.LocationCenter = new PointLatLngAlt(MainV2.comPort.MAV.cs.lat,
-                            MainV2.comPort.MAV.cs.lng, MainV2.comPort.MAV.cs.alt, "here");
-                    }
-
-                    // update vario info
-                    Vario.SetValue(MainV2.comPort.MAV.cs.climbrate);
-
-                    // udpate tunning tab
-                    if (tunning.AddMilliseconds(50) < DateTime.Now && CB_tuning.Checked)
-                    {
-                        double time = (Environment.TickCount - tickStart)/1000.0;
-                        if (list1item != null)
-                            list1.Add(time, ConvertToDouble(list1item.GetValue(MainV2.comPort.MAV.cs, null)));
-                        if (list2item != null)
-                            list2.Add(time, ConvertToDouble(list2item.GetValue(MainV2.comPort.MAV.cs, null)));
-                        if (list3item != null)
-                            list3.Add(time, ConvertToDouble(list3item.GetValue(MainV2.comPort.MAV.cs, null)));
-                        if (list4item != null)
-                            list4.Add(time, ConvertToDouble(list4item.GetValue(MainV2.comPort.MAV.cs, null)));
-                        if (list5item != null)
-                            list5.Add(time, ConvertToDouble(list5item.GetValue(MainV2.comPort.MAV.cs, null)));
-                        if (list6item != null)
-                            list6.Add(time, ConvertToDouble(list6item.GetValue(MainV2.comPort.MAV.cs, null)));
-                        if (list7item != null)
-                            list7.Add(time, ConvertToDouble(list7item.GetValue(MainV2.comPort.MAV.cs, null)));
-                        if (list8item != null)
-                            list8.Add(time, ConvertToDouble(list8item.GetValue(MainV2.comPort.MAV.cs, null)));
-                        if (list9item != null)
-                            list9.Add(time, ConvertToDouble(list9item.GetValue(MainV2.comPort.MAV.cs, null)));
-                        if (list10item != null)
-                            list10.Add(time, ConvertToDouble(list10item.GetValue(MainV2.comPort.MAV.cs, null)));
-                    }
-
-                    // update map
-                    if (tracklast.AddSeconds(1.2) < DateTime.Now)
-                    {
-                        // show disable joystick button
-                        if (MainV2.joystick != null && MainV2.joystick.enabled)
-                        {
-                            this.Invoke((MethodInvoker) delegate {
-                                but_disablejoystick.Visible = true;
-                            });
-                        }
-
-                        if(MainV2.camerajoystick != null && MainV2.camerajoystick.enabled) {
-                          this.Invoke((MethodInvoker)delegate {
-                            but_disablecamerajoystick.Visible = true;
-                          });
-                        }
-
-                        if (Settings.Instance.GetBoolean("CHK_maprotation"))
-                        {
-                            // dont holdinvalidation here
-                            setMapBearing();
-                        }
-
-                        if (route == null)
-                        {
-                            route = new GMapRoute(trackPoints, "track");
-                            routes.Routes.Add(route);
-                        }
-
-                        PointLatLng currentloc = new PointLatLng(MainV2.comPort.MAV.cs.lat, MainV2.comPort.MAV.cs.lng);
-
-                        gMapControl1.HoldInvalidation = true;
-
-                        int cnt = 0;
-
-                        while (gMapControl1.inOnPaint)
-                        {
-                            Thread.Sleep(1);
-                            cnt++;
-                        }
-                        int numTrackLength = Settings.Instance.GetInt32("NUM_tracklength");
-                        // maintain route history length
-                        if (route.Points.Count > numTrackLength)
-                        {
-                            //  trackPoints.RemoveRange(0, trackPoints.Count - int.Parse(Settings.Instance["NUM_tracklength"].ToString()));
-                            route.Points.RemoveRange(0,
-                                route.Points.Count - numTrackLength);
-                        }
-                        // add new route point
-                        if (MainV2.comPort.MAV.cs.lat != 0)
-                        {
-                            // trackPoints.Add(currentloc);
-                            route.Points.Add(currentloc);
-                        }
-
-
-                        while (gMapControl1.inOnPaint)
-                        {
-                            Thread.Sleep(1);
-                            cnt++;
-                        }
-
-                        //route = new GMapRoute(route.Points, "track");
-                        //track.Stroke = Pens.Red;
-                        //route.Stroke = new Pen(Color.FromArgb(144, Color.Red));
-                        //route.Stroke.Width = 5;
-                        //route.Tag = "track";
-
-                        //updateClearRoutes();
-
-                        gMapControl1.UpdateRouteLocalPosition(route);
-
-                        // update programed wp course
-                        if (waypoints.AddSeconds(5) < DateTime.Now)
-                        {
-                            //Console.WriteLine("Doing FD WP's");
-                            updateClearMissionRouteMarkers();
-
-                            float dist = 0;
-                            float travdist = 0;
-                            distanceBar1.ClearWPDist();
-                            MAVLink.mavlink_mission_item_t lastplla = new MAVLink.mavlink_mission_item_t();
-                            MAVLink.mavlink_mission_item_t home = new MAVLink.mavlink_mission_item_t();
-
-                            foreach (MAVLink.mavlink_mission_item_t plla in MainV2.comPort.MAV.wps.Values)
-                            {
-                                if (plla.x == 0 || plla.y == 0)
-                                    continue;
-
-                                if (plla.command == (byte) MAVLink.MAV_CMD.DO_SET_ROI)
-                                {
-                                    addpolygonmarkerred(plla.seq.ToString(), plla.y, plla.x, (int) plla.z, Color.Red,
-                                        routes);
-                                    continue;
-                                }
-
-                                string tag = plla.seq.ToString();
-                                if (plla.seq == 0 && plla.current != 2)
-                                {
-                                    tag = "Home";
-                                    home = plla;
-                                }
-                                if (plla.current == 2)
-                                {
-                                    continue;
-                                }
-
-                                if (lastplla.command == 0)
-                                    lastplla = plla;
-
-                                try
-                                {
-                                    dist =
-                                        (float)
-                                            new PointLatLngAlt(plla.x, plla.y).GetDistance(new PointLatLngAlt(
-                                                lastplla.x, lastplla.y));
-
-                                    distanceBar1.AddWPDist(dist);
-
-                                    if (plla.seq <= MainV2.comPort.MAV.cs.wpno)
-                                    {
-                                        travdist += dist;
-                                    }
-
-                                    lastplla = plla;
-                                }
-                                catch
-                                {
-                                }
-
-                                addpolygonmarker(tag, plla.y, plla.x, (int) plla.z, Color.White, polygons);
-                            }
-
-                            try
-                            {
-                                //dist = (float)new PointLatLngAlt(home.x, home.y).GetDistance(new PointLatLngAlt(lastplla.x, lastplla.y));
-                                // distanceBar1.AddWPDist(dist);
-                            }
-                            catch
-                            {
-                            }
-
-                            travdist -= MainV2.comPort.MAV.cs.wp_dist;
-
-                            if (MainV2.comPort.MAV.cs.mode.ToUpper() == "AUTO")
-                                distanceBar1.traveleddist = travdist;
-
-                            RegeneratePolygon();
-
-                            // update rally points
-
-                            rallypointoverlay.Markers.Clear();
-
-                            foreach (var mark in MainV2.comPort.MAV.rallypoints.Values)
-                            {
-                                rallypointoverlay.Markers.Add(new GMapMarkerRallyPt(mark));
-                            }
-
-                            // optional on Flight data
-                            if (MainV2.ShowAirports)
-                            {
-                                // airports
-                                foreach (var item in Airports.getAirports(gMapControl1.Position))
-                                {
-                                    rallypointoverlay.Markers.Add(new GMapMarkerAirport(item)
-                                    {
-                                        ToolTipText = item.Tag,
-                                        ToolTipMode = MarkerTooltipMode.OnMouseOver
-                                    });
-                                }
-                            }
-                            waypoints = DateTime.Now;
-                        }
-
-                        //routes.Polygons.Add(poly);  
-
-                        if (route.Points.Count > 0)
-                        {
-                            // add primary route icon
-                            updateClearRouteMarker(currentloc);
-
-                            // draw guide mode point for only main mav
-                            if (MainV2.comPort.MAV.cs.mode.ToLower() == "guided" && MainV2.comPort.MAV.GuidedMode.x != 0)
-                            {
-                                addpolygonmarker("Guided Mode", MainV2.comPort.MAV.GuidedMode.y,
-                                    MainV2.comPort.MAV.GuidedMode.x, (int) MainV2.comPort.MAV.GuidedMode.z, Color.Blue,
-                                    routes);
-                            }
-
-                            // draw all icons for all connected mavs
-                            foreach (var port in MainV2.Comports)
-                            {
-                                // draw the mavs seen on this port
-                                foreach (var MAV in port.MAVlist.GetMAVStates())
-                                {
-                                    PointLatLng portlocation = new PointLatLng(MAV.cs.lat, MAV.cs.lng);
-
-                                    if (MAV.aptype == MAVLink.MAV_TYPE.FIXED_WING)
-                                    {
-                                        routes.Markers.Add(new GMapMarkerPlane(portlocation, MAV.cs.yaw,
-                                            MAV.cs.groundcourse, MAV.cs.nav_bearing, MAV.cs.target_bearing, MAV.cs.radius)
-                                        {
-                                            ToolTipText = MAV.cs.alt.ToString("0"),
-                                            ToolTipMode = MarkerTooltipMode.Always
-                                        });
-                                    }
-                                    else if (MAV.aptype == MAVLink.MAV_TYPE.GROUND_ROVER)
-                                    {
-                                        routes.Markers.Add(new GMapMarkerRover(portlocation, MAV.cs.yaw,
-                                            MAV.cs.groundcourse, MAV.cs.nav_bearing, MAV.cs.target_bearing));
-                                    }
-                                    else if (MAV.aptype == MAVLink.MAV_TYPE.HELICOPTER)
-                                    {
-                                        routes.Markers.Add(new GMapMarkerHeli(portlocation, MAV.cs.yaw,
-                                            MAV.cs.groundcourse, MAV.cs.nav_bearing));
-                                    }
-                                    else if (MAV.cs.firmware == MainV2.Firmwares.ArduTracker)
-                                    {
-                                        routes.Markers.Add(new GMapMarkerAntennaTracker(portlocation, MAV.cs.yaw,
-                                            MAV.cs.target_bearing));
-                                    }
-                                    else if (MAV.cs.firmware == MainV2.Firmwares.ArduCopter2 || MAV.aptype == MAVLink.MAV_TYPE.QUADROTOR)
-                                    {
-                                        routes.Markers.Add(new GMapMarkerQuad(portlocation, MAV.cs.yaw,
-                                            MAV.cs.groundcourse, MAV.cs.nav_bearing, MAV.sysid));
-                                    }
-                                    else
-                                    {
-                                        // unknown type
-                                        routes.Markers.Add(new GMarkerGoogle(portlocation, GMarkerGoogleType.green_dot));
-                                    }
-                                }
-                            }
-
-                            if (route.Points[route.Points.Count - 1].Lat != 0 &&
-                                (mapupdate.AddSeconds(3) < DateTime.Now) && CHK_autopan.Checked)
-                            {
-                                updateMapPosition(currentloc);
-                                mapupdate = DateTime.Now;
-                            }
-
-                            if (route.Points.Count == 1 && gMapControl1.Zoom == 3) // 3 is the default load zoom
-                            {
-                                updateMapPosition(currentloc);
-                                updateMapZoom(17);
-                                //gMapControl1.ZoomAndCenterMarkers("routes");// ZoomAndCenterRoutes("routes");
-                            }
-                        }
-
-                        // add this after the mav icons are drawn
-                        if (MainV2.comPort.MAV.cs.MovingBase != null)
-                        {
-                            routes.Markers.Add(new GMarkerGoogle(currentloc, GMarkerGoogleType.blue_dot)
-                            {
-                                Position = MainV2.comPort.MAV.cs.MovingBase,
-                                ToolTipText = "Moving Base",
-                                ToolTipMode = MarkerTooltipMode.OnMouseOver
-                            });
-                        }
-
-                        // for testing
-                        try
-                        {
-                            if (MainV2.comPort.MAV.param.ContainsKey("MNT_STAB_TILT"))
-                            {
-                                float temp1 = (float)MainV2.comPort.MAV.param["MNT_STAB_TILT"];
-                                float temp2 = (float)MainV2.comPort.MAV.param["MNT_STAB_ROLL"];
-
-                                float temp3 = (float)MainV2.comPort.MAV.param["MNT_TYPE"];
-
-                                if (MainV2.comPort.MAV.param.ContainsKey("MNT_STAB_PAN") &&
-                                    // (float)MainV2.comPort.MAV.param["MNT_STAB_PAN"] == 1 &&
-                                    ((float)MainV2.comPort.MAV.param["MNT_STAB_TILT"] == 1 &&
-                                      (float)MainV2.comPort.MAV.param["MNT_STAB_ROLL"] == 0) ||
-                                     (float)MainV2.comPort.MAV.param["MNT_TYPE"] == 4) // storm driver
-                                {
-                                    var marker = GimbalPoint.ProjectPoint();
-
-                                    if (marker != PointLatLngAlt.Zero)
-                                    {
-                                        MainV2.comPort.MAV.cs.GimbalPoint = marker;
-
-                                        routes.Markers.Add(new GMarkerGoogle(marker, GMarkerGoogleType.blue_dot)
-                                        {
-                                            ToolTipText = "Camera Target\n" + marker,
-                                            ToolTipMode = MarkerTooltipMode.OnMouseOver
-                                        });
-                                    }
-                                }
-                            }
-                            /*
-                            var footprint = ImageProjection.calc(MainV2.comPort.MAV.cs.Location, MainV2.comPort.MAV.cs.roll,
-                                MainV2.comPort.MAV.cs.pitch, MainV2.comPort.MAV.cs.yaw, 63, 43);
-
-                            foreach (var gMapPolygon in routes.Polygons.Reverse())
-                            {
-                                routes.Polygons.Remove(gMapPolygon);
-                        }
-
-                            routes.Polygons.Add(new GMapPolygon(footprint.ConvertAll(x => x.Point()), "FP") { Fill = Brushes.Transparent});
-                            */
-                        }
-                        catch
-                        {
-                        }
-
-                        lock (MainV2.instance.adsblock)
-                        {
-                            for (int a = (routes.Markers.Count - 1); a >= 0; a--)
-                            {
-                                if (routes.Markers[a].ToolTipText != null &&
-                                    routes.Markers[a].ToolTipText.Contains("ICAO"))
-                                {
-                                    routes.Markers.RemoveAt(a);
-                                }
-                            }
-
-                            foreach (adsb.PointLatLngAltHdg plla in MainV2.instance.adsbPlanes.Values)
-                            {
-                                // 30 seconds
-                                if (((DateTime) MainV2.instance.adsbPlaneAge[plla.Tag]) > DateTime.Now.AddSeconds(-30))
-                                    routes.Markers.Add(new GMapMarkerADSBPlane(plla, plla.Heading)
-                                    {
-                                        ToolTipText = "ICAO: " + plla.Tag + " " + plla.Alt.ToString("0"),
-                                        ToolTipMode = MarkerTooltipMode.OnMouseOver
-                                    });
-                            }
-                        }
-
-                        // routes.Markers.Clear();
-
-                        gMapControl1.HoldInvalidation = false;
-
-                        if (gMapControl1.Visible)
-                        {
-                            gMapControl1.Invalidate();
-                        }
-
-                        tracklast = DateTime.Now;
-                    }
-                }
-                catch (Exception ex)
-                {
-                    log.Error(ex);
-                    Console.WriteLine("FD Main loop exception " + ex);
-                }
-            }
-            Console.WriteLine("FD Main loop exit");
-        }
-
-        private double ConvertToDouble(object input)
-        {
-            if (input.GetType() == typeof (float))
-            {
-                return (float) input;
-            }
-            if (input.GetType() == typeof (double))
-            {
-                return (double) input;
-            }
-            if (input.GetType() == typeof (int))
-            {
-                return (int) input;
-            }
-            if (input.GetType() == typeof (ushort))
-            {
-                return (ushort) input;
-            }
-            if (input.GetType() == typeof (bool))
-            {
-                return (bool) input ? 1 : 0;
-            }
-
-            throw new Exception("Bad Type");
-        }
-
-        private void updateClearRouteMarker(PointLatLng currentloc)
-        {
-            Invoke((MethodInvoker) delegate
-            {
-                routes.Markers.Clear();
-                //routes.Markers.Add(new GMarkerGoogle(currentloc, GMarkerGoogleType.none));
-            });
-        }
-
-        private void setMapBearing()
-        {
-            Invoke((MethodInvoker) delegate { gMapControl1.Bearing = (int) MainV2.comPort.MAV.cs.yaw; });
-        }
-
-
-        // to prevent cross thread calls while in a draw and exception
-        private void updateClearRoutes()
-        {
-            // not async
-            Invoke((MethodInvoker) delegate
-            {
-                routes.Routes.Clear();
-                routes.Routes.Add(route);
-            });
-        }
-
-        // to prevent cross thread calls while in a draw and exception
-        private void updateClearMissionRouteMarkers()
-        {
-            // not async
-            Invoke((MethodInvoker) delegate
-            {
-                polygons.Routes.Clear();
-                polygons.Markers.Clear();
-                routes.Markers.Clear();
-            });
-        }
-
-
-        private void updatePlayPauseButton(bool playing)
-        {
-            if (playing)
-            {
-                if (BUT_playlog.Text == "Pause")
-                    return;
-
-                BeginInvoke((MethodInvoker) delegate
-                {
-                    try
-                    {
-                        BUT_playlog.Text = "Pause";
-                    }
-                    catch
-                    {
-                    }
-                });
-            }
-            else
-            {
-                if (BUT_playlog.Text == "Play")
-                    return;
-
-                BeginInvoke((MethodInvoker) delegate
-                {
-                    try
-                    {
-                        BUT_playlog.Text = "Play";
-                    }
-                    catch
-                    {
-                    }
-                });
-            }
-        }
-
-        DateTime lastscreenupdate = DateTime.Now;
-        object updateBindingSourcelock = new object();
-        volatile int updateBindingSourcecount;
-
-        private void updateBindingSource()
-        {
-            //  run at 25 hz.
-            if (lastscreenupdate.AddMilliseconds(40) < DateTime.Now)
-            {
-                // this is an attempt to prevent an invoke queue on the binding update on slow machines
-                if (updateBindingSourcecount > 0)
-                    return;
-
-                lock (updateBindingSourcelock)
-                {
-                    updateBindingSourcecount++;
-                }
-
-                // async
-                BeginInvoke((MethodInvoker) delegate
-                {
-                    try
-                    {
-                        if (this.Visible)
-                        {
-                            //Console.Write("bindingSource1 ");
-                            MainV2.comPort.MAV.cs.UpdateCurrentSettings(bindingSource1);
-                            //Console.Write("bindingSourceHud ");
-                            MainV2.comPort.MAV.cs.UpdateCurrentSettings(bindingSourceHud);
-                            //Console.WriteLine("DONE ");
-
-                            if (tabControlactions.SelectedTab == tabStatus)
-                            {
-                                MainV2.comPort.MAV.cs.UpdateCurrentSettings(bindingSourceStatusTab);
-                            }
-                            else if (tabControlactions.SelectedTab == tabQuick)
-                            {
-                                MainV2.comPort.MAV.cs.UpdateCurrentSettings(bindingSourceQuickTab);
-                            }
-                            else if (tabControlactions.SelectedTab == tabGauges)
-                            {
-                                MainV2.comPort.MAV.cs.UpdateCurrentSettings(bindingSourceGaugesTab);
-                            }
-                            else if (tabControlactions.SelectedTab == tabPagePreFlight)
-                            {
-                                MainV2.comPort.MAV.cs.UpdateCurrentSettings(bindingSourceGaugesTab);
-                            }
-                        }
-                        else
-                        {
-                            //Console.WriteLine("Null Binding");
-                            MainV2.comPort.MAV.cs.UpdateCurrentSettings(bindingSourceHud);
-                        }
-                        lastscreenupdate = DateTime.Now;
-                    }
-                    catch
-                    {
-                    }
-                    lock (updateBindingSourcelock)
-                    {
-                        updateBindingSourcecount--;
-                    }
-                });
-            }
-        }
-
-        /// <summary>
-        /// Try to reduce the number of map position changes generated by the code
-        /// </summary>
-        DateTime lastmapposchange = DateTime.MinValue;
-
-        private void updateMapPosition(PointLatLng currentloc)
-        {
-            BeginInvoke((MethodInvoker) delegate
-            {
-                try
-                {
-                    if (lastmapposchange.Second != DateTime.Now.Second)
-                    {
-                        gMapControl1.Position = currentloc;
-                        lastmapposchange = DateTime.Now;
-                    }
-                    //hud1.Refresh();
-                }
-                catch
-                {
-                }
-            });
-        }
-
-        private void updateMapZoom(int zoom)
-        {
-            BeginInvoke((MethodInvoker) delegate
-            {
-                try
-                {
-                    gMapControl1.Zoom = zoom;
-                }
-                catch
-                {
-                }
-            });
-        }
-
-        private void updateLogPlayPosition()
-        {
-            BeginInvoke((MethodInvoker) delegate
-            {
-                try
-                {
-                    if (tracklog.Visible)
-                        tracklog.Value =
-                            (int)
-                                (MainV2.comPort.logplaybackfile.BaseStream.Position/
-                                 (double) MainV2.comPort.logplaybackfile.BaseStream.Length*100);
-                    if (lbl_logpercent.Visible)
-                        lbl_logpercent.Text =
-                            (MainV2.comPort.logplaybackfile.BaseStream.Position/
-                             (double) MainV2.comPort.logplaybackfile.BaseStream.Length).ToString("0.00%");
-                }
-                catch
-                {
-                }
-            });
-        }
-
-        private void addpolygonmarker(string tag, double lng, double lat, int alt, Color? color, GMapOverlay overlay)
-        {
-            try
-            {
-                PointLatLng point = new PointLatLng(lat, lng);
-                GMarkerGoogle m = new GMarkerGoogle(point, GMarkerGoogleType.green);
-                m.ToolTipMode = MarkerTooltipMode.Always;
-                m.ToolTipText = tag;
-                m.Tag = tag;
-
-                GMapMarkerRect mBorders = new GMapMarkerRect(point);
-                {
-                    mBorders.InnerMarker = m;
-                    try
-                    {
-                        mBorders.wprad =
-                            (int) (Settings.Instance.GetFloat("TXT_WPRad")/CurrentState.multiplierdist);
-                    }
-                    catch
-                    {
-                    }
-                    if (color.HasValue)
-                    {
-                        mBorders.Color = color.Value;
-                    }
-                }
-
-                overlay.Markers.Add(m);
-                overlay.Markers.Add(mBorders);
-            }
-            catch (Exception)
-            {
-            }
-        }
-
-        private void addpolygonmarkerred(string tag, double lng, double lat, int alt, Color? color, GMapOverlay overlay)
-        {
-            try
-            {
-                PointLatLng point = new PointLatLng(lat, lng);
-                GMarkerGoogle m = new GMarkerGoogle(point, GMarkerGoogleType.red);
-                m.ToolTipMode = MarkerTooltipMode.Always;
-                m.ToolTipText = tag;
-                m.Tag = tag;
-
-                GMapMarkerRect mBorders = new GMapMarkerRect(point);
-                {
-                    mBorders.InnerMarker = m;
-                }
-
-                overlay.Markers.Add(m);
-                overlay.Markers.Add(mBorders);
-            }
-            catch (Exception)
-            {
-            }
-        }
-
-        /// <summary>
-        /// used to redraw the polygon
-        /// </summary>
-        void RegeneratePolygon()
-        {
-            List<PointLatLng> polygonPoints = new List<PointLatLng>();
-
-            if (routes == null)
-                return;
-
-            foreach (GMapMarker m in polygons.Markers)
-            {
-                if (m is GMapMarkerRect)
-                {
-                    m.Tag = polygonPoints.Count;
-                    polygonPoints.Add(m.Position);
-                }
-            }
-
-            if (polygonPoints.Count < 2)
-                return;
-
-            GMapRoute homeroute = new GMapRoute("homepath");
-            homeroute.Stroke = new Pen(Color.Yellow, 2);
-            homeroute.Stroke.DashStyle = DashStyle.Dash;
-            // add first point past home
-            homeroute.Points.Add(polygonPoints[1]);
-            // add home location
-            homeroute.Points.Add(polygonPoints[0]);
-            // add last point
-            homeroute.Points.Add(polygonPoints[polygonPoints.Count - 1]);
-
-            GMapRoute wppath = new GMapRoute("wp path");
-            wppath.Stroke = new Pen(Color.Yellow, 4);
-            wppath.Stroke.DashStyle = DashStyle.Custom;
-
-            for (int a = 1; a < polygonPoints.Count; a++)
-            {
-                wppath.Points.Add(polygonPoints[a]);
-            }
-
-            polygons.Routes.Add(homeroute);
-            polygons.Routes.Add(wppath);
-        }
-
-        GMapOverlay polygons;
-        GMapOverlay routes;
-        GMapRoute route;
-
-        public void CreateChart(ZedGraphControl zgc)
-        {
-            GraphPane myPane = zgc.GraphPane;
-
-            // Set the titles and axis labels
-            myPane.Title.Text = "Tuning";
-            myPane.XAxis.Title.Text = "Time (s)";
-            myPane.YAxis.Title.Text = "Unit";
-
-            // Show the x axis grid
-            myPane.XAxis.MajorGrid.IsVisible = true;
-
-            myPane.XAxis.Scale.Min = 0;
-            myPane.XAxis.Scale.Max = 5;
-
-            // Make the Y axis scale red
-            myPane.YAxis.Scale.FontSpec.FontColor = Color.White;
-            myPane.YAxis.Title.FontSpec.FontColor = Color.White;
-            // turn off the opposite tics so the Y tics don't show up on the Y2 axis
-            myPane.YAxis.MajorTic.IsOpposite = false;
-            myPane.YAxis.MinorTic.IsOpposite = false;
-            // Don't display the Y zero line
-            myPane.YAxis.MajorGrid.IsZeroLine = true;
-            // Align the Y axis labels so they are flush to the axis
-            myPane.YAxis.Scale.Align = AlignP.Inside;
-            // Manually set the axis range
-            //myPane.YAxis.Scale.Min = -1;
-            //myPane.YAxis.Scale.Max = 1;
-
-            // Fill the axis background with a gradient
-            //myPane.Chart.Fill = new Fill(Color.White, Color.LightGray, 45.0f);
-
-            // Sample at 50ms intervals
-            ZedGraphTimer.Interval = 200;
-            //timer1.Enabled = true;
-            //timer1.Start();
-
-
-            // Calculate the Axis Scale Ranges
-            //zgc.AxisChange();
-
-            tickStart = Environment.TickCount;
-        }
-
-        private void timer1_Tick(object sender, EventArgs e)
-        {
-            try
-            {
-                // Make sure that the curvelist has at least one curve
-                if (zg1.GraphPane.CurveList.Count <= 0)
-                    return;
-
-                // Get the first CurveItem in the graph
-                LineItem curve = zg1.GraphPane.CurveList[0] as LineItem;
-                if (curve == null)
-                    return;
-
-                // Get the PointPairList
-                IPointListEdit list = curve.Points as IPointListEdit;
-                // If this is null, it means the reference at curve.Points does not
-                // support IPointListEdit, so we won't be able to modify it
-                if (list == null)
-                    return;
-
-                // Time is measured in seconds
-                double time = (Environment.TickCount - tickStart)/1000.0;
-
-                // Keep the X scale at a rolling 30 second interval, with one
-                // major step between the max X value and the end of the axis
-                Scale xScale = zg1.GraphPane.XAxis.Scale;
-                if (time > xScale.Max - xScale.MajorStep)
-                {
-                    xScale.Max = time + xScale.MajorStep;
-                    xScale.Min = xScale.Max - 10.0;
-                }
-
-                // Make sure the Y axis is rescaled to accommodate actual data
-                zg1.AxisChange();
-
-                // Force a redraw
-
-                zg1.Invalidate();
-            }
-            catch
-            {
-            }
-        }
-
-        private void BUT_clear_track_Click(object sender, EventArgs e)
-        {
-            if (route != null)
-                route.Points.Clear();
-        }
-
-        private void BUTactiondo_Click(object sender, EventArgs e)
-        {
-            if (CMB_action.Text == "Trigger Camera NOW")
-            {
-                MainV2.comPort.setDigicamControl(true);
-                return;
-            }
-
-            if (
-                CustomMessageBox.Show("Are you sure you want to do " + CMB_action.Text + " ?", "Action",
-                    MessageBoxButtons.YesNo) == DialogResult.Yes)
-            {
-                try
-                {
-                    ((Button) sender).Enabled = false;
-
-                    int param1 = 0;
-                    int param3 = 1;
-
-                    // request gyro
-                    if (CMB_action.Text == "PREFLIGHT_CALIBRATION")
-                    {
-                        if (MainV2.comPort.MAV.cs.firmware == MainV2.Firmwares.ArduCopter2)
-                            param1 = 1; // gyro
-                        param3 = 1; // baro / airspeed
-                    }
-                    if (CMB_action.Text == "PREFLIGHT_REBOOT_SHUTDOWN")
-                    {
-                        param1 = 1; // reboot
-                    }
-
-                    MainV2.comPort.doCommand((MAVLink.MAV_CMD) Enum.Parse(typeof (MAVLink.MAV_CMD), CMB_action.Text),
-                        param1, 0, param3, 0, 0, 0, 0);
-                }
-                catch
-                {
-                    CustomMessageBox.Show(Strings.CommandFailed, Strings.ERROR);
-                }
-                ((Button) sender).Enabled = true;
-            }
-        }
-
-        private void BUTrestartmission_Click(object sender, EventArgs e)
-        {
-            try
-            {
-                ((Button) sender).Enabled = false;
-
-                MainV2.comPort.setWPCurrent(0); // set nav to
-            }
-            catch
-            {
-                CustomMessageBox.Show(Strings.CommandFailed, Strings.ERROR);
-            }
-            ((Button) sender).Enabled = true;
-        }
-
-        private void FlightData_Resize(object sender, EventArgs e)
-        {
-            //Gspeed;
-            //Galt;
-            //Gheading;
-            //attitudeIndicatorInstrumentControl1;
-        }
-
-        private void CB_tuning_CheckedChanged(object sender, EventArgs e)
-        {
-            if (CB_tuning.Checked)
-            {
-                splitContainer1.Panel1Collapsed = false;
-                ZedGraphTimer.Enabled = true;
-                ZedGraphTimer.Start();
-                zg1.Visible = true;
-                zg1.Refresh();
-            }
-            else
-            {
-                splitContainer1.Panel1Collapsed = true;
-                ZedGraphTimer.Enabled = false;
-                ZedGraphTimer.Stop();
-                zg1.Visible = false;
-            }
-        }
-
-        private void BUT_RAWSensor_Click(object sender, EventArgs e)
-        {
-            Form temp = new RAW_Sensor();
-            ThemeManager.ApplyThemeTo(temp);
-            temp.Show();
-        }
-
-        private void gMapControl1_Click(object sender, EventArgs e)
-        {
-        }
-
-        internal PointLatLng MouseDownStart;
-
-        private void gMapControl1_MouseDown(object sender, MouseEventArgs e)
-        {
-            MouseDownStart = gMapControl1.FromLocalToLatLng(e.X, e.Y);
-
-            if (ModifierKeys == Keys.Control)
-            {
-                goHereToolStripMenuItem_Click(null, null);
-            }
-        }
-
-        private void goHereToolStripMenuItem_Click(object sender, EventArgs e)
-        {
-            if (!MainV2.comPort.BaseStream.IsOpen)
-            {
-                CustomMessageBox.Show(Strings.PleaseConnect, Strings.ERROR);
-                return;
-            }
-
-            if (MainV2.comPort.MAV.GuidedMode.z == 0)
-            {
-                flyToHereAltToolStripMenuItem_Click(null, null);
-
-                if (MainV2.comPort.MAV.GuidedMode.z == 0)
-                    return;
-            }
-
-            if (MouseDownStart.Lat == 0 || MouseDownStart.Lng == 0)
-            {
-                CustomMessageBox.Show(Strings.BadCoords, Strings.ERROR);
-                return;
-            }
-
-            Locationwp gotohere = new Locationwp();
-
-            gotohere.id = (byte) MAVLink.MAV_CMD.WAYPOINT;
-            gotohere.alt = MainV2.comPort.MAV.GuidedMode.z; // back to m
-            gotohere.lat = (MouseDownStart.Lat);
-            gotohere.lng = (MouseDownStart.Lng);
-
-            try
-            {
-                MainV2.comPort.setGuidedModeWP(gotohere);
-            }
-            catch (Exception ex)
-            {
-                MainV2.comPort.giveComport = false;
-                CustomMessageBox.Show(Strings.CommandFailed + ex.Message, Strings.ERROR);
-            }
-        }
-
-        private void Zoomlevel_ValueChanged(object sender, EventArgs e)
-        {
-            try
-            {
-                if (gMapControl1.MaxZoom + 1 == (double) Zoomlevel.Value)
-                {
-                    gMapControl1.Zoom = (double) Zoomlevel.Value - .1;
-                }
-                else
-                {
-                    gMapControl1.Zoom = (double) Zoomlevel.Value;
-                }
-            }
-            catch
-            {
-            }
-        }
-
-        private void gMapControl1_MouseMove(object sender, MouseEventArgs e)
-        {
-            if (e.Button == MouseButtons.Left)
-            {
-                PointLatLng point = gMapControl1.FromLocalToLatLng(e.X, e.Y);
-
-                double latdif = MouseDownStart.Lat - point.Lat;
-                double lngdif = MouseDownStart.Lng - point.Lng;
-
-                try
-                {
-                    gMapControl1.Position = new PointLatLng(gMapControl1.Position.Lat + latdif,
-                        gMapControl1.Position.Lng + lngdif);
-                }
-                catch
-                {
-                }
-            }
-            else
-            {
-                // setup a ballon with home distance
-                if (marker != null)
-                {
-                    if (routes.Markers.Contains(marker))
-                        routes.Markers.Remove(marker);
-                }
-
-                if (Settings.Instance.GetBoolean("CHK_disttohomeflightdata") != false)
-                {
-                    PointLatLng point = gMapControl1.FromLocalToLatLng(e.X, e.Y);
-
-                    marker = new GMapMarkerRect(point);
-                    marker.ToolTip = new GMapToolTip(marker);
-                    marker.ToolTipMode = MarkerTooltipMode.Always;
-                    marker.ToolTipText = "Dist to Home: " +
-                                         ((gMapControl1.MapProvider.Projection.GetDistance(point,
-                                             MainV2.comPort.MAV.cs.HomeLocation.Point())*1000)*
-                                          CurrentState.multiplierdist).ToString("0");
-
-                    routes.Markers.Add(marker);
-                }
-            }
-        }
-
-        private void FlightData_ParentChanged(object sender, EventArgs e)
-        {
-            if (MainV2.cam != null)
-            {
-                MainV2.cam.camimage += cam_camimage;
-            }
-
-            // QUAD
-            if (MainV2.comPort.MAV.param.ContainsKey("WP_SPEED_MAX"))
-            {
-                modifyandSetSpeed.Value = (decimal) ((float) MainV2.comPort.MAV.param["WP_SPEED_MAX"]/100.0);
-            } // plane with airspeed
-            else if (MainV2.comPort.MAV.param.ContainsKey("TRIM_ARSPD_CM") &&
-                     MainV2.comPort.MAV.param.ContainsKey("ARSPD_ENABLE")
-                     && MainV2.comPort.MAV.param.ContainsKey("ARSPD_USE") &&
-                     (float) MainV2.comPort.MAV.param["ARSPD_ENABLE"] == 1
-                     && (float) MainV2.comPort.MAV.param["ARSPD_USE"] == 1)
-            {
-                modifyandSetSpeed.Value = (decimal) ((float) MainV2.comPort.MAV.param["TRIM_ARSPD_CM"]/100.0);
-            } // plane without airspeed
-            else if (MainV2.comPort.MAV.param.ContainsKey("TRIM_THROTTLE") &&
-                     MainV2.comPort.MAV.param.ContainsKey("ARSPD_USE")
-                     && (float) MainV2.comPort.MAV.param["ARSPD_USE"] == 0)
-            {
-                modifyandSetSpeed.Value = (decimal) (float) MainV2.comPort.MAV.param["TRIM_THROTTLE"];
-                    // percent
-                modifyandSetSpeed.ButtonText = Strings.ChangeThrottle;
-            }
-        }
-
-        void cam_camimage(Image camimage)
-        {
-            hud1.bgimage = camimage;
-        }
-
-        private void BUT_Homealt_Click(object sender, EventArgs e)
-        {
-            if (MainV2.comPort.MAV.cs.altoffsethome != 0)
-            {
-                MainV2.comPort.MAV.cs.altoffsethome = 0;
-            }
-            else
-            {
-                MainV2.comPort.MAV.cs.altoffsethome = -MainV2.comPort.MAV.cs.HomeAlt/CurrentState.multiplierdist;
-            }
-        }
-
-        private void gMapControl1_Resize(object sender, EventArgs e)
-        {
-            gMapControl1.Zoom = gMapControl1.Zoom + 0.01;
-        }
-
-        private void BUT_loadtelem_Click(object sender, EventArgs e)
-        {
-            LBL_logfn.Text = "";
-
-            if (MainV2.comPort.logplaybackfile != null)
-            {
-                try
-                {
-                    MainV2.comPort.logplaybackfile.Close();
-                    MainV2.comPort.logplaybackfile = null;
-                }
-                catch
-                {
-                }
-            }
-
-            using (OpenFileDialog fd = new OpenFileDialog())
-            {
-                fd.AddExtension = true;
-                fd.Filter = "Ardupilot Telemtry log (*.tlog)|*.tlog|Mavlink Log (*.mavlog)|*.mavlog";
-                fd.InitialDirectory = Settings.Instance.LogDir;
-                fd.DefaultExt = ".tlog";
-                DialogResult result = fd.ShowDialog();
-                string file = fd.FileName;
-                LoadLogFile(file);
-            }
-        }
-
-        public void LoadLogFile(string file)
-        {
-            if (file != "")
-            {
-                try
-                {
-                    BUT_clear_track_Click(null, null);
-
-                    MainV2.comPort.logreadmode = true;
-                    MainV2.comPort.logplaybackfile = new BinaryReader(File.OpenRead(file));
-                    MainV2.comPort.lastlogread = DateTime.MinValue;
-
-                    LBL_logfn.Text = Path.GetFileName(file);
-
-                    log.Info("Open logfile " + file);
-
-                    MainV2.comPort.getHeartBeat();
-
-                    tracklog.Value = 0;
-                    tracklog.Minimum = 0;
-                    tracklog.Maximum = 100;
-                }
-                catch
-                {
-                    CustomMessageBox.Show(Strings.PleaseLoadValidFile, Strings.ERROR);
-                }
-            }
-        }
-
-        public void BUT_playlog_Click(object sender, EventArgs e)
-        {
-            if (MainV2.comPort.logreadmode)
-            {
-                MainV2.comPort.logreadmode = false;
-                ZedGraphTimer.Stop();
-                playingLog = false;
-            }
-            else
-            {
-                // BUT_clear_track_Click(sender, e);
-                MainV2.comPort.logreadmode = true;
-                list1.Clear();
-                list2.Clear();
-                list3.Clear();
-                list4.Clear();
-                list5.Clear();
-                list6.Clear();
-                list7.Clear();
-                list8.Clear();
-                list9.Clear();
-                list10.Clear();
-                tickStart = Environment.TickCount;
-
-                zg1.GraphPane.XAxis.Scale.Min = 0;
-                zg1.GraphPane.XAxis.Scale.Max = 1;
-                ZedGraphTimer.Start();
-                playingLog = true;
-            }
-        }
-
-        private void tracklog_Scroll(object sender, EventArgs e)
-        {
-            try
-            {
-                BUT_clear_track_Click(sender, e);
-
-                MainV2.comPort.lastlogread = DateTime.MinValue;
-                MainV2.comPort.MAV.cs.ResetInternals();
-
-                if (MainV2.comPort.logplaybackfile != null)
-                    MainV2.comPort.logplaybackfile.BaseStream.Position =
-                        (long) (MainV2.comPort.logplaybackfile.BaseStream.Length*(tracklog.Value/100.0));
-
-                updateLogPlayPosition();
-            }
-            catch
-            {
-            } // ignore any invalid 
-        }
-
-        private void tabPage1_Resize(object sender, EventArgs e)
-        {
-            int mywidth, myheight;
-
-            // localize it
-            Control tabGauges = sender as Control;
-
-            float scale = tabGauges.Width/(float) tabGauges.Height;
-
-            if (scale > 0.5 && scale < 1.9)
-            {
-// square
-                Gvspeed.Visible = true;
-
-                if (tabGauges.Height < tabGauges.Width)
-                    myheight = tabGauges.Height/2;
-                else
-                    myheight = tabGauges.Width/2;
-
-                Gvspeed.Height = myheight;
-                Gspeed.Height = myheight;
-                Galt.Height = myheight;
-                Gheading.Height = myheight;
-
-                Gvspeed.Location = new Point(0, 0);
-                Gspeed.Location = new Point(Gvspeed.Right, 0);
-
-
-                Galt.Location = new Point(0, Gspeed.Bottom);
-                Gheading.Location = new Point(Galt.Right, Gspeed.Bottom);
-
-                return;
-            }
-
-            if (tabGauges.Width < 500)
-            {
-                Gvspeed.Visible = false;
-                mywidth = tabGauges.Width/3;
-
-                Gspeed.Height = mywidth;
-                Galt.Height = mywidth;
-                Gheading.Height = mywidth;
-
-                Gspeed.Location = new Point(0, 0);
-            }
-            else
-            {
-                Gvspeed.Visible = true;
-                mywidth = tabGauges.Width/4;
-
-                Gvspeed.Height = mywidth;
-                Gspeed.Height = mywidth;
-                Galt.Height = mywidth;
-                Gheading.Height = mywidth;
-
-                Gvspeed.Location = new Point(0, 0);
-                Gspeed.Location = new Point(Gvspeed.Right, 0);
-            }
-
-            Galt.Location = new Point(Gspeed.Right, 0);
-            Gheading.Location = new Point(Galt.Right, 0);
-        }
-
-        private void BUT_setmode_Click(object sender, EventArgs e)
-        {
-            MainV2.comPort.setMode(CMB_modes.Text);
-        }
-
-        private void BUT_setwp_Click(object sender, EventArgs e)
-        {
-            try
-            {
-                ((Button) sender).Enabled = false;
-                MainV2.comPort.setWPCurrent((ushort) CMB_setwp.SelectedIndex); // set nav to
-            }
-            catch
-            {
-                CustomMessageBox.Show(Strings.CommandFailed, Strings.ERROR);
-            }
-            ((Button) sender).Enabled = true;
-        }
-
-        private void CMB_setwp_Click(object sender, EventArgs e)
-        {
-            CMB_setwp.Items.Clear();
-
-            CMB_setwp.Items.Add("0 (Home)");
-
-            if (MainV2.comPort.MAV.param["CMD_TOTAL"] != null)
-            {
-                int wps = int.Parse(MainV2.comPort.MAV.param["CMD_TOTAL"].ToString());
-                for (int z = 1; z <= wps; z++)
-                {
-                    CMB_setwp.Items.Add(z.ToString());
-                }
-                return;
-            }
-
-            if (MainV2.comPort.MAV.param["WP_TOTAL"] != null)
-            {
-                int wps = int.Parse(MainV2.comPort.MAV.param["WP_TOTAL"].ToString());
-                for (int z = 1; z <= wps; z++)
-                {
-                    CMB_setwp.Items.Add(z.ToString());
-                }
-                return;
-            }
-
-            if (MainV2.comPort.MAV.param["MIS_TOTAL"] != null)
-            {
-                int wps = int.Parse(MainV2.comPort.MAV.param["MIS_TOTAL"].ToString());
-                for (int z = 1; z <= wps; z++)
-                {
-                    CMB_setwp.Items.Add(z.ToString());
-                }
-                return;
-            }
-
-            if (MainV2.comPort.MAV.wps.Count > 0)
-            {
-                int wps = MainV2.comPort.MAV.wps.Count;
-                for (int z = 1; z <= wps; z++)
-                {
-                    CMB_setwp.Items.Add(z.ToString());
-                }
-                return;
-            }
-        }
-
-        private void BUT_quickauto_Click(object sender, EventArgs e)
-        {
-            try
-            {
-                ((Button) sender).Enabled = false;
-                MainV2.comPort.setMode("Auto");
-            }
-            catch
-            {
-                CustomMessageBox.Show(Strings.CommandFailed, Strings.ERROR);
-            }
-            ((Button) sender).Enabled = true;
-        }
-
-        private void BUT_quickrtl_Click(object sender, EventArgs e)
-        {
-            try
-            {
-                ((Button) sender).Enabled = false;
-                MainV2.comPort.setMode("RTL");
-            }
-            catch
-            {
-                CustomMessageBox.Show(Strings.CommandFailed, Strings.ERROR);
-            }
-            ((Button) sender).Enabled = true;
-        }
-
-        private void BUT_quickmanual_Click(object sender, EventArgs e)
-        {
-            try
-            {
-                ((Button) sender).Enabled = false;
-                if (MainV2.comPort.MAV.cs.firmware == MainV2.Firmwares.ArduPlane ||
-                    MainV2.comPort.MAV.cs.firmware == MainV2.Firmwares.Ateryx ||
-                    MainV2.comPort.MAV.cs.firmware == MainV2.Firmwares.ArduRover)
-                    MainV2.comPort.setMode("Loiter");
-                if (MainV2.comPort.MAV.cs.firmware == MainV2.Firmwares.ArduCopter2)
-                    MainV2.comPort.setMode("Loiter");
-            }
-            catch
-            {
-                CustomMessageBox.Show(Strings.CommandFailed, Strings.ERROR);
-            }
-            ((Button) sender).Enabled = true;
-        }
-
-        private void BUT_log2kml_Click(object sender, EventArgs e)
-        {
-            Form frm = new MavlinkLog();
-            ThemeManager.ApplyThemeTo(frm);
-            frm.Show();
-        }
-
-        private void BUT_joystick_Click(object sender, EventArgs e)
-        {
-            Form joy = new JoystickSetup();
-            ThemeManager.ApplyThemeTo(joy);
-            joy.Show();
-        }
-
-        private void CMB_modes_Click(object sender, EventArgs e)
-        {
-            CMB_modes.DataSource = Common.getModesList(MainV2.comPort.MAV.cs);
-            CMB_modes.ValueMember = "Key";
-            CMB_modes.DisplayMember = "Value";
-        }
-
-        private void hud1_DoubleClick(object sender, EventArgs e)
-        {
-            if (huddropout)
-                return;
-
-            SubMainLeft.Panel1Collapsed = true;
-            Form dropout = new Form();
-            dropout.Size = new Size(hud1.Width, hud1.Height + 20);
-            SubMainLeft.Panel1.Controls.Remove(hud1);
-            dropout.Controls.Add(hud1);
-            dropout.Resize += dropout_Resize;
-            dropout.FormClosed += dropout_FormClosed;
-            dropout.Show();
-            huddropout = true;
-        }
-
-        void dropout_FormClosed(object sender, FormClosedEventArgs e)
-        {
-            //GetFormFromGuid(GetOrCreateGuid("fd_hud_guid")).Controls.Add(hud1);
-            SubMainLeft.Panel1.Controls.Add(hud1);
-            SubMainLeft.Panel1Collapsed = false;
-            huddropout = false;
-        }
-
-        void dropout_Resize(object sender, EventArgs e)
-        {
-            if (huddropoutresize)
-                return;
-
-            huddropoutresize = true;
-
-            int hudw = hud1.Width;
-            int hudh = hud1.Height;
-
-            int formh = ((Form) sender).Height - 30;
-            int formw = ((Form) sender).Width;
-
-            if (((Form) sender).Height < hudh)
-            {
-                if (((Form) sender).WindowState == FormWindowState.Maximized)
-                {
-                    Point tl = ((Form) sender).DesktopLocation;
-                    ((Form) sender).WindowState = FormWindowState.Normal;
-                    ((Form) sender).Location = tl;
-                }
-                ((Form) sender).Width = (int) (formh*1.333f);
-                ((Form) sender).Height = formh + 20;
-            }
-            hud1.Refresh();
-            huddropoutresize = false;
-        }
-
-        private void tabControl1_SelectedIndexChanged(object sender, EventArgs e)
-        {
-            Messagetabtimer.Stop();
-
-            if (tabControlactions.SelectedTab == tabStatus)
-            {
-                tabStatus_Resize(sender, e);
-            }
-            else if (tabControlactions.SelectedTab == tabPagemessages)
-            {
-                Messagetabtimer.Start();
-            }
-            else
-            {
-                // foreach (Control temp in tabStatus.Controls)
-                // {
-                //   temp.DataBindings.Clear();
-                //  temp.Dispose();
-                //  tabStatus.Controls.Remove(temp);
-                // }
-
-                if (tabControlactions.SelectedTab == tabQuick)
-                {
-                }
-            }
-        }
-
-        private void CheckAndBindPreFlightData()
-        {
-            //this.Invoke((Action) delegate { preFlightChecklist1.BindData(); });
-        }
-
-        private void Gspeed_DoubleClick(object sender, EventArgs e)
-        {
-            string max = "60";
-            if (DialogResult.OK == InputBox.Show("Enter Max", "Enter Max Speed", ref max))
-            {
-                Gspeed.MaxValue = float.Parse(max);
-                Settings.Instance["GspeedMAX"] = Gspeed.MaxValue.ToString();
-            }
-        }
-
-        private void recordHudToAVIToolStripMenuItem_Click(object sender, EventArgs e)
-        {
-            stopRecordToolStripMenuItem_Click(sender, e);
-
-            CustomMessageBox.Show("Output avi will be saved to the log folder");
-
-            aviwriter = new AviWriter();
-            Directory.CreateDirectory(Settings.Instance.LogDir);
-            aviwriter.avi_start(Settings.Instance.LogDir + Path.DirectorySeparatorChar +
-                                DateTime.Now.ToString("yyyy-MM-dd HH-mm-ss") + ".avi");
-
-            recordHudToAVIToolStripMenuItem.Text = "Recording";
-        }
-
-        private void stopRecordToolStripMenuItem_Click(object sender, EventArgs e)
-        {
-            recordHudToAVIToolStripMenuItem.Text = "Start Recording";
-
-            try
-            {
-                if (aviwriter != null)
-                    aviwriter.avi_close();
-            }
-            catch (Exception ex)
-            {
-                CustomMessageBox.Show(Strings.ERROR + " " + ex, Strings.ERROR);
-            }
-
-            aviwriter = null;
-        }
-
-        bool setupPropertyInfo(ref PropertyInfo input, string name, object source)
-        {
-            Type test = source.GetType();
-
-            foreach (var field in test.GetProperties())
-            {
-                if (field.Name == name)
-                {
-                    input = field;
-                    return true;
-                }
-            }
-
-            return false;
-        }
-
-        private void zg1_DoubleClick(object sender, EventArgs e)
-        {
-            Form selectform = new Form
-            {
-                Name = "select",
-                Width = 50,
-                Height = 550,
-                Text = "Graph This"
-            };
-
-            int x = 10;
-            int y = 10;
-
-            {
-                CheckBox chk_box = new CheckBox();
-                chk_box.Text = "Logarithmic";
-                chk_box.Name = "Logarithmic";
-                chk_box.Location = new Point(x, y);
-                chk_box.Size = new Size(100, 20);
-                chk_box.CheckedChanged += chk_log_CheckedChanged;
-
-                selectform.Controls.Add(chk_box);
-            }
-
-            ThemeManager.ApplyThemeTo(selectform);
-
-            y += 20;
-
-            object thisBoxed = MainV2.comPort.MAV.cs;
-            Type test = thisBoxed.GetType();
-
-            foreach (var field in test.GetProperties())
-            {
-                // field.Name has the field's name.
-                object fieldValue;
-                TypeCode typeCode;
-                try
-                {
-                    fieldValue = field.GetValue(thisBoxed, null); // Get value
-
-                    if (fieldValue == null)
-                        continue;
-
-                    // Get the TypeCode enumeration. Multiple types get mapped to a common typecode.
-                    typeCode = Type.GetTypeCode(fieldValue.GetType());
-                }
-                catch
-                {
-                    continue;
-                }
-
-                if (
-                    !(typeCode == TypeCode.Single || typeCode == TypeCode.Double || typeCode == TypeCode.Int32 ||
-                      typeCode == TypeCode.UInt16))
-                    continue;
-
-                CheckBox chk_box = new CheckBox();
-
-                ThemeManager.ApplyThemeTo(chk_box);
-
-                if (list1item != null && list1item.Name == field.Name)
-                {
-                    chk_box.Checked = true;
-                    chk_box.BackColor = Color.Green;
-                }
-                if (list2item != null && list2item.Name == field.Name)
-                {
-                    chk_box.Checked = true;
-                    chk_box.BackColor = Color.Green;
-                }
-                if (list3item != null && list3item.Name == field.Name)
-                {
-                    chk_box.Checked = true;
-                    chk_box.BackColor = Color.Green;
-                }
-                if (list4item != null && list4item.Name == field.Name)
-                {
-                    chk_box.Checked = true;
-                    chk_box.BackColor = Color.Green;
-                }
-                if (list5item != null && list5item.Name == field.Name)
-                {
-                    chk_box.Checked = true;
-                    chk_box.BackColor = Color.Green;
-                }
-                if (list6item != null && list6item.Name == field.Name)
-                {
-                    chk_box.Checked = true;
-                    chk_box.BackColor = Color.Green;
-                }
-                if (list7item != null && list7item.Name == field.Name)
-                {
-                    chk_box.Checked = true;
-                    chk_box.BackColor = Color.Green;
-                }
-                if (list8item != null && list8item.Name == field.Name)
-                {
-                    chk_box.Checked = true;
-                    chk_box.BackColor = Color.Green;
-                }
-                if (list9item != null && list9item.Name == field.Name)
-                {
-                    chk_box.Checked = true;
-                    chk_box.BackColor = Color.Green;
-                }
-                if (list10item != null && list10item.Name == field.Name)
-                {
-                    chk_box.Checked = true;
-                    chk_box.BackColor = Color.Green;
-                }
-
-                chk_box.Text = field.Name;
-                chk_box.Name = field.Name;
-                chk_box.Location = new Point(x, y);
-                chk_box.Size = new Size(100, 20);
-                chk_box.CheckedChanged += chk_box_CheckedChanged;
-
-                selectform.Controls.Add(chk_box);
-
-                Application.DoEvents();
-
-                x += 0;
-                y += 20;
-
-                if (y > selectform.Height - 50)
-                {
-                    x += 100;
-                    y = 10;
-
-                    selectform.Width = x + 100;
-                }
-            }
-
-            selectform.Show();
-        }
-
-        private void hud_UserItem(object sender, EventArgs e)
-        {
-            Form selectform = new Form
-            {
-                Name = "select",
-                Width = 50,
-                Height = 50,
-                Text = "Display This",
-                AutoSize = true,
-                StartPosition = FormStartPosition.CenterParent,
-                MaximizeBox = false,
-                MinimizeBox = false,
-                AutoScroll = true
-            };
-            ThemeManager.ApplyThemeTo(selectform);
-
-            object thisBoxed = MainV2.comPort.MAV.cs;
-            Type test = thisBoxed.GetType();
-
-            int max_length = 0;
-            List<string> fields = new List<string>();
-
-            foreach (var field in test.GetProperties())
-            {
-                // field.Name has the field's name.
-                object fieldValue = field.GetValue(thisBoxed, null); // Get value
-                if (fieldValue == null)
-                    continue;
-
-                // Get the TypeCode enumeration. Multiple types get mapped to a common typecode.
-                TypeCode typeCode = Type.GetTypeCode(fieldValue.GetType());
-
-                if (
-                    !(typeCode == TypeCode.Single || typeCode == TypeCode.Double || typeCode == TypeCode.Int32 ||
-                      typeCode == TypeCode.UInt16))
-                    continue;
-
-                max_length = Math.Max(max_length, TextRenderer.MeasureText(field.Name, selectform.Font).Width);
-                fields.Add(field.Name);
-            }
-            max_length += 15;
-            fields.Sort();
-
-            int col_count = (int) (Screen.FromControl(this).Bounds.Width*0.8f)/max_length;
-            int row_count = fields.Count/col_count + ((fields.Count%col_count == 0) ? 0 : 1);
-            int row_height = 20;
-            //selectform.MinimumSize = new Size(col_count * max_length, row_count * row_height);
-
-            for (int i = 0; i < fields.Count; i++)
-            {
-                CheckBox chk_box = new CheckBox
-                {
-                    Text = fields[i],
-                    Name = fields[i],
-                    Tag = sender,
-                    Location = new Point(5 + (i/row_count)*(max_length + 5), 2 + (i%row_count)*row_height),
-                    Size = new Size(max_length, row_height),
-                    Checked = hud1.CustomItems.ContainsKey(fields[i])
-                };
-                chk_box.CheckedChanged += chk_box_hud_UserItem_CheckedChanged;
-                if (chk_box.Checked)
-                    chk_box.BackColor = Color.Green;
-                selectform.Controls.Add(chk_box);
-                Application.DoEvents();
-            }
-
-            selectform.ShowDialog(this);
-        }
-
-        void addHudUserItem(ref HUD.Custom cust, CheckBox sender)
-        {
-            setupPropertyInfo(ref cust.Item, (sender).Name, MainV2.comPort.MAV.cs);
-
-            hud1.CustomItems[(sender).Name] = cust;
-
-            hud1.Invalidate();
-        }
-
-        void chk_box_hud_UserItem_CheckedChanged(object sender, EventArgs e)
-        {
-            CheckBox checkbox = (CheckBox) sender;
-
-            if (checkbox.Checked)
-            {
-                checkbox.BackColor = Color.Green;
-
-                HUD.Custom cust = new HUD.Custom();
-                HUD.Custom.src = MainV2.comPort.MAV.cs;
-
-                string prefix = checkbox.Name + ": ";
-                if (Settings.Instance["hud1_useritem_" + checkbox.Name] != null)
-                    prefix = Settings.Instance["hud1_useritem_" + checkbox.Name];
-
-                if (DialogResult.Cancel == InputBox.Show("Header", "Please enter your item prefix", ref prefix))
-                {
-                    checkbox.Checked = false;
-                    return;
-                }
-
-                Settings.Instance["hud1_useritem_" + checkbox.Name] = prefix;
-
-                cust.Header = prefix;
-
-                addHudUserItem(ref cust, checkbox);
-            }
-            else
-            {
-                checkbox.BackColor = Color.Transparent;
-
-                if (hud1.CustomItems.ContainsKey(checkbox.Name))
-                    hud1.CustomItems.Remove(checkbox.Name);
-
-                Settings.Instance.Remove("hud1_useritem_" + checkbox.Name);
-                hud1.Invalidate();
-            }
-        }
-
-        void chk_log_CheckedChanged(object sender, EventArgs e)
-        {
-            if (((CheckBox) sender).Checked)
-            {
-                zg1.GraphPane.YAxis.Type = AxisType.Log;
-            }
-            else
-            {
-                zg1.GraphPane.YAxis.Type = AxisType.Linear;
-            }
-        }
-
-        void chk_box_CheckedChanged(object sender, EventArgs e)
-        {
-            if (((CheckBox) sender).Checked)
-            {
-                ((CheckBox) sender).BackColor = Color.Green;
-
-                if (list1item == null)
-                {
-                    if (setupPropertyInfo(ref list1item, ((CheckBox) sender).Name, MainV2.comPort.MAV.cs))
-                    {
-                        list1.Clear();
-                        list1curve = zg1.GraphPane.AddCurve(((CheckBox) sender).Name, list1, Color.Red, SymbolType.None);
-                    }
-                }
-                else if (list2item == null)
-                {
-                    if (setupPropertyInfo(ref list2item, ((CheckBox) sender).Name, MainV2.comPort.MAV.cs))
-                    {
-                        list2.Clear();
-                        list2curve = zg1.GraphPane.AddCurve(((CheckBox) sender).Name, list2, Color.Blue, SymbolType.None);
-                    }
-                }
-                else if (list3item == null)
-                {
-                    if (setupPropertyInfo(ref list3item, ((CheckBox) sender).Name, MainV2.comPort.MAV.cs))
-                    {
-                        list3.Clear();
-                        list3curve = zg1.GraphPane.AddCurve(((CheckBox) sender).Name, list3, Color.Green,
-                            SymbolType.None);
-                    }
-                }
-                else if (list4item == null)
-                {
-                    if (setupPropertyInfo(ref list4item, ((CheckBox) sender).Name, MainV2.comPort.MAV.cs))
-                    {
-                        list4.Clear();
-                        list4curve = zg1.GraphPane.AddCurve(((CheckBox) sender).Name, list4, Color.Orange,
-                            SymbolType.None);
-                    }
-                }
-                else if (list5item == null)
-                {
-                    if (setupPropertyInfo(ref list5item, ((CheckBox) sender).Name, MainV2.comPort.MAV.cs))
-                    {
-                        list5.Clear();
-                        list5curve = zg1.GraphPane.AddCurve(((CheckBox) sender).Name, list5, Color.Yellow,
-                            SymbolType.None);
-                    }
-                }
-                else if (list6item == null)
-                {
-                    if (setupPropertyInfo(ref list6item, ((CheckBox) sender).Name, MainV2.comPort.MAV.cs))
-                    {
-                        list6.Clear();
-                        list6curve = zg1.GraphPane.AddCurve(((CheckBox) sender).Name, list6, Color.Magenta,
-                            SymbolType.None);
-                    }
-                }
-                else if (list7item == null)
-                {
-                    if (setupPropertyInfo(ref list7item, ((CheckBox) sender).Name, MainV2.comPort.MAV.cs))
-                    {
-                        list7.Clear();
-                        list7curve = zg1.GraphPane.AddCurve(((CheckBox) sender).Name, list7, Color.Purple,
-                            SymbolType.None);
-                    }
-                }
-                else if (list8item == null)
-                {
-                    if (setupPropertyInfo(ref list8item, ((CheckBox) sender).Name, MainV2.comPort.MAV.cs))
-                    {
-                        list8.Clear();
-                        list8curve = zg1.GraphPane.AddCurve(((CheckBox) sender).Name, list8, Color.LimeGreen,
-                            SymbolType.None);
-                    }
-                }
-                else if (list9item == null)
-                {
-                    if (setupPropertyInfo(ref list9item, ((CheckBox) sender).Name, MainV2.comPort.MAV.cs))
-                    {
-                        list9.Clear();
-                        list9curve = zg1.GraphPane.AddCurve(((CheckBox) sender).Name, list9, Color.Cyan, SymbolType.None);
-                    }
-                }
-                else if (list10item == null)
-                {
-                    if (setupPropertyInfo(ref list10item, ((CheckBox) sender).Name, MainV2.comPort.MAV.cs))
-                    {
-                        list10.Clear();
-                        list10curve = zg1.GraphPane.AddCurve(((CheckBox) sender).Name, list10, Color.Violet,
-                            SymbolType.None);
-                    }
-                }
-                else
-                {
-                    CustomMessageBox.Show("Max 10 at a time.");
-                    ((CheckBox) sender).Checked = false;
-                }
-                ThemeManager.ApplyThemeTo(this);
-
-                string selected = "";
-                try
-                {
-                    foreach (var curve in zg1.GraphPane.CurveList)
-                    {
-                        selected = selected + curve.Label.Text + "|";
-                    }
-                }
-                catch
-                {
-                }
-                Settings.Instance["Tuning_Graph_Selected"] = selected;
-            }
-            else
-            {
-                ((CheckBox) sender).BackColor = Color.Transparent;
-
-                // reset old stuff
-                if (list1item != null && list1item.Name == ((CheckBox) sender).Name)
-                {
-                    list1item = null;
-                    zg1.GraphPane.CurveList.Remove(list1curve);
-                }
-                if (list2item != null && list2item.Name == ((CheckBox) sender).Name)
-                {
-                    list2item = null;
-                    zg1.GraphPane.CurveList.Remove(list2curve);
-                }
-                if (list3item != null && list3item.Name == ((CheckBox) sender).Name)
-                {
-                    list3item = null;
-                    zg1.GraphPane.CurveList.Remove(list3curve);
-                }
-                if (list4item != null && list4item.Name == ((CheckBox) sender).Name)
-                {
-                    list4item = null;
-                    zg1.GraphPane.CurveList.Remove(list4curve);
-                }
-                if (list5item != null && list5item.Name == ((CheckBox) sender).Name)
-                {
-                    list5item = null;
-                    zg1.GraphPane.CurveList.Remove(list5curve);
-                }
-                if (list6item != null && list6item.Name == ((CheckBox) sender).Name)
-                {
-                    list6item = null;
-                    zg1.GraphPane.CurveList.Remove(list6curve);
-                }
-                if (list7item != null && list7item.Name == ((CheckBox) sender).Name)
-                {
-                    list7item = null;
-                    zg1.GraphPane.CurveList.Remove(list7curve);
-                }
-                if (list8item != null && list8item.Name == ((CheckBox) sender).Name)
-                {
-                    list8item = null;
-                    zg1.GraphPane.CurveList.Remove(list8curve);
-                }
-                if (list9item != null && list9item.Name == ((CheckBox) sender).Name)
-                {
-                    list9item = null;
-                    zg1.GraphPane.CurveList.Remove(list9curve);
-                }
-                if (list10item != null && list10item.Name == ((CheckBox) sender).Name)
-                {
-                    list10item = null;
-                    zg1.GraphPane.CurveList.Remove(list10curve);
-                }
-            }
-        }
-
-        private void pointCameraHereToolStripMenuItem_Click(object sender, EventArgs e)
-        {
-            if (!MainV2.comPort.BaseStream.IsOpen)
-            {
-                CustomMessageBox.Show("Please Connect First");
-                return;
-            }
-
-            double srtmalt = srtm.getAltitude(MouseDownStart.Lat, MouseDownStart.Lng).alt;
-
-            string alt = (srtmalt *CurrentState.multiplierdist).ToString("0");
-            if (DialogResult.Cancel == InputBox.Show("Enter Alt", "Enter Target Alt (absolute, default value is ground alt)", ref alt))
-                return;
-
-            float intalt = 0;
-            if (!float.TryParse(alt, out intalt))
-            {
-                CustomMessageBox.Show("Bad Alt");
-                return;
-            }
-
-            if (MouseDownStart.Lat == 0 || MouseDownStart.Lng == 0)
-            {
-                CustomMessageBox.Show("Bad Lat/Long");
-                return;
-            }
-
-            MainV2.comPort.doCommand(MAVLink.MAV_CMD.DO_SET_ROI, 0, 0, 0, 0, (float) MouseDownStart.Lat,
-                (float) MouseDownStart.Lng, intalt/CurrentState.multiplierdist);
-        }
-
-        private void CHK_autopan_CheckedChanged(object sender, EventArgs e)
-        {
-            Settings.Instance["CHK_autopan"] = CHK_autopan.Checked.ToString();
-
-            //GCSViews.FlightPlanner.instance.autopan = CHK_autopan.Checked;
-        }
-
-        private void setMJPEGSourceToolStripMenuItem_Click(object sender, EventArgs e)
-        {
-            string url = Settings.Instance["mjpeg_url"] != null
-                ? Settings.Instance["mjpeg_url"]
-                : @"http://127.0.0.1:56781/map.jpg";
-
-            if (DialogResult.OK == InputBox.Show("Mjpeg url", "Enter the url to the mjpeg source url", ref url))
-            {
-                Settings.Instance["mjpeg_url"] = url;
-
-                CaptureMJPEG.Stop();
-
-                CaptureMJPEG.URL = url;
-
-                CaptureMJPEG.OnNewImage += CaptureMJPEG_OnNewImage;
-
-                CaptureMJPEG.runAsync();
-            }
-            else
-            {
-                CaptureMJPEG.Stop();
-            }
-        }
-
-        void CaptureMJPEG_OnNewImage(object sender, EventArgs e)
-        {
-            myhud.bgimage = (Image) sender;
-        }
-
-        private void setAspectRatioToolStripMenuItem_Click(object sender, EventArgs e)
-        {
-            hud1.SixteenXNine = !hud1.SixteenXNine;
-            hud1.doResize();
-        }
-
-        private void quickView_DoubleClick(object sender, EventArgs e)
-        {
-            QuickView qv = (QuickView) sender;
-
-            Form selectform = new Form
-            {
-                Name = "select",
-                Width = 50,
-                Height = 50,
-                Text = "Display This",
-                AutoSize = true,
-                StartPosition = FormStartPosition.CenterParent,
-                MaximizeBox = false,
-                MinimizeBox = false,
-                AutoScroll = true
-            };
-            ThemeManager.ApplyThemeTo(selectform);
-
-            object thisBoxed = MainV2.comPort.MAV.cs;
-            Type test = thisBoxed.GetType();
-
-            int max_length = 0;
-            List<string> fields = new List<string>();
-
-            foreach (var field in test.GetProperties())
-            {
-                // field.Name has the field's name.
-                object fieldValue = field.GetValue(thisBoxed, null); // Get value
-                if (fieldValue == null)
-                    continue;
-
-                // Get the TypeCode enumeration. Multiple types get mapped to a common typecode.
-                TypeCode typeCode = Type.GetTypeCode(fieldValue.GetType());
-
-                if (
-                    !(typeCode == TypeCode.Single || typeCode == TypeCode.Double || typeCode == TypeCode.Int32 ||
-                      typeCode == TypeCode.UInt16))
-                    continue;
-
-                max_length = Math.Max(max_length, TextRenderer.MeasureText(field.Name, selectform.Font).Width);
-                fields.Add(field.Name);
-            }
-            max_length += 15;
-            fields.Sort();
-
-            int col_count = (int) (Screen.FromControl(this).Bounds.Width*0.8f)/max_length;
-            int row_count = fields.Count/col_count + ((fields.Count%col_count == 0) ? 0 : 1);
-            int row_height = 20;
-            //selectform.MinimumSize = new Size(col_count * max_length, row_count * row_height);
-
-            for (int i = 0; i < fields.Count; i++)
-            {
-                CheckBox chk_box = new CheckBox
-                {
-                    // dont change to ToString() = null exception
-                    Checked = qv.Tag != null && qv.Tag.ToString() == fields[i],
-                    Text = fields[i],
-                    Name = fields[i],
-                    Tag = qv,
-                    Location = new Point(5 + (i/row_count)*(max_length + 5), 2 + (i%row_count)*row_height),
-                    Size = new Size(max_length, row_height)
-                };
-                chk_box.CheckedChanged += chk_box_quickview_CheckedChanged;
-                if (chk_box.Checked)
-                    chk_box.BackColor = Color.Green;
-                selectform.Controls.Add(chk_box);
-                Application.DoEvents();
-            }
-
-            selectform.ShowDialog(this);
-        }
-
-        void chk_box_quickview_CheckedChanged(object sender, EventArgs e)
-        {
-            CheckBox checkbox = (CheckBox) sender;
-
-            if (checkbox.Checked)
-            {
-                // save settings
-                Settings.Instance[((QuickView) checkbox.Tag).Name] = checkbox.Name;
-
-                // set description
-                string desc = checkbox.Name;
-                ((QuickView) checkbox.Tag).Tag = desc;
-
-                desc = MainV2.comPort.MAV.cs.GetNameandUnit(desc);
-
-                ((QuickView) checkbox.Tag).desc = desc;
-
-                // set databinding for value
-                ((QuickView) checkbox.Tag).DataBindings.Clear();
-                ((QuickView) checkbox.Tag).DataBindings.Add(new Binding("number", bindingSourceQuickTab, checkbox.Name,
-                    true));
-
-                // close selection form
-                ((Form) checkbox.Parent).Close();
-            }
-        }
-
-        private void flyToHereAltToolStripMenuItem_Click(object sender, EventArgs e)
-        {
-            string alt = "100";
-
-            if (MainV2.comPort.MAV.cs.firmware == MainV2.Firmwares.ArduCopter2)
-            {
-                alt = (10*CurrentState.multiplierdist).ToString("0");
-            }
-            else
-            {
-                alt = (100*CurrentState.multiplierdist).ToString("0");
-            }
-
-            if (Settings.Instance.ContainsKey("guided_alt"))
-                alt = Settings.Instance["guided_alt"];
-
-            if (DialogResult.Cancel == InputBox.Show("Enter Alt", "Enter Guided Mode Alt", ref alt))
-                return;
-
-            Settings.Instance["guided_alt"] = alt;
-
-            int intalt = (int) (100*CurrentState.multiplierdist);
-            if (!int.TryParse(alt, out intalt))
-            {
-                CustomMessageBox.Show("Bad Alt");
-                return;
-            }
-
-            MainV2.comPort.MAV.GuidedMode.z = intalt/CurrentState.multiplierdist;
-
-            if (MainV2.comPort.MAV.cs.mode == "Guided")
-            {
-                MainV2.comPort.setGuidedModeWP(new Locationwp
-                {
-                    alt = MainV2.comPort.MAV.GuidedMode.z,
-                    lat = MainV2.comPort.MAV.GuidedMode.x,
-                    lng = MainV2.comPort.MAV.GuidedMode.y
-                });
-            }
-        }
-
-        private void flightPlannerToolStripMenuItem_Click(object sender, EventArgs e)
-        {
-            foreach (Control ctl in splitContainer1.Panel2.Controls)
-            {
-                ctl.Visible = false;
-            }
-
-            foreach (MainSwitcher.Screen sc in MainV2.View.screens)
-            {
-                if (sc.Name == "FlightPlanner")
-                {
-                    MyButton but = new MyButton
-                    {
-                        Location = new Point(splitContainer1.Panel2.Width/2, 0),
-                        Text = "Close"
-                    };
-                    but.Click += but_Click;
-
-                    splitContainer1.Panel2.Controls.Add(but);
-                    splitContainer1.Panel2.Controls.Add(sc.Control);
-                    ThemeManager.ApplyThemeTo(sc.Control);
-
-                    sc.Control.Dock = DockStyle.Fill;
-                    sc.Control.Visible = true;
-
-                    if (sc.Control is IActivate)
-                    {
-                        ((IActivate) (sc.Control)).Activate();
-                    }
-
-                    but.BringToFront();
-                    break;
-                }
-            }
-        }
-
-        void but_Click(object sender, EventArgs e)
-        {
-            foreach (MainSwitcher.Screen sc in MainV2.View.screens)
-            {
-                if (sc.Name == "FlightPlanner")
-                {
-                    splitContainer1.Panel2.Controls.Remove(sc.Control);
-                    splitContainer1.Panel2.Controls.Remove((Control) sender);
-                    sc.Control.Visible = false;
-
-                    if (sc.Control is IDeactivate)
-                    {
-                        ((IDeactivate) (sc.Control)).Deactivate();
-                    }
-
-                    break;
-                }
-            }
-
-            foreach (Control ctl in splitContainer1.Panel2.Controls)
-            {
-                ctl.Visible = true;
-            }
-        }
-
-        private void tabQuick_Resize(object sender, EventArgs e)
-        {
-            tableLayoutPanelQuick.Width = tabQuick.Width;
-            tableLayoutPanelQuick.AutoScroll = false;
-        }
-
-        private void hud1_Resize(object sender, EventArgs e)
-        {
-            Console.WriteLine("HUD resize " + hud1.Width + " " + hud1.Height); // +"\n"+ System.Environment.StackTrace);
-
-            if (hud1.Parent == this.SubMainLeft.Panel1)
-                SubMainLeft.SplitterDistance = hud1.Height;
-        }
-
-        private void resetToolStripMenuItem_Click(object sender, EventArgs e)
-        {
-            Refresh();
-        }
-
-        private void BUT_ARM_Click(object sender, EventArgs e)
-        {
-            if (!MainV2.comPort.BaseStream.IsOpen)
-                return;
-
-            // arm the MAV
-            try
-            {
-                if (MainV2.comPort.MAV.cs.armed)
-                    if (CustomMessageBox.Show("Are you sure you want to Disarm?", "Disarm?", MessageBoxButtons.YesNo) !=
-                        DialogResult.Yes)
-                        return;
-
-                bool ans = MainV2.comPort.doARM(!MainV2.comPort.MAV.cs.armed);
-                if (ans == false)
-                    CustomMessageBox.Show(Strings.ErrorRejectedByMAV, Strings.ERROR);
-            }
-            catch
-            {
-                CustomMessageBox.Show(Strings.ErrorNoResponce, Strings.ERROR);
-            }
-        }
-
-        private void modifyandSetAlt_Click(object sender, EventArgs e)
-        {
-            int newalt = (int) modifyandSetAlt.Value;
-            try
-            {
-                MainV2.comPort.setNewWPAlt(new Locationwp {alt = newalt/CurrentState.multiplierdist});
-            }
-            catch
-            {
-                CustomMessageBox.Show(Strings.ErrorCommunicating, Strings.ERROR);
-            }
-            //MainV2.comPort.setNextWPTargetAlt((ushort)MainV2.comPort.MAV.cs.wpno, newalt);
-        }
-
-        private void gMapControl1_MouseLeave(object sender, EventArgs e)
-        {
-            if (marker != null)
-            {
-                try
-                {
-                    if (routes.Markers.Contains(marker))
-                        routes.Markers.Remove(marker);
-                }
-                catch
-                {
-                }
-            }
-        }
-
-        private void modifyandSetSpeed_Click(object sender, EventArgs e)
-        {
-            // QUAD
-            if (MainV2.comPort.MAV.param.ContainsKey("WP_SPEED_MAX"))
-            {
-                try
-                {
-                    MainV2.comPort.setParam("WP_SPEED_MAX", ((float) modifyandSetSpeed.Value*100.0f));
-                }
-                catch
-                {
-                    CustomMessageBox.Show(String.Format(Strings.ErrorSetValueFailed, "WP_SPEED_MAX"), Strings.ERROR);
-                }
-            } // plane with airspeed
-            else if (MainV2.comPort.MAV.param.ContainsKey("TRIM_ARSPD_CM") &&
-                     MainV2.comPort.MAV.param.ContainsKey("ARSPD_ENABLE")
-                     && MainV2.comPort.MAV.param.ContainsKey("ARSPD_USE") &&
-                     (float) MainV2.comPort.MAV.param["ARSPD_ENABLE"] == 1
-                     && (float) MainV2.comPort.MAV.param["ARSPD_USE"] == 1)
-            {
-                try
-                {
-                    MainV2.comPort.setParam("TRIM_ARSPD_CM", ((float) modifyandSetSpeed.Value*100.0f));
-                }
-                catch
-                {
-                    CustomMessageBox.Show(String.Format(Strings.ErrorSetValueFailed, "TRIM_ARSPD_CM"), Strings.ERROR);
-                }
-            } // plane without airspeed
-            else if (MainV2.comPort.MAV.param.ContainsKey("TRIM_THROTTLE") &&
-                     MainV2.comPort.MAV.param.ContainsKey("ARSPD_USE")
-                     && (float) MainV2.comPort.MAV.param["ARSPD_USE"] == 0)
-            {
-                try
-                {
-                    MainV2.comPort.setParam("TRIM_THROTTLE", (float) modifyandSetSpeed.Value);
-                }
-                catch
-                {
-                    CustomMessageBox.Show(String.Format(Strings.ErrorSetValueFailed, "TRIM_THROTTLE"),
-                        Strings.ERROR);
-                }
-            }
-        }
-
-        private void modifyandSetSpeed_ParentChanged(object sender, EventArgs e)
-        {
-        }
-
-        private void triggerCameraToolStripMenuItem_Click(object sender, EventArgs e)
-        {
-            try
-            {
-                MainV2.comPort.setDigicamControl(true);
-            }
-            catch
-            {
-                CustomMessageBox.Show(Strings.CommandFailed, Strings.ERROR);
-            }
-        }
-
-        private void TRK_zoom_Scroll(object sender, EventArgs e)
-        {
-            try
-            {
-                if (gMapControl1.MaxZoom + 1 == (double) TRK_zoom.Value)
-                {
-                    gMapControl1.Zoom = TRK_zoom.Value - .1;
-                }
-                else
-                {
-                    gMapControl1.Zoom = TRK_zoom.Value;
-                }
-
-                UpdateOverlayVisibility();
-            }
-            catch
-            {
-            }
-        }
-
-        private void BUT_speed1_Click(object sender, EventArgs e)
-        {
-            LogPlayBackSpeed = double.Parse(((MyButton) sender).Tag.ToString(), CultureInfo.InvariantCulture);
-            lbl_playbackspeed.Text = "x " + LogPlayBackSpeed;
-        }
-
-        private void BUT_logbrowse_Click(object sender, EventArgs e)
-        {
-            Form logbrowse = new LogBrowse();
-            ThemeManager.ApplyThemeTo(logbrowse);
-            logbrowse.Show();
-        }
-
-        private void BUT_select_script_Click(object sender, EventArgs e)
-        {
-            if (openScriptDialog.ShowDialog() == DialogResult.OK)
-            {
-                selectedscript = openScriptDialog.FileName;
-                BUT_run_script.Visible = BUT_edit_selected.Visible = true;
-                labelSelectedScript.Text = "Selected Script: " + selectedscript;
-            }
-            else
-            {
-                selectedscript = "";
-            }
-        }
-
-        private void BUT_run_script_Click(object sender, EventArgs e)
-        {
-            if (File.Exists(selectedscript))
-            {
-                scriptthread = new Thread(run_selected_script)
-                {
-                    IsBackground = true,
-                    Name = "Script Thread (new)"
-                };
-                labelScriptStatus.Text = "Script Status: Running";
-
-                script = null;
-                outputwindowstarted = false;
-
-                scriptthread.Start();
-                scriptrunning = true;
-                BUT_run_script.Enabled = false;
-                BUT_select_script.Enabled = false;
-                BUT_abort_script.Visible = true;
-                BUT_edit_selected.Enabled = false;
-                scriptChecker.Enabled = true;
-                checkBoxRedirectOutput.Enabled = false;
-
-                while (script == null)
-                {
-                }
-
-                scriptChecker_Tick(null, null);
-
-                MissionPlanner.Utilities.Tracking.AddPage(
-                    System.Reflection.MethodBase.GetCurrentMethod().DeclaringType.ToString(),
-                    System.Reflection.MethodBase.GetCurrentMethod().Name);
-            }
-            else
-            {
-                CustomMessageBox.Show("Please select a valid script", "Bad Script");
-            }
-        }
-
-        void run_selected_script()
-        {
-            script = new Script(checkBoxRedirectOutput.Checked);
-            script.runScript(selectedscript);
-            scriptrunning = false;
-        }
-
-        private void scriptChecker_Tick(object sender, EventArgs e)
-        {
-            if (!scriptrunning)
-            {
-                labelScriptStatus.Text = "Script Status: Finished (or aborted)";
-                scriptChecker.Enabled = false;
-                BUT_select_script.Enabled = true;
-                BUT_run_script.Enabled = true;
-                BUT_abort_script.Visible = false;
-                BUT_edit_selected.Enabled = true;
-                checkBoxRedirectOutput.Enabled = true;
-            }
-            else if ((script != null) && (checkBoxRedirectOutput.Checked) && (!outputwindowstarted))
-            {
-                outputwindowstarted = true;
-
-                ScriptConsole console = new ScriptConsole();
-                console.SetScript(script);
-                ThemeManager.ApplyThemeTo(console);
-                console.Show();
-                console.BringToFront();
-                components.Add(console);
-            }
-        }
-
-        private void BUT_abort_script_Click(object sender, EventArgs e)
-        {
-            scriptthread.Abort();
-            scriptrunning = false;
-            BUT_abort_script.Visible = false;
-        }
-
-        private void BUT_edit_selected_Click(object sender, EventArgs e)
-        {
-            try
-            {
-                ProcessStartInfo psi = new ProcessStartInfo(selectedscript);
-                psi.UseShellExecute = true;
-                Process.Start(psi);
-            }
-            catch
-            {
-            }
-        }
-
-        private void russianHudToolStripMenuItem_Click(object sender, EventArgs e)
-        {
-            hud1.Russian = !hud1.Russian;
-            Settings.Instance["russian_hud"] = hud1.Russian.ToString();
-        }
-
-        private void setHomeHereToolStripMenuItem_Click(object sender, EventArgs e)
-        {
-            if (MainV2.comPort.BaseStream.IsOpen)
-            {
-                try
-                {
-                    MainV2.comPort.doCommand(MAVLink.MAV_CMD.DO_SET_HOME, 0, 0, 0, 0, (float) MouseDownStart.Lat,
-                        (float) MouseDownStart.Lng, (float) srtm.getAltitude(MouseDownStart.Lat, MouseDownStart.Lng).alt);
-                }
-                catch
-                {
-                    CustomMessageBox.Show(Strings.CommandFailed, Strings.ERROR);
-                }
-            }
-        }
-
-        private void BUT_matlab_Click(object sender, EventArgs e)
-        {
-            MatLab.ProcessLog();
-        }
-
-        private void BUT_mountmode_Click(object sender, EventArgs e)
-        {
-            try
-            {
-                MainV2.comPort.setParam(new string[] {"MNT_MODE", "MNT_DEFLT_MODE"}, (int) CMB_mountmode.SelectedValue);
-            }
-            catch
-            {
-                CustomMessageBox.Show(Strings.ErrorNoResponce, Strings.ERROR);
-            }
-        }
-
-        private void but_bintolog_Click(object sender, EventArgs e)
-        {
-            using (OpenFileDialog ofd = new OpenFileDialog())
-            {
-                ofd.Filter = "Binary Log|*.bin;*.BIN";
-                ofd.Multiselect = true;
-
-                ofd.ShowDialog();
-
-                foreach (string logfile in ofd.FileNames)
-                {
-                    string outfilename = Path.GetDirectoryName(logfile) + Path.DirectorySeparatorChar +
-                                         Path.GetFileNameWithoutExtension(logfile) + ".log";
-
-                    BinaryLog.ConvertBin(logfile, outfilename);
-                }
-            }
-        }
-
-        private void but_dflogtokml_Click(object sender, EventArgs e)
-        {
-            using (OpenFileDialog openFileDialog1 = new OpenFileDialog())
-            {
-                openFileDialog1.Filter = "Log Files|*.log;*.bin";
-                openFileDialog1.FilterIndex = 2;
-                openFileDialog1.RestoreDirectory = true;
-                openFileDialog1.Multiselect = true;
-                try
-                {
-                    openFileDialog1.InitialDirectory = Settings.Instance.LogDir + Path.DirectorySeparatorChar;
-                }
-                catch
-                {
-                } // incase dir doesnt exist
-
-                if (openFileDialog1.ShowDialog() == DialogResult.OK)
-                {
-                    foreach (string logfile in openFileDialog1.FileNames)
-                    {
-                        LogOutput lo = new LogOutput();
-                        try
-                        {
-                            StreamReader tr;
-
-                            if (logfile.ToLower().EndsWith(".bin"))
-                            {
-                                using (tr = new StreamReader(logfile))
-                                {
-                                    GC.Collect();
-                                    CollectionBuffer<string> temp = new CollectionBuffer<string>(tr.BaseStream);
-
-                                    uint a = 0;
-                                    foreach (var line in temp)
-                                    {
-                                        lo.processLine(line);
-                                        a++;
-
-                                        if ((a % 100000) == 0)
-                                            Console.WriteLine(a);
-                                    }
-
-                                    temp.Dispose();
-                                }
-                            }
-                            else
-                            {
-                                using (tr = new StreamReader(logfile))
-                                {
-                                    while (!tr.EndOfStream)
-                                    {
-                                        lo.processLine(tr.ReadLine());
-                                    }
-
-                                    tr.Close();
-                                }
-                            }
-                        }
-                        catch (Exception ex)
-                        {
-                            CustomMessageBox.Show("Error processing file. Make sure the file is not in use.\n" + ex);
-                        }
-
-                        lo.writeKML(logfile + ".kml");
-                    }
-                }
-            }
-        }
-
-        private void BUT_DFMavlink_Click(object sender, EventArgs e)
-        {
-            var form = new LogDownloadMavLink();
-
-            form.Show();
-        }
-
-        int messagecount;
-
-        private void Messagetabtimer_Tick(object sender, EventArgs e)
-        {
-            if (messagecount != MainV2.comPort.MAV.cs.messages.Count)
-            {
-                try
-                {
-                    StringBuilder message = new StringBuilder();
-                    MainV2.comPort.MAV.cs.messages.ForEach(x => { message.Insert(0, x + "\r\n"); });
-                    txt_messagebox.Text = message.ToString();
-
-                    messagecount = MainV2.comPort.MAV.cs.messages.Count;
-                }
-                catch
-                {
-                }
-            }
-        }
-
-        private void dropOutToolStripMenuItem_Click(object sender, EventArgs e)
-        {
-        }
-
-        private void BUT_loganalysis_Click(object sender, EventArgs e)
-        {
-            using (OpenFileDialog ofd = new OpenFileDialog())
-            {
-                ofd.Filter = "*.log;*.bin|*.log;*.bin";
-                ofd.ShowDialog();
-
-                if (ofd.FileName != "")
-                {
-                    string newlogfile = null;
-
-                    if (ofd.FileName.ToLower().EndsWith(".bin"))
-                    {
-                        newlogfile = Path.GetTempFileName() + ".log";
-
-                        BinaryLog.ConvertBin(ofd.FileName, newlogfile);
-
-                        ofd.FileName = newlogfile;
-                    }
-
-                    string xmlfile = LogAnalyzer.CheckLogFile(ofd.FileName);
-
-                    GC.Collect();
-
-                    if (File.Exists(xmlfile))
-                    {
-                        var out1 = LogAnalyzer.Results(xmlfile);
-
-                        Controls.LogAnalyzer frm = new Controls.LogAnalyzer(out1);
-
-                        frm.Show();
-                    }
-                    else
-                    {
-                        CustomMessageBox.Show("Bad input file");
-                    }
-
-                    if (!String.IsNullOrEmpty(newlogfile))
-                    {
-                        try
-                        {
-                            File.Delete(newlogfile);
-                        }
-                        catch
-                        {
-                        }
-                    }
-                }
-            }
-        }
-
-        private void FlightData_FormClosing(object sender, FormClosingEventArgs e)
-        {
-            threadrun = false;
-
-            while (thisthread.IsAlive)
-            {
-                Application.DoEvents();
-            }
-
-            // you cannot call join on the main thread, and invoke on the thread. as it just hangs on the invoke.
-
-            //thisthread.Join();
-        }
-
-        private void but_autotune_Click(object sender, EventArgs e)
-        {
-            if (MainV2.comPort.BaseStream.IsOpen)
-            {
-                MainV2.comPort.setMode(new MAVLink.mavlink_set_mode_t
-                {
-                    base_mode = (byte) MAVLink.MAV_MODE_FLAG.CUSTOM_MODE_ENABLED,
-                    custom_mode = 15,
-                    // #define AUTOTUNE    15                  // autotune the vehicle's roll and pitch gains
-                    target_system = MainV2.comPort.MAV.sysid
-                });
-            }
-        }
-
-        private void takeOffToolStripMenuItem_Click(object sender, EventArgs e)
-        {
-            if (MainV2.comPort.BaseStream.IsOpen)
-            {
-                flyToHereAltToolStripMenuItem_Click(null, null);
-
-                MainV2.comPort.setMode("GUIDED");
-
-                try
-                {
-                    MainV2.comPort.doCommand(MAVLink.MAV_CMD.TAKEOFF, 0, 0, 0, 0, 0, 0, MainV2.comPort.MAV.GuidedMode.z);
-                }
-                catch
-                {
-                    CustomMessageBox.Show(Strings.CommandFailed, Strings.ERROR);
-                }
-            }
-        }
-
-        private void txt_messagebox_TextChanged(object sender, EventArgs e)
-        {
-            txt_messagebox.Select(txt_messagebox.Text.Length, 0);
-            txt_messagebox.ScrollToCaret();
-        }
-
-        private void BUT_resumemis_Click(object sender, EventArgs e)
-        {
-            if (
-                Common.MessageShowAgain("Resume Mission",
-                    "Warning this will reprogram your mission, arm and issue a takeoff command (copter)") !=
-                DialogResult.OK)
-                return;
-
-            if (MainV2.comPort.BaseStream.IsOpen)
-            {
-                string lastwp = MainV2.comPort.MAV.cs.lastautowp.ToString();
-                if (lastwp == "-1")
-                    lastwp = "1";
-
-                if (InputBox.Show("Resume at", "Resume mission at waypoint#", ref lastwp) == DialogResult.OK)
-                {
-                    int timeout = 0;
-                    int lastwpno = int.Parse(lastwp);
-
-                    // scan and check wp's we are skipping
-                    // get our target wp
-                    var lastwpdata = MainV2.comPort.getWP((ushort) lastwpno);
-
-                    // get all
-                    List<Locationwp> cmds = new List<Locationwp>();
-
-                    var wpcount = MainV2.comPort.getWPCount();
-
-                    for (ushort a = 0; a < wpcount; a++)
-                    {
-                        var wpdata = MainV2.comPort.getWP(a);
-
-                        if (a < lastwpno && a != 0) // allow home
-                        {
-                            if (wpdata.id != (byte) MAVLink.MAV_CMD.TAKEOFF)
-                                if (wpdata.id < (byte) MAVLink.MAV_CMD.LAST)
-                                    continue;
-
-                            if (wpdata.id > (byte) MAVLink.MAV_CMD.DO_LAST)
-                                continue;
-                        }
-
-                        cmds.Add(wpdata);
-                    }
-
-                    ushort wpno = 0;
-                    // upload from wp 0 to end
-                    MainV2.comPort.setWPTotal((ushort) (cmds.Count));
-
-                    // add our do commands
-                    foreach (var loc in cmds)
-                    {
-                        MAVLink.MAV_MISSION_RESULT ans = MainV2.comPort.setWP(loc, wpno,
-                            (MAVLink.MAV_FRAME) (loc.options));
-                        if (ans != MAVLink.MAV_MISSION_RESULT.MAV_MISSION_ACCEPTED)
-                        {
-                            CustomMessageBox.Show("Upload wps failed " +
-                                                  Enum.Parse(typeof (MAVLink.MAV_CMD), loc.id.ToString()) + " " +
-                                                  Enum.Parse(typeof (MAVLink.MAV_MISSION_RESULT), ans.ToString()));
-                            return;
-                        }
-                        wpno++;
-                    }
-
-                    MainV2.comPort.setWPACK();
-
-                    FlightPlanner.instance.BUT_read_Click(this, null);
-
-                    // set index back to 1
-                    MainV2.comPort.setWPCurrent(1);
-
-                    if (MainV2.comPort.MAV.cs.firmware == MainV2.Firmwares.ArduCopter2)
-                    {
-                        while (MainV2.comPort.MAV.cs.mode.ToLower() != "Guided".ToLower())
-                        {
-                            MainV2.comPort.setMode("GUIDED");
-                            Thread.Sleep(1000);
-                            Application.DoEvents();
-                            timeout++;
-
-                            if (timeout > 30)
-                            {
-                                CustomMessageBox.Show(Strings.ERROR, Strings.ErrorNoResponce);
-                                return;
-                            }
-                        }
-
-                        timeout = 0;
-                        while (!MainV2.comPort.MAV.cs.armed)
-                        {
-                            MainV2.comPort.doARM(true);
-                            Thread.Sleep(1000);
-                            Application.DoEvents();
-                            timeout++;
-
-                            if (timeout > 30)
-                            {
-                                CustomMessageBox.Show(Strings.ERROR, Strings.ErrorNoResponce);
-                                return;
-                            }
-                        }
-
-                        timeout = 0;
-                        while (MainV2.comPort.MAV.cs.alt < (lastwpdata.alt - 2))
-                        {
-                            MainV2.comPort.doCommand(MAVLink.MAV_CMD.TAKEOFF, 0, 0, 0, 0, 0, 0, lastwpdata.alt);
-                            Thread.Sleep(1000);
-                            Application.DoEvents();
-                            timeout++;
-
-                            if (timeout > 40)
-                            {
-                                CustomMessageBox.Show(Strings.ERROR, Strings.ErrorNoResponce);
-                                return;
-                            }
-                        }
-                    }
-
-                    timeout = 0;
-                    while (MainV2.comPort.MAV.cs.mode.ToLower() != "AUTO".ToLower())
-                    {
-                        MainV2.comPort.setMode("AUTO");
-                        Thread.Sleep(1000);
-                        Application.DoEvents();
-                        timeout++;
-
-                        if (timeout > 30)
-                        {
-                            CustomMessageBox.Show(Strings.ERROR, Strings.ErrorNoResponce);
-                            return;
-                        }
-                    }
-                }
-            }
-        }
-
-        private void hud1_ekfclick(object sender, EventArgs e)
-        {
-            EKFStatus frm = new EKFStatus();
-            frm.TopMost = true;
-            frm.Show();
-        }
-
-        private void hud1_vibeclick(object sender, EventArgs e)
-        {
-            Vibration frm = new Vibration();
-            frm.TopMost = true;
-            frm.Show();
-        }
-
-        private void SwapHud1AndMap()
-        {
-            if (this.huddropout)
-                return;
-
-            MainH.Panel2.SuspendLayout();
-
-            if (this.SubMainLeft.Panel1.Controls.Contains(hud1))
-            {
-                MainH.Panel2.Controls.Add(hud1);
-                SubMainLeft.Panel1.Controls.Add(tableMap);
-            }
-            else
-            {
-                MainH.Panel2.Controls.Add(tableMap);
-                SubMainLeft.Panel1.Controls.Add(hud1);
-            }
-
-            MainH.Panel2.ResumeLayout();
-        }
-
-        private void swapWithMapToolStripMenuItem_Click(object sender, EventArgs e)
-        {
-            SwapHud1AndMap();
-        }
-
-        private void BUT_abortland_Click(object sender, EventArgs e)
-        {
-            if (!MainV2.comPort.BaseStream.IsOpen)
-                return;
-            MainV2.comPort.doAbortLand();
-        }
-
-        private void gMapControl1_OnPositionChanged(PointLatLng point)
-        {
-            UpdateOverlayVisibility();
-        }
-
-        void UpdateOverlayVisibility()
-        {
-            // change overlay visability
-            if (gMapControl1.ViewArea != null)
-            {
-                var bounds = gMapControl1.ViewArea;
-                bounds.Inflate(1, 1);
-
-                foreach (var poly in kmlpolygons.Polygons)
-                {
-                    if (bounds.Contains(poly.Points[0]))
-                        poly.IsVisible = true;
-                    else
-                        poly.IsVisible = false;
-                }
-            }
-        }
-
-        private void but_disablejoystick_Click(object sender, EventArgs e)
-        {
-            if (MainV2.joystick != null && MainV2.joystick.enabled)
-            {
-                MainV2.joystick.enabled = false;
-
-                MainV2.joystick.clearRCOverride();
-
-                but_disablejoystick.Visible = false;
-            }
-        }
-
-        private void startCameraToolStripMenuItem_Click(object sender, EventArgs e)
-        {
-            if (MainV2.MONO)
-                return;
-
-            try
-            {
-                MainV2.cam = new Capture(Settings.Instance.GetInt32("video_device"), new AMMediaType());
-
-                MainV2.cam.Start();
-
-                MainV2.cam.camimage += new CamImage(cam_camimage);
-            }
-            catch (Exception ex)
-            {
-                CustomMessageBox.Show("Camera Fail: " + ex.ToString(), Strings.ERROR);
-            }
-        }
-
-        private void customizeToolStripMenuItem_Click(object sender, EventArgs e)
-        {
-            Form customForm = new Form();
-            CheckedListBox left = new CheckedListBox();
-            left.Dock = DockStyle.Fill;
-            left.CheckOnClick = true;
-
-            customForm.Controls.Add(left);
-
-            string tabs = Settings.Instance["tabcontrolactions"];
-
-            // setup default if doesnt exist
-            if (tabs == null)
-            {
-                saveTabControlActions();
-                tabs = Settings.Instance["tabcontrolactions"];
-            }
-
-            string[] tabarray = tabs.Split(';');
-
-            foreach (TabPage tabPage in TabListOriginal)
-            {
-                if (tabarray.Contains(tabPage.Name))
-                    left.Items.Add(tabPage.Name,true);
-                else
-                    left.Items.Add(tabPage.Name, false);
-            }
-
-            ThemeManager.ApplyThemeTo(customForm);
-
-            customForm.ShowDialog();
-
-            string answer = "";
-            foreach (var tabPage in left.CheckedItems)
-            {
-                answer += tabPage + ";";
-            }
-
-            Settings.Instance["tabcontrolactions"] = answer;
-
-            loadTabControlActions();
-        }
-
-        private void loadTabControlActions()
-        {
-            string tabs = Settings.Instance["tabcontrolactions"];
-
-            if (String.IsNullOrEmpty(tabs) || TabListOriginal == null || TabListOriginal.Count == 0)
-                return;
-
-            string[] tabarray = tabs.Split(';');
-
-            if (tabarray.Length == 0)
-                return;
-
-            tabControlactions.TabPages.Clear();
-
-            foreach (var tabname in tabarray)
-            {
-                int a = 0;
-                foreach (TabPage tabPage in TabListOriginal)
-                {
-                    if (tabPage.Name == tabname)
-                    {
-                        tabControlactions.TabPages.Add(tabPage);
-                        break;
-                    }
-                    a++;
-                }
-            }
-
-            ThemeManager.ApplyThemeTo(tabControlactions);
-        }
-
-        private void saveTabControlActions()
-        {
-            string answer = "";
-
-            foreach (TabPage tabPage in tabControlactions.TabPages)
-            {
-                answer += tabPage.Name + ";";
-            }
-
-            Settings.Instance["tabcontrolactions"] = answer;
-        }
-
-<<<<<<< HEAD
-        private void loadFileToolStripMenuItem_Click(object sender, EventArgs e)
-        {
-            POI.POILoad();
-        }
-
-        private void PointCameraCoordsToolStripMenuItem1_Click(object sender, EventArgs e)
-        {
-            var location = "";
-            InputBox.Show("Enter Coords", "Please enter the coords 'lat;long;alt' or 'lat;long'", ref location);
-
-            var split = location.Split(';');
-
-            if (split.Length == 3)
-            {
-                var lat = float.Parse(split[0], CultureInfo.InvariantCulture);
-                var lng = float.Parse(split[1], CultureInfo.InvariantCulture);
-                var alt = float.Parse(split[2], CultureInfo.InvariantCulture);
-
-                MainV2.comPort.doCommand(MAVLink.MAV_CMD.DO_SET_ROI, 0, 0, 0, 0, lat, lng,
-                    alt/CurrentState.multiplierdist);
-            } 
-            else if (split.Length == 2)
-            {
-                var lat = float.Parse(split[0], CultureInfo.InvariantCulture);
-                var lng = float.Parse(split[1], CultureInfo.InvariantCulture);
-                var alt = srtm.getAltitude(MouseDownStart.Lat, MouseDownStart.Lng).alt;
-
-                MainV2.comPort.doCommand(MAVLink.MAV_CMD.DO_SET_ROI, 0, 0, 0, 0, lat, lng, (float) alt);
-            }
-            else
-            {
-                CustomMessageBox.Show(Strings.InvalidField, Strings.ERROR);
-            }
-        }
-
-=======
->>>>>>> a1bb5296
-    private void BUT_camerajoystick_Click(object sender, EventArgs e) {
-      Form joy = new ConfigureCameraJoystick();
-      ThemeManager.ApplyThemeTo(joy);
-      joy.Show();
-    }
-
-    private void but_disablecamerajoystick_Click(object sender, EventArgs e) {
-      if(MainV2.camerajoystick != null && MainV2.camerajoystick.enabled) {
-        MainV2.camerajoystick.enabled = false;
-
-        MainV2.camerajoystick.clearRCOverride();
-
-        but_disablecamerajoystick.Visible = false;
-      }
-<<<<<<< HEAD
-    }
-=======
->>>>>>> a1bb5296
-    }
-  }
+﻿using System;
+using System.Collections.Generic;
+using System.Diagnostics;
+using System.Drawing;
+using System.Drawing.Drawing2D;
+using System.Globalization;
+using System.IO;
+using System.Linq;
+using System.Net;
+using System.Reflection;
+using System.Text;
+using System.Threading;
+using System.Windows.Forms;
+using DirectShowLib;
+using GMap.NET;
+using GMap.NET.MapProviders;
+using GMap.NET.WindowsForms;
+using GMap.NET.WindowsForms.Markers;
+using log4net;
+using MissionPlanner.Controls;
+using MissionPlanner.Joystick;
+using MissionPlanner.Log;
+using MissionPlanner.Utilities;
+using MissionPlanner.Warnings;
+using OpenTK;
+using WebCamService;
+using ZedGraph;
+using LogAnalyzer = MissionPlanner.Utilities.LogAnalyzer;
+
+// written by michael oborne
+
+namespace MissionPlanner.GCSViews
+{
+    public partial class FlightData : MyUserControl, IActivate, IDeactivate
+    {
+        private static readonly ILog log = LogManager.GetLogger(MethodBase.GetCurrentMethod().DeclaringType);
+
+        public static bool threadrun;
+        int tickStart;
+        RollingPointPairList list1 = new RollingPointPairList(1200);
+        RollingPointPairList list2 = new RollingPointPairList(1200);
+        RollingPointPairList list3 = new RollingPointPairList(1200);
+        RollingPointPairList list4 = new RollingPointPairList(1200);
+        RollingPointPairList list5 = new RollingPointPairList(1200);
+        RollingPointPairList list6 = new RollingPointPairList(1200);
+        RollingPointPairList list7 = new RollingPointPairList(1200);
+        RollingPointPairList list8 = new RollingPointPairList(1200);
+        RollingPointPairList list9 = new RollingPointPairList(1200);
+        RollingPointPairList list10 = new RollingPointPairList(1200);
+
+        PropertyInfo list1item;
+        PropertyInfo list2item;
+        PropertyInfo list3item;
+        PropertyInfo list4item;
+        PropertyInfo list5item;
+        PropertyInfo list6item;
+        PropertyInfo list7item;
+        PropertyInfo list8item;
+        PropertyInfo list9item;
+        PropertyInfo list10item;
+
+        CurveItem list1curve;
+        CurveItem list2curve;
+        CurveItem list3curve;
+        CurveItem list4curve;
+        CurveItem list5curve;
+        CurveItem list6curve;
+        CurveItem list7curve;
+        CurveItem list8curve;
+        CurveItem list9curve;
+        CurveItem list10curve;
+
+        internal static GMapOverlay tfrpolygons;
+        internal static GMapOverlay kmlpolygons;
+        internal static GMapOverlay geofence;
+        internal static GMapOverlay rallypointoverlay;
+        internal static GMapOverlay poioverlay = new GMapOverlay("POI"); // poi layer
+
+        List<TabPage> TabListOriginal = new List<TabPage>();
+
+        bool huddropout;
+        bool huddropoutresize;
+
+        Thread thisthread;
+
+        //      private DockStateSerializer _serializer = null;
+
+        List<PointLatLng> trackPoints = new List<PointLatLng>();
+
+        const float rad2deg = (float) (180/Math.PI);
+
+        const float deg2rad = (float) (1.0/rad2deg);
+
+        public static HUD myhud;
+        public static GMapControl mymap;
+
+        bool playingLog;
+        double LogPlayBackSpeed = 1.0;
+
+        GMapMarker marker;
+
+        AviWriter aviwriter;
+
+        public SplitContainer MainHcopy;
+
+        public static FlightData instance;
+
+        //The file path of the selected script
+        string selectedscript = "";
+        //the thread the script is running on
+        Thread scriptthread;
+        //whether or not a script is running
+        bool scriptrunning;
+        Script script;
+        //whether or not the output console has already started
+        bool outputwindowstarted;
+
+
+        private void deleteToolStripMenuItem_Click(object sender, EventArgs e)
+        {
+            if (CurrentGMapMarker == null)
+                return;
+
+            POI.POIDelete((GMapMarkerPOI)CurrentGMapMarker);
+        }
+
+        private void addPoiToolStripMenuItem_Click(object sender, EventArgs e)
+        {
+            POI.POIAdd(MouseDownStart);
+        }
+
+        private void saveFileToolStripMenuItem_Click(object sender, EventArgs e)
+        {
+            POI.POISave();
+        }
+
+        protected override void Dispose(bool disposing)
+        {
+            base.Dispose(disposing);
+
+            MainV2.comPort.logreadmode = false;
+            try
+            {
+                if (hud1 != null)
+                    Settings.Instance["FlightSplitter"] = hud1.Width.ToString();
+            }
+            catch
+            {
+            }
+
+            if (polygons != null)
+                polygons.Dispose();
+            if (routes != null)
+                routes.Dispose();
+            if (route != null)
+                route.Dispose();
+            if (marker != null)
+                marker.Dispose();
+            if (aviwriter != null)
+                aviwriter.Dispose();
+
+            if (disposing && (components != null))
+            {
+                components.Dispose();
+            }
+        }
+
+        public FlightData()
+        {
+            log.Info("Ctor Start");
+
+            InitializeComponent();
+
+            log.Info("Components Done");
+
+            instance = this;
+            //    _serializer = new DockStateSerializer(dockContainer1);
+            //    _serializer.SavePath = Application.StartupPath + Path.DirectorySeparatorChar + "FDscreen.xml";
+            //    dockContainer1.PreviewRenderer = new PreviewRenderer();
+            //
+            mymap = gMapControl1;
+            myhud = hud1;
+            MainHcopy = MainH;
+
+            mymap.Paint += mymap_Paint;
+
+            // populate the unmodified base list
+            tabControlactions.TabPages.ForEach(i => { TabListOriginal.Add((TabPage)i); });
+
+            //  mymap.Manager.UseMemoryCache = false;
+
+            log.Info("Tunning Graph Settings");
+            // setup default tuning graph
+            if (Settings.Instance["Tuning_Graph_Selected"] != null)
+            {
+                string line = Settings.Instance["Tuning_Graph_Selected"].ToString();
+                string[] lines = line.Split(new[] {'|'}, StringSplitOptions.RemoveEmptyEntries);
+                foreach (string option in lines)
+                {
+                    using (var cb = new CheckBox {Name = option, Checked = true})
+                    {
+                        chk_box_CheckedChanged(cb, EventArgs.Empty);
+                    }
+                }
+            }
+            else
+            {
+                using (var cb = new CheckBox {Name = "roll", Checked = true})
+                {
+                    chk_box_CheckedChanged(cb, EventArgs.Empty);
+                }
+                using (var cb = new CheckBox {Name = "pitch", Checked = true})
+                {
+                    chk_box_CheckedChanged(cb, EventArgs.Empty);
+                }
+                using (var cb = new CheckBox {Name = "nav_roll", Checked = true})
+                {
+                    chk_box_CheckedChanged(cb, EventArgs.Empty);
+                }
+                using (var cb = new CheckBox {Name = "nav_pitch", Checked = true})
+                {
+                    chk_box_CheckedChanged(cb, EventArgs.Empty);
+                }
+            }
+
+            if (!string.IsNullOrEmpty(Settings.Instance["hudcolor"]))
+            {
+                hud1.hudcolor = Color.FromName(Settings.Instance["hudcolor"]);
+            }
+
+            log.Info("HUD Settings");
+            foreach (string item in Settings.Instance.Keys)
+            {
+                if (item.StartsWith("hud1_useritem_"))
+                {
+                    string selection = item.Replace("hud1_useritem_", "");
+
+                    CheckBox chk = new CheckBox();
+                    chk.Name = selection;
+                    chk.Checked = true;
+
+                    HUD.Custom cust = new HUD.Custom();
+                    cust.Header = Settings.Instance[item];
+                    HUD.Custom.src = MainV2.comPort.MAV.cs;
+
+                    addHudUserItem(ref cust, chk);
+                }
+            }
+
+
+            List<string> list = new List<string>();
+
+            {
+                list.Add("LOITER_UNLIM");
+                list.Add("RETURN_TO_LAUNCH");
+                list.Add("PREFLIGHT_CALIBRATION");
+                list.Add("MISSION_START");
+                list.Add("PREFLIGHT_REBOOT_SHUTDOWN");
+                list.Add("Trigger Camera NOW");
+                //DO_SET_SERVO
+                //DO_REPEAT_SERVO
+            }
+
+
+            CMB_action.DataSource = list;
+
+            CMB_modes.DataSource = Common.getModesList(MainV2.comPort.MAV.cs);
+            CMB_modes.ValueMember = "Key";
+            CMB_modes.DisplayMember = "Value";
+
+            //default to auto
+            CMB_modes.Text = "Auto";
+
+            CMB_setwp.SelectedIndex = 0;
+
+            log.Info("Graph Setup");
+            CreateChart(zg1);
+
+            // config map      
+            log.Info("Map Setup");
+            gMapControl1.CacheLocation = Path.GetDirectoryName(Application.ExecutablePath) + Path.DirectorySeparatorChar +
+                                         "gmapcache" + Path.DirectorySeparatorChar;
+            gMapControl1.MapProvider = GMapProviders.GoogleSatelliteMap;
+            gMapControl1.MinZoom = 0;
+            gMapControl1.MaxZoom = 24;
+            gMapControl1.Zoom = 3;
+
+            gMapControl1.OnMapZoomChanged += gMapControl1_OnMapZoomChanged;
+
+            gMapControl1.DisableFocusOnMouseEnter = true;
+
+            gMapControl1.OnMarkerEnter += gMapControl1_OnMarkerEnter;
+            gMapControl1.OnMarkerLeave += gMapControl1_OnMarkerLeave;
+
+            gMapControl1.RoutesEnabled = true;
+            gMapControl1.PolygonsEnabled = true;
+
+            tfrpolygons = new GMapOverlay("tfrpolygons");
+            gMapControl1.Overlays.Add(tfrpolygons);
+
+            kmlpolygons = new GMapOverlay("kmlpolygons");
+            gMapControl1.Overlays.Add(kmlpolygons);
+
+            geofence = new GMapOverlay("geofence");
+            gMapControl1.Overlays.Add(geofence);
+
+            polygons = new GMapOverlay("polygons");
+            gMapControl1.Overlays.Add(polygons);
+
+            routes = new GMapOverlay("routes");
+            gMapControl1.Overlays.Add(routes);
+
+            rallypointoverlay = new GMapOverlay("rally points");
+            gMapControl1.Overlays.Add(rallypointoverlay);
+
+            gMapControl1.Overlays.Add(poioverlay);
+
+            float gspeedMax = Settings.Instance.GetFloat("GspeedMAX");
+            if (gspeedMax != 0)
+            {
+                Gspeed.MaxValue = gspeedMax;
+            }
+
+            MainV2.comPort.ParamListChanged += FlightData_ParentChanged;
+
+            MainV2.AdvancedChanged += MainV2_AdvancedChanged;
+
+            // first run
+            MainV2_AdvancedChanged(null, null);
+        }
+
+        void NoFly_NoFlyEvent(object sender, NoFly.NoFly.NoFlyEventArgs e)
+        {
+            Invoke((Action) delegate
+            {
+                foreach (var poly in e.NoFlyZones.Polygons)
+                {
+                    kmlpolygons.Polygons.Add(poly);
+                }
+            });
+        }
+
+        void mymap_Paint(object sender, PaintEventArgs e)
+        {
+            distanceBar1.DoPaintRemote(e);
+        }
+
+        internal GMapMarker CurrentGMapMarker;
+
+        void gMapControl1_OnMarkerLeave(GMapMarker item)
+        {
+            CurrentGMapMarker = null;
+        }
+
+        void gMapControl1_OnMarkerEnter(GMapMarker item)
+        {
+            CurrentGMapMarker = item;
+        }
+
+        void tabStatus_Resize(object sender, EventArgs e)
+        {
+            // localise it
+            //Control tabStatus = sender as Control;
+
+            //  tabStatus.SuspendLayout();
+
+            //foreach (Control temp in tabStatus.Controls)
+            {
+                //  temp.DataBindings.Clear();
+                //temp.Dispose();
+            }
+            //tabStatus.Controls.Clear();
+
+            int x = 10;
+            int y = 10;
+
+            object thisBoxed = MainV2.comPort.MAV.cs;
+            Type test = thisBoxed.GetType();
+
+            PropertyInfo[] props = test.GetProperties();
+
+            //props
+
+            foreach (var field in props)
+            {
+                // field.Name has the field's name.
+                object fieldValue;
+                TypeCode typeCode;
+                try
+                {
+                    fieldValue = field.GetValue(thisBoxed, null); // Get value
+
+                    if (fieldValue == null)
+                        continue;
+                    // Get the TypeCode enumeration. Multiple types get mapped to a common typecode.
+                    typeCode = Type.GetTypeCode(fieldValue.GetType());
+                }
+                catch
+                {
+                    continue;
+                }
+
+                MyLabel lbl1 = null;
+                MyLabel lbl2 = null;
+                try
+                {
+                    var temp = tabStatus.Controls.Find(field.Name, false);
+
+                    if (temp.Length > 0)
+                        lbl1 = (MyLabel) temp[0];
+
+                    var temp2 = tabStatus.Controls.Find(field.Name + "value", false);
+
+                    if (temp2.Length > 0)
+                        lbl2 = (MyLabel) temp2[0];
+                }
+                catch
+                {
+                }
+
+
+                if (lbl1 == null)
+                    lbl1 = new MyLabel();
+
+                lbl1.Location = new Point(x, y);
+                lbl1.Size = new Size(90, 13);
+                lbl1.Text = field.Name;
+                lbl1.Name = field.Name;
+                lbl1.Visible = true;
+
+                if (lbl2 == null)
+                    lbl2 = new MyLabel();
+
+                lbl2.AutoSize = false;
+
+                lbl2.Location = new Point(lbl1.Right + 5, y);
+                lbl2.Size = new Size(50, 13);
+                //if (lbl2.Name == "")
+                lbl2.DataBindings.Clear();
+                lbl2.DataBindings.Add(new Binding("Text", bindingSourceStatusTab, field.Name, false,
+                    DataSourceUpdateMode.Never, "0"));
+                lbl2.Name = field.Name + "value";
+                lbl2.Visible = true;
+                //lbl2.Text = fieldValue.ToString();
+
+                tabStatus.Controls.Add(lbl1);
+                tabStatus.Controls.Add(lbl2);
+
+
+                x += 0;
+                y += 15;
+
+                if (y > tabStatus.Height - 30)
+                {
+                    x = lbl2.Right + 10; //+= 165;
+                    y = 10;
+                }
+            }
+
+            tabStatus.Width = x;
+
+            ThemeManager.ApplyThemeTo(tabStatus);
+        }
+
+        private void MainV2_AdvancedChanged(object sender, EventArgs e)
+        {
+            if (!MainV2.Advanced)
+            {
+                if (!tabControlactions.TabPages.Contains(tabActionsSimple))
+                    tabControlactions.TabPages.Add(tabActionsSimple);
+                //tabControlactions.TabPages.Remove(tabGauges);
+                tabControlactions.TabPages.Remove(tabActions);
+                tabControlactions.TabPages.Remove(tabStatus);
+                tabControlactions.TabPages.Remove(tabServo);
+                tabControlactions.TabPages.Remove(tabScripts);
+
+                tabControlactions.Invalidate();
+            }
+            else
+            {
+                //tabControlactions.TabPages.Remove(tabGauges);
+                tabControlactions.TabPages.Remove(tabActionsSimple);
+                if (!tabControlactions.TabPages.Contains(tabActions))
+                    tabControlactions.TabPages.Add(tabActions);
+                if (!tabControlactions.TabPages.Contains(tabStatus))
+                    tabControlactions.TabPages.Add(tabStatus);
+                if (!tabControlactions.TabPages.Contains(tabServo))
+                    tabControlactions.TabPages.Add(tabServo);
+                if (!tabControlactions.TabPages.Contains(tabScripts))
+                    tabControlactions.TabPages.Add(tabScripts);
+            }
+        }
+
+        public void Activate()
+        {
+            log.Info("Activate Called");
+
+            OnResize(EventArgs.Empty);
+
+            if (CB_tuning.Checked)
+                ZedGraphTimer.Start();
+
+            if (MainV2.MONO)
+            {
+                if (!hud1.Visible)
+                    hud1.Visible = true;
+                if (!hud1.Enabled)
+                    hud1.Enabled = true;
+
+                hud1.Dock = DockStyle.Fill;
+            }
+
+            for (int f = 1; f < 10; f++)
+            {
+                // load settings
+                if (Settings.Instance["quickView" + f] != null)
+                {
+                    Control[] ctls = Controls.Find("quickView" + f, true);
+                    if (ctls.Length > 0)
+                    {
+                        QuickView QV = (QuickView) ctls[0];
+
+                        // set description and unit
+                        string desc = Settings.Instance["quickView" + f];
+                        QV.Tag = QV.desc;
+                        QV.desc = MainV2.comPort.MAV.cs.GetNameandUnit(desc);
+
+                        // set databinding for value
+                        QV.DataBindings.Clear();
+                        try
+                        {
+                            QV.DataBindings.Add(new Binding("number", bindingSourceQuickTab,
+                                Settings.Instance["quickView" + f], false));
+                        }
+                        catch (Exception ex)
+                        {
+                            log.Debug(ex);
+                        }
+                    }
+                }
+                else
+                {
+                    // if no config, update description on predefined
+                    try
+                    {
+                        Control[] ctls = Controls.Find("quickView" + f, true);
+                        if (ctls.Length > 0)
+                        {
+                            QuickView QV = (QuickView) ctls[0];
+                            string desc = QV.desc;
+                            QV.Tag = desc;
+                            QV.desc = MainV2.comPort.MAV.cs.GetNameandUnit(desc);
+                        }
+                    }
+                    catch (Exception ex)
+                    {
+                        log.Debug(ex);
+                    }
+                }
+            }
+
+            CheckBatteryShow();
+
+            if (Settings.Instance["maplast_lat"] != "")
+            {
+                try
+                {
+                    gMapControl1.Position = new PointLatLng(Settings.Instance.GetDouble("maplast_lat"),
+                        Settings.Instance.GetDouble("maplast_lng"));
+                    if (Math.Round(Settings.Instance.GetDouble("maplast_lat"), 1) == 0)
+                    {
+                        // no zoom in
+                        Zoomlevel.Value = 3;
+                        TRK_zoom.Value = 3;
+                    }
+                    else
+                    {
+                        var zoom = Settings.Instance.GetFloat("maplast_zoom");
+                        if (Zoomlevel.Maximum < (decimal) zoom)
+                            zoom = (float)Zoomlevel.Maximum;
+                        Zoomlevel.Value = (decimal)zoom;
+                        TRK_zoom.Value = (float) Zoomlevel.Value;
+                    }
+                }
+                catch
+                {
+                }
+            }
+
+            hud1.doResize();
+        }
+
+        public void CheckBatteryShow()
+        {
+            // ensure battery display is on - also set in hud if current is updated
+            if (MainV2.comPort.MAV.param.ContainsKey("BATT_MONITOR") &&
+                (float) MainV2.comPort.MAV.param["BATT_MONITOR"] != 0)
+            {
+                hud1.batteryon = true;
+            }
+            else
+            {
+                hud1.batteryon = false;
+            }
+        }
+
+        public void Deactivate()
+        {
+            if (MainV2.MONO)
+            {
+                hud1.Dock = DockStyle.None;
+                hud1.Size = new Size(5, 5);
+                hud1.Enabled = false;
+                hud1.Visible = false;
+            }
+            //     hud1.Location = new Point(-1000,-1000);
+
+            Settings.Instance["maplast_lat"] = gMapControl1.Position.Lat.ToString();
+            Settings.Instance["maplast_lng"] = gMapControl1.Position.Lng.ToString();
+            Settings.Instance["maplast_zoom"] = gMapControl1.Zoom.ToString();
+
+            ZedGraphTimer.Stop();
+        }
+
+        void tabControl1_DrawItem(object sender, DrawItemEventArgs e)
+        {
+            // Draw the background of the ListBox control for each item.
+            //e.DrawBackground();
+            // Define the default color of the brush as black.
+            Brush myBrush = Brushes.Black;
+
+            LinearGradientBrush linear = new LinearGradientBrush(e.Bounds, Color.FromArgb(0x94, 0xc1, 0x1f),
+                Color.FromArgb(0xcd, 0xe2, 0x96), LinearGradientMode.Vertical);
+
+            e.Graphics.FillRectangle(linear, e.Bounds);
+
+            // Draw the current item text based on the current Font 
+            // and the custom brush settings.
+            e.Graphics.DrawString(((TabControl) sender).TabPages[e.Index].Text,
+                e.Font, myBrush, e.Bounds, StringFormat.GenericDefault);
+            // If the ListBox has focus, draw a focus rectangle around the selected item.
+            e.DrawFocusRectangle();
+        }
+
+        void gMapControl1_OnMapZoomChanged()
+        {
+            try
+            {
+                // Exception System.Runtime.InteropServices.SEHException: External component has thrown an exception.
+                TRK_zoom.Value = (float) gMapControl1.Zoom;
+                Zoomlevel.Value = Convert.ToDecimal(gMapControl1.Zoom);
+            }
+            catch
+            {
+            }
+        }
+
+        private void FlightData_Load(object sender, EventArgs e)
+        {
+            POI.POIModified += POI_POIModified;
+
+            tfr.GotTFRs += tfr_GotTFRs;
+
+            NoFly.NoFly.NoFlyEvent += NoFly_NoFlyEvent;
+
+            // update tabs displayed
+            loadTabControlActions();
+
+            TRK_zoom.Minimum = gMapControl1.MapProvider.MinZoom;
+            TRK_zoom.Maximum = 24;
+            TRK_zoom.Value = (float) gMapControl1.Zoom;
+
+            gMapControl1.EmptyTileColor = Color.Gray;
+
+            Zoomlevel.Minimum = gMapControl1.MapProvider.MinZoom;
+            Zoomlevel.Maximum = 24;
+            Zoomlevel.Value = Convert.ToDecimal(gMapControl1.Zoom);
+
+            var item1 = ParameterMetaDataRepository.GetParameterOptionsInt("MNT_MODE",
+                MainV2.comPort.MAV.cs.firmware.ToString());
+            var item2 = ParameterMetaDataRepository.GetParameterOptionsInt("MNT_DEFLT_MODE",
+                MainV2.comPort.MAV.cs.firmware.ToString());
+            if (item1.Count > 0)
+                CMB_mountmode.DataSource = item1;
+
+            if (item2.Count > 0)
+                CMB_mountmode.DataSource = item2;
+
+            CMB_mountmode.DisplayMember = "Value";
+            CMB_mountmode.ValueMember = "Key";
+
+            if (Settings.Instance["CHK_autopan"] != null)
+                CHK_autopan.Checked = Settings.Instance.GetBoolean("CHK_autopan");
+
+            if (Settings.Instance.ContainsKey("FlightSplitter"))
+            {
+                MainH.SplitterDistance = Settings.Instance.GetInt32("FlightSplitter");
+            }
+
+            if (Settings.Instance.ContainsKey("russian_hud"))
+            {
+                hud1.Russian = Settings.Instance.GetBoolean("russian_hud");
+            }
+
+            hud1.doResize();
+
+            thisthread = new Thread(mainloop);
+            thisthread.Name = "FD Mainloop";
+            thisthread.IsBackground = true;
+            thisthread.Start();
+        }
+
+        void tfr_GotTFRs(object sender, EventArgs e)
+        {
+            Invoke((Action) delegate
+            {
+                foreach (var item in tfr.tfrs)
+                {
+                    List<List<PointLatLng>> points = item.GetPaths();
+
+                    foreach (var list in points)
+                    {
+                        GMapPolygon poly = new GMapPolygon(list, item.NAME);
+
+                        poly.Fill = new SolidBrush(Color.FromArgb(30, Color.Blue));
+
+                        tfrpolygons.Polygons.Add(poly);
+                    }
+                }
+                tfrpolygons.IsVisibile = MainV2.ShowTFR;
+            });
+        }
+
+        void POI_POIModified(object sender, EventArgs e)
+        {
+            POI.UpdateOverlay(poioverlay);
+        }
+
+        protected override bool ProcessCmdKey(ref Message msg, Keys keyData)
+        {
+            if (keyData == (Keys.Control | Keys.D1))
+            {
+                tabControlactions.SelectedIndex = 0;
+                return true;
+            }
+            else if (keyData == (Keys.Control | Keys.D2))
+            {
+                tabControlactions.SelectedIndex = 1;
+                return true;
+            }
+            else if (keyData == (Keys.Control | Keys.D3))
+            {
+                tabControlactions.SelectedIndex = 2;
+                return true;
+            }
+            else if (keyData == (Keys.Control | Keys.D4))
+            {
+                tabControlactions.SelectedIndex = 3;
+                return true;
+            }
+            else if (keyData == (Keys.Control | Keys.D5))
+            {
+                tabControlactions.SelectedIndex = 4;
+                return true;
+            }
+            else if (keyData == (Keys.Control | Keys.D6))
+            {
+                tabControlactions.SelectedIndex = 5;
+                return true;
+            }
+            else if (keyData == (Keys.Control | Keys.D7))
+            {
+                tabControlactions.SelectedIndex = 6;
+                return true;
+            }
+            else if (keyData == (Keys.Control | Keys.D8))
+            {
+                tabControlactions.SelectedIndex = 7;
+                return true;
+            }
+            else if (keyData == (Keys.Control | Keys.D9))
+            {
+                tabControlactions.SelectedIndex = 8;
+                return true;
+            }
+            else if (keyData == (Keys.Control | Keys.D0))
+            {
+                tabControlactions.SelectedIndex = 9;
+                return true;
+            }
+
+            return false;
+        }
+
+        private void mainloop()
+        {
+            threadrun = true;
+            EndPoint Remote = new IPEndPoint(IPAddress.Any, 0);
+
+            DateTime tracklast = DateTime.Now.AddSeconds(0);
+
+            DateTime tunning = DateTime.Now.AddSeconds(0);
+
+            DateTime mapupdate = DateTime.Now.AddSeconds(0);
+
+            DateTime vidrec = DateTime.Now.AddSeconds(0);
+
+            DateTime waypoints = DateTime.Now.AddSeconds(0);
+
+            DateTime updatescreen = DateTime.Now;
+
+            DateTime tsreal = DateTime.Now;
+            double taketime = 0;
+            double timeerror = 0;
+
+            //comPort.stopall(true);
+
+            while (threadrun)
+            {
+                if (MainV2.comPort.giveComport)
+                {
+                    Thread.Sleep(50);
+                    continue;
+                }
+
+                if (!MainV2.comPort.logreadmode)
+                    Thread.Sleep(50); // max is only ever 10 hz but we go a little faster to empty the serial queue
+
+                try
+                {
+                    if (aviwriter != null && vidrec.AddMilliseconds(100) <= DateTime.Now)
+                    {
+                        vidrec = DateTime.Now;
+
+                        hud1.streamjpgenable = true;
+
+                        //aviwriter.avi_start("test.avi");
+                        // add a frame
+                        aviwriter.avi_add(hud1.streamjpg.ToArray(), (uint) hud1.streamjpg.Length);
+                        // write header - so even partial files will play
+                        aviwriter.avi_end(hud1.Width, hud1.Height, 10);
+                    }
+                }
+                catch
+                {
+                    log.Error("Failed to write avi");
+                }
+
+                // log playback
+                if (MainV2.comPort.logreadmode && MainV2.comPort.logplaybackfile != null)
+                {
+                    if (MainV2.comPort.BaseStream.IsOpen)
+                    {
+                        MainV2.comPort.logreadmode = false;
+                        try
+                        {
+                            MainV2.comPort.logplaybackfile.Close();
+                        }
+                        catch
+                        {
+                            log.Error("Failed to close logfile");
+                        }
+                        MainV2.comPort.logplaybackfile = null;
+                    }
+
+
+                    //Console.WriteLine(DateTime.Now.Millisecond);
+
+                    if (updatescreen.AddMilliseconds(300) < DateTime.Now)
+                    {
+                        try
+                        {
+                            updatePlayPauseButton(true);
+                            updateLogPlayPosition();
+                        }
+                        catch
+                        {
+                            log.Error("Failed to update log playback pos");
+                        }
+                        updatescreen = DateTime.Now;
+                    }
+
+                    //Console.WriteLine(DateTime.Now.Millisecond + " done ");
+
+                    DateTime logplayback = MainV2.comPort.lastlogread;
+                    try
+                    {
+                        MainV2.comPort.readPacket();
+                    }
+                    catch
+                    {
+                        log.Error("Failed to read log packet");
+                    }
+
+                    double act = (MainV2.comPort.lastlogread - logplayback).TotalMilliseconds;
+
+                    if (act > 9999 || act < 0)
+                        act = 0;
+
+                    double ts = 0;
+                    if (LogPlayBackSpeed == 0)
+                        LogPlayBackSpeed = 0.01;
+                    try
+                    {
+                        ts = Math.Min((act/LogPlayBackSpeed), 1000);
+                    }
+                    catch
+                    {
+                    }
+
+                    double timetook = (DateTime.Now - tsreal).TotalMilliseconds;
+                    if (timetook != 0)
+                    {
+                        //Console.WriteLine("took: " + timetook + "=" + taketime + " " + (taketime - timetook) + " " + ts);
+                        //Console.WriteLine(MainV2.comPort.lastlogread.Second + " " + DateTime.Now.Second + " " + (MainV2.comPort.lastlogread.Second - DateTime.Now.Second));
+                        //if ((taketime - timetook) < 0)
+                        {
+                            timeerror += (taketime - timetook);
+                            if (ts != 0)
+                            {
+                                ts += timeerror;
+                                timeerror = 0;
+                            }
+                        }
+                        if (Math.Abs(ts) > 1000)
+                            ts = 1000;
+                    }
+
+                    taketime = ts;
+                    tsreal = DateTime.Now;
+
+                    if (ts > 0 && ts < 1000)
+                        Thread.Sleep((int) ts);
+
+                    tracklast = tracklast.AddMilliseconds(ts - act);
+                    tunning = tunning.AddMilliseconds(ts - act);
+
+                    if (tracklast.Month != DateTime.Now.Month)
+                    {
+                        tracklast = DateTime.Now;
+                        tunning = DateTime.Now;
+                    }
+
+                    try
+                    {
+                        if (MainV2.comPort.logplaybackfile != null &&
+                            MainV2.comPort.logplaybackfile.BaseStream.Position ==
+                            MainV2.comPort.logplaybackfile.BaseStream.Length)
+                        {
+                            MainV2.comPort.logreadmode = false;
+                        }
+                    }
+                    catch
+                    {
+                        MainV2.comPort.logreadmode = false;
+                    }
+                }
+                else
+                {
+                    // ensure we know to stop
+                    if (MainV2.comPort.logreadmode)
+                        MainV2.comPort.logreadmode = false;
+                    updatePlayPauseButton(false);
+
+                    if (!playingLog && MainV2.comPort.logplaybackfile != null)
+                    {
+                        continue;
+                    }
+                }
+
+                try
+                {
+                    CheckAndBindPreFlightData();
+                    //Console.WriteLine(DateTime.Now.Millisecond);
+                    //int fixme;
+                    updateBindingSource();
+                    // Console.WriteLine(DateTime.Now.Millisecond + " done ");
+
+                    // battery warning.
+                    float warnvolt = Settings.Instance.GetFloat("speechbatteryvolt");
+                    float warnpercent = Settings.Instance.GetFloat("speechbatterypercent");
+
+                    if (MainV2.comPort.MAV.cs.battery_voltage <= warnvolt)
+                    {
+                        hud1.lowvoltagealert = true;
+                    }
+                    else if ((MainV2.comPort.MAV.cs.battery_remaining) < warnpercent)
+                    {
+                        hud1.lowvoltagealert = true;
+                    }
+                    else
+                    {
+                        hud1.lowvoltagealert = false;
+                    }
+
+                    // update opengltest
+                    if (OpenGLtest.instance != null)
+                    {
+                        OpenGLtest.instance.rpy = new Vector3(MainV2.comPort.MAV.cs.roll, MainV2.comPort.MAV.cs.pitch,
+                            MainV2.comPort.MAV.cs.yaw);
+                        OpenGLtest.instance.LocationCenter = new PointLatLngAlt(MainV2.comPort.MAV.cs.lat,
+                            MainV2.comPort.MAV.cs.lng, MainV2.comPort.MAV.cs.alt, "here");
+                    }
+
+                    // update opengltest2
+                    if (OpenGLtest2.instance != null)
+                    {
+                        OpenGLtest2.instance.rpy = new Vector3(MainV2.comPort.MAV.cs.roll, MainV2.comPort.MAV.cs.pitch,
+                            MainV2.comPort.MAV.cs.yaw);
+                        OpenGLtest2.instance.LocationCenter = new PointLatLngAlt(MainV2.comPort.MAV.cs.lat,
+                            MainV2.comPort.MAV.cs.lng, MainV2.comPort.MAV.cs.alt, "here");
+                    }
+
+                    // update vario info
+                    Vario.SetValue(MainV2.comPort.MAV.cs.climbrate);
+
+                    // udpate tunning tab
+                    if (tunning.AddMilliseconds(50) < DateTime.Now && CB_tuning.Checked)
+                    {
+                        double time = (Environment.TickCount - tickStart)/1000.0;
+                        if (list1item != null)
+                            list1.Add(time, ConvertToDouble(list1item.GetValue(MainV2.comPort.MAV.cs, null)));
+                        if (list2item != null)
+                            list2.Add(time, ConvertToDouble(list2item.GetValue(MainV2.comPort.MAV.cs, null)));
+                        if (list3item != null)
+                            list3.Add(time, ConvertToDouble(list3item.GetValue(MainV2.comPort.MAV.cs, null)));
+                        if (list4item != null)
+                            list4.Add(time, ConvertToDouble(list4item.GetValue(MainV2.comPort.MAV.cs, null)));
+                        if (list5item != null)
+                            list5.Add(time, ConvertToDouble(list5item.GetValue(MainV2.comPort.MAV.cs, null)));
+                        if (list6item != null)
+                            list6.Add(time, ConvertToDouble(list6item.GetValue(MainV2.comPort.MAV.cs, null)));
+                        if (list7item != null)
+                            list7.Add(time, ConvertToDouble(list7item.GetValue(MainV2.comPort.MAV.cs, null)));
+                        if (list8item != null)
+                            list8.Add(time, ConvertToDouble(list8item.GetValue(MainV2.comPort.MAV.cs, null)));
+                        if (list9item != null)
+                            list9.Add(time, ConvertToDouble(list9item.GetValue(MainV2.comPort.MAV.cs, null)));
+                        if (list10item != null)
+                            list10.Add(time, ConvertToDouble(list10item.GetValue(MainV2.comPort.MAV.cs, null)));
+                    }
+
+                    // update map
+                    if (tracklast.AddSeconds(1.2) < DateTime.Now)
+                    {
+                        // show disable joystick button
+                        if (MainV2.joystick != null && MainV2.joystick.enabled)
+                        {
+                            this.Invoke((MethodInvoker) delegate {
+                                but_disablejoystick.Visible = true;
+                            });
+                        }
+
+                        if(MainV2.camerajoystick != null && MainV2.camerajoystick.enabled) {
+                          this.Invoke((MethodInvoker)delegate {
+                            but_disablecamerajoystick.Visible = true;
+                          });
+                        }
+
+                        if (Settings.Instance.GetBoolean("CHK_maprotation"))
+                        {
+                            // dont holdinvalidation here
+                            setMapBearing();
+                        }
+
+                        if (route == null)
+                        {
+                            route = new GMapRoute(trackPoints, "track");
+                            routes.Routes.Add(route);
+                        }
+
+                        PointLatLng currentloc = new PointLatLng(MainV2.comPort.MAV.cs.lat, MainV2.comPort.MAV.cs.lng);
+
+                        gMapControl1.HoldInvalidation = true;
+
+                        int cnt = 0;
+
+                        while (gMapControl1.inOnPaint)
+                        {
+                            Thread.Sleep(1);
+                            cnt++;
+                        }
+                        int numTrackLength = Settings.Instance.GetInt32("NUM_tracklength");
+                        // maintain route history length
+                        if (route.Points.Count > numTrackLength)
+                        {
+                            //  trackPoints.RemoveRange(0, trackPoints.Count - int.Parse(Settings.Instance["NUM_tracklength"].ToString()));
+                            route.Points.RemoveRange(0,
+                                route.Points.Count - numTrackLength);
+                        }
+                        // add new route point
+                        if (MainV2.comPort.MAV.cs.lat != 0)
+                        {
+                            // trackPoints.Add(currentloc);
+                            route.Points.Add(currentloc);
+                        }
+
+
+                        while (gMapControl1.inOnPaint)
+                        {
+                            Thread.Sleep(1);
+                            cnt++;
+                        }
+
+                        //route = new GMapRoute(route.Points, "track");
+                        //track.Stroke = Pens.Red;
+                        //route.Stroke = new Pen(Color.FromArgb(144, Color.Red));
+                        //route.Stroke.Width = 5;
+                        //route.Tag = "track";
+
+                        //updateClearRoutes();
+
+                        gMapControl1.UpdateRouteLocalPosition(route);
+
+                        // update programed wp course
+                        if (waypoints.AddSeconds(5) < DateTime.Now)
+                        {
+                            //Console.WriteLine("Doing FD WP's");
+                            updateClearMissionRouteMarkers();
+
+                            float dist = 0;
+                            float travdist = 0;
+                            distanceBar1.ClearWPDist();
+                            MAVLink.mavlink_mission_item_t lastplla = new MAVLink.mavlink_mission_item_t();
+                            MAVLink.mavlink_mission_item_t home = new MAVLink.mavlink_mission_item_t();
+
+                            foreach (MAVLink.mavlink_mission_item_t plla in MainV2.comPort.MAV.wps.Values)
+                            {
+                                if (plla.x == 0 || plla.y == 0)
+                                    continue;
+
+                                if (plla.command == (byte) MAVLink.MAV_CMD.DO_SET_ROI)
+                                {
+                                    addpolygonmarkerred(plla.seq.ToString(), plla.y, plla.x, (int) plla.z, Color.Red,
+                                        routes);
+                                    continue;
+                                }
+
+                                string tag = plla.seq.ToString();
+                                if (plla.seq == 0 && plla.current != 2)
+                                {
+                                    tag = "Home";
+                                    home = plla;
+                                }
+                                if (plla.current == 2)
+                                {
+                                    continue;
+                                }
+
+                                if (lastplla.command == 0)
+                                    lastplla = plla;
+
+                                try
+                                {
+                                    dist =
+                                        (float)
+                                            new PointLatLngAlt(plla.x, plla.y).GetDistance(new PointLatLngAlt(
+                                                lastplla.x, lastplla.y));
+
+                                    distanceBar1.AddWPDist(dist);
+
+                                    if (plla.seq <= MainV2.comPort.MAV.cs.wpno)
+                                    {
+                                        travdist += dist;
+                                    }
+
+                                    lastplla = plla;
+                                }
+                                catch
+                                {
+                                }
+
+                                addpolygonmarker(tag, plla.y, plla.x, (int) plla.z, Color.White, polygons);
+                            }
+
+                            try
+                            {
+                                //dist = (float)new PointLatLngAlt(home.x, home.y).GetDistance(new PointLatLngAlt(lastplla.x, lastplla.y));
+                                // distanceBar1.AddWPDist(dist);
+                            }
+                            catch
+                            {
+                            }
+
+                            travdist -= MainV2.comPort.MAV.cs.wp_dist;
+
+                            if (MainV2.comPort.MAV.cs.mode.ToUpper() == "AUTO")
+                                distanceBar1.traveleddist = travdist;
+
+                            RegeneratePolygon();
+
+                            // update rally points
+
+                            rallypointoverlay.Markers.Clear();
+
+                            foreach (var mark in MainV2.comPort.MAV.rallypoints.Values)
+                            {
+                                rallypointoverlay.Markers.Add(new GMapMarkerRallyPt(mark));
+                            }
+
+                            // optional on Flight data
+                            if (MainV2.ShowAirports)
+                            {
+                                // airports
+                                foreach (var item in Airports.getAirports(gMapControl1.Position))
+                                {
+                                    rallypointoverlay.Markers.Add(new GMapMarkerAirport(item)
+                                    {
+                                        ToolTipText = item.Tag,
+                                        ToolTipMode = MarkerTooltipMode.OnMouseOver
+                                    });
+                                }
+                            }
+                            waypoints = DateTime.Now;
+                        }
+
+                        //routes.Polygons.Add(poly);  
+
+                        if (route.Points.Count > 0)
+                        {
+                            // add primary route icon
+                            updateClearRouteMarker(currentloc);
+
+                            // draw guide mode point for only main mav
+                            if (MainV2.comPort.MAV.cs.mode.ToLower() == "guided" && MainV2.comPort.MAV.GuidedMode.x != 0)
+                            {
+                                addpolygonmarker("Guided Mode", MainV2.comPort.MAV.GuidedMode.y,
+                                    MainV2.comPort.MAV.GuidedMode.x, (int) MainV2.comPort.MAV.GuidedMode.z, Color.Blue,
+                                    routes);
+                            }
+
+                            // draw all icons for all connected mavs
+                            foreach (var port in MainV2.Comports)
+                            {
+                                // draw the mavs seen on this port
+                                foreach (var MAV in port.MAVlist.GetMAVStates())
+                                {
+                                    PointLatLng portlocation = new PointLatLng(MAV.cs.lat, MAV.cs.lng);
+
+                                    if (MAV.aptype == MAVLink.MAV_TYPE.FIXED_WING)
+                                    {
+                                        routes.Markers.Add(new GMapMarkerPlane(portlocation, MAV.cs.yaw,
+                                            MAV.cs.groundcourse, MAV.cs.nav_bearing, MAV.cs.target_bearing, MAV.cs.radius)
+                                        {
+                                            ToolTipText = MAV.cs.alt.ToString("0"),
+                                            ToolTipMode = MarkerTooltipMode.Always
+                                        });
+                                    }
+                                    else if (MAV.aptype == MAVLink.MAV_TYPE.GROUND_ROVER)
+                                    {
+                                        routes.Markers.Add(new GMapMarkerRover(portlocation, MAV.cs.yaw,
+                                            MAV.cs.groundcourse, MAV.cs.nav_bearing, MAV.cs.target_bearing));
+                                    }
+                                    else if (MAV.aptype == MAVLink.MAV_TYPE.HELICOPTER)
+                                    {
+                                        routes.Markers.Add(new GMapMarkerHeli(portlocation, MAV.cs.yaw,
+                                            MAV.cs.groundcourse, MAV.cs.nav_bearing));
+                                    }
+                                    else if (MAV.cs.firmware == MainV2.Firmwares.ArduTracker)
+                                    {
+                                        routes.Markers.Add(new GMapMarkerAntennaTracker(portlocation, MAV.cs.yaw,
+                                            MAV.cs.target_bearing));
+                                    }
+                                    else if (MAV.cs.firmware == MainV2.Firmwares.ArduCopter2 || MAV.aptype == MAVLink.MAV_TYPE.QUADROTOR)
+                                    {
+                                        routes.Markers.Add(new GMapMarkerQuad(portlocation, MAV.cs.yaw,
+                                            MAV.cs.groundcourse, MAV.cs.nav_bearing, MAV.sysid));
+                                    }
+                                    else
+                                    {
+                                        // unknown type
+                                        routes.Markers.Add(new GMarkerGoogle(portlocation, GMarkerGoogleType.green_dot));
+                                    }
+                                }
+                            }
+
+                            if (route.Points[route.Points.Count - 1].Lat != 0 &&
+                                (mapupdate.AddSeconds(3) < DateTime.Now) && CHK_autopan.Checked)
+                            {
+                                updateMapPosition(currentloc);
+                                mapupdate = DateTime.Now;
+                            }
+
+                            if (route.Points.Count == 1 && gMapControl1.Zoom == 3) // 3 is the default load zoom
+                            {
+                                updateMapPosition(currentloc);
+                                updateMapZoom(17);
+                                //gMapControl1.ZoomAndCenterMarkers("routes");// ZoomAndCenterRoutes("routes");
+                            }
+                        }
+
+                        // add this after the mav icons are drawn
+                        if (MainV2.comPort.MAV.cs.MovingBase != null)
+                        {
+                            routes.Markers.Add(new GMarkerGoogle(currentloc, GMarkerGoogleType.blue_dot)
+                            {
+                                Position = MainV2.comPort.MAV.cs.MovingBase,
+                                ToolTipText = "Moving Base",
+                                ToolTipMode = MarkerTooltipMode.OnMouseOver
+                            });
+                        }
+
+                        // for testing
+                        try
+                        {
+                            if (MainV2.comPort.MAV.param.ContainsKey("MNT_STAB_TILT"))
+                            {
+                                float temp1 = (float)MainV2.comPort.MAV.param["MNT_STAB_TILT"];
+                                float temp2 = (float)MainV2.comPort.MAV.param["MNT_STAB_ROLL"];
+
+                                float temp3 = (float)MainV2.comPort.MAV.param["MNT_TYPE"];
+
+                                if (MainV2.comPort.MAV.param.ContainsKey("MNT_STAB_PAN") &&
+                                    // (float)MainV2.comPort.MAV.param["MNT_STAB_PAN"] == 1 &&
+                                    ((float)MainV2.comPort.MAV.param["MNT_STAB_TILT"] == 1 &&
+                                      (float)MainV2.comPort.MAV.param["MNT_STAB_ROLL"] == 0) ||
+                                     (float)MainV2.comPort.MAV.param["MNT_TYPE"] == 4) // storm driver
+                                {
+                                    var marker = GimbalPoint.ProjectPoint();
+
+                                    if (marker != PointLatLngAlt.Zero)
+                                    {
+                                        MainV2.comPort.MAV.cs.GimbalPoint = marker;
+
+                                        routes.Markers.Add(new GMarkerGoogle(marker, GMarkerGoogleType.blue_dot)
+                                        {
+                                            ToolTipText = "Camera Target\n" + marker,
+                                            ToolTipMode = MarkerTooltipMode.OnMouseOver
+                                        });
+                                    }
+                                }
+                            }
+                        }
+                        catch
+                        {
+                        }
+
+                        lock (MainV2.instance.adsblock)
+                        {
+                            for (int a = (routes.Markers.Count - 1); a >= 0; a--)
+                            {
+                                if (routes.Markers[a].ToolTipText != null &&
+                                    routes.Markers[a].ToolTipText.Contains("ICAO"))
+                                {
+                                    routes.Markers.RemoveAt(a);
+                                }
+                            }
+
+                            foreach (adsb.PointLatLngAltHdg plla in MainV2.instance.adsbPlanes.Values)
+                            {
+                                // 30 seconds
+                                if (((DateTime) MainV2.instance.adsbPlaneAge[plla.Tag]) > DateTime.Now.AddSeconds(-30))
+                                    routes.Markers.Add(new GMapMarkerADSBPlane(plla, plla.Heading)
+                                    {
+                                        ToolTipText = "ICAO: " + plla.Tag + " " + plla.Alt.ToString("0"),
+                                        ToolTipMode = MarkerTooltipMode.OnMouseOver
+                                    });
+                            }
+                        }
+
+                        // routes.Markers.Clear();
+
+                        gMapControl1.HoldInvalidation = false;
+
+                        if (gMapControl1.Visible)
+                        {
+                            gMapControl1.Invalidate();
+                        }
+
+                        tracklast = DateTime.Now;
+                    }
+                }
+                catch (Exception ex)
+                {
+                    log.Error(ex);
+                    Console.WriteLine("FD Main loop exception " + ex);
+                }
+            }
+            Console.WriteLine("FD Main loop exit");
+        }
+
+        private double ConvertToDouble(object input)
+        {
+            if (input.GetType() == typeof (float))
+            {
+                return (float) input;
+            }
+            if (input.GetType() == typeof (double))
+            {
+                return (double) input;
+            }
+            if (input.GetType() == typeof (int))
+            {
+                return (int) input;
+            }
+            if (input.GetType() == typeof (ushort))
+            {
+                return (ushort) input;
+            }
+            if (input.GetType() == typeof (bool))
+            {
+                return (bool) input ? 1 : 0;
+            }
+
+            throw new Exception("Bad Type");
+        }
+
+        private void updateClearRouteMarker(PointLatLng currentloc)
+        {
+            Invoke((MethodInvoker) delegate
+            {
+                routes.Markers.Clear();
+                //routes.Markers.Add(new GMarkerGoogle(currentloc, GMarkerGoogleType.none));
+            });
+        }
+
+        private void setMapBearing()
+        {
+            Invoke((MethodInvoker) delegate { gMapControl1.Bearing = (int) MainV2.comPort.MAV.cs.yaw; });
+        }
+
+
+        // to prevent cross thread calls while in a draw and exception
+        private void updateClearRoutes()
+        {
+            // not async
+            Invoke((MethodInvoker) delegate
+            {
+                routes.Routes.Clear();
+                routes.Routes.Add(route);
+            });
+        }
+
+        // to prevent cross thread calls while in a draw and exception
+        private void updateClearMissionRouteMarkers()
+        {
+            // not async
+            Invoke((MethodInvoker) delegate
+            {
+                polygons.Routes.Clear();
+                polygons.Markers.Clear();
+                routes.Markers.Clear();
+            });
+        }
+
+
+        private void updatePlayPauseButton(bool playing)
+        {
+            if (playing)
+            {
+                if (BUT_playlog.Text == "Pause")
+                    return;
+
+                BeginInvoke((MethodInvoker) delegate
+                {
+                    try
+                    {
+                        BUT_playlog.Text = "Pause";
+                    }
+                    catch
+                    {
+                    }
+                });
+            }
+            else
+            {
+                if (BUT_playlog.Text == "Play")
+                    return;
+
+                BeginInvoke((MethodInvoker) delegate
+                {
+                    try
+                    {
+                        BUT_playlog.Text = "Play";
+                    }
+                    catch
+                    {
+                    }
+                });
+            }
+        }
+
+        DateTime lastscreenupdate = DateTime.Now;
+        object updateBindingSourcelock = new object();
+        volatile int updateBindingSourcecount;
+
+        private void updateBindingSource()
+        {
+            //  run at 25 hz.
+            if (lastscreenupdate.AddMilliseconds(40) < DateTime.Now)
+            {
+                // this is an attempt to prevent an invoke queue on the binding update on slow machines
+                if (updateBindingSourcecount > 0)
+                    return;
+
+                lock (updateBindingSourcelock)
+                {
+                    updateBindingSourcecount++;
+                }
+
+                // async
+                BeginInvoke((MethodInvoker) delegate
+                {
+                    try
+                    {
+                        if (this.Visible)
+                        {
+                            //Console.Write("bindingSource1 ");
+                            MainV2.comPort.MAV.cs.UpdateCurrentSettings(bindingSource1);
+                            //Console.Write("bindingSourceHud ");
+                            MainV2.comPort.MAV.cs.UpdateCurrentSettings(bindingSourceHud);
+                            //Console.WriteLine("DONE ");
+
+                            if (tabControlactions.SelectedTab == tabStatus)
+                            {
+                                MainV2.comPort.MAV.cs.UpdateCurrentSettings(bindingSourceStatusTab);
+                            }
+                            else if (tabControlactions.SelectedTab == tabQuick)
+                            {
+                                MainV2.comPort.MAV.cs.UpdateCurrentSettings(bindingSourceQuickTab);
+                            }
+                            else if (tabControlactions.SelectedTab == tabGauges)
+                            {
+                                MainV2.comPort.MAV.cs.UpdateCurrentSettings(bindingSourceGaugesTab);
+                            }
+                            else if (tabControlactions.SelectedTab == tabPagePreFlight)
+                            {
+                                MainV2.comPort.MAV.cs.UpdateCurrentSettings(bindingSourceGaugesTab);
+                            }
+                        }
+                        else
+                        {
+                            //Console.WriteLine("Null Binding");
+                            MainV2.comPort.MAV.cs.UpdateCurrentSettings(bindingSourceHud);
+                        }
+                        lastscreenupdate = DateTime.Now;
+                    }
+                    catch
+                    {
+                    }
+                    lock (updateBindingSourcelock)
+                    {
+                        updateBindingSourcecount--;
+                    }
+                });
+            }
+        }
+
+        /// <summary>
+        /// Try to reduce the number of map position changes generated by the code
+        /// </summary>
+        DateTime lastmapposchange = DateTime.MinValue;
+
+        private void updateMapPosition(PointLatLng currentloc)
+        {
+            BeginInvoke((MethodInvoker) delegate
+            {
+                try
+                {
+                    if (lastmapposchange.Second != DateTime.Now.Second)
+                    {
+                        gMapControl1.Position = currentloc;
+                        lastmapposchange = DateTime.Now;
+                    }
+                    //hud1.Refresh();
+                }
+                catch
+                {
+                }
+            });
+        }
+
+        private void updateMapZoom(int zoom)
+        {
+            BeginInvoke((MethodInvoker) delegate
+            {
+                try
+                {
+                    gMapControl1.Zoom = zoom;
+                }
+                catch
+                {
+                }
+            });
+        }
+
+        private void updateLogPlayPosition()
+        {
+            BeginInvoke((MethodInvoker) delegate
+            {
+                try
+                {
+                    if (tracklog.Visible)
+                        tracklog.Value =
+                            (int)
+                                (MainV2.comPort.logplaybackfile.BaseStream.Position/
+                                 (double) MainV2.comPort.logplaybackfile.BaseStream.Length*100);
+                    if (lbl_logpercent.Visible)
+                        lbl_logpercent.Text =
+                            (MainV2.comPort.logplaybackfile.BaseStream.Position/
+                             (double) MainV2.comPort.logplaybackfile.BaseStream.Length).ToString("0.00%");
+                }
+                catch
+                {
+                }
+            });
+        }
+
+        private void addpolygonmarker(string tag, double lng, double lat, int alt, Color? color, GMapOverlay overlay)
+        {
+            try
+            {
+                PointLatLng point = new PointLatLng(lat, lng);
+                GMarkerGoogle m = new GMarkerGoogle(point, GMarkerGoogleType.green);
+                m.ToolTipMode = MarkerTooltipMode.Always;
+                m.ToolTipText = tag;
+                m.Tag = tag;
+
+                GMapMarkerRect mBorders = new GMapMarkerRect(point);
+                {
+                    mBorders.InnerMarker = m;
+                    try
+                    {
+                        mBorders.wprad =
+                            (int) (Settings.Instance.GetFloat("TXT_WPRad")/CurrentState.multiplierdist);
+                    }
+                    catch
+                    {
+                    }
+                    if (color.HasValue)
+                    {
+                        mBorders.Color = color.Value;
+                    }
+                }
+
+                overlay.Markers.Add(m);
+                overlay.Markers.Add(mBorders);
+            }
+            catch (Exception)
+            {
+            }
+        }
+
+        private void addpolygonmarkerred(string tag, double lng, double lat, int alt, Color? color, GMapOverlay overlay)
+        {
+            try
+            {
+                PointLatLng point = new PointLatLng(lat, lng);
+                GMarkerGoogle m = new GMarkerGoogle(point, GMarkerGoogleType.red);
+                m.ToolTipMode = MarkerTooltipMode.Always;
+                m.ToolTipText = tag;
+                m.Tag = tag;
+
+                GMapMarkerRect mBorders = new GMapMarkerRect(point);
+                {
+                    mBorders.InnerMarker = m;
+                }
+
+                overlay.Markers.Add(m);
+                overlay.Markers.Add(mBorders);
+            }
+            catch (Exception)
+            {
+            }
+        }
+
+        /// <summary>
+        /// used to redraw the polygon
+        /// </summary>
+        void RegeneratePolygon()
+        {
+            List<PointLatLng> polygonPoints = new List<PointLatLng>();
+
+            if (routes == null)
+                return;
+
+            foreach (GMapMarker m in polygons.Markers)
+            {
+                if (m is GMapMarkerRect)
+                {
+                    m.Tag = polygonPoints.Count;
+                    polygonPoints.Add(m.Position);
+                }
+            }
+
+            if (polygonPoints.Count < 2)
+                return;
+
+            GMapRoute homeroute = new GMapRoute("homepath");
+            homeroute.Stroke = new Pen(Color.Yellow, 2);
+            homeroute.Stroke.DashStyle = DashStyle.Dash;
+            // add first point past home
+            homeroute.Points.Add(polygonPoints[1]);
+            // add home location
+            homeroute.Points.Add(polygonPoints[0]);
+            // add last point
+            homeroute.Points.Add(polygonPoints[polygonPoints.Count - 1]);
+
+            GMapRoute wppath = new GMapRoute("wp path");
+            wppath.Stroke = new Pen(Color.Yellow, 4);
+            wppath.Stroke.DashStyle = DashStyle.Custom;
+
+            for (int a = 1; a < polygonPoints.Count; a++)
+            {
+                wppath.Points.Add(polygonPoints[a]);
+            }
+
+            polygons.Routes.Add(homeroute);
+            polygons.Routes.Add(wppath);
+        }
+
+        GMapOverlay polygons;
+        GMapOverlay routes;
+        GMapRoute route;
+
+        public void CreateChart(ZedGraphControl zgc)
+        {
+            GraphPane myPane = zgc.GraphPane;
+
+            // Set the titles and axis labels
+            myPane.Title.Text = "Tuning";
+            myPane.XAxis.Title.Text = "Time (s)";
+            myPane.YAxis.Title.Text = "Unit";
+
+            // Show the x axis grid
+            myPane.XAxis.MajorGrid.IsVisible = true;
+
+            myPane.XAxis.Scale.Min = 0;
+            myPane.XAxis.Scale.Max = 5;
+
+            // Make the Y axis scale red
+            myPane.YAxis.Scale.FontSpec.FontColor = Color.White;
+            myPane.YAxis.Title.FontSpec.FontColor = Color.White;
+            // turn off the opposite tics so the Y tics don't show up on the Y2 axis
+            myPane.YAxis.MajorTic.IsOpposite = false;
+            myPane.YAxis.MinorTic.IsOpposite = false;
+            // Don't display the Y zero line
+            myPane.YAxis.MajorGrid.IsZeroLine = true;
+            // Align the Y axis labels so they are flush to the axis
+            myPane.YAxis.Scale.Align = AlignP.Inside;
+            // Manually set the axis range
+            //myPane.YAxis.Scale.Min = -1;
+            //myPane.YAxis.Scale.Max = 1;
+
+            // Fill the axis background with a gradient
+            //myPane.Chart.Fill = new Fill(Color.White, Color.LightGray, 45.0f);
+
+            // Sample at 50ms intervals
+            ZedGraphTimer.Interval = 200;
+            //timer1.Enabled = true;
+            //timer1.Start();
+
+
+            // Calculate the Axis Scale Ranges
+            //zgc.AxisChange();
+
+            tickStart = Environment.TickCount;
+        }
+
+        private void timer1_Tick(object sender, EventArgs e)
+        {
+            try
+            {
+                // Make sure that the curvelist has at least one curve
+                if (zg1.GraphPane.CurveList.Count <= 0)
+                    return;
+
+                // Get the first CurveItem in the graph
+                LineItem curve = zg1.GraphPane.CurveList[0] as LineItem;
+                if (curve == null)
+                    return;
+
+                // Get the PointPairList
+                IPointListEdit list = curve.Points as IPointListEdit;
+                // If this is null, it means the reference at curve.Points does not
+                // support IPointListEdit, so we won't be able to modify it
+                if (list == null)
+                    return;
+
+                // Time is measured in seconds
+                double time = (Environment.TickCount - tickStart)/1000.0;
+
+                // Keep the X scale at a rolling 30 second interval, with one
+                // major step between the max X value and the end of the axis
+                Scale xScale = zg1.GraphPane.XAxis.Scale;
+                if (time > xScale.Max - xScale.MajorStep)
+                {
+                    xScale.Max = time + xScale.MajorStep;
+                    xScale.Min = xScale.Max - 10.0;
+                }
+
+                // Make sure the Y axis is rescaled to accommodate actual data
+                zg1.AxisChange();
+
+                // Force a redraw
+
+                zg1.Invalidate();
+            }
+            catch
+            {
+            }
+        }
+
+        private void BUT_clear_track_Click(object sender, EventArgs e)
+        {
+            if (route != null)
+                route.Points.Clear();
+        }
+
+        private void BUTactiondo_Click(object sender, EventArgs e)
+        {
+            if (CMB_action.Text == "Trigger Camera NOW")
+            {
+                MainV2.comPort.setDigicamControl(true);
+                return;
+            }
+
+            if (
+                CustomMessageBox.Show("Are you sure you want to do " + CMB_action.Text + " ?", "Action",
+                    MessageBoxButtons.YesNo) == DialogResult.Yes)
+            {
+                try
+                {
+                    ((Button) sender).Enabled = false;
+
+                    int param1 = 0;
+                    int param3 = 1;
+
+                    // request gyro
+                    if (CMB_action.Text == "PREFLIGHT_CALIBRATION")
+                    {
+                        if (MainV2.comPort.MAV.cs.firmware == MainV2.Firmwares.ArduCopter2)
+                            param1 = 1; // gyro
+                        param3 = 1; // baro / airspeed
+                    }
+                    if (CMB_action.Text == "PREFLIGHT_REBOOT_SHUTDOWN")
+                    {
+                        param1 = 1; // reboot
+                    }
+
+                    MainV2.comPort.doCommand((MAVLink.MAV_CMD) Enum.Parse(typeof (MAVLink.MAV_CMD), CMB_action.Text),
+                        param1, 0, param3, 0, 0, 0, 0);
+                }
+                catch
+                {
+                    CustomMessageBox.Show(Strings.CommandFailed, Strings.ERROR);
+                }
+                ((Button) sender).Enabled = true;
+            }
+        }
+
+        private void BUTrestartmission_Click(object sender, EventArgs e)
+        {
+            try
+            {
+                ((Button) sender).Enabled = false;
+
+                MainV2.comPort.setWPCurrent(0); // set nav to
+            }
+            catch
+            {
+                CustomMessageBox.Show(Strings.CommandFailed, Strings.ERROR);
+            }
+            ((Button) sender).Enabled = true;
+        }
+
+        private void FlightData_Resize(object sender, EventArgs e)
+        {
+            //Gspeed;
+            //Galt;
+            //Gheading;
+            //attitudeIndicatorInstrumentControl1;
+        }
+
+        private void CB_tuning_CheckedChanged(object sender, EventArgs e)
+        {
+            if (CB_tuning.Checked)
+            {
+                splitContainer1.Panel1Collapsed = false;
+                ZedGraphTimer.Enabled = true;
+                ZedGraphTimer.Start();
+                zg1.Visible = true;
+                zg1.Refresh();
+            }
+            else
+            {
+                splitContainer1.Panel1Collapsed = true;
+                ZedGraphTimer.Enabled = false;
+                ZedGraphTimer.Stop();
+                zg1.Visible = false;
+            }
+        }
+
+        private void BUT_RAWSensor_Click(object sender, EventArgs e)
+        {
+            Form temp = new RAW_Sensor();
+            ThemeManager.ApplyThemeTo(temp);
+            temp.Show();
+        }
+
+        private void gMapControl1_Click(object sender, EventArgs e)
+        {
+        }
+
+        internal PointLatLng MouseDownStart;
+
+        private void gMapControl1_MouseDown(object sender, MouseEventArgs e)
+        {
+            MouseDownStart = gMapControl1.FromLocalToLatLng(e.X, e.Y);
+
+            if (ModifierKeys == Keys.Control)
+            {
+                goHereToolStripMenuItem_Click(null, null);
+            }
+        }
+
+        private void goHereToolStripMenuItem_Click(object sender, EventArgs e)
+        {
+            if (!MainV2.comPort.BaseStream.IsOpen)
+            {
+                CustomMessageBox.Show(Strings.PleaseConnect, Strings.ERROR);
+                return;
+            }
+
+            if (MainV2.comPort.MAV.GuidedMode.z == 0)
+            {
+                flyToHereAltToolStripMenuItem_Click(null, null);
+
+                if (MainV2.comPort.MAV.GuidedMode.z == 0)
+                    return;
+            }
+
+            if (MouseDownStart.Lat == 0 || MouseDownStart.Lng == 0)
+            {
+                CustomMessageBox.Show(Strings.BadCoords, Strings.ERROR);
+                return;
+            }
+
+            Locationwp gotohere = new Locationwp();
+
+            gotohere.id = (byte) MAVLink.MAV_CMD.WAYPOINT;
+            gotohere.alt = MainV2.comPort.MAV.GuidedMode.z; // back to m
+            gotohere.lat = (MouseDownStart.Lat);
+            gotohere.lng = (MouseDownStart.Lng);
+
+            try
+            {
+                MainV2.comPort.setGuidedModeWP(gotohere);
+            }
+            catch (Exception ex)
+            {
+                MainV2.comPort.giveComport = false;
+                CustomMessageBox.Show(Strings.CommandFailed + ex.Message, Strings.ERROR);
+            }
+        }
+
+        private void Zoomlevel_ValueChanged(object sender, EventArgs e)
+        {
+            try
+            {
+                if (gMapControl1.MaxZoom + 1 == (double) Zoomlevel.Value)
+                {
+                    gMapControl1.Zoom = (double) Zoomlevel.Value - .1;
+                }
+                else
+                {
+                    gMapControl1.Zoom = (double) Zoomlevel.Value;
+                }
+            }
+            catch
+            {
+            }
+        }
+
+        private void gMapControl1_MouseMove(object sender, MouseEventArgs e)
+        {
+            if (e.Button == MouseButtons.Left)
+            {
+                PointLatLng point = gMapControl1.FromLocalToLatLng(e.X, e.Y);
+
+                double latdif = MouseDownStart.Lat - point.Lat;
+                double lngdif = MouseDownStart.Lng - point.Lng;
+
+                try
+                {
+                    gMapControl1.Position = new PointLatLng(gMapControl1.Position.Lat + latdif,
+                        gMapControl1.Position.Lng + lngdif);
+                }
+                catch
+                {
+                }
+            }
+            else
+            {
+                // setup a ballon with home distance
+                if (marker != null)
+                {
+                    if (routes.Markers.Contains(marker))
+                        routes.Markers.Remove(marker);
+                }
+
+                if (Settings.Instance.GetBoolean("CHK_disttohomeflightdata") != false)
+                {
+                    PointLatLng point = gMapControl1.FromLocalToLatLng(e.X, e.Y);
+
+                    marker = new GMapMarkerRect(point);
+                    marker.ToolTip = new GMapToolTip(marker);
+                    marker.ToolTipMode = MarkerTooltipMode.Always;
+                    marker.ToolTipText = "Dist to Home: " +
+                                         ((gMapControl1.MapProvider.Projection.GetDistance(point,
+                                             MainV2.comPort.MAV.cs.HomeLocation.Point())*1000)*
+                                          CurrentState.multiplierdist).ToString("0");
+
+                    routes.Markers.Add(marker);
+                }
+            }
+        }
+
+        private void FlightData_ParentChanged(object sender, EventArgs e)
+        {
+            if (MainV2.cam != null)
+            {
+                MainV2.cam.camimage += cam_camimage;
+            }
+
+            // QUAD
+            if (MainV2.comPort.MAV.param.ContainsKey("WP_SPEED_MAX"))
+            {
+                modifyandSetSpeed.Value = (decimal) ((float) MainV2.comPort.MAV.param["WP_SPEED_MAX"]/100.0);
+            } // plane with airspeed
+            else if (MainV2.comPort.MAV.param.ContainsKey("TRIM_ARSPD_CM") &&
+                     MainV2.comPort.MAV.param.ContainsKey("ARSPD_ENABLE")
+                     && MainV2.comPort.MAV.param.ContainsKey("ARSPD_USE") &&
+                     (float) MainV2.comPort.MAV.param["ARSPD_ENABLE"] == 1
+                     && (float) MainV2.comPort.MAV.param["ARSPD_USE"] == 1)
+            {
+                modifyandSetSpeed.Value = (decimal) ((float) MainV2.comPort.MAV.param["TRIM_ARSPD_CM"]/100.0);
+            } // plane without airspeed
+            else if (MainV2.comPort.MAV.param.ContainsKey("TRIM_THROTTLE") &&
+                     MainV2.comPort.MAV.param.ContainsKey("ARSPD_USE")
+                     && (float) MainV2.comPort.MAV.param["ARSPD_USE"] == 0)
+            {
+                modifyandSetSpeed.Value = (decimal) (float) MainV2.comPort.MAV.param["TRIM_THROTTLE"];
+                    // percent
+                modifyandSetSpeed.ButtonText = Strings.ChangeThrottle;
+            }
+        }
+
+        void cam_camimage(Image camimage)
+        {
+            hud1.bgimage = camimage;
+        }
+
+        private void BUT_Homealt_Click(object sender, EventArgs e)
+        {
+            if (MainV2.comPort.MAV.cs.altoffsethome != 0)
+            {
+                MainV2.comPort.MAV.cs.altoffsethome = 0;
+            }
+            else
+            {
+                MainV2.comPort.MAV.cs.altoffsethome = -MainV2.comPort.MAV.cs.HomeAlt/CurrentState.multiplierdist;
+            }
+        }
+
+        private void gMapControl1_Resize(object sender, EventArgs e)
+        {
+            gMapControl1.Zoom = gMapControl1.Zoom + 0.01;
+        }
+
+        private void BUT_loadtelem_Click(object sender, EventArgs e)
+        {
+            LBL_logfn.Text = "";
+
+            if (MainV2.comPort.logplaybackfile != null)
+            {
+                try
+                {
+                    MainV2.comPort.logplaybackfile.Close();
+                    MainV2.comPort.logplaybackfile = null;
+                }
+                catch
+                {
+                }
+            }
+
+            using (OpenFileDialog fd = new OpenFileDialog())
+            {
+                fd.AddExtension = true;
+                fd.Filter = "Ardupilot Telemtry log (*.tlog)|*.tlog|Mavlink Log (*.mavlog)|*.mavlog";
+                fd.InitialDirectory = Settings.Instance.LogDir;
+                fd.DefaultExt = ".tlog";
+                DialogResult result = fd.ShowDialog();
+                string file = fd.FileName;
+                LoadLogFile(file);
+            }
+        }
+
+        public void LoadLogFile(string file)
+        {
+            if (file != "")
+            {
+                try
+                {
+                    BUT_clear_track_Click(null, null);
+
+                    MainV2.comPort.logreadmode = true;
+                    MainV2.comPort.logplaybackfile = new BinaryReader(File.OpenRead(file));
+                    MainV2.comPort.lastlogread = DateTime.MinValue;
+
+                    LBL_logfn.Text = Path.GetFileName(file);
+
+                    log.Info("Open logfile " + file);
+
+                    MainV2.comPort.getHeartBeat();
+
+                    tracklog.Value = 0;
+                    tracklog.Minimum = 0;
+                    tracklog.Maximum = 100;
+                }
+                catch
+                {
+                    CustomMessageBox.Show(Strings.PleaseLoadValidFile, Strings.ERROR);
+                }
+            }
+        }
+
+        public void BUT_playlog_Click(object sender, EventArgs e)
+        {
+            if (MainV2.comPort.logreadmode)
+            {
+                MainV2.comPort.logreadmode = false;
+                ZedGraphTimer.Stop();
+                playingLog = false;
+            }
+            else
+            {
+                // BUT_clear_track_Click(sender, e);
+                MainV2.comPort.logreadmode = true;
+                list1.Clear();
+                list2.Clear();
+                list3.Clear();
+                list4.Clear();
+                list5.Clear();
+                list6.Clear();
+                list7.Clear();
+                list8.Clear();
+                list9.Clear();
+                list10.Clear();
+                tickStart = Environment.TickCount;
+
+                zg1.GraphPane.XAxis.Scale.Min = 0;
+                zg1.GraphPane.XAxis.Scale.Max = 1;
+                ZedGraphTimer.Start();
+                playingLog = true;
+            }
+        }
+
+        private void tracklog_Scroll(object sender, EventArgs e)
+        {
+            try
+            {
+                BUT_clear_track_Click(sender, e);
+
+                MainV2.comPort.lastlogread = DateTime.MinValue;
+                MainV2.comPort.MAV.cs.ResetInternals();
+
+                if (MainV2.comPort.logplaybackfile != null)
+                    MainV2.comPort.logplaybackfile.BaseStream.Position =
+                        (long) (MainV2.comPort.logplaybackfile.BaseStream.Length*(tracklog.Value/100.0));
+
+                updateLogPlayPosition();
+            }
+            catch
+            {
+            } // ignore any invalid 
+        }
+
+        private void tabPage1_Resize(object sender, EventArgs e)
+        {
+            int mywidth, myheight;
+
+            // localize it
+            Control tabGauges = sender as Control;
+
+            float scale = tabGauges.Width/(float) tabGauges.Height;
+
+            if (scale > 0.5 && scale < 1.9)
+            {
+// square
+                Gvspeed.Visible = true;
+
+                if (tabGauges.Height < tabGauges.Width)
+                    myheight = tabGauges.Height/2;
+                else
+                    myheight = tabGauges.Width/2;
+
+                Gvspeed.Height = myheight;
+                Gspeed.Height = myheight;
+                Galt.Height = myheight;
+                Gheading.Height = myheight;
+
+                Gvspeed.Location = new Point(0, 0);
+                Gspeed.Location = new Point(Gvspeed.Right, 0);
+
+
+                Galt.Location = new Point(0, Gspeed.Bottom);
+                Gheading.Location = new Point(Galt.Right, Gspeed.Bottom);
+
+                return;
+            }
+
+            if (tabGauges.Width < 500)
+            {
+                Gvspeed.Visible = false;
+                mywidth = tabGauges.Width/3;
+
+                Gspeed.Height = mywidth;
+                Galt.Height = mywidth;
+                Gheading.Height = mywidth;
+
+                Gspeed.Location = new Point(0, 0);
+            }
+            else
+            {
+                Gvspeed.Visible = true;
+                mywidth = tabGauges.Width/4;
+
+                Gvspeed.Height = mywidth;
+                Gspeed.Height = mywidth;
+                Galt.Height = mywidth;
+                Gheading.Height = mywidth;
+
+                Gvspeed.Location = new Point(0, 0);
+                Gspeed.Location = new Point(Gvspeed.Right, 0);
+            }
+
+            Galt.Location = new Point(Gspeed.Right, 0);
+            Gheading.Location = new Point(Galt.Right, 0);
+        }
+
+        private void BUT_setmode_Click(object sender, EventArgs e)
+        {
+            MainV2.comPort.setMode(CMB_modes.Text);
+        }
+
+        private void BUT_setwp_Click(object sender, EventArgs e)
+        {
+            try
+            {
+                ((Button) sender).Enabled = false;
+                MainV2.comPort.setWPCurrent((ushort) CMB_setwp.SelectedIndex); // set nav to
+            }
+            catch
+            {
+                CustomMessageBox.Show(Strings.CommandFailed, Strings.ERROR);
+            }
+            ((Button) sender).Enabled = true;
+        }
+
+        private void CMB_setwp_Click(object sender, EventArgs e)
+        {
+            CMB_setwp.Items.Clear();
+
+            CMB_setwp.Items.Add("0 (Home)");
+
+            if (MainV2.comPort.MAV.param["CMD_TOTAL"] != null)
+            {
+                int wps = int.Parse(MainV2.comPort.MAV.param["CMD_TOTAL"].ToString());
+                for (int z = 1; z <= wps; z++)
+                {
+                    CMB_setwp.Items.Add(z.ToString());
+                }
+                return;
+            }
+
+            if (MainV2.comPort.MAV.param["WP_TOTAL"] != null)
+            {
+                int wps = int.Parse(MainV2.comPort.MAV.param["WP_TOTAL"].ToString());
+                for (int z = 1; z <= wps; z++)
+                {
+                    CMB_setwp.Items.Add(z.ToString());
+                }
+                return;
+            }
+
+            if (MainV2.comPort.MAV.param["MIS_TOTAL"] != null)
+            {
+                int wps = int.Parse(MainV2.comPort.MAV.param["MIS_TOTAL"].ToString());
+                for (int z = 1; z <= wps; z++)
+                {
+                    CMB_setwp.Items.Add(z.ToString());
+                }
+                return;
+            }
+
+            if (MainV2.comPort.MAV.wps.Count > 0)
+            {
+                int wps = MainV2.comPort.MAV.wps.Count;
+                for (int z = 1; z <= wps; z++)
+                {
+                    CMB_setwp.Items.Add(z.ToString());
+                }
+                return;
+            }
+        }
+
+        private void BUT_quickauto_Click(object sender, EventArgs e)
+        {
+            try
+            {
+                ((Button) sender).Enabled = false;
+                MainV2.comPort.setMode("Auto");
+            }
+            catch
+            {
+                CustomMessageBox.Show(Strings.CommandFailed, Strings.ERROR);
+            }
+            ((Button) sender).Enabled = true;
+        }
+
+        private void BUT_quickrtl_Click(object sender, EventArgs e)
+        {
+            try
+            {
+                ((Button) sender).Enabled = false;
+                MainV2.comPort.setMode("RTL");
+            }
+            catch
+            {
+                CustomMessageBox.Show(Strings.CommandFailed, Strings.ERROR);
+            }
+            ((Button) sender).Enabled = true;
+        }
+
+        private void BUT_quickmanual_Click(object sender, EventArgs e)
+        {
+            try
+            {
+                ((Button) sender).Enabled = false;
+                if (MainV2.comPort.MAV.cs.firmware == MainV2.Firmwares.ArduPlane ||
+                    MainV2.comPort.MAV.cs.firmware == MainV2.Firmwares.Ateryx ||
+                    MainV2.comPort.MAV.cs.firmware == MainV2.Firmwares.ArduRover)
+                    MainV2.comPort.setMode("Loiter");
+                if (MainV2.comPort.MAV.cs.firmware == MainV2.Firmwares.ArduCopter2)
+                    MainV2.comPort.setMode("Loiter");
+            }
+            catch
+            {
+                CustomMessageBox.Show(Strings.CommandFailed, Strings.ERROR);
+            }
+            ((Button) sender).Enabled = true;
+        }
+
+        private void BUT_log2kml_Click(object sender, EventArgs e)
+        {
+            Form frm = new MavlinkLog();
+            ThemeManager.ApplyThemeTo(frm);
+            frm.Show();
+        }
+
+        private void BUT_joystick_Click(object sender, EventArgs e)
+        {
+            Form joy = new JoystickSetup();
+            ThemeManager.ApplyThemeTo(joy);
+            joy.Show();
+        }
+
+        private void CMB_modes_Click(object sender, EventArgs e)
+        {
+            CMB_modes.DataSource = Common.getModesList(MainV2.comPort.MAV.cs);
+            CMB_modes.ValueMember = "Key";
+            CMB_modes.DisplayMember = "Value";
+        }
+
+        private void hud1_DoubleClick(object sender, EventArgs e)
+        {
+            if (huddropout)
+                return;
+
+            SubMainLeft.Panel1Collapsed = true;
+            Form dropout = new Form();
+            dropout.Size = new Size(hud1.Width, hud1.Height + 20);
+            SubMainLeft.Panel1.Controls.Remove(hud1);
+            dropout.Controls.Add(hud1);
+            dropout.Resize += dropout_Resize;
+            dropout.FormClosed += dropout_FormClosed;
+            dropout.Show();
+            huddropout = true;
+        }
+
+        void dropout_FormClosed(object sender, FormClosedEventArgs e)
+        {
+            //GetFormFromGuid(GetOrCreateGuid("fd_hud_guid")).Controls.Add(hud1);
+            SubMainLeft.Panel1.Controls.Add(hud1);
+            SubMainLeft.Panel1Collapsed = false;
+            huddropout = false;
+        }
+
+        void dropout_Resize(object sender, EventArgs e)
+        {
+            if (huddropoutresize)
+                return;
+
+            huddropoutresize = true;
+
+            int hudw = hud1.Width;
+            int hudh = hud1.Height;
+
+            int formh = ((Form) sender).Height - 30;
+            int formw = ((Form) sender).Width;
+
+            if (((Form) sender).Height < hudh)
+            {
+                if (((Form) sender).WindowState == FormWindowState.Maximized)
+                {
+                    Point tl = ((Form) sender).DesktopLocation;
+                    ((Form) sender).WindowState = FormWindowState.Normal;
+                    ((Form) sender).Location = tl;
+                }
+                ((Form) sender).Width = (int) (formh*1.333f);
+                ((Form) sender).Height = formh + 20;
+            }
+            hud1.Refresh();
+            huddropoutresize = false;
+        }
+
+        private void tabControl1_SelectedIndexChanged(object sender, EventArgs e)
+        {
+            Messagetabtimer.Stop();
+
+            if (tabControlactions.SelectedTab == tabStatus)
+            {
+                tabStatus_Resize(sender, e);
+            }
+            else if (tabControlactions.SelectedTab == tabPagemessages)
+            {
+                Messagetabtimer.Start();
+            }
+            else
+            {
+                // foreach (Control temp in tabStatus.Controls)
+                // {
+                //   temp.DataBindings.Clear();
+                //  temp.Dispose();
+                //  tabStatus.Controls.Remove(temp);
+                // }
+
+                if (tabControlactions.SelectedTab == tabQuick)
+                {
+                }
+            }
+        }
+
+        private void CheckAndBindPreFlightData()
+        {
+            //this.Invoke((Action) delegate { preFlightChecklist1.BindData(); });
+        }
+
+        private void Gspeed_DoubleClick(object sender, EventArgs e)
+        {
+            string max = "60";
+            if (DialogResult.OK == InputBox.Show("Enter Max", "Enter Max Speed", ref max))
+            {
+                Gspeed.MaxValue = float.Parse(max);
+                Settings.Instance["GspeedMAX"] = Gspeed.MaxValue.ToString();
+            }
+        }
+
+        private void recordHudToAVIToolStripMenuItem_Click(object sender, EventArgs e)
+        {
+            stopRecordToolStripMenuItem_Click(sender, e);
+
+            CustomMessageBox.Show("Output avi will be saved to the log folder");
+
+            aviwriter = new AviWriter();
+            Directory.CreateDirectory(Settings.Instance.LogDir);
+            aviwriter.avi_start(Settings.Instance.LogDir + Path.DirectorySeparatorChar +
+                                DateTime.Now.ToString("yyyy-MM-dd HH-mm-ss") + ".avi");
+
+            recordHudToAVIToolStripMenuItem.Text = "Recording";
+        }
+
+        private void stopRecordToolStripMenuItem_Click(object sender, EventArgs e)
+        {
+            recordHudToAVIToolStripMenuItem.Text = "Start Recording";
+
+            try
+            {
+                if (aviwriter != null)
+                    aviwriter.avi_close();
+            }
+            catch (Exception ex)
+            {
+                CustomMessageBox.Show(Strings.ERROR + " " + ex, Strings.ERROR);
+            }
+
+            aviwriter = null;
+        }
+
+        bool setupPropertyInfo(ref PropertyInfo input, string name, object source)
+        {
+            Type test = source.GetType();
+
+            foreach (var field in test.GetProperties())
+            {
+                if (field.Name == name)
+                {
+                    input = field;
+                    return true;
+                }
+            }
+
+            return false;
+        }
+
+        private void zg1_DoubleClick(object sender, EventArgs e)
+        {
+            Form selectform = new Form
+            {
+                Name = "select",
+                Width = 50,
+                Height = 350,
+                Text = "Graph This"
+            };
+
+            int x = 10;
+            int y = 10;
+
+            {
+                CheckBox chk_box = new CheckBox();
+                chk_box.Text = "Logarithmic";
+                chk_box.Name = "Logarithmic";
+                chk_box.Location = new Point(x, y);
+                chk_box.Size = new Size(100, 20);
+                chk_box.CheckedChanged += chk_log_CheckedChanged;
+
+                selectform.Controls.Add(chk_box);
+            }
+
+            ThemeManager.ApplyThemeTo(selectform);
+
+            y += 20;
+
+            object thisBoxed = MainV2.comPort.MAV.cs;
+            Type test = thisBoxed.GetType();
+
+            foreach (var field in test.GetProperties())
+            {
+                // field.Name has the field's name.
+                object fieldValue;
+                TypeCode typeCode;
+                try
+                {
+                    fieldValue = field.GetValue(thisBoxed, null); // Get value
+
+                    if (fieldValue == null)
+                        continue;
+
+                    // Get the TypeCode enumeration. Multiple types get mapped to a common typecode.
+                    typeCode = Type.GetTypeCode(fieldValue.GetType());
+                }
+                catch
+                {
+                    continue;
+                }
+
+                if (
+                    !(typeCode == TypeCode.Single || typeCode == TypeCode.Double || typeCode == TypeCode.Int32 ||
+                      typeCode == TypeCode.UInt16))
+                    continue;
+
+                CheckBox chk_box = new CheckBox();
+
+                ThemeManager.ApplyThemeTo(chk_box);
+
+                if (list1item != null && list1item.Name == field.Name)
+                {
+                    chk_box.Checked = true;
+                    chk_box.BackColor = Color.Green;
+                }
+                if (list2item != null && list2item.Name == field.Name)
+                {
+                    chk_box.Checked = true;
+                    chk_box.BackColor = Color.Green;
+                }
+                if (list3item != null && list3item.Name == field.Name)
+                {
+                    chk_box.Checked = true;
+                    chk_box.BackColor = Color.Green;
+                }
+                if (list4item != null && list4item.Name == field.Name)
+                {
+                    chk_box.Checked = true;
+                    chk_box.BackColor = Color.Green;
+                }
+                if (list5item != null && list5item.Name == field.Name)
+                {
+                    chk_box.Checked = true;
+                    chk_box.BackColor = Color.Green;
+                }
+                if (list6item != null && list6item.Name == field.Name)
+                {
+                    chk_box.Checked = true;
+                    chk_box.BackColor = Color.Green;
+                }
+                if (list7item != null && list7item.Name == field.Name)
+                {
+                    chk_box.Checked = true;
+                    chk_box.BackColor = Color.Green;
+                }
+                if (list8item != null && list8item.Name == field.Name)
+                {
+                    chk_box.Checked = true;
+                    chk_box.BackColor = Color.Green;
+                }
+                if (list9item != null && list9item.Name == field.Name)
+                {
+                    chk_box.Checked = true;
+                    chk_box.BackColor = Color.Green;
+                }
+                if (list10item != null && list10item.Name == field.Name)
+                {
+                    chk_box.Checked = true;
+                    chk_box.BackColor = Color.Green;
+                }
+
+                chk_box.Text = field.Name;
+                chk_box.Name = field.Name;
+                chk_box.Location = new Point(x, y);
+                chk_box.Size = new Size(100, 20);
+                chk_box.CheckedChanged += chk_box_CheckedChanged;
+
+                selectform.Controls.Add(chk_box);
+
+                Application.DoEvents();
+
+                x += 0;
+                y += 20;
+
+                if (y > selectform.Height - 50)
+                {
+                    x += 100;
+                    y = 10;
+
+                    selectform.Width = x + 100;
+                }
+            }
+
+            selectform.Show();
+        }
+
+        private void hud_UserItem(object sender, EventArgs e)
+        {
+            Form selectform = new Form
+            {
+                Name = "select",
+                Width = 800,
+                Height = 410,
+                Text = "Display This",
+                AutoSize = true,
+                StartPosition = FormStartPosition.CenterParent,
+                MaximizeBox = false,
+                MinimizeBox = false,
+                AutoScroll = true
+            };
+            ThemeManager.ApplyThemeTo(selectform);
+
+            object thisBoxed = MainV2.comPort.MAV.cs;
+            Type test = thisBoxed.GetType();
+
+            int max_length = 0;
+            List<string> fields = new List<string>();
+
+            foreach (var field in test.GetProperties())
+            {
+                // field.Name has the field's name.
+                object fieldValue = field.GetValue(thisBoxed, null); // Get value
+                if (fieldValue == null)
+                    continue;
+
+                // Get the TypeCode enumeration. Multiple types get mapped to a common typecode.
+                TypeCode typeCode = Type.GetTypeCode(fieldValue.GetType());
+
+                if (
+                    !(typeCode == TypeCode.Single || typeCode == TypeCode.Double || typeCode == TypeCode.Int32 ||
+                      typeCode == TypeCode.UInt16))
+                    continue;
+
+                max_length = Math.Max(max_length, TextRenderer.MeasureText(field.Name, selectform.Font).Width);
+                fields.Add(field.Name);
+            }
+            max_length += 15;
+            fields.Sort();
+
+            int col_count = (int) (Screen.FromControl(this).Bounds.Width*0.8f)/max_length;
+            int row_count = fields.Count/col_count + ((fields.Count%col_count == 0) ? 0 : 1);
+            int row_height = 20;
+            //selectform.MinimumSize = new Size(col_count * max_length, row_count * row_height);
+
+            for (int i = 0; i < fields.Count; i++)
+            {
+                CheckBox chk_box = new CheckBox
+                {
+                    Text = fields[i],
+                    Name = fields[i],
+                    Tag = sender,
+                    Location = new Point(5 + (i/row_count)*(max_length + 5), 2 + (i%row_count)*row_height),
+                    Size = new Size(max_length, row_height),
+                    Checked = hud1.CustomItems.ContainsKey(fields[i])
+                };
+                chk_box.CheckedChanged += chk_box_hud_UserItem_CheckedChanged;
+                if (chk_box.Checked)
+                    chk_box.BackColor = Color.Green;
+                selectform.Controls.Add(chk_box);
+                Application.DoEvents();
+            }
+
+            selectform.ShowDialog(this);
+        }
+
+        void addHudUserItem(ref HUD.Custom cust, CheckBox sender)
+        {
+            setupPropertyInfo(ref cust.Item, (sender).Name, MainV2.comPort.MAV.cs);
+
+            hud1.CustomItems[(sender).Name] = cust;
+
+            hud1.Invalidate();
+        }
+
+        void chk_box_hud_UserItem_CheckedChanged(object sender, EventArgs e)
+        {
+            CheckBox checkbox = (CheckBox) sender;
+
+            if (checkbox.Checked)
+            {
+                checkbox.BackColor = Color.Green;
+
+                HUD.Custom cust = new HUD.Custom();
+                HUD.Custom.src = MainV2.comPort.MAV.cs;
+
+                string prefix = checkbox.Name + ": ";
+                if (Settings.Instance["hud1_useritem_" + checkbox.Name] != null)
+                    prefix = Settings.Instance["hud1_useritem_" + checkbox.Name];
+
+                if (DialogResult.Cancel == InputBox.Show("Header", "Please enter your item prefix", ref prefix))
+                {
+                    checkbox.Checked = false;
+                    return;
+                }
+
+                Settings.Instance["hud1_useritem_" + checkbox.Name] = prefix;
+
+                cust.Header = prefix;
+
+                addHudUserItem(ref cust, checkbox);
+            }
+            else
+            {
+                checkbox.BackColor = Color.Transparent;
+
+                if (hud1.CustomItems.ContainsKey(checkbox.Name))
+                    hud1.CustomItems.Remove(checkbox.Name);
+
+                Settings.Instance.Remove("hud1_useritem_" + checkbox.Name);
+                hud1.Invalidate();
+            }
+        }
+
+        void chk_log_CheckedChanged(object sender, EventArgs e)
+        {
+            if (((CheckBox) sender).Checked)
+            {
+                zg1.GraphPane.YAxis.Type = AxisType.Log;
+            }
+            else
+            {
+                zg1.GraphPane.YAxis.Type = AxisType.Linear;
+            }
+        }
+
+        void chk_box_CheckedChanged(object sender, EventArgs e)
+        {
+            if (((CheckBox) sender).Checked)
+            {
+                ((CheckBox) sender).BackColor = Color.Green;
+
+                if (list1item == null)
+                {
+                    if (setupPropertyInfo(ref list1item, ((CheckBox) sender).Name, MainV2.comPort.MAV.cs))
+                    {
+                        list1.Clear();
+                        list1curve = zg1.GraphPane.AddCurve(((CheckBox) sender).Name, list1, Color.Red, SymbolType.None);
+                    }
+                }
+                else if (list2item == null)
+                {
+                    if (setupPropertyInfo(ref list2item, ((CheckBox) sender).Name, MainV2.comPort.MAV.cs))
+                    {
+                        list2.Clear();
+                        list2curve = zg1.GraphPane.AddCurve(((CheckBox) sender).Name, list2, Color.Blue, SymbolType.None);
+                    }
+                }
+                else if (list3item == null)
+                {
+                    if (setupPropertyInfo(ref list3item, ((CheckBox) sender).Name, MainV2.comPort.MAV.cs))
+                    {
+                        list3.Clear();
+                        list3curve = zg1.GraphPane.AddCurve(((CheckBox) sender).Name, list3, Color.Green,
+                            SymbolType.None);
+                    }
+                }
+                else if (list4item == null)
+                {
+                    if (setupPropertyInfo(ref list4item, ((CheckBox) sender).Name, MainV2.comPort.MAV.cs))
+                    {
+                        list4.Clear();
+                        list4curve = zg1.GraphPane.AddCurve(((CheckBox) sender).Name, list4, Color.Orange,
+                            SymbolType.None);
+                    }
+                }
+                else if (list5item == null)
+                {
+                    if (setupPropertyInfo(ref list5item, ((CheckBox) sender).Name, MainV2.comPort.MAV.cs))
+                    {
+                        list5.Clear();
+                        list5curve = zg1.GraphPane.AddCurve(((CheckBox) sender).Name, list5, Color.Yellow,
+                            SymbolType.None);
+                    }
+                }
+                else if (list6item == null)
+                {
+                    if (setupPropertyInfo(ref list6item, ((CheckBox) sender).Name, MainV2.comPort.MAV.cs))
+                    {
+                        list6.Clear();
+                        list6curve = zg1.GraphPane.AddCurve(((CheckBox) sender).Name, list6, Color.Magenta,
+                            SymbolType.None);
+                    }
+                }
+                else if (list7item == null)
+                {
+                    if (setupPropertyInfo(ref list7item, ((CheckBox) sender).Name, MainV2.comPort.MAV.cs))
+                    {
+                        list7.Clear();
+                        list7curve = zg1.GraphPane.AddCurve(((CheckBox) sender).Name, list7, Color.Purple,
+                            SymbolType.None);
+                    }
+                }
+                else if (list8item == null)
+                {
+                    if (setupPropertyInfo(ref list8item, ((CheckBox) sender).Name, MainV2.comPort.MAV.cs))
+                    {
+                        list8.Clear();
+                        list8curve = zg1.GraphPane.AddCurve(((CheckBox) sender).Name, list8, Color.LimeGreen,
+                            SymbolType.None);
+                    }
+                }
+                else if (list9item == null)
+                {
+                    if (setupPropertyInfo(ref list9item, ((CheckBox) sender).Name, MainV2.comPort.MAV.cs))
+                    {
+                        list9.Clear();
+                        list9curve = zg1.GraphPane.AddCurve(((CheckBox) sender).Name, list9, Color.Cyan, SymbolType.None);
+                    }
+                }
+                else if (list10item == null)
+                {
+                    if (setupPropertyInfo(ref list10item, ((CheckBox) sender).Name, MainV2.comPort.MAV.cs))
+                    {
+                        list10.Clear();
+                        list10curve = zg1.GraphPane.AddCurve(((CheckBox) sender).Name, list10, Color.Violet,
+                            SymbolType.None);
+                    }
+                }
+                else
+                {
+                    CustomMessageBox.Show("Max 10 at a time.");
+                    ((CheckBox) sender).Checked = false;
+                }
+                ThemeManager.ApplyThemeTo(this);
+
+                string selected = "";
+                try
+                {
+                    foreach (var curve in zg1.GraphPane.CurveList)
+                    {
+                        selected = selected + curve.Label.Text + "|";
+                    }
+                }
+                catch
+                {
+                }
+                Settings.Instance["Tuning_Graph_Selected"] = selected;
+            }
+            else
+            {
+                ((CheckBox) sender).BackColor = Color.Transparent;
+
+                // reset old stuff
+                if (list1item != null && list1item.Name == ((CheckBox) sender).Name)
+                {
+                    list1item = null;
+                    zg1.GraphPane.CurveList.Remove(list1curve);
+                }
+                if (list2item != null && list2item.Name == ((CheckBox) sender).Name)
+                {
+                    list2item = null;
+                    zg1.GraphPane.CurveList.Remove(list2curve);
+                }
+                if (list3item != null && list3item.Name == ((CheckBox) sender).Name)
+                {
+                    list3item = null;
+                    zg1.GraphPane.CurveList.Remove(list3curve);
+                }
+                if (list4item != null && list4item.Name == ((CheckBox) sender).Name)
+                {
+                    list4item = null;
+                    zg1.GraphPane.CurveList.Remove(list4curve);
+                }
+                if (list5item != null && list5item.Name == ((CheckBox) sender).Name)
+                {
+                    list5item = null;
+                    zg1.GraphPane.CurveList.Remove(list5curve);
+                }
+                if (list6item != null && list6item.Name == ((CheckBox) sender).Name)
+                {
+                    list6item = null;
+                    zg1.GraphPane.CurveList.Remove(list6curve);
+                }
+                if (list7item != null && list7item.Name == ((CheckBox) sender).Name)
+                {
+                    list7item = null;
+                    zg1.GraphPane.CurveList.Remove(list7curve);
+                }
+                if (list8item != null && list8item.Name == ((CheckBox) sender).Name)
+                {
+                    list8item = null;
+                    zg1.GraphPane.CurveList.Remove(list8curve);
+                }
+                if (list9item != null && list9item.Name == ((CheckBox) sender).Name)
+                {
+                    list9item = null;
+                    zg1.GraphPane.CurveList.Remove(list9curve);
+                }
+                if (list10item != null && list10item.Name == ((CheckBox) sender).Name)
+                {
+                    list10item = null;
+                    zg1.GraphPane.CurveList.Remove(list10curve);
+                }
+            }
+        }
+
+        private void pointCameraHereToolStripMenuItem_Click(object sender, EventArgs e)
+        {
+            if (!MainV2.comPort.BaseStream.IsOpen)
+            {
+                CustomMessageBox.Show("Please Connect First");
+                return;
+            }
+
+            string alt = (100*CurrentState.multiplierdist).ToString("0");
+            if (DialogResult.Cancel == InputBox.Show("Enter Alt", "Enter Target Alt (absolute)", ref alt))
+                return;
+
+            int intalt = (int) (100*CurrentState.multiplierdist);
+            if (!int.TryParse(alt, out intalt))
+            {
+                CustomMessageBox.Show("Bad Alt");
+                return;
+            }
+
+            if (MouseDownStart.Lat == 0 || MouseDownStart.Lng == 0)
+            {
+                CustomMessageBox.Show("Bad Lat/Long");
+                return;
+            }
+
+            //MainV2.comPort.setMountConfigure(MAVLink.MAV_MOUNT_MODE.GPS_POINT, true, true, true);
+            //MainV2.comPort.setMountControl(MouseDownStart.Lat, MouseDownStart.Lng, (int)(intalt / CurrentState.multiplierdist), true);
+
+            MainV2.comPort.doCommand(MAVLink.MAV_CMD.DO_SET_ROI, 0, 0, 0, 0, (float) MouseDownStart.Lat,
+                (float) MouseDownStart.Lng, intalt/CurrentState.multiplierdist);
+        }
+
+        private void CHK_autopan_CheckedChanged(object sender, EventArgs e)
+        {
+            Settings.Instance["CHK_autopan"] = CHK_autopan.Checked.ToString();
+
+            //GCSViews.FlightPlanner.instance.autopan = CHK_autopan.Checked;
+        }
+
+        private void setMJPEGSourceToolStripMenuItem_Click(object sender, EventArgs e)
+        {
+            string url = Settings.Instance["mjpeg_url"] != null
+                ? Settings.Instance["mjpeg_url"]
+                : @"http://127.0.0.1:56781/map.jpg";
+
+            if (DialogResult.OK == InputBox.Show("Mjpeg url", "Enter the url to the mjpeg source url", ref url))
+            {
+                Settings.Instance["mjpeg_url"] = url;
+
+                CaptureMJPEG.Stop();
+
+                CaptureMJPEG.URL = url;
+
+                CaptureMJPEG.OnNewImage += CaptureMJPEG_OnNewImage;
+
+                CaptureMJPEG.runAsync();
+            }
+            else
+            {
+                CaptureMJPEG.Stop();
+            }
+        }
+
+        void CaptureMJPEG_OnNewImage(object sender, EventArgs e)
+        {
+            myhud.bgimage = (Image) sender;
+        }
+
+        private void setAspectRatioToolStripMenuItem_Click(object sender, EventArgs e)
+        {
+            hud1.SixteenXNine = !hud1.SixteenXNine;
+            hud1.doResize();
+        }
+
+        private void quickView_DoubleClick(object sender, EventArgs e)
+        {
+            QuickView qv = (QuickView) sender;
+
+            Form selectform = new Form
+            {
+                Name = "select",
+                Width = 800,
+                Height = 410,
+                Text = "Display This",
+                AutoSize = true,
+                StartPosition = FormStartPosition.CenterParent,
+                MaximizeBox = false,
+                MinimizeBox = false,
+                AutoScroll = true
+            };
+            ThemeManager.ApplyThemeTo(selectform);
+
+            object thisBoxed = MainV2.comPort.MAV.cs;
+            Type test = thisBoxed.GetType();
+
+            int max_length = 0;
+            List<string> fields = new List<string>();
+
+            foreach (var field in test.GetProperties())
+            {
+                // field.Name has the field's name.
+                object fieldValue = field.GetValue(thisBoxed, null); // Get value
+                if (fieldValue == null)
+                    continue;
+
+                // Get the TypeCode enumeration. Multiple types get mapped to a common typecode.
+                TypeCode typeCode = Type.GetTypeCode(fieldValue.GetType());
+
+                if (
+                    !(typeCode == TypeCode.Single || typeCode == TypeCode.Double || typeCode == TypeCode.Int32 ||
+                      typeCode == TypeCode.UInt16))
+                    continue;
+
+                max_length = Math.Max(max_length, TextRenderer.MeasureText(field.Name, selectform.Font).Width);
+                fields.Add(field.Name);
+            }
+            max_length += 15;
+            fields.Sort();
+
+            int col_count = (int) (Screen.FromControl(this).Bounds.Width*0.8f)/max_length;
+            int row_count = fields.Count/col_count + ((fields.Count%col_count == 0) ? 0 : 1);
+            int row_height = 20;
+            //selectform.MinimumSize = new Size(col_count * max_length, row_count * row_height);
+
+            for (int i = 0; i < fields.Count; i++)
+            {
+                CheckBox chk_box = new CheckBox
+                {
+                    // dont change to ToString() = null exception
+                    Checked = qv.Tag != null && qv.Tag.ToString() == fields[i],
+                    Text = fields[i],
+                    Name = fields[i],
+                    Tag = qv,
+                    Location = new Point(5 + (i/row_count)*(max_length + 5), 2 + (i%row_count)*row_height),
+                    Size = new Size(max_length, row_height)
+                };
+                chk_box.CheckedChanged += chk_box_quickview_CheckedChanged;
+                if (chk_box.Checked)
+                    chk_box.BackColor = Color.Green;
+                selectform.Controls.Add(chk_box);
+                Application.DoEvents();
+            }
+
+            selectform.ShowDialog(this);
+        }
+
+        void chk_box_quickview_CheckedChanged(object sender, EventArgs e)
+        {
+            CheckBox checkbox = (CheckBox) sender;
+
+            if (checkbox.Checked)
+            {
+                // save settings
+                Settings.Instance[((QuickView) checkbox.Tag).Name] = checkbox.Name;
+
+                // set description
+                string desc = checkbox.Name;
+                ((QuickView) checkbox.Tag).Tag = desc;
+
+                desc = MainV2.comPort.MAV.cs.GetNameandUnit(desc);
+
+                ((QuickView) checkbox.Tag).desc = desc;
+
+                // set databinding for value
+                ((QuickView) checkbox.Tag).DataBindings.Clear();
+                ((QuickView) checkbox.Tag).DataBindings.Add(new Binding("number", bindingSourceQuickTab, checkbox.Name,
+                    true));
+
+                // close selection form
+                ((Form) checkbox.Parent).Close();
+            }
+        }
+
+        private void flyToHereAltToolStripMenuItem_Click(object sender, EventArgs e)
+        {
+            string alt = "100";
+
+            if (MainV2.comPort.MAV.cs.firmware == MainV2.Firmwares.ArduCopter2)
+            {
+                alt = (10*CurrentState.multiplierdist).ToString("0");
+            }
+            else
+            {
+                alt = (100*CurrentState.multiplierdist).ToString("0");
+            }
+
+            if (Settings.Instance.ContainsKey("guided_alt"))
+                alt = Settings.Instance["guided_alt"];
+
+            if (DialogResult.Cancel == InputBox.Show("Enter Alt", "Enter Guided Mode Alt", ref alt))
+                return;
+
+            Settings.Instance["guided_alt"] = alt;
+
+            int intalt = (int) (100*CurrentState.multiplierdist);
+            if (!int.TryParse(alt, out intalt))
+            {
+                CustomMessageBox.Show("Bad Alt");
+                return;
+            }
+
+            MainV2.comPort.MAV.GuidedMode.z = intalt/CurrentState.multiplierdist;
+
+            if (MainV2.comPort.MAV.cs.mode == "Guided")
+            {
+                MainV2.comPort.setGuidedModeWP(new Locationwp
+                {
+                    alt = MainV2.comPort.MAV.GuidedMode.z,
+                    lat = MainV2.comPort.MAV.GuidedMode.x,
+                    lng = MainV2.comPort.MAV.GuidedMode.y
+                });
+            }
+        }
+
+        private void flightPlannerToolStripMenuItem_Click(object sender, EventArgs e)
+        {
+            foreach (Control ctl in splitContainer1.Panel2.Controls)
+            {
+                ctl.Visible = false;
+            }
+
+            foreach (MainSwitcher.Screen sc in MainV2.View.screens)
+            {
+                if (sc.Name == "FlightPlanner")
+                {
+                    MyButton but = new MyButton
+                    {
+                        Location = new Point(splitContainer1.Panel2.Width/2, 0),
+                        Text = "Close"
+                    };
+                    but.Click += but_Click;
+
+                    splitContainer1.Panel2.Controls.Add(but);
+                    splitContainer1.Panel2.Controls.Add(sc.Control);
+                    ThemeManager.ApplyThemeTo(sc.Control);
+
+                    sc.Control.Dock = DockStyle.Fill;
+                    sc.Control.Visible = true;
+
+                    if (sc.Control is IActivate)
+                    {
+                        ((IActivate) (sc.Control)).Activate();
+                    }
+
+                    but.BringToFront();
+                    break;
+                }
+            }
+        }
+
+        void but_Click(object sender, EventArgs e)
+        {
+            foreach (MainSwitcher.Screen sc in MainV2.View.screens)
+            {
+                if (sc.Name == "FlightPlanner")
+                {
+                    splitContainer1.Panel2.Controls.Remove(sc.Control);
+                    splitContainer1.Panel2.Controls.Remove((Control) sender);
+                    sc.Control.Visible = false;
+
+                    if (sc.Control is IDeactivate)
+                    {
+                        ((IDeactivate) (sc.Control)).Deactivate();
+                    }
+
+                    break;
+                }
+            }
+
+            foreach (Control ctl in splitContainer1.Panel2.Controls)
+            {
+                ctl.Visible = true;
+            }
+        }
+
+        private void tabQuick_Resize(object sender, EventArgs e)
+        {
+            tableLayoutPanelQuick.Width = tabQuick.Width;
+            tableLayoutPanelQuick.AutoScroll = false;
+        }
+
+        private void hud1_Resize(object sender, EventArgs e)
+        {
+            Console.WriteLine("HUD resize " + hud1.Width + " " + hud1.Height); // +"\n"+ System.Environment.StackTrace);
+
+            if (hud1.Parent == this.SubMainLeft.Panel1)
+                SubMainLeft.SplitterDistance = hud1.Height;
+        }
+
+        private void resetToolStripMenuItem_Click(object sender, EventArgs e)
+        {
+            Refresh();
+        }
+
+        private void BUT_ARM_Click(object sender, EventArgs e)
+        {
+            if (!MainV2.comPort.BaseStream.IsOpen)
+                return;
+
+            // arm the MAV
+            try
+            {
+                if (MainV2.comPort.MAV.cs.armed)
+                    if (CustomMessageBox.Show("Are you sure you want to Disarm?", "Disarm?", MessageBoxButtons.YesNo) !=
+                        DialogResult.Yes)
+                        return;
+
+                bool ans = MainV2.comPort.doARM(!MainV2.comPort.MAV.cs.armed);
+                if (ans == false)
+                    CustomMessageBox.Show(Strings.ErrorRejectedByMAV, Strings.ERROR);
+            }
+            catch
+            {
+                CustomMessageBox.Show(Strings.ErrorNoResponce, Strings.ERROR);
+            }
+        }
+
+        private void modifyandSetAlt_Click(object sender, EventArgs e)
+        {
+            int newalt = (int) modifyandSetAlt.Value;
+            try
+            {
+                MainV2.comPort.setNewWPAlt(new Locationwp {alt = newalt/CurrentState.multiplierdist});
+            }
+            catch
+            {
+                CustomMessageBox.Show(Strings.ErrorCommunicating, Strings.ERROR);
+            }
+            //MainV2.comPort.setNextWPTargetAlt((ushort)MainV2.comPort.MAV.cs.wpno, newalt);
+        }
+
+        private void gMapControl1_MouseLeave(object sender, EventArgs e)
+        {
+            if (marker != null)
+            {
+                try
+                {
+                    if (routes.Markers.Contains(marker))
+                        routes.Markers.Remove(marker);
+                }
+                catch
+                {
+                }
+            }
+        }
+
+        private void modifyandSetSpeed_Click(object sender, EventArgs e)
+        {
+            // QUAD
+            if (MainV2.comPort.MAV.param.ContainsKey("WP_SPEED_MAX"))
+            {
+                try
+                {
+                    MainV2.comPort.setParam("WP_SPEED_MAX", ((float) modifyandSetSpeed.Value*100.0f));
+                }
+                catch
+                {
+                    CustomMessageBox.Show(String.Format(Strings.ErrorSetValueFailed, "WP_SPEED_MAX"), Strings.ERROR);
+                }
+            } // plane with airspeed
+            else if (MainV2.comPort.MAV.param.ContainsKey("TRIM_ARSPD_CM") &&
+                     MainV2.comPort.MAV.param.ContainsKey("ARSPD_ENABLE")
+                     && MainV2.comPort.MAV.param.ContainsKey("ARSPD_USE") &&
+                     (float) MainV2.comPort.MAV.param["ARSPD_ENABLE"] == 1
+                     && (float) MainV2.comPort.MAV.param["ARSPD_USE"] == 1)
+            {
+                try
+                {
+                    MainV2.comPort.setParam("TRIM_ARSPD_CM", ((float) modifyandSetSpeed.Value*100.0f));
+                }
+                catch
+                {
+                    CustomMessageBox.Show(String.Format(Strings.ErrorSetValueFailed, "TRIM_ARSPD_CM"), Strings.ERROR);
+                }
+            } // plane without airspeed
+            else if (MainV2.comPort.MAV.param.ContainsKey("TRIM_THROTTLE") &&
+                     MainV2.comPort.MAV.param.ContainsKey("ARSPD_USE")
+                     && (float) MainV2.comPort.MAV.param["ARSPD_USE"] == 0)
+            {
+                try
+                {
+                    MainV2.comPort.setParam("TRIM_THROTTLE", (float) modifyandSetSpeed.Value);
+                }
+                catch
+                {
+                    CustomMessageBox.Show(String.Format(Strings.ErrorSetValueFailed, "TRIM_THROTTLE"),
+                        Strings.ERROR);
+                }
+            }
+        }
+
+        private void modifyandSetSpeed_ParentChanged(object sender, EventArgs e)
+        {
+        }
+
+        private void triggerCameraToolStripMenuItem_Click(object sender, EventArgs e)
+        {
+            try
+            {
+                MainV2.comPort.setDigicamControl(true);
+            }
+            catch
+            {
+                CustomMessageBox.Show(Strings.CommandFailed, Strings.ERROR);
+            }
+        }
+
+        private void TRK_zoom_Scroll(object sender, EventArgs e)
+        {
+            try
+            {
+                if (gMapControl1.MaxZoom + 1 == (double) TRK_zoom.Value)
+                {
+                    gMapControl1.Zoom = TRK_zoom.Value - .1;
+                }
+                else
+                {
+                    gMapControl1.Zoom = TRK_zoom.Value;
+                }
+
+                UpdateOverlayVisibility();
+            }
+            catch
+            {
+            }
+        }
+
+        private void BUT_speed1_Click(object sender, EventArgs e)
+        {
+            LogPlayBackSpeed = double.Parse(((MyButton) sender).Tag.ToString(), CultureInfo.InvariantCulture);
+            lbl_playbackspeed.Text = "x " + LogPlayBackSpeed;
+        }
+
+        private void BUT_logbrowse_Click(object sender, EventArgs e)
+        {
+            Form logbrowse = new LogBrowse();
+            ThemeManager.ApplyThemeTo(logbrowse);
+            logbrowse.Show();
+        }
+
+        private void BUT_select_script_Click(object sender, EventArgs e)
+        {
+            if (openScriptDialog.ShowDialog() == DialogResult.OK)
+            {
+                selectedscript = openScriptDialog.FileName;
+                BUT_run_script.Visible = BUT_edit_selected.Visible = true;
+                labelSelectedScript.Text = "Selected Script: " + selectedscript;
+            }
+            else
+            {
+                selectedscript = "";
+            }
+        }
+
+        private void BUT_run_script_Click(object sender, EventArgs e)
+        {
+            if (File.Exists(selectedscript))
+            {
+                scriptthread = new Thread(run_selected_script)
+                {
+                    IsBackground = true,
+                    Name = "Script Thread (new)"
+                };
+                labelScriptStatus.Text = "Script Status: Running";
+
+                script = null;
+                outputwindowstarted = false;
+
+                scriptthread.Start();
+                scriptrunning = true;
+                BUT_run_script.Enabled = false;
+                BUT_select_script.Enabled = false;
+                BUT_abort_script.Visible = true;
+                BUT_edit_selected.Enabled = false;
+                scriptChecker.Enabled = true;
+                checkBoxRedirectOutput.Enabled = false;
+
+                while (script == null)
+                {
+                }
+
+                scriptChecker_Tick(null, null);
+
+                MissionPlanner.Utilities.Tracking.AddPage(
+                    System.Reflection.MethodBase.GetCurrentMethod().DeclaringType.ToString(),
+                    System.Reflection.MethodBase.GetCurrentMethod().Name);
+            }
+            else
+            {
+                CustomMessageBox.Show("Please select a valid script", "Bad Script");
+            }
+        }
+
+        void run_selected_script()
+        {
+            script = new Script(checkBoxRedirectOutput.Checked);
+            script.runScript(selectedscript);
+            scriptrunning = false;
+        }
+
+        private void scriptChecker_Tick(object sender, EventArgs e)
+        {
+            if (!scriptrunning)
+            {
+                labelScriptStatus.Text = "Script Status: Finished (or aborted)";
+                scriptChecker.Enabled = false;
+                BUT_select_script.Enabled = true;
+                BUT_run_script.Enabled = true;
+                BUT_abort_script.Visible = false;
+                BUT_edit_selected.Enabled = true;
+                checkBoxRedirectOutput.Enabled = true;
+            }
+            else if ((script != null) && (checkBoxRedirectOutput.Checked) && (!outputwindowstarted))
+            {
+                outputwindowstarted = true;
+
+                ScriptConsole console = new ScriptConsole();
+                console.SetScript(script);
+                ThemeManager.ApplyThemeTo(console);
+                console.Show();
+                console.BringToFront();
+                components.Add(console);
+            }
+        }
+
+        private void BUT_abort_script_Click(object sender, EventArgs e)
+        {
+            scriptthread.Abort();
+            scriptrunning = false;
+            BUT_abort_script.Visible = false;
+        }
+
+        private void BUT_edit_selected_Click(object sender, EventArgs e)
+        {
+            try
+            {
+                ProcessStartInfo psi = new ProcessStartInfo(selectedscript);
+                psi.UseShellExecute = true;
+                Process.Start(psi);
+            }
+            catch
+            {
+            }
+        }
+
+        private void russianHudToolStripMenuItem_Click(object sender, EventArgs e)
+        {
+            hud1.Russian = !hud1.Russian;
+            Settings.Instance["russian_hud"] = hud1.Russian.ToString();
+        }
+
+        private void setHomeHereToolStripMenuItem_Click(object sender, EventArgs e)
+        {
+            if (MainV2.comPort.BaseStream.IsOpen)
+            {
+                try
+                {
+                    MainV2.comPort.doCommand(MAVLink.MAV_CMD.DO_SET_HOME, 0, 0, 0, 0, (float) MouseDownStart.Lat,
+                        (float) MouseDownStart.Lng, (float) srtm.getAltitude(MouseDownStart.Lat, MouseDownStart.Lng).alt);
+                }
+                catch
+                {
+                    CustomMessageBox.Show(Strings.CommandFailed, Strings.ERROR);
+                }
+            }
+        }
+
+        private void BUT_matlab_Click(object sender, EventArgs e)
+        {
+            MatLab.ProcessLog();
+        }
+
+        private void BUT_mountmode_Click(object sender, EventArgs e)
+        {
+            try
+            {
+                MainV2.comPort.setParam(new string[] {"MNT_MODE", "MNT_DEFLT_MODE"}, (int) CMB_mountmode.SelectedValue);
+            }
+            catch
+            {
+                CustomMessageBox.Show(Strings.ErrorNoResponce, Strings.ERROR);
+            }
+        }
+
+        private void but_bintolog_Click(object sender, EventArgs e)
+        {
+            using (OpenFileDialog ofd = new OpenFileDialog())
+            {
+                ofd.Filter = "Binary Log|*.bin;*.BIN";
+                ofd.Multiselect = true;
+
+                ofd.ShowDialog();
+
+                foreach (string logfile in ofd.FileNames)
+                {
+                    string outfilename = Path.GetDirectoryName(logfile) + Path.DirectorySeparatorChar +
+                                         Path.GetFileNameWithoutExtension(logfile) + ".log";
+
+                    BinaryLog.ConvertBin(logfile, outfilename);
+                }
+            }
+        }
+
+        private void but_dflogtokml_Click(object sender, EventArgs e)
+        {
+            using (OpenFileDialog openFileDialog1 = new OpenFileDialog())
+            {
+                openFileDialog1.Filter = "Log Files|*.log;*.bin";
+                openFileDialog1.FilterIndex = 2;
+                openFileDialog1.RestoreDirectory = true;
+                openFileDialog1.Multiselect = true;
+                try
+                {
+                    openFileDialog1.InitialDirectory = Settings.Instance.LogDir + Path.DirectorySeparatorChar;
+                }
+                catch
+                {
+                } // incase dir doesnt exist
+
+                if (openFileDialog1.ShowDialog() == DialogResult.OK)
+                {
+                    foreach (string logfile in openFileDialog1.FileNames)
+                    {
+                        LogOutput lo = new LogOutput();
+                        try
+                        {
+                            StreamReader tr;
+
+                            if (logfile.ToLower().EndsWith(".bin"))
+                            {
+                                using (tr = new StreamReader(logfile))
+                                {
+                                    GC.Collect();
+                                    CollectionBuffer<string> temp = new CollectionBuffer<string>(tr.BaseStream);
+
+                                    uint a = 0;
+                                    foreach (var line in temp)
+                                    {
+                                        lo.processLine(line);
+                                        a++;
+
+                                        if ((a % 100000) == 0)
+                                            Console.WriteLine(a);
+                                    }
+
+                                    temp.Dispose();
+                                }
+                            }
+                            else
+                            {
+                                using (tr = new StreamReader(logfile))
+                                {
+                                    while (!tr.EndOfStream)
+                                    {
+                                        lo.processLine(tr.ReadLine());
+                                    }
+
+                                    tr.Close();
+                                }
+                            }
+                        }
+                        catch (Exception ex)
+                        {
+                            CustomMessageBox.Show("Error processing file. Make sure the file is not in use.\n" + ex);
+                        }
+
+                        lo.writeKML(logfile + ".kml");
+                    }
+                }
+            }
+        }
+
+        private void BUT_DFMavlink_Click(object sender, EventArgs e)
+        {
+            var form = new LogDownloadMavLink();
+
+            form.Show();
+        }
+
+        int messagecount;
+
+        private void Messagetabtimer_Tick(object sender, EventArgs e)
+        {
+            if (messagecount != MainV2.comPort.MAV.cs.messages.Count)
+            {
+                try
+                {
+                    StringBuilder message = new StringBuilder();
+                    MainV2.comPort.MAV.cs.messages.ForEach(x => { message.Insert(0, x + "\r\n"); });
+                    txt_messagebox.Text = message.ToString();
+
+                    messagecount = MainV2.comPort.MAV.cs.messages.Count;
+                }
+                catch
+                {
+                }
+            }
+        }
+
+        private void dropOutToolStripMenuItem_Click(object sender, EventArgs e)
+        {
+        }
+
+        private void BUT_loganalysis_Click(object sender, EventArgs e)
+        {
+            using (OpenFileDialog ofd = new OpenFileDialog())
+            {
+                ofd.Filter = "*.log;*.bin|*.log;*.bin";
+                ofd.ShowDialog();
+
+                if (ofd.FileName != "")
+                {
+                    string newlogfile = null;
+
+                    if (ofd.FileName.ToLower().EndsWith(".bin"))
+                    {
+                        newlogfile = Path.GetTempFileName() + ".log";
+
+                        BinaryLog.ConvertBin(ofd.FileName, newlogfile);
+
+                        ofd.FileName = newlogfile;
+                    }
+
+                    string xmlfile = LogAnalyzer.CheckLogFile(ofd.FileName);
+
+                    GC.Collect();
+
+                    if (File.Exists(xmlfile))
+                    {
+                        var out1 = LogAnalyzer.Results(xmlfile);
+
+                        Controls.LogAnalyzer frm = new Controls.LogAnalyzer(out1);
+
+                        frm.Show();
+                    }
+                    else
+                    {
+                        CustomMessageBox.Show("Bad input file");
+                    }
+
+                    if (!String.IsNullOrEmpty(newlogfile))
+                    {
+                        try
+                        {
+                            File.Delete(newlogfile);
+                        }
+                        catch
+                        {
+                        }
+                    }
+                }
+            }
+        }
+
+        private void FlightData_FormClosing(object sender, FormClosingEventArgs e)
+        {
+            threadrun = false;
+
+            while (thisthread.IsAlive)
+            {
+                Application.DoEvents();
+            }
+
+            // you cannot call join on the main thread, and invoke on the thread. as it just hangs on the invoke.
+
+            //thisthread.Join();
+        }
+
+        private void but_autotune_Click(object sender, EventArgs e)
+        {
+            if (MainV2.comPort.BaseStream.IsOpen)
+            {
+                MainV2.comPort.setMode(new MAVLink.mavlink_set_mode_t
+                {
+                    base_mode = (byte) MAVLink.MAV_MODE_FLAG.CUSTOM_MODE_ENABLED,
+                    custom_mode = 15,
+                    // #define AUTOTUNE    15                  // autotune the vehicle's roll and pitch gains
+                    target_system = MainV2.comPort.MAV.sysid
+                });
+            }
+        }
+
+        private void takeOffToolStripMenuItem_Click(object sender, EventArgs e)
+        {
+            if (MainV2.comPort.BaseStream.IsOpen)
+            {
+                flyToHereAltToolStripMenuItem_Click(null, null);
+
+                MainV2.comPort.setMode("GUIDED");
+
+                try
+                {
+                    MainV2.comPort.doCommand(MAVLink.MAV_CMD.TAKEOFF, 0, 0, 0, 0, 0, 0, MainV2.comPort.MAV.GuidedMode.z);
+                }
+                catch
+                {
+                    CustomMessageBox.Show(Strings.CommandFailed, Strings.ERROR);
+                }
+            }
+        }
+
+        private void txt_messagebox_TextChanged(object sender, EventArgs e)
+        {
+            txt_messagebox.Select(txt_messagebox.Text.Length, 0);
+            txt_messagebox.ScrollToCaret();
+        }
+
+        private void BUT_resumemis_Click(object sender, EventArgs e)
+        {
+            if (
+                Common.MessageShowAgain("Resume Mission",
+                    "Warning this will reprogram your mission, arm and issue a takeoff command (copter)") !=
+                DialogResult.OK)
+                return;
+
+            if (MainV2.comPort.BaseStream.IsOpen)
+            {
+                string lastwp = MainV2.comPort.MAV.cs.lastautowp.ToString();
+                if (lastwp == "-1")
+                    lastwp = "1";
+
+                if (InputBox.Show("Resume at", "Resume mission at waypoint#", ref lastwp) == DialogResult.OK)
+                {
+                    int timeout = 0;
+                    int lastwpno = int.Parse(lastwp);
+
+                    // scan and check wp's we are skipping
+                    // get our target wp
+                    var lastwpdata = MainV2.comPort.getWP((ushort) lastwpno);
+
+                    // get all
+                    List<Locationwp> cmds = new List<Locationwp>();
+
+                    var wpcount = MainV2.comPort.getWPCount();
+
+                    for (ushort a = 0; a < wpcount; a++)
+                    {
+                        var wpdata = MainV2.comPort.getWP(a);
+
+                        if (a < lastwpno && a != 0) // allow home
+                        {
+                            if (wpdata.id != (byte) MAVLink.MAV_CMD.TAKEOFF)
+                                if (wpdata.id < (byte) MAVLink.MAV_CMD.LAST)
+                                    continue;
+
+                            if (wpdata.id > (byte) MAVLink.MAV_CMD.DO_LAST)
+                                continue;
+                        }
+
+                        cmds.Add(wpdata);
+                    }
+
+                    ushort wpno = 0;
+                    // upload from wp 0 to end
+                    MainV2.comPort.setWPTotal((ushort) (cmds.Count));
+
+                    // add our do commands
+                    foreach (var loc in cmds)
+                    {
+                        MAVLink.MAV_MISSION_RESULT ans = MainV2.comPort.setWP(loc, wpno,
+                            (MAVLink.MAV_FRAME) (loc.options));
+                        if (ans != MAVLink.MAV_MISSION_RESULT.MAV_MISSION_ACCEPTED)
+                        {
+                            CustomMessageBox.Show("Upload wps failed " +
+                                                  Enum.Parse(typeof (MAVLink.MAV_CMD), loc.id.ToString()) + " " +
+                                                  Enum.Parse(typeof (MAVLink.MAV_MISSION_RESULT), ans.ToString()));
+                            return;
+                        }
+                        wpno++;
+                    }
+
+                    MainV2.comPort.setWPACK();
+
+                    FlightPlanner.instance.BUT_read_Click(this, null);
+
+                    // set index back to 1
+                    MainV2.comPort.setWPCurrent(1);
+
+                    if (MainV2.comPort.MAV.cs.firmware == MainV2.Firmwares.ArduCopter2)
+                    {
+                        while (MainV2.comPort.MAV.cs.mode.ToLower() != "Guided".ToLower())
+                        {
+                            MainV2.comPort.setMode("GUIDED");
+                            Thread.Sleep(1000);
+                            Application.DoEvents();
+                            timeout++;
+
+                            if (timeout > 30)
+                            {
+                                CustomMessageBox.Show(Strings.ERROR, Strings.ErrorNoResponce);
+                                return;
+                            }
+                        }
+
+                        timeout = 0;
+                        while (!MainV2.comPort.MAV.cs.armed)
+                        {
+                            MainV2.comPort.doARM(true);
+                            Thread.Sleep(1000);
+                            Application.DoEvents();
+                            timeout++;
+
+                            if (timeout > 30)
+                            {
+                                CustomMessageBox.Show(Strings.ERROR, Strings.ErrorNoResponce);
+                                return;
+                            }
+                        }
+
+                        timeout = 0;
+                        while (MainV2.comPort.MAV.cs.alt < (lastwpdata.alt - 2))
+                        {
+                            MainV2.comPort.doCommand(MAVLink.MAV_CMD.TAKEOFF, 0, 0, 0, 0, 0, 0, lastwpdata.alt);
+                            Thread.Sleep(1000);
+                            Application.DoEvents();
+                            timeout++;
+
+                            if (timeout > 40)
+                            {
+                                CustomMessageBox.Show(Strings.ERROR, Strings.ErrorNoResponce);
+                                return;
+                            }
+                        }
+                    }
+
+                    timeout = 0;
+                    while (MainV2.comPort.MAV.cs.mode.ToLower() != "AUTO".ToLower())
+                    {
+                        MainV2.comPort.setMode("AUTO");
+                        Thread.Sleep(1000);
+                        Application.DoEvents();
+                        timeout++;
+
+                        if (timeout > 30)
+                        {
+                            CustomMessageBox.Show(Strings.ERROR, Strings.ErrorNoResponce);
+                            return;
+                        }
+                    }
+                }
+            }
+        }
+
+        private void hud1_ekfclick(object sender, EventArgs e)
+        {
+            EKFStatus frm = new EKFStatus();
+            frm.TopMost = true;
+            frm.Show();
+        }
+
+        private void hud1_vibeclick(object sender, EventArgs e)
+        {
+            Vibration frm = new Vibration();
+            frm.TopMost = true;
+            frm.Show();
+        }
+
+        private void SwapHud1AndMap()
+        {
+            if (this.huddropout)
+                return;
+
+            MainH.Panel2.SuspendLayout();
+
+            if (this.SubMainLeft.Panel1.Controls.Contains(hud1))
+            {
+                MainH.Panel2.Controls.Add(hud1);
+                SubMainLeft.Panel1.Controls.Add(tableMap);
+            }
+            else
+            {
+                MainH.Panel2.Controls.Add(tableMap);
+                SubMainLeft.Panel1.Controls.Add(hud1);
+            }
+
+            MainH.Panel2.ResumeLayout();
+        }
+
+        private void swapWithMapToolStripMenuItem_Click(object sender, EventArgs e)
+        {
+            SwapHud1AndMap();
+        }
+
+        private void BUT_abortland_Click(object sender, EventArgs e)
+        {
+            if (!MainV2.comPort.BaseStream.IsOpen)
+                return;
+            MainV2.comPort.doAbortLand();
+        }
+
+        private void gMapControl1_OnPositionChanged(PointLatLng point)
+        {
+            UpdateOverlayVisibility();
+        }
+
+        void UpdateOverlayVisibility()
+        {
+            // change overlay visability
+            if (gMapControl1.ViewArea != null)
+            {
+                var bounds = gMapControl1.ViewArea;
+                bounds.Inflate(1, 1);
+
+                foreach (var poly in kmlpolygons.Polygons)
+                {
+                    if (bounds.Contains(poly.Points[0]))
+                        poly.IsVisible = true;
+                    else
+                        poly.IsVisible = false;
+                }
+            }
+        }
+
+        private void but_disablejoystick_Click(object sender, EventArgs e)
+        {
+            if (MainV2.joystick != null && MainV2.joystick.enabled)
+            {
+                MainV2.joystick.enabled = false;
+
+                MainV2.joystick.clearRCOverride();
+
+                but_disablejoystick.Visible = false;
+            }
+        }
+
+        private void startCameraToolStripMenuItem_Click(object sender, EventArgs e)
+        {
+            if (MainV2.MONO)
+                return;
+
+            try
+            {
+                MainV2.cam = new Capture(Settings.Instance.GetInt32("video_device"), new AMMediaType());
+
+                MainV2.cam.Start();
+
+                MainV2.cam.camimage += new CamImage(cam_camimage);
+            }
+            catch (Exception ex)
+            {
+                CustomMessageBox.Show("Camera Fail: " + ex.ToString(), Strings.ERROR);
+            }
+        }
+
+        private void customizeToolStripMenuItem_Click(object sender, EventArgs e)
+        {
+            Form customForm = new Form();
+            CheckedListBox left = new CheckedListBox();
+            left.Dock = DockStyle.Fill;
+            left.CheckOnClick = true;
+
+            customForm.Controls.Add(left);
+
+            string tabs = Settings.Instance["tabcontrolactions"];
+
+            // setup default if doesnt exist
+            if (tabs == null)
+            {
+                saveTabControlActions();
+                tabs = Settings.Instance["tabcontrolactions"];
+            }
+
+            string[] tabarray = tabs.Split(';');
+
+            foreach (TabPage tabPage in TabListOriginal)
+            {
+                if (tabarray.Contains(tabPage.Name))
+                    left.Items.Add(tabPage.Name,true);
+                else
+                    left.Items.Add(tabPage.Name, false);
+            }
+
+            ThemeManager.ApplyThemeTo(customForm);
+
+            customForm.ShowDialog();
+
+            string answer = "";
+            foreach (var tabPage in left.CheckedItems)
+            {
+                answer += tabPage + ";";
+            }
+
+            Settings.Instance["tabcontrolactions"] = answer;
+
+            loadTabControlActions();
+        }
+
+        private void loadTabControlActions()
+        {
+            string tabs = Settings.Instance["tabcontrolactions"];
+
+            if (String.IsNullOrEmpty(tabs) || TabListOriginal == null || TabListOriginal.Count == 0)
+                return;
+
+            string[] tabarray = tabs.Split(';');
+
+            if (tabarray.Length == 0)
+                return;
+
+            tabControlactions.TabPages.Clear();
+
+            foreach (var tabname in tabarray)
+            {
+                int a = 0;
+                foreach (TabPage tabPage in TabListOriginal)
+                {
+                    if (tabPage.Name == tabname)
+                    {
+                        tabControlactions.TabPages.Add(tabPage);
+                        break;
+                    }
+                    a++;
+                }
+            }
+
+            ThemeManager.ApplyThemeTo(tabControlactions);
+        }
+
+        private void saveTabControlActions()
+        {
+            string answer = "";
+
+            foreach (TabPage tabPage in tabControlactions.TabPages)
+            {
+                answer += tabPage.Name + ";";
+            }
+
+            Settings.Instance["tabcontrolactions"] = answer;
+        }
+
+    private void BUT_camerajoystick_Click(object sender, EventArgs e) {
+      Form joy = new ConfigureCameraJoystick();
+      ThemeManager.ApplyThemeTo(joy);
+      joy.Show();
+    }
+
+    private void but_disablecamerajoystick_Click(object sender, EventArgs e) {
+      if(MainV2.camerajoystick != null && MainV2.camerajoystick.enabled) {
+        MainV2.camerajoystick.enabled = false;
+
+        MainV2.camerajoystick.clearRCOverride();
+
+        but_disablecamerajoystick.Visible = false;
+      }
+    }
+  }
 }