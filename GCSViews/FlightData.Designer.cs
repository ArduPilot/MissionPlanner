﻿using System.Windows.Forms;

namespace MissionPlanner.GCSViews
{
    partial class FlightData
    {
        private System.ComponentModel.IContainer components = null;

        private void InitializeComponent()
        {
            this.components = new System.ComponentModel.Container();
            System.ComponentModel.ComponentResourceManager resources = new System.ComponentModel.ComponentResourceManager(typeof(FlightData));
            this.MainH = new System.Windows.Forms.SplitContainer();
            this.SubMainLeft = new System.Windows.Forms.SplitContainer();
            this.hud1 = new MissionPlanner.Controls.HUD();
            this.contextMenuStripHud = new System.Windows.Forms.ContextMenuStrip(this.components);
            this.videoToolStripMenuItem = new System.Windows.Forms.ToolStripMenuItem();
            this.recordHudToAVIToolStripMenuItem = new System.Windows.Forms.ToolStripMenuItem();
            this.stopRecordToolStripMenuItem = new System.Windows.Forms.ToolStripMenuItem();
            this.setMJPEGSourceToolStripMenuItem = new System.Windows.Forms.ToolStripMenuItem();
            this.startCameraToolStripMenuItem = new System.Windows.Forms.ToolStripMenuItem();
            this.setGStreamerSourceToolStripMenuItem = new System.Windows.Forms.ToolStripMenuItem();
            this.hereLinkVideoToolStripMenuItem = new System.Windows.Forms.ToolStripMenuItem();
            this.gStreamerStopToolStripMenuItem = new System.Windows.Forms.ToolStripMenuItem();
            this.setAspectRatioToolStripMenuItem = new System.Windows.Forms.ToolStripMenuItem();
            this.userItemsToolStripMenuItem = new System.Windows.Forms.ToolStripMenuItem();
            this.russianHudToolStripMenuItem = new System.Windows.Forms.ToolStripMenuItem();
            this.swapWithMapToolStripMenuItem = new System.Windows.Forms.ToolStripMenuItem();
            this.groundColorToolStripMenuItem = new System.Windows.Forms.ToolStripMenuItem();
            this.setBatteryCellCountToolStripMenuItem = new System.Windows.Forms.ToolStripMenuItem();
            this.showIconsToolStripMenuItem = new System.Windows.Forms.ToolStripMenuItem();
            this.bindingSourceHud = new System.Windows.Forms.BindingSource(this.components);
            this.tabControlactions = new System.Windows.Forms.TabControl();
            this.contextMenuStripactionstab = new System.Windows.Forms.ContextMenuStrip(this.components);
            this.customizeToolStripMenuItem = new System.Windows.Forms.ToolStripMenuItem();
            this.multiLineToolStripMenuItem = new System.Windows.Forms.ToolStripMenuItem();
            this.tabQuick = new System.Windows.Forms.TabPage();
            this.tableLayoutPanelQuick = new System.Windows.Forms.TableLayoutPanel();
            this.quickView6 = new MissionPlanner.Controls.QuickView();
            this.contextMenuStripQuickView = new System.Windows.Forms.ContextMenuStrip(this.components);
            this.setViewCountToolStripMenuItem = new System.Windows.Forms.ToolStripMenuItem();
            this.bindingSourceQuickTab = new System.Windows.Forms.BindingSource(this.components);
            this.quickView5 = new MissionPlanner.Controls.QuickView();
            this.quickView4 = new MissionPlanner.Controls.QuickView();
            this.quickView3 = new MissionPlanner.Controls.QuickView();
            this.quickView2 = new MissionPlanner.Controls.QuickView();
            this.quickView1 = new MissionPlanner.Controls.QuickView();
            this.tabActions = new System.Windows.Forms.TabPage();
            this.tableLayoutPanel1 = new System.Windows.Forms.TableLayoutPanel();
            this.BUT_SendMSG = new MissionPlanner.Controls.MyButton();
            this.BUT_abortland = new MissionPlanner.Controls.MyButton();
            this.modifyandSetLoiterRad = new MissionPlanner.Controls.ModifyandSet();
            this.BUT_clear_track = new MissionPlanner.Controls.MyButton();
            this.CMB_action = new System.Windows.Forms.ComboBox();
            this.BUTactiondo = new MissionPlanner.Controls.MyButton();
            this.BUT_resumemis = new MissionPlanner.Controls.MyButton();
            this.modifyandSetAlt = new MissionPlanner.Controls.ModifyandSet();
            this.modifyandSetSpeed = new MissionPlanner.Controls.ModifyandSet();
            this.CMB_setwp = new System.Windows.Forms.ComboBox();
            this.BUT_ARM = new MissionPlanner.Controls.MyButton();
            this.BUT_mountmode = new MissionPlanner.Controls.MyButton();
            this.BUT_joystick = new MissionPlanner.Controls.MyButton();
            this.BUT_RAWSensor = new MissionPlanner.Controls.MyButton();
            this.BUT_Homealt = new MissionPlanner.Controls.MyButton();
            this.BUTrestartmission = new MissionPlanner.Controls.MyButton();
            this.CMB_mountmode = new System.Windows.Forms.ComboBox();
            this.BUT_quickrtl = new MissionPlanner.Controls.MyButton();
            this.BUT_quickmanual = new MissionPlanner.Controls.MyButton();
            this.BUT_setwp = new MissionPlanner.Controls.MyButton();
            this.CMB_modes = new System.Windows.Forms.ComboBox();
            this.BUT_quickauto = new MissionPlanner.Controls.MyButton();
            this.BUT_setmode = new MissionPlanner.Controls.MyButton();
            this.tabPagemessages = new System.Windows.Forms.TabPage();
            this.txt_messagebox = new System.Windows.Forms.TextBox();
            this.tabActionsSimple = new System.Windows.Forms.TabPage();
            this.myButton1 = new MissionPlanner.Controls.MyButton();
            this.myButton2 = new MissionPlanner.Controls.MyButton();
            this.myButton3 = new MissionPlanner.Controls.MyButton();
            this.tabPagePreFlight = new System.Windows.Forms.TabPage();
            this.checkListControl1 = new MissionPlanner.Controls.PreFlight.CheckListControl();
            this.tabGauges = new System.Windows.Forms.TabPage();
            this.Gvspeed = new AGaugeApp.AGauge();
            this.bindingSourceGaugesTab = new System.Windows.Forms.BindingSource(this.components);
            this.Gheading = new MissionPlanner.Controls.HSI();
            this.Galt = new AGaugeApp.AGauge();
            this.Gspeed = new AGaugeApp.AGauge();
            this.tabTransponder = new System.Windows.Forms.TabPage();
            this.NACp_tb = new System.Windows.Forms.TextBox();
            this.NIC_tb = new System.Windows.Forms.TextBox();
            this.NACp_lbl = new System.Windows.Forms.Label();
            this.NIC_lbl = new System.Windows.Forms.Label();
            this.Squawk_nud = new System.Windows.Forms.NumericUpDown();
            this.FlightID_tb = new System.Windows.Forms.TextBox();
            this.fault_clb = new System.Windows.Forms.CheckedListBox();
            this.XPDRConnect_btn = new System.Windows.Forms.Button();
            this.Squawk_label = new System.Windows.Forms.Label();
            this.FlightID_label = new System.Windows.Forms.Label();
            this.IDENT_btn = new System.Windows.Forms.Button();
            this.ALT_btn = new System.Windows.Forms.Button();
            this.STBY_btn = new System.Windows.Forms.Button();
            this.ON_btn = new System.Windows.Forms.Button();
            this.Mode_clb = new System.Windows.Forms.CheckedListBox();
            this.tabStatus = new System.Windows.Forms.TabPage();
            this.tabServo = new System.Windows.Forms.TabPage();
            this.flowLayoutPanelServos = new System.Windows.Forms.FlowLayoutPanel();
            this.servoOptions1 = new MissionPlanner.Controls.ServoOptions();
            this.servoOptions2 = new MissionPlanner.Controls.ServoOptions();
            this.servoOptions3 = new MissionPlanner.Controls.ServoOptions();
            this.servoOptions4 = new MissionPlanner.Controls.ServoOptions();
            this.servoOptions5 = new MissionPlanner.Controls.ServoOptions();
            this.servoOptions6 = new MissionPlanner.Controls.ServoOptions();
            this.servoOptions7 = new MissionPlanner.Controls.ServoOptions();
            this.servoOptions8 = new MissionPlanner.Controls.ServoOptions();
            this.servoOptions9 = new MissionPlanner.Controls.ServoOptions();
            this.servoOptions10 = new MissionPlanner.Controls.ServoOptions();
            this.servoOptions11 = new MissionPlanner.Controls.ServoOptions();
            this.servoOptions12 = new MissionPlanner.Controls.ServoOptions();
            this.relayOptions1 = new MissionPlanner.Controls.RelayOptions();
            this.relayOptions2 = new MissionPlanner.Controls.RelayOptions();
            this.relayOptions3 = new MissionPlanner.Controls.RelayOptions();
            this.relayOptions4 = new MissionPlanner.Controls.RelayOptions();
            this.relayOptions5 = new MissionPlanner.Controls.RelayOptions();
            this.relayOptions6 = new MissionPlanner.Controls.RelayOptions();
            this.tabAuxFunction = new System.Windows.Forms.TabPage();
            this.flowLayoutPanel1 = new System.Windows.Forms.FlowLayoutPanel();
            this.auxOptions1 = new MissionPlanner.Controls.AuxOptions();
            this.auxOptions2 = new MissionPlanner.Controls.AuxOptions();
            this.auxOptions3 = new MissionPlanner.Controls.AuxOptions();
            this.auxOptions4 = new MissionPlanner.Controls.AuxOptions();
            this.auxOptions5 = new MissionPlanner.Controls.AuxOptions();
            this.auxOptions6 = new MissionPlanner.Controls.AuxOptions();
            this.auxOptions7 = new MissionPlanner.Controls.AuxOptions();
            this.tabScripts = new System.Windows.Forms.TabPage();
            this.checkBoxRedirectOutput = new System.Windows.Forms.CheckBox();
            this.BUT_edit_selected = new MissionPlanner.Controls.MyButton();
            this.labelSelectedScript = new System.Windows.Forms.Label();
            this.BUT_run_script = new MissionPlanner.Controls.MyButton();
            this.BUT_abort_script = new MissionPlanner.Controls.MyButton();
            this.labelScriptStatus = new System.Windows.Forms.Label();
            this.BUT_select_script = new MissionPlanner.Controls.MyButton();
            this.tabPayload = new System.Windows.Forms.TabPage();
            this.BUT_PayloadFolder = new MissionPlanner.Controls.MyButton();
            this.groupBoxRoll = new System.Windows.Forms.GroupBox();
            this.TXT_gimbalRollPos = new System.Windows.Forms.TextBox();
            this.bindingSourcePayloadTab = new System.Windows.Forms.BindingSource(this.components);
            this.trackBarRoll = new System.Windows.Forms.TrackBar();
            this.groupBoxYaw = new System.Windows.Forms.GroupBox();
            this.TXT_gimbalYawPos = new System.Windows.Forms.TextBox();
            this.trackBarYaw = new System.Windows.Forms.TrackBar();
            this.BUT_resetGimbalPos = new MissionPlanner.Controls.MyButton();
            this.groupBoxPitch = new System.Windows.Forms.GroupBox();
            this.trackBarPitch = new System.Windows.Forms.TrackBar();
            this.TXT_gimbalPitchPos = new System.Windows.Forms.TextBox();
            this.tabTLogs = new System.Windows.Forms.TabPage();
            this.tableLayoutPaneltlogs = new System.Windows.Forms.TableLayoutPanel();
            this.panel2 = new System.Windows.Forms.Panel();
            this.label2 = new System.Windows.Forms.Label();
            this.BUT_speed10 = new MissionPlanner.Controls.MyButton();
            this.BUT_speed5 = new MissionPlanner.Controls.MyButton();
            this.BUT_speed2 = new MissionPlanner.Controls.MyButton();
            this.BUT_speed1 = new MissionPlanner.Controls.MyButton();
            this.BUT_speed1_2 = new MissionPlanner.Controls.MyButton();
            this.BUT_speed1_4 = new MissionPlanner.Controls.MyButton();
            this.BUT_speed1_10 = new MissionPlanner.Controls.MyButton();
            this.BUT_loadtelem = new MissionPlanner.Controls.MyButton();
            this.lbl_playbackspeed = new System.Windows.Forms.Label();
            this.lbl_logpercent = new System.Windows.Forms.Label();
            this.LBL_logfn = new System.Windows.Forms.Label();
            this.BUT_log2kml = new MissionPlanner.Controls.MyButton();
            this.BUT_playlog = new MissionPlanner.Controls.MyButton();
            this.tracklog = new System.Windows.Forms.TrackBar();
            this.tablogbrowse = new System.Windows.Forms.TabPage();
            this.tableLayoutPanel2 = new System.Windows.Forms.TableLayoutPanel();
            this.BUT_DFMavlink = new MissionPlanner.Controls.MyButton();
            this.BUT_georefimage = new MissionPlanner.Controls.MyButton();
            this.BUT_logbrowse = new MissionPlanner.Controls.MyButton();
            this.BUT_matlab = new MissionPlanner.Controls.MyButton();
            this.but_bintolog = new MissionPlanner.Controls.MyButton();
            this.but_dflogtokml = new MissionPlanner.Controls.MyButton();
            this.BUT_loganalysis = new MissionPlanner.Controls.MyButton();
            this.panel_persistent = new System.Windows.Forms.Panel();
            this.tableMap = new System.Windows.Forms.TableLayoutPanel();
            this.splitContainer1 = new System.Windows.Forms.SplitContainer();
            this.zg1 = new ZedGraph.ZedGraphControl();
            this.contextMenuStripMap = new System.Windows.Forms.ContextMenuStrip(this.components);
            this.goHereToolStripMenuItem = new System.Windows.Forms.ToolStripMenuItem();
            this.flyToHereAltToolStripMenuItem = new System.Windows.Forms.ToolStripMenuItem();
            this.flyToCoordsToolStripMenuItem = new System.Windows.Forms.ToolStripMenuItem();
            this.addPoiToolStripMenuItem = new System.Windows.Forms.ToolStripMenuItem();
            this.deleteToolStripMenuItem = new System.Windows.Forms.ToolStripMenuItem();
            this.saveFileToolStripMenuItem = new System.Windows.Forms.ToolStripMenuItem();
            this.loadFileToolStripMenuItem = new System.Windows.Forms.ToolStripMenuItem();
            this.poiatcoordsToolStripMenuItem = new System.Windows.Forms.ToolStripMenuItem();
            this.pointCameraHereToolStripMenuItem = new System.Windows.Forms.ToolStripMenuItem();
            this.PointCameraCoordsToolStripMenuItem1 = new System.Windows.Forms.ToolStripMenuItem();
            this.triggerCameraToolStripMenuItem = new System.Windows.Forms.ToolStripMenuItem();
            this.flightPlannerToolStripMenuItem = new System.Windows.Forms.ToolStripMenuItem();
            this.flightPlannerDropoutToolStripMenuItem = new System.Windows.Forms.ToolStripMenuItem();
            this.setHomeHereToolStripMenuItem = new System.Windows.Forms.ToolStripMenuItem();
            this.setEKFHomeHereToolStripMenuItem = new System.Windows.Forms.ToolStripMenuItem();
            this.setHomeHereToolStripMenuItem1 = new System.Windows.Forms.ToolStripMenuItem();
            this.takeOffToolStripMenuItem = new System.Windows.Forms.ToolStripMenuItem();
            this.onOffCameraOverlapToolStripMenuItem = new System.Windows.Forms.ToolStripMenuItem();
            this.but_disablejoystick = new MissionPlanner.Controls.MyButton();
            this.distanceBar1 = new MissionPlanner.Controls.DistanceBar();
            this.windDir1 = new MissionPlanner.Controls.WindDir();
            this.bindingSource1 = new System.Windows.Forms.BindingSource(this.components);
            this.label6 = new System.Windows.Forms.Label();
            this.label5 = new System.Windows.Forms.Label();
            this.label3 = new System.Windows.Forms.Label();
            this.label4 = new System.Windows.Forms.Label();
            this.lbl_hdop = new MissionPlanner.Controls.MyLabel();
            this.lbl_sats = new MissionPlanner.Controls.MyLabel();
            this.gMapControl1 = new MissionPlanner.Controls.myGMAP();
            this.TRK_zoom = new MissionPlanner.Controls.MyTrackBar();
            this.panel1 = new System.Windows.Forms.Panel();
            this.coords1 = new MissionPlanner.Controls.Coords();
            this.Zoomlevel = new System.Windows.Forms.NumericUpDown();
            this.label1 = new MissionPlanner.Controls.MyLabel();
            this.CHK_autopan = new System.Windows.Forms.CheckBox();
            this.CB_tuning = new System.Windows.Forms.CheckBox();
            this.ZedGraphTimer = new System.Windows.Forms.Timer(this.components);
            this.toolTip1 = new System.Windows.Forms.ToolTip(this.components);
            this.openScriptDialog = new System.Windows.Forms.OpenFileDialog();
            this.scriptChecker = new System.Windows.Forms.Timer(this.components);
            this.Messagetabtimer = new System.Windows.Forms.Timer(this.components);
            this.bindingSourceStatusTab = new System.Windows.Forms.BindingSource(this.components);
            ((System.ComponentModel.ISupportInitialize)(this.MainH)).BeginInit();
            this.MainH.Panel1.SuspendLayout();
            this.MainH.Panel2.SuspendLayout();
            this.MainH.SuspendLayout();
            ((System.ComponentModel.ISupportInitialize)(this.SubMainLeft)).BeginInit();
            this.SubMainLeft.Panel1.SuspendLayout();
            this.SubMainLeft.Panel2.SuspendLayout();
            this.SubMainLeft.SuspendLayout();
            this.contextMenuStripHud.SuspendLayout();
            ((System.ComponentModel.ISupportInitialize)(this.bindingSourceHud)).BeginInit();
            this.tabControlactions.SuspendLayout();
            this.contextMenuStripactionstab.SuspendLayout();
            this.tabQuick.SuspendLayout();
            this.tableLayoutPanelQuick.SuspendLayout();
            this.contextMenuStripQuickView.SuspendLayout();
            ((System.ComponentModel.ISupportInitialize)(this.bindingSourceQuickTab)).BeginInit();
            this.tabActions.SuspendLayout();
            this.tableLayoutPanel1.SuspendLayout();
            this.tabPagemessages.SuspendLayout();
            this.tabActionsSimple.SuspendLayout();
            this.tabPagePreFlight.SuspendLayout();
            this.tabGauges.SuspendLayout();
            ((System.ComponentModel.ISupportInitialize)(this.bindingSourceGaugesTab)).BeginInit();
            this.tabTransponder.SuspendLayout();
            ((System.ComponentModel.ISupportInitialize)(this.Squawk_nud)).BeginInit();
            this.tabServo.SuspendLayout();
            this.flowLayoutPanelServos.SuspendLayout();
            this.tabAuxFunction.SuspendLayout();
            this.flowLayoutPanel1.SuspendLayout();
            this.tabScripts.SuspendLayout();
            this.tabPayload.SuspendLayout();
            this.groupBoxRoll.SuspendLayout();
            ((System.ComponentModel.ISupportInitialize)(this.bindingSourcePayloadTab)).BeginInit();
            ((System.ComponentModel.ISupportInitialize)(this.trackBarRoll)).BeginInit();
            this.groupBoxYaw.SuspendLayout();
            ((System.ComponentModel.ISupportInitialize)(this.trackBarYaw)).BeginInit();
            this.groupBoxPitch.SuspendLayout();
            ((System.ComponentModel.ISupportInitialize)(this.trackBarPitch)).BeginInit();
            this.tabTLogs.SuspendLayout();
            this.tableLayoutPaneltlogs.SuspendLayout();
            this.panel2.SuspendLayout();
            ((System.ComponentModel.ISupportInitialize)(this.tracklog)).BeginInit();
            this.tablogbrowse.SuspendLayout();
            this.tableLayoutPanel2.SuspendLayout();
            this.tableMap.SuspendLayout();
            ((System.ComponentModel.ISupportInitialize)(this.splitContainer1)).BeginInit();
            this.splitContainer1.Panel1.SuspendLayout();
            this.splitContainer1.Panel2.SuspendLayout();
            this.splitContainer1.SuspendLayout();
            this.contextMenuStripMap.SuspendLayout();
            ((System.ComponentModel.ISupportInitialize)(this.bindingSource1)).BeginInit();
            ((System.ComponentModel.ISupportInitialize)(this.TRK_zoom)).BeginInit();
            this.panel1.SuspendLayout();
            ((System.ComponentModel.ISupportInitialize)(this.Zoomlevel)).BeginInit();
            ((System.ComponentModel.ISupportInitialize)(this.bindingSourceStatusTab)).BeginInit();
            this.SuspendLayout();
            // 
            // MainH
            // 
            this.MainH.BorderStyle = System.Windows.Forms.BorderStyle.FixedSingle;
            resources.ApplyResources(this.MainH, "MainH");
            this.MainH.FixedPanel = System.Windows.Forms.FixedPanel.Panel1;
            this.MainH.Name = "MainH";
            MainH.VisibleChanged += MainH_VisibleChanged;
            // 
            // MainH.Panel1
            // 
            this.MainH.Panel1.Controls.Add(this.SubMainLeft);
            // 
            // MainH.Panel2
            // 
            this.MainH.Panel2.Controls.Add(this.tableMap);
            // 
            // SubMainLeft
            // 
            this.SubMainLeft.BorderStyle = System.Windows.Forms.BorderStyle.FixedSingle;
            resources.ApplyResources(this.SubMainLeft, "SubMainLeft");
            this.SubMainLeft.Name = "SubMainLeft";
            // 
            // SubMainLeft.Panel1
            // 
            this.SubMainLeft.Panel1.Controls.Add(this.hud1);
            // 
            // SubMainLeft.Panel2
            // 
            this.SubMainLeft.Panel2.Controls.Add(this.tabControlactions);
            this.SubMainLeft.Panel2.Controls.Add(this.panel_persistent);
            // 
            // hud1
            // 
            this.hud1.airspeed = 0F;
            this.hud1.alt = 0F;
            this.hud1.altunit = null;
            this.hud1.AOA = 0F;
            this.hud1.BackColor = System.Drawing.Color.Black;
            this.hud1.batterycellcount = 4;
            this.hud1.batterylevel = 0F;
            this.hud1.batterylevel2 = 0F;
            this.hud1.batteryremaining = 0F;
            this.hud1.batteryremaining2 = 0F;
            this.hud1.bgimage = null;
            this.hud1.connected = false;
            this.hud1.ContextMenuStrip = this.contextMenuStripHud;
            this.hud1.critAOA = 25F;
            this.hud1.criticalvoltagealert = false;
            this.hud1.critSSA = 30F;
            this.hud1.current = 0F;
            this.hud1.current2 = 0F;
            this.hud1.DataBindings.Add(new System.Windows.Forms.Binding("airspeed", this.bindingSourceHud, "airspeed", true));
            this.hud1.DataBindings.Add(new System.Windows.Forms.Binding("alt", this.bindingSourceHud, "alt", true));
            this.hud1.DataBindings.Add(new System.Windows.Forms.Binding("batterylevel", this.bindingSourceHud, "battery_voltage", true));
            this.hud1.DataBindings.Add(new System.Windows.Forms.Binding("batteryremaining", this.bindingSourceHud, "battery_remaining", true));
            this.hud1.DataBindings.Add(new System.Windows.Forms.Binding("connected", this.bindingSourceHud, "connected", true));
            this.hud1.DataBindings.Add(new System.Windows.Forms.Binding("current", this.bindingSourceHud, "current", true));
            this.hud1.DataBindings.Add(new System.Windows.Forms.Binding("batterylevel2", this.bindingSourceHud, "battery_voltage2", true));
            this.hud1.DataBindings.Add(new System.Windows.Forms.Binding("batteryremaining2", this.bindingSourceHud, "battery_remaining2", true));
            this.hud1.DataBindings.Add(new System.Windows.Forms.Binding("current2", this.bindingSourceHud, "current2", true));
            this.hud1.DataBindings.Add(new System.Windows.Forms.Binding("datetime", this.bindingSourceHud, "datetime", true));
            this.hud1.DataBindings.Add(new System.Windows.Forms.Binding("disttowp", this.bindingSourceHud, "wp_dist", true));
            this.hud1.DataBindings.Add(new System.Windows.Forms.Binding("ekfstatus", this.bindingSourceHud, "ekfstatus", true));
            this.hud1.DataBindings.Add(new System.Windows.Forms.Binding("failsafe", this.bindingSourceHud, "failsafe", true));
            this.hud1.DataBindings.Add(new System.Windows.Forms.Binding("gpsfix", this.bindingSourceHud, "gpsstatus", true));
            this.hud1.DataBindings.Add(new System.Windows.Forms.Binding("gpsfix2", this.bindingSourceHud, "gpsstatus2", true));
            this.hud1.DataBindings.Add(new System.Windows.Forms.Binding("gpshdop", this.bindingSourceHud, "gpshdop", true));
            this.hud1.DataBindings.Add(new System.Windows.Forms.Binding("gpshdop2", this.bindingSourceHud, "gpshdop2", true));
            this.hud1.DataBindings.Add(new System.Windows.Forms.Binding("groundalt", this.bindingSourceHud, "HomeAlt", true));
            this.hud1.DataBindings.Add(new System.Windows.Forms.Binding("groundcourse", this.bindingSourceHud, "groundcourse", true));
            this.hud1.DataBindings.Add(new System.Windows.Forms.Binding("groundspeed", this.bindingSourceHud, "groundspeed", true));
            this.hud1.DataBindings.Add(new System.Windows.Forms.Binding("heading", this.bindingSourceHud, "yaw", true));
            this.hud1.DataBindings.Add(new System.Windows.Forms.Binding("linkqualitygcs", this.bindingSourceHud, "linkqualitygcs", true));
            this.hud1.DataBindings.Add(new System.Windows.Forms.Binding("message", this.bindingSourceHud, "messageHigh", true));
            this.hud1.DataBindings.Add(new System.Windows.Forms.Binding("messageSeverity", this.bindingSourceHud, "messageHighSeverity", true));
            this.hud1.DataBindings.Add(new System.Windows.Forms.Binding("mode", this.bindingSourceHud, "mode", true));
            this.hud1.DataBindings.Add(new System.Windows.Forms.Binding("navpitch", this.bindingSourceHud, "nav_pitch", true));
            this.hud1.DataBindings.Add(new System.Windows.Forms.Binding("navroll", this.bindingSourceHud, "nav_roll", true));
            this.hud1.DataBindings.Add(new System.Windows.Forms.Binding("pitch", this.bindingSourceHud, "pitch", true));
            this.hud1.DataBindings.Add(new System.Windows.Forms.Binding("roll", this.bindingSourceHud, "roll", true));
            this.hud1.DataBindings.Add(new System.Windows.Forms.Binding("status", this.bindingSourceHud, "armed", true));
            this.hud1.DataBindings.Add(new System.Windows.Forms.Binding("targetalt", this.bindingSourceHud, "targetalt", true));
            this.hud1.DataBindings.Add(new System.Windows.Forms.Binding("targetheading", this.bindingSourceHud, "nav_bearing", true));
            this.hud1.DataBindings.Add(new System.Windows.Forms.Binding("targetspeed", this.bindingSourceHud, "targetairspeed", true));
            this.hud1.DataBindings.Add(new System.Windows.Forms.Binding("turnrate", this.bindingSourceHud, "turnrate", true));
            this.hud1.DataBindings.Add(new System.Windows.Forms.Binding("verticalspeed", this.bindingSourceHud, "verticalspeed", true));
            this.hud1.DataBindings.Add(new System.Windows.Forms.Binding("vibex", this.bindingSourceHud, "vibex", true));
            this.hud1.DataBindings.Add(new System.Windows.Forms.Binding("vibey", this.bindingSourceHud, "vibey", true));
            this.hud1.DataBindings.Add(new System.Windows.Forms.Binding("vibez", this.bindingSourceHud, "vibez", true));
            this.hud1.DataBindings.Add(new System.Windows.Forms.Binding("wpno", this.bindingSourceHud, "wpno", true));
            this.hud1.DataBindings.Add(new System.Windows.Forms.Binding("xtrack_error", this.bindingSourceHud, "xtrack_error", true));
            this.hud1.DataBindings.Add(new System.Windows.Forms.Binding("AOA", this.bindingSourceHud, "AOA", true));
            this.hud1.DataBindings.Add(new System.Windows.Forms.Binding("SSA", this.bindingSourceHud, "SSA", true));
            this.hud1.DataBindings.Add(new System.Windows.Forms.Binding("critAOA", this.bindingSourceHud, "crit_AOA", true));
            this.hud1.datetime = new System.DateTime(((long)(0)));
            this.hud1.displayAOASSA = false;
            this.hud1.displayCellVoltage = false;
            this.hud1.displayicons = false;
            this.hud1.disttowp = 0F;
            this.hud1.distunit = null;
            resources.ApplyResources(this.hud1, "hud1");
            this.hud1.ekfstatus = 0F;
            this.hud1.failsafe = false;
            this.hud1.gpsfix = 0F;
            this.hud1.gpsfix2 = 0F;
            this.hud1.gpshdop = 0F;
            this.hud1.gpshdop2 = 0F;
            this.hud1.groundalt = 0F;
            this.hud1.groundcourse = 0F;
            this.hud1.groundspeed = 0F;
            this.hud1.heading = 0F;
            this.hud1.hudcolor = System.Drawing.Color.LightGray;
            this.hud1.linkqualitygcs = 0F;
            this.hud1.lowairspeed = false;
            this.hud1.lowgroundspeed = false;
            this.hud1.lowvoltagealert = false;
            this.hud1.message = "";
            this.hud1.messageSeverity = MAVLink.MAV_SEVERITY.EMERGENCY;
            this.hud1.mode = "Unknown";
            this.hud1.Name = "hud1";
            this.hud1.navpitch = 0F;
            this.hud1.navroll = 0F;
            this.hud1.pitch = 0F;
            this.hud1.roll = 0F;
            this.hud1.Russian = false;
            this.hud1.skyColor1 = System.Drawing.Color.Blue;
            this.hud1.skyColor2 = System.Drawing.Color.LightBlue;
            this.hud1.speedunit = null;
            this.hud1.SSA = 0F;
            this.hud1.status = false;
            this.hud1.targetalt = 0F;
            this.hud1.targetheading = 0F;
            this.hud1.targetspeed = 0F;
            this.hud1.turnrate = 0F;
            this.hud1.verticalspeed = 0F;
            this.hud1.vibex = 0F;
            this.hud1.vibey = 0F;
            this.hud1.vibez = 0F;
            this.hud1.VSync = false;
            this.hud1.wpno = 0;
            this.hud1.xtrack_error = 0F;
            this.hud1.ekfclick += new System.EventHandler(this.hud1_ekfclick);
            this.hud1.vibeclick += new System.EventHandler(this.hud1_vibeclick);
            this.hud1.Load += new System.EventHandler(this.hud1_Load);
            this.hud1.DoubleClick += new System.EventHandler(this.hud1_DoubleClick);
            this.hud1.Resize += new System.EventHandler(this.hud1_Resize);
            // 
            // contextMenuStripHud
            // 
            this.contextMenuStripHud.Items.AddRange(new System.Windows.Forms.ToolStripItem[] {
            this.videoToolStripMenuItem,
            this.setAspectRatioToolStripMenuItem,
            this.userItemsToolStripMenuItem,
            this.russianHudToolStripMenuItem,
            this.swapWithMapToolStripMenuItem,
            this.groundColorToolStripMenuItem,
            this.setBatteryCellCountToolStripMenuItem,
            this.showIconsToolStripMenuItem});
            this.contextMenuStripHud.Name = "contextMenuStrip2";
            resources.ApplyResources(this.contextMenuStripHud, "contextMenuStripHud");
            // 
            // videoToolStripMenuItem
            // 
            this.videoToolStripMenuItem.DropDownItems.AddRange(new System.Windows.Forms.ToolStripItem[] {
            this.recordHudToAVIToolStripMenuItem,
            this.stopRecordToolStripMenuItem,
            this.setMJPEGSourceToolStripMenuItem,
            this.startCameraToolStripMenuItem,
            this.setGStreamerSourceToolStripMenuItem,
            this.hereLinkVideoToolStripMenuItem,
            this.gStreamerStopToolStripMenuItem});
            this.videoToolStripMenuItem.Name = "videoToolStripMenuItem";
            resources.ApplyResources(this.videoToolStripMenuItem, "videoToolStripMenuItem");
            // 
            // recordHudToAVIToolStripMenuItem
            // 
            this.recordHudToAVIToolStripMenuItem.Name = "recordHudToAVIToolStripMenuItem";
            resources.ApplyResources(this.recordHudToAVIToolStripMenuItem, "recordHudToAVIToolStripMenuItem");
            this.recordHudToAVIToolStripMenuItem.Click += new System.EventHandler(this.recordHudToAVIToolStripMenuItem_Click);
            // 
            // stopRecordToolStripMenuItem
            // 
            this.stopRecordToolStripMenuItem.Name = "stopRecordToolStripMenuItem";
            resources.ApplyResources(this.stopRecordToolStripMenuItem, "stopRecordToolStripMenuItem");
            this.stopRecordToolStripMenuItem.Click += new System.EventHandler(this.stopRecordToolStripMenuItem_Click);
            // 
            // setMJPEGSourceToolStripMenuItem
            // 
            this.setMJPEGSourceToolStripMenuItem.Name = "setMJPEGSourceToolStripMenuItem";
            resources.ApplyResources(this.setMJPEGSourceToolStripMenuItem, "setMJPEGSourceToolStripMenuItem");
            this.setMJPEGSourceToolStripMenuItem.Click += new System.EventHandler(this.setMJPEGSourceToolStripMenuItem_Click);
            // 
            // startCameraToolStripMenuItem
            // 
            this.startCameraToolStripMenuItem.Name = "startCameraToolStripMenuItem";
            resources.ApplyResources(this.startCameraToolStripMenuItem, "startCameraToolStripMenuItem");
            this.startCameraToolStripMenuItem.Click += new System.EventHandler(this.startCameraToolStripMenuItem_Click);
            // 
            // setGStreamerSourceToolStripMenuItem
            // 
            this.setGStreamerSourceToolStripMenuItem.Name = "setGStreamerSourceToolStripMenuItem";
            resources.ApplyResources(this.setGStreamerSourceToolStripMenuItem, "setGStreamerSourceToolStripMenuItem");
            this.setGStreamerSourceToolStripMenuItem.Click += new System.EventHandler(this.setGStreamerSourceToolStripMenuItem_Click);
            // 
            // hereLinkVideoToolStripMenuItem
            // 
            this.hereLinkVideoToolStripMenuItem.Name = "hereLinkVideoToolStripMenuItem";
            resources.ApplyResources(this.hereLinkVideoToolStripMenuItem, "hereLinkVideoToolStripMenuItem");
            this.hereLinkVideoToolStripMenuItem.Click += new System.EventHandler(this.HereLinkVideoToolStripMenuItem_Click);
            // 
            // gStreamerStopToolStripMenuItem
            // 
            this.gStreamerStopToolStripMenuItem.Name = "gStreamerStopToolStripMenuItem";
            resources.ApplyResources(this.gStreamerStopToolStripMenuItem, "gStreamerStopToolStripMenuItem");
            this.gStreamerStopToolStripMenuItem.Click += new System.EventHandler(this.GStreamerStopToolStripMenuItem_Click);
            // 
            // setAspectRatioToolStripMenuItem
            // 
            this.setAspectRatioToolStripMenuItem.Name = "setAspectRatioToolStripMenuItem";
            resources.ApplyResources(this.setAspectRatioToolStripMenuItem, "setAspectRatioToolStripMenuItem");
            this.setAspectRatioToolStripMenuItem.Click += new System.EventHandler(this.setAspectRatioToolStripMenuItem_Click);
            // 
            // userItemsToolStripMenuItem
            // 
            this.userItemsToolStripMenuItem.Name = "userItemsToolStripMenuItem";
            resources.ApplyResources(this.userItemsToolStripMenuItem, "userItemsToolStripMenuItem");
            this.userItemsToolStripMenuItem.Click += new System.EventHandler(this.hud_UserItem);
            // 
            // russianHudToolStripMenuItem
            // 
            this.russianHudToolStripMenuItem.Name = "russianHudToolStripMenuItem";
            resources.ApplyResources(this.russianHudToolStripMenuItem, "russianHudToolStripMenuItem");
            this.russianHudToolStripMenuItem.Click += new System.EventHandler(this.russianHudToolStripMenuItem_Click);
            // 
            // swapWithMapToolStripMenuItem
            // 
            this.swapWithMapToolStripMenuItem.Name = "swapWithMapToolStripMenuItem";
            resources.ApplyResources(this.swapWithMapToolStripMenuItem, "swapWithMapToolStripMenuItem");
            this.swapWithMapToolStripMenuItem.Click += new System.EventHandler(this.swapWithMapToolStripMenuItem_Click);
            // 
            // groundColorToolStripMenuItem
            // 
            this.groundColorToolStripMenuItem.CheckOnClick = true;
            this.groundColorToolStripMenuItem.Name = "groundColorToolStripMenuItem";
            resources.ApplyResources(this.groundColorToolStripMenuItem, "groundColorToolStripMenuItem");
            this.groundColorToolStripMenuItem.Click += new System.EventHandler(this.groundColorToolStripMenuItem_Click);
            // 
            // setBatteryCellCountToolStripMenuItem
            // 
            this.setBatteryCellCountToolStripMenuItem.Name = "setBatteryCellCountToolStripMenuItem";
            resources.ApplyResources(this.setBatteryCellCountToolStripMenuItem, "setBatteryCellCountToolStripMenuItem");
            this.setBatteryCellCountToolStripMenuItem.Click += new System.EventHandler(this.setBatteryCellCountToolStripMenuItem_Click);
            // 
            // showIconsToolStripMenuItem
            // 
            this.showIconsToolStripMenuItem.Name = "showIconsToolStripMenuItem";
            resources.ApplyResources(this.showIconsToolStripMenuItem, "showIconsToolStripMenuItem");
            this.showIconsToolStripMenuItem.Click += new System.EventHandler(this.showIconsToolStripMenuItem_Click);
            // 
            // bindingSourceHud
            // 
            this.bindingSourceHud.DataSource = typeof(MissionPlanner.CurrentState);
            // 
            // tabControlactions
            // 
            this.tabControlactions.ContextMenuStrip = this.contextMenuStripactionstab;
            this.tabControlactions.Controls.Add(this.tabQuick);
            this.tabControlactions.Controls.Add(this.tabActions);
            this.tabControlactions.Controls.Add(this.tabPagemessages);
            this.tabControlactions.Controls.Add(this.tabActionsSimple);
            this.tabControlactions.Controls.Add(this.tabPagePreFlight);
            this.tabControlactions.Controls.Add(this.tabGauges);
            this.tabControlactions.Controls.Add(this.tabTransponder);
            this.tabControlactions.Controls.Add(this.tabStatus);
            this.tabControlactions.Controls.Add(this.tabServo);
            this.tabControlactions.Controls.Add(this.tabAuxFunction);
            this.tabControlactions.Controls.Add(this.tabScripts);
            this.tabControlactions.Controls.Add(this.tabPayload);
            this.tabControlactions.Controls.Add(this.tabTLogs);
            this.tabControlactions.Controls.Add(this.tablogbrowse);
            resources.ApplyResources(this.tabControlactions, "tabControlactions");
            this.tabControlactions.Name = "tabControlactions";
            this.tabControlactions.SelectedIndex = 0;
            this.tabControlactions.DrawItem += new System.Windows.Forms.DrawItemEventHandler(this.tabControl1_DrawItem);
            this.tabControlactions.SelectedIndexChanged += new System.EventHandler(this.tabControl1_SelectedIndexChanged);
<<<<<<< HEAD
            this.tabControlactions.DoubleClick += TabControlactions_DoubleClick;
            this.tabControlactions.ControlAdded += TabControlactions_ControlAdded;
            this.tabControlactions.ControlAdded += (sender, e) => ManageLeftPanelVisibility();
            this.tabControlactions.ControlRemoved += (sender, e) => ManageLeftPanelVisibility();
=======
>>>>>>> a74953d1
            // 
            // contextMenuStripactionstab
            // 
            this.contextMenuStripactionstab.Items.AddRange(new System.Windows.Forms.ToolStripItem[] {
            this.customizeToolStripMenuItem,
            this.multiLineToolStripMenuItem});
            this.contextMenuStripactionstab.Name = "contextMenuStripactionstab";
            resources.ApplyResources(this.contextMenuStripactionstab, "contextMenuStripactionstab");
            // 
            // customizeToolStripMenuItem
            // 
            this.customizeToolStripMenuItem.Name = "customizeToolStripMenuItem";
            resources.ApplyResources(this.customizeToolStripMenuItem, "customizeToolStripMenuItem");
            this.customizeToolStripMenuItem.Click += new System.EventHandler(this.customizeToolStripMenuItem_Click);
            // 
            // multiLineToolStripMenuItem
            // 
            this.multiLineToolStripMenuItem.Name = "multiLineToolStripMenuItem";
            resources.ApplyResources(this.multiLineToolStripMenuItem, "multiLineToolStripMenuItem");
            this.multiLineToolStripMenuItem.Click += new System.EventHandler(this.multiLineToolStripMenuItem_Click);
            // 
            // tabQuick
            // 
            resources.ApplyResources(this.tabQuick, "tabQuick");
            this.tabQuick.Controls.Add(this.tableLayoutPanelQuick);
            this.tabQuick.Name = "tabQuick";
            this.tabQuick.UseVisualStyleBackColor = true;
            this.tabQuick.Resize += new System.EventHandler(this.tabQuick_Resize);
            // 
            // tableLayoutPanelQuick
            // 
            resources.ApplyResources(this.tableLayoutPanelQuick, "tableLayoutPanelQuick");
            this.tableLayoutPanelQuick.Controls.Add(this.quickView6, 1, 2);
            this.tableLayoutPanelQuick.Controls.Add(this.quickView5, 0, 2);
            this.tableLayoutPanelQuick.Controls.Add(this.quickView4, 1, 1);
            this.tableLayoutPanelQuick.Controls.Add(this.quickView3, 0, 1);
            this.tableLayoutPanelQuick.Controls.Add(this.quickView2, 1, 0);
            this.tableLayoutPanelQuick.Controls.Add(this.quickView1, 0, 0);
            this.tableLayoutPanelQuick.Name = "tableLayoutPanelQuick";
            // 
            // quickView6
            // 
            this.quickView6.ContextMenuStrip = this.contextMenuStripQuickView;
            this.quickView6.DataBindings.Add(new System.Windows.Forms.Binding("number", this.bindingSourceQuickTab, "DistToHome", true));
            this.quickView6.desc = "DistToMAV";
            resources.ApplyResources(this.quickView6, "quickView6");
            this.quickView6.Name = "quickView6";
            this.quickView6.number = 0D;
            this.quickView6.numberColor = System.Drawing.Color.FromArgb(((int)(((byte)(0)))), ((int)(((byte)(255)))), ((int)(((byte)(252)))));
            this.quickView6.numberColorBackup = System.Drawing.Color.Empty;
            this.quickView6.numberformat = "0.00";
            this.quickView6.DoubleClick += new System.EventHandler(this.quickView_DoubleClick);
            // 
            // contextMenuStripQuickView
            // 
            this.contextMenuStripQuickView.Items.AddRange(new System.Windows.Forms.ToolStripItem[] {
            this.setViewCountToolStripMenuItem});
            this.contextMenuStripQuickView.Name = "contextMenuStripQuickView";
            resources.ApplyResources(this.contextMenuStripQuickView, "contextMenuStripQuickView");
            // 
            // setViewCountToolStripMenuItem
            // 
            this.setViewCountToolStripMenuItem.Name = "setViewCountToolStripMenuItem";
            resources.ApplyResources(this.setViewCountToolStripMenuItem, "setViewCountToolStripMenuItem");
            this.setViewCountToolStripMenuItem.Click += new System.EventHandler(this.setViewCountToolStripMenuItem_Click);
            // 
            // bindingSourceQuickTab
            // 
            this.bindingSourceQuickTab.DataSource = typeof(MissionPlanner.CurrentState);
            // 
            // quickView5
            // 
            this.quickView5.ContextMenuStrip = this.contextMenuStripQuickView;
            this.quickView5.DataBindings.Add(new System.Windows.Forms.Binding("number", this.bindingSourceQuickTab, "verticalspeed", true));
            this.quickView5.desc = "verticalspeed";
            resources.ApplyResources(this.quickView5, "quickView5");
            this.quickView5.Name = "quickView5";
            this.quickView5.number = 0D;
            this.quickView5.numberColor = System.Drawing.Color.FromArgb(((int)(((byte)(254)))), ((int)(((byte)(254)))), ((int)(((byte)(86)))));
            this.quickView5.numberColorBackup = System.Drawing.Color.Empty;
            this.quickView5.numberformat = "0.00";
            this.quickView5.DoubleClick += new System.EventHandler(this.quickView_DoubleClick);
            // 
            // quickView4
            // 
            this.quickView4.ContextMenuStrip = this.contextMenuStripQuickView;
            this.quickView4.DataBindings.Add(new System.Windows.Forms.Binding("number", this.bindingSourceQuickTab, "yaw", true));
            this.quickView4.desc = "yaw";
            resources.ApplyResources(this.quickView4, "quickView4");
            this.quickView4.Name = "quickView4";
            this.quickView4.number = 0D;
            this.quickView4.numberColor = System.Drawing.Color.FromArgb(((int)(((byte)(0)))), ((int)(((byte)(255)))), ((int)(((byte)(83)))));
            this.quickView4.numberColorBackup = System.Drawing.Color.Empty;
            this.quickView4.numberformat = "0.00";
            this.quickView4.DoubleClick += new System.EventHandler(this.quickView_DoubleClick);
            // 
            // quickView3
            // 
            this.quickView3.ContextMenuStrip = this.contextMenuStripQuickView;
            this.quickView3.DataBindings.Add(new System.Windows.Forms.Binding("number", this.bindingSourceQuickTab, "wp_dist", true));
            this.quickView3.desc = "wp_dist";
            resources.ApplyResources(this.quickView3, "quickView3");
            this.quickView3.Name = "quickView3";
            this.quickView3.number = 0D;
            this.quickView3.numberColor = System.Drawing.Color.FromArgb(((int)(((byte)(255)))), ((int)(((byte)(96)))), ((int)(((byte)(91)))));
            this.quickView3.numberColorBackup = System.Drawing.Color.Empty;
            this.quickView3.numberformat = "0.00";
            this.quickView3.DoubleClick += new System.EventHandler(this.quickView_DoubleClick);
            // 
            // quickView2
            // 
            this.quickView2.ContextMenuStrip = this.contextMenuStripQuickView;
            this.quickView2.DataBindings.Add(new System.Windows.Forms.Binding("number", this.bindingSourceQuickTab, "groundspeed", true));
            this.quickView2.desc = "groundspeed";
            resources.ApplyResources(this.quickView2, "quickView2");
            this.quickView2.Name = "quickView2";
            this.quickView2.number = 0D;
            this.quickView2.numberColor = System.Drawing.Color.FromArgb(((int)(((byte)(254)))), ((int)(((byte)(132)))), ((int)(((byte)(46)))));
            this.quickView2.numberColorBackup = System.Drawing.Color.Empty;
            this.quickView2.numberformat = "0.00";
            this.quickView2.DoubleClick += new System.EventHandler(this.quickView_DoubleClick);
            // 
            // quickView1
            // 
            this.quickView1.ContextMenuStrip = this.contextMenuStripQuickView;
            this.quickView1.DataBindings.Add(new System.Windows.Forms.Binding("number", this.bindingSourceQuickTab, "alt", true));
            this.quickView1.desc = "alt";
            resources.ApplyResources(this.quickView1, "quickView1");
            this.quickView1.Name = "quickView1";
            this.quickView1.number = 0D;
            this.quickView1.numberColor = System.Drawing.Color.FromArgb(((int)(((byte)(209)))), ((int)(((byte)(151)))), ((int)(((byte)(248)))));
            this.quickView1.numberColorBackup = System.Drawing.Color.Empty;
            this.quickView1.numberformat = "0.00";
            this.toolTip1.SetToolTip(this.quickView1, resources.GetString("quickView1.ToolTip"));
            this.quickView1.DoubleClick += new System.EventHandler(this.quickView_DoubleClick);
            // 
            // tabActions
            // 
            this.tabActions.Controls.Add(this.tableLayoutPanel1);
            resources.ApplyResources(this.tabActions, "tabActions");
            this.tabActions.Name = "tabActions";
            this.tabActions.UseVisualStyleBackColor = true;
            // 
            // tableLayoutPanel1
            // 
            resources.ApplyResources(this.tableLayoutPanel1, "tableLayoutPanel1");
            this.tableLayoutPanel1.Controls.Add(this.BUT_SendMSG, 2, 4);
            this.tableLayoutPanel1.Controls.Add(this.BUT_abortland, 4, 4);
            this.tableLayoutPanel1.Controls.Add(this.modifyandSetLoiterRad, 4, 2);
            this.tableLayoutPanel1.Controls.Add(this.BUT_clear_track, 4, 3);
            this.tableLayoutPanel1.Controls.Add(this.CMB_action, 0, 0);
            this.tableLayoutPanel1.Controls.Add(this.BUTactiondo, 1, 0);
            this.tableLayoutPanel1.Controls.Add(this.BUT_resumemis, 3, 4);
            this.tableLayoutPanel1.Controls.Add(this.modifyandSetAlt, 4, 1);
            this.tableLayoutPanel1.Controls.Add(this.modifyandSetSpeed, 4, 0);
            this.tableLayoutPanel1.Controls.Add(this.CMB_setwp, 0, 1);
            this.tableLayoutPanel1.Controls.Add(this.BUT_ARM, 3, 3);
            this.tableLayoutPanel1.Controls.Add(this.BUT_mountmode, 1, 3);
            this.tableLayoutPanel1.Controls.Add(this.BUT_joystick, 2, 3);
            this.tableLayoutPanel1.Controls.Add(this.BUT_RAWSensor, 3, 2);
            this.tableLayoutPanel1.Controls.Add(this.BUT_Homealt, 3, 0);
            this.tableLayoutPanel1.Controls.Add(this.BUTrestartmission, 3, 1);
            this.tableLayoutPanel1.Controls.Add(this.CMB_mountmode, 0, 3);
            this.tableLayoutPanel1.Controls.Add(this.BUT_quickrtl, 2, 2);
            this.tableLayoutPanel1.Controls.Add(this.BUT_quickmanual, 2, 1);
            this.tableLayoutPanel1.Controls.Add(this.BUT_setwp, 1, 1);
            this.tableLayoutPanel1.Controls.Add(this.CMB_modes, 0, 2);
            this.tableLayoutPanel1.Controls.Add(this.BUT_quickauto, 2, 0);
            this.tableLayoutPanel1.Controls.Add(this.BUT_setmode, 1, 2);
            this.tableLayoutPanel1.Name = "tableLayoutPanel1";
            // 
            // BUT_SendMSG
            // 
            this.BUT_SendMSG.ColorMouseDown = System.Drawing.Color.Empty;
            this.BUT_SendMSG.ColorMouseOver = System.Drawing.Color.Empty;
            this.BUT_SendMSG.ColorNotEnabled = System.Drawing.Color.Empty;
            resources.ApplyResources(this.BUT_SendMSG, "BUT_SendMSG");
            this.BUT_SendMSG.Name = "BUT_SendMSG";
            this.toolTip1.SetToolTip(this.BUT_SendMSG, resources.GetString("BUT_SendMSG.ToolTip"));
            this.BUT_SendMSG.UseVisualStyleBackColor = true;
            this.BUT_SendMSG.Click += new System.EventHandler(this.BUT_SendMSG_Click);
            // 
            // BUT_abortland
            // 
            this.BUT_abortland.ColorMouseDown = System.Drawing.Color.Empty;
            this.BUT_abortland.ColorMouseOver = System.Drawing.Color.Empty;
            this.BUT_abortland.ColorNotEnabled = System.Drawing.Color.Empty;
            resources.ApplyResources(this.BUT_abortland, "BUT_abortland");
            this.BUT_abortland.Name = "BUT_abortland";
            this.toolTip1.SetToolTip(this.BUT_abortland, resources.GetString("BUT_abortland.ToolTip"));
            this.BUT_abortland.UseVisualStyleBackColor = true;
            this.BUT_abortland.Click += new System.EventHandler(this.BUT_abortland_Click);
            // 
            // modifyandSetLoiterRad
            // 
            resources.ApplyResources(this.modifyandSetLoiterRad, "modifyandSetLoiterRad");
            this.modifyandSetLoiterRad.ButtonText = "Set Loiter Rad";
            this.modifyandSetLoiterRad.DecimalPlaces = 0;
            this.modifyandSetLoiterRad.Increment = new decimal(new int[] {
            1,
            0,
            0,
            0});
            this.modifyandSetLoiterRad.Maximum = new decimal(new int[] {
            10000,
            0,
            0,
            0});
            this.modifyandSetLoiterRad.Minimum = new decimal(new int[] {
            10000,
            0,
            0,
            -2147483648});
            this.modifyandSetLoiterRad.Name = "modifyandSetLoiterRad";
            this.modifyandSetLoiterRad.Value = new decimal(new int[] {
            100,
            0,
            0,
            0});
            this.modifyandSetLoiterRad.Click += new System.EventHandler(this.modifyandSetLoiterRad_Click);
            // 
            // BUT_clear_track
            // 
            this.BUT_clear_track.ColorMouseDown = System.Drawing.Color.Empty;
            this.BUT_clear_track.ColorMouseOver = System.Drawing.Color.Empty;
            this.BUT_clear_track.ColorNotEnabled = System.Drawing.Color.Empty;
            resources.ApplyResources(this.BUT_clear_track, "BUT_clear_track");
            this.BUT_clear_track.Name = "BUT_clear_track";
            this.toolTip1.SetToolTip(this.BUT_clear_track, resources.GetString("BUT_clear_track.ToolTip"));
            this.BUT_clear_track.UseVisualStyleBackColor = true;
            this.BUT_clear_track.Click += new System.EventHandler(this.BUT_clear_track_Click);
            // 
            // CMB_action
            // 
            resources.ApplyResources(this.CMB_action, "CMB_action");
            this.CMB_action.DropDownStyle = System.Windows.Forms.ComboBoxStyle.DropDownList;
            this.CMB_action.DropDownWidth = 250;
            this.CMB_action.FormattingEnabled = true;
            this.CMB_action.Name = "CMB_action";
            // 
            // BUTactiondo
            // 
            this.BUTactiondo.ColorMouseDown = System.Drawing.Color.Empty;
            this.BUTactiondo.ColorMouseOver = System.Drawing.Color.Empty;
            this.BUTactiondo.ColorNotEnabled = System.Drawing.Color.Empty;
            resources.ApplyResources(this.BUTactiondo, "BUTactiondo");
            this.BUTactiondo.Name = "BUTactiondo";
            this.toolTip1.SetToolTip(this.BUTactiondo, resources.GetString("BUTactiondo.ToolTip"));
            this.BUTactiondo.UseVisualStyleBackColor = true;
            this.BUTactiondo.Click += new System.EventHandler(this.BUTactiondo_Click);
            // 
            // BUT_resumemis
            // 
            this.BUT_resumemis.ColorMouseDown = System.Drawing.Color.Empty;
            this.BUT_resumemis.ColorMouseOver = System.Drawing.Color.Empty;
            this.BUT_resumemis.ColorNotEnabled = System.Drawing.Color.Empty;
            resources.ApplyResources(this.BUT_resumemis, "BUT_resumemis");
            this.BUT_resumemis.Name = "BUT_resumemis";
            this.BUT_resumemis.UseVisualStyleBackColor = true;
            this.BUT_resumemis.Click += new System.EventHandler(this.BUT_resumemis_Click);
            // 
            // modifyandSetAlt
            // 
            resources.ApplyResources(this.modifyandSetAlt, "modifyandSetAlt");
            this.modifyandSetAlt.ButtonText = "Change Alt";
            this.modifyandSetAlt.DecimalPlaces = 1;
            this.modifyandSetAlt.Increment = new decimal(new int[] {
            1,
            0,
            0,
            0});
            this.modifyandSetAlt.Maximum = new decimal(new int[] {
            1000,
            0,
            0,
            0});
            this.modifyandSetAlt.Minimum = new decimal(new int[] {
            0,
            0,
            0,
            0});
            this.modifyandSetAlt.Name = "modifyandSetAlt";
            this.modifyandSetAlt.Value = new decimal(new int[] {
            100,
            0,
            0,
            0});
            this.modifyandSetAlt.Click += new System.EventHandler(this.modifyandSetAlt_Click);
            // 
            // modifyandSetSpeed
            // 
            resources.ApplyResources(this.modifyandSetSpeed, "modifyandSetSpeed");
            this.modifyandSetSpeed.ButtonText = "Change Speed";
            this.modifyandSetSpeed.DecimalPlaces = 1;
            this.modifyandSetSpeed.Increment = new decimal(new int[] {
            1,
            0,
            0,
            0});
            this.modifyandSetSpeed.Maximum = new decimal(new int[] {
            1000,
            0,
            0,
            0});
            this.modifyandSetSpeed.Minimum = new decimal(new int[] {
            0,
            0,
            0,
            0});
            this.modifyandSetSpeed.Name = "modifyandSetSpeed";
            this.modifyandSetSpeed.Value = new decimal(new int[] {
            100,
            0,
            0,
            0});
            this.modifyandSetSpeed.Click += new System.EventHandler(this.modifyandSetSpeed_Click);
            this.modifyandSetSpeed.ParentChanged += new System.EventHandler(this.modifyandSetSpeed_ParentChanged);
            // 
            // CMB_setwp
            // 
            resources.ApplyResources(this.CMB_setwp, "CMB_setwp");
            this.CMB_setwp.DropDownStyle = System.Windows.Forms.ComboBoxStyle.DropDownList;
            this.CMB_setwp.DropDownWidth = 150;
            this.CMB_setwp.FormattingEnabled = true;
            this.CMB_setwp.Items.AddRange(new object[] {
            resources.GetString("CMB_setwp.Items")});
            this.CMB_setwp.Name = "CMB_setwp";
            this.CMB_setwp.Click += new System.EventHandler(this.CMB_setwp_Click);
            // 
            // BUT_ARM
            // 
            this.BUT_ARM.ColorMouseDown = System.Drawing.Color.Empty;
            this.BUT_ARM.ColorMouseOver = System.Drawing.Color.Empty;
            this.BUT_ARM.ColorNotEnabled = System.Drawing.Color.Empty;
            resources.ApplyResources(this.BUT_ARM, "BUT_ARM");
            this.BUT_ARM.Name = "BUT_ARM";
            this.toolTip1.SetToolTip(this.BUT_ARM, resources.GetString("BUT_ARM.ToolTip"));
            this.BUT_ARM.UseVisualStyleBackColor = true;
            this.BUT_ARM.Click += new System.EventHandler(this.BUT_ARM_Click);
            // 
            // BUT_mountmode
            // 
            this.BUT_mountmode.ColorMouseDown = System.Drawing.Color.Empty;
            this.BUT_mountmode.ColorMouseOver = System.Drawing.Color.Empty;
            this.BUT_mountmode.ColorNotEnabled = System.Drawing.Color.Empty;
            resources.ApplyResources(this.BUT_mountmode, "BUT_mountmode");
            this.BUT_mountmode.Name = "BUT_mountmode";
            this.toolTip1.SetToolTip(this.BUT_mountmode, resources.GetString("BUT_mountmode.ToolTip"));
            this.BUT_mountmode.UseVisualStyleBackColor = true;
            this.BUT_mountmode.Click += new System.EventHandler(this.BUT_mountmode_Click);
            // 
            // BUT_joystick
            // 
            this.BUT_joystick.ColorMouseDown = System.Drawing.Color.Empty;
            this.BUT_joystick.ColorMouseOver = System.Drawing.Color.Empty;
            this.BUT_joystick.ColorNotEnabled = System.Drawing.Color.Empty;
            resources.ApplyResources(this.BUT_joystick, "BUT_joystick");
            this.BUT_joystick.Name = "BUT_joystick";
            this.toolTip1.SetToolTip(this.BUT_joystick, resources.GetString("BUT_joystick.ToolTip"));
            this.BUT_joystick.UseVisualStyleBackColor = true;
            this.BUT_joystick.Click += new System.EventHandler(this.BUT_joystick_Click);
            // 
            // BUT_RAWSensor
            // 
            this.BUT_RAWSensor.ColorMouseDown = System.Drawing.Color.Empty;
            this.BUT_RAWSensor.ColorMouseOver = System.Drawing.Color.Empty;
            this.BUT_RAWSensor.ColorNotEnabled = System.Drawing.Color.Empty;
            resources.ApplyResources(this.BUT_RAWSensor, "BUT_RAWSensor");
            this.BUT_RAWSensor.Name = "BUT_RAWSensor";
            this.toolTip1.SetToolTip(this.BUT_RAWSensor, resources.GetString("BUT_RAWSensor.ToolTip"));
            this.BUT_RAWSensor.UseVisualStyleBackColor = true;
            this.BUT_RAWSensor.Click += new System.EventHandler(this.BUT_RAWSensor_Click);
            // 
            // BUT_Homealt
            // 
            this.BUT_Homealt.ColorMouseDown = System.Drawing.Color.Empty;
            this.BUT_Homealt.ColorMouseOver = System.Drawing.Color.Empty;
            this.BUT_Homealt.ColorNotEnabled = System.Drawing.Color.Empty;
            resources.ApplyResources(this.BUT_Homealt, "BUT_Homealt");
            this.BUT_Homealt.Name = "BUT_Homealt";
            this.toolTip1.SetToolTip(this.BUT_Homealt, resources.GetString("BUT_Homealt.ToolTip"));
            this.BUT_Homealt.UseVisualStyleBackColor = true;
            this.BUT_Homealt.Click += new System.EventHandler(this.BUT_Homealt_Click);
            // 
            // BUTrestartmission
            // 
            this.BUTrestartmission.ColorMouseDown = System.Drawing.Color.Empty;
            this.BUTrestartmission.ColorMouseOver = System.Drawing.Color.Empty;
            this.BUTrestartmission.ColorNotEnabled = System.Drawing.Color.Empty;
            resources.ApplyResources(this.BUTrestartmission, "BUTrestartmission");
            this.BUTrestartmission.Name = "BUTrestartmission";
            this.toolTip1.SetToolTip(this.BUTrestartmission, resources.GetString("BUTrestartmission.ToolTip"));
            this.BUTrestartmission.UseVisualStyleBackColor = true;
            this.BUTrestartmission.Click += new System.EventHandler(this.BUTrestartmission_Click);
            // 
            // CMB_mountmode
            // 
            resources.ApplyResources(this.CMB_mountmode, "CMB_mountmode");
            this.CMB_mountmode.DropDownStyle = System.Windows.Forms.ComboBoxStyle.DropDownList;
            this.CMB_mountmode.DropDownWidth = 150;
            this.CMB_mountmode.FormattingEnabled = true;
            this.CMB_mountmode.Name = "CMB_mountmode";
            // 
            // BUT_quickrtl
            // 
            this.BUT_quickrtl.ColorMouseDown = System.Drawing.Color.Empty;
            this.BUT_quickrtl.ColorMouseOver = System.Drawing.Color.Empty;
            this.BUT_quickrtl.ColorNotEnabled = System.Drawing.Color.Empty;
            resources.ApplyResources(this.BUT_quickrtl, "BUT_quickrtl");
            this.BUT_quickrtl.Name = "BUT_quickrtl";
            this.toolTip1.SetToolTip(this.BUT_quickrtl, resources.GetString("BUT_quickrtl.ToolTip"));
            this.BUT_quickrtl.UseVisualStyleBackColor = true;
            this.BUT_quickrtl.Click += new System.EventHandler(this.BUT_quickrtl_Click);
            // 
            // BUT_quickmanual
            // 
            this.BUT_quickmanual.ColorMouseDown = System.Drawing.Color.Empty;
            this.BUT_quickmanual.ColorMouseOver = System.Drawing.Color.Empty;
            this.BUT_quickmanual.ColorNotEnabled = System.Drawing.Color.Empty;
            resources.ApplyResources(this.BUT_quickmanual, "BUT_quickmanual");
            this.BUT_quickmanual.Name = "BUT_quickmanual";
            this.toolTip1.SetToolTip(this.BUT_quickmanual, resources.GetString("BUT_quickmanual.ToolTip"));
            this.BUT_quickmanual.UseVisualStyleBackColor = true;
            this.BUT_quickmanual.Click += new System.EventHandler(this.BUT_quickmanual_Click);
            // 
            // BUT_setwp
            // 
            this.BUT_setwp.ColorMouseDown = System.Drawing.Color.Empty;
            this.BUT_setwp.ColorMouseOver = System.Drawing.Color.Empty;
            this.BUT_setwp.ColorNotEnabled = System.Drawing.Color.Empty;
            resources.ApplyResources(this.BUT_setwp, "BUT_setwp");
            this.BUT_setwp.Name = "BUT_setwp";
            this.toolTip1.SetToolTip(this.BUT_setwp, resources.GetString("BUT_setwp.ToolTip"));
            this.BUT_setwp.UseVisualStyleBackColor = true;
            this.BUT_setwp.Click += new System.EventHandler(this.BUT_setwp_Click);
            // 
            // CMB_modes
            // 
            resources.ApplyResources(this.CMB_modes, "CMB_modes");
            this.CMB_modes.DropDownStyle = System.Windows.Forms.ComboBoxStyle.DropDownList;
            this.CMB_modes.DropDownWidth = 150;
            this.CMB_modes.FormattingEnabled = true;
            this.CMB_modes.Name = "CMB_modes";
            this.CMB_modes.Click += new System.EventHandler(this.CMB_modes_Click);
            // 
            // BUT_quickauto
            // 
            this.BUT_quickauto.ColorMouseDown = System.Drawing.Color.Empty;
            this.BUT_quickauto.ColorMouseOver = System.Drawing.Color.Empty;
            this.BUT_quickauto.ColorNotEnabled = System.Drawing.Color.Empty;
            resources.ApplyResources(this.BUT_quickauto, "BUT_quickauto");
            this.BUT_quickauto.Name = "BUT_quickauto";
            this.toolTip1.SetToolTip(this.BUT_quickauto, resources.GetString("BUT_quickauto.ToolTip"));
            this.BUT_quickauto.UseVisualStyleBackColor = true;
            this.BUT_quickauto.Click += new System.EventHandler(this.BUT_quickauto_Click);
            // 
            // BUT_setmode
            // 
            this.BUT_setmode.ColorMouseDown = System.Drawing.Color.Empty;
            this.BUT_setmode.ColorMouseOver = System.Drawing.Color.Empty;
            this.BUT_setmode.ColorNotEnabled = System.Drawing.Color.Empty;
            resources.ApplyResources(this.BUT_setmode, "BUT_setmode");
            this.BUT_setmode.Name = "BUT_setmode";
            this.toolTip1.SetToolTip(this.BUT_setmode, resources.GetString("BUT_setmode.ToolTip"));
            this.BUT_setmode.UseVisualStyleBackColor = true;
            this.BUT_setmode.Click += new System.EventHandler(this.BUT_setmode_Click);
            // 
            // tabPagemessages
            // 
            this.tabPagemessages.Controls.Add(this.txt_messagebox);
            resources.ApplyResources(this.tabPagemessages, "tabPagemessages");
            this.tabPagemessages.Name = "tabPagemessages";
            this.tabPagemessages.UseVisualStyleBackColor = true;
            // 
            // txt_messagebox
            // 
            resources.ApplyResources(this.txt_messagebox, "txt_messagebox");
            this.txt_messagebox.Name = "txt_messagebox";
            // 
            // tabActionsSimple
            // 
            this.tabActionsSimple.Controls.Add(this.myButton1);
            this.tabActionsSimple.Controls.Add(this.myButton2);
            this.tabActionsSimple.Controls.Add(this.myButton3);
            resources.ApplyResources(this.tabActionsSimple, "tabActionsSimple");
            this.tabActionsSimple.Name = "tabActionsSimple";
            this.tabActionsSimple.UseVisualStyleBackColor = true;
            // 
            // myButton1
            // 
            this.myButton1.ColorMouseDown = System.Drawing.Color.Empty;
            this.myButton1.ColorMouseOver = System.Drawing.Color.Empty;
            this.myButton1.ColorNotEnabled = System.Drawing.Color.Empty;
            resources.ApplyResources(this.myButton1, "myButton1");
            this.myButton1.Name = "myButton1";
            this.toolTip1.SetToolTip(this.myButton1, resources.GetString("myButton1.ToolTip"));
            this.myButton1.UseVisualStyleBackColor = true;
            this.myButton1.Click += new System.EventHandler(this.BUT_quickmanual_Click);
            // 
            // myButton2
            // 
            this.myButton2.ColorMouseDown = System.Drawing.Color.Empty;
            this.myButton2.ColorMouseOver = System.Drawing.Color.Empty;
            this.myButton2.ColorNotEnabled = System.Drawing.Color.Empty;
            resources.ApplyResources(this.myButton2, "myButton2");
            this.myButton2.Name = "myButton2";
            this.toolTip1.SetToolTip(this.myButton2, resources.GetString("myButton2.ToolTip"));
            this.myButton2.UseVisualStyleBackColor = true;
            this.myButton2.Click += new System.EventHandler(this.BUT_quickrtl_Click);
            // 
            // myButton3
            // 
            this.myButton3.ColorMouseDown = System.Drawing.Color.Empty;
            this.myButton3.ColorMouseOver = System.Drawing.Color.Empty;
            this.myButton3.ColorNotEnabled = System.Drawing.Color.Empty;
            resources.ApplyResources(this.myButton3, "myButton3");
            this.myButton3.Name = "myButton3";
            this.toolTip1.SetToolTip(this.myButton3, resources.GetString("myButton3.ToolTip"));
            this.myButton3.UseVisualStyleBackColor = true;
            this.myButton3.Click += new System.EventHandler(this.BUT_quickauto_Click);
            // 
            // tabPagePreFlight
            // 
            this.tabPagePreFlight.Controls.Add(this.checkListControl1);
            resources.ApplyResources(this.tabPagePreFlight, "tabPagePreFlight");
            this.tabPagePreFlight.Name = "tabPagePreFlight";
            this.tabPagePreFlight.UseVisualStyleBackColor = true;
            // 
            // checkListControl1
            // 
            resources.ApplyResources(this.checkListControl1, "checkListControl1");
            this.checkListControl1.Name = "checkListControl1";
            // 
            // tabGauges
            // 
            this.tabGauges.Controls.Add(this.Gvspeed);
            this.tabGauges.Controls.Add(this.Gheading);
            this.tabGauges.Controls.Add(this.Galt);
            this.tabGauges.Controls.Add(this.Gspeed);
            resources.ApplyResources(this.tabGauges, "tabGauges");
            this.tabGauges.Name = "tabGauges";
            this.tabGauges.UseVisualStyleBackColor = true;
            this.tabGauges.Resize += new System.EventHandler(this.tabPage1_Resize);
            // 
            // Gvspeed
            // 
            this.Gvspeed.BackColor = System.Drawing.Color.Transparent;
            resources.ApplyResources(this.Gvspeed, "Gvspeed");
            this.Gvspeed.BaseArcColor = System.Drawing.Color.Transparent;
            this.Gvspeed.BaseArcRadius = 60;
            this.Gvspeed.BaseArcStart = 20;
            this.Gvspeed.BaseArcSweep = 320;
            this.Gvspeed.BaseArcWidth = 2;
            this.Gvspeed.Cap_Idx = ((byte)(0));
            this.Gvspeed.CapColor = System.Drawing.Color.White;
            this.Gvspeed.CapColors = new System.Drawing.Color[] {
        System.Drawing.Color.White,
        System.Drawing.Color.Black,
        System.Drawing.Color.Black,
        System.Drawing.Color.Black,
        System.Drawing.Color.Black};
            this.Gvspeed.CapPosition = new System.Drawing.Point(65, 85);
            this.Gvspeed.CapsPosition = new System.Drawing.Point[] {
        new System.Drawing.Point(65, 85),
        new System.Drawing.Point(30, 55),
        new System.Drawing.Point(10, 10),
        new System.Drawing.Point(10, 10),
        new System.Drawing.Point(10, 10)};
            this.Gvspeed.CapsText = new string[] {
        "VSI",
        "",
        "",
        "",
        ""};
            this.Gvspeed.CapText = "VSI";
            this.Gvspeed.Center = new System.Drawing.Point(75, 75);
            this.Gvspeed.DataBindings.Add(new System.Windows.Forms.Binding("Value0", this.bindingSourceGaugesTab, "verticalspeed", true));
            this.Gvspeed.MaxValue = 10F;
            this.Gvspeed.MinValue = -10F;
            this.Gvspeed.Name = "Gvspeed";
            this.Gvspeed.Need_Idx = ((byte)(3));
            this.Gvspeed.NeedleColor1 = AGaugeApp.AGauge.NeedleColorEnum.Gray;
            this.Gvspeed.NeedleColor2 = System.Drawing.Color.White;
            this.Gvspeed.NeedleEnabled = false;
            this.Gvspeed.NeedleRadius = 80;
            this.Gvspeed.NeedlesColor1 = new AGaugeApp.AGauge.NeedleColorEnum[] {
        AGaugeApp.AGauge.NeedleColorEnum.Gray,
        AGaugeApp.AGauge.NeedleColorEnum.Gray,
        AGaugeApp.AGauge.NeedleColorEnum.Gray,
        AGaugeApp.AGauge.NeedleColorEnum.Gray};
            this.Gvspeed.NeedlesColor2 = new System.Drawing.Color[] {
        System.Drawing.Color.White,
        System.Drawing.Color.White,
        System.Drawing.Color.White,
        System.Drawing.Color.White};
            this.Gvspeed.NeedlesEnabled = new bool[] {
        true,
        false,
        false,
        false};
            this.Gvspeed.NeedlesRadius = new int[] {
        50,
        30,
        50,
        80};
            this.Gvspeed.NeedlesType = new int[] {
        0,
        0,
        0,
        0};
            this.Gvspeed.NeedlesWidth = new int[] {
        2,
        2,
        2,
        2};
            this.Gvspeed.NeedleType = 0;
            this.Gvspeed.NeedleWidth = 2;
            this.Gvspeed.Range_Idx = ((byte)(0));
            this.Gvspeed.RangeColor = System.Drawing.Color.LightGreen;
            this.Gvspeed.RangeEnabled = false;
            this.Gvspeed.RangeEndValue = 360F;
            this.Gvspeed.RangeInnerRadius = 1;
            this.Gvspeed.RangeOuterRadius = 60;
            this.Gvspeed.RangesColor = new System.Drawing.Color[] {
        System.Drawing.Color.LightGreen,
        System.Drawing.Color.Red,
        System.Drawing.Color.Orange,
        System.Drawing.SystemColors.Control,
        System.Drawing.SystemColors.Control};
            this.Gvspeed.RangesEnabled = new bool[] {
        false,
        false,
        false,
        false,
        false};
            this.Gvspeed.RangesEndValue = new float[] {
        360F,
        200F,
        150F,
        0F,
        0F};
            this.Gvspeed.RangesInnerRadius = new int[] {
        1,
        1,
        1,
        70,
        70};
            this.Gvspeed.RangesOuterRadius = new int[] {
        60,
        60,
        60,
        80,
        80};
            this.Gvspeed.RangesStartValue = new float[] {
        0F,
        150F,
        75F,
        0F,
        0F};
            this.Gvspeed.RangeStartValue = 0F;
            this.Gvspeed.ScaleLinesInterColor = System.Drawing.Color.White;
            this.Gvspeed.ScaleLinesInterInnerRadius = 52;
            this.Gvspeed.ScaleLinesInterOuterRadius = 60;
            this.Gvspeed.ScaleLinesInterWidth = 1;
            this.Gvspeed.ScaleLinesMajorColor = System.Drawing.Color.White;
            this.Gvspeed.ScaleLinesMajorInnerRadius = 50;
            this.Gvspeed.ScaleLinesMajorOuterRadius = 60;
            this.Gvspeed.ScaleLinesMajorStepValue = 2F;
            this.Gvspeed.ScaleLinesMajorWidth = 2;
            this.Gvspeed.ScaleLinesMinorColor = System.Drawing.Color.White;
            this.Gvspeed.ScaleLinesMinorInnerRadius = 55;
            this.Gvspeed.ScaleLinesMinorNumOf = 9;
            this.Gvspeed.ScaleLinesMinorOuterRadius = 60;
            this.Gvspeed.ScaleLinesMinorWidth = 1;
            this.Gvspeed.ScaleNumbersColor = System.Drawing.Color.White;
            this.Gvspeed.ScaleNumbersFormat = "";
            this.Gvspeed.ScaleNumbersRadius = 42;
            this.Gvspeed.ScaleNumbersRotation = 0;
            this.Gvspeed.ScaleNumbersStartScaleLine = 1;
            this.Gvspeed.ScaleNumbersStepScaleLines = 1;
            this.Gvspeed.Value = 0F;
            this.Gvspeed.Value0 = 0F;
            this.Gvspeed.Value1 = 0F;
            this.Gvspeed.Value2 = 0F;
            this.Gvspeed.Value3 = 0F;
            // 
            // bindingSourceGaugesTab
            // 
            this.bindingSourceGaugesTab.DataSource = typeof(MissionPlanner.CurrentState);
            // 
            // Gheading
            // 
            this.Gheading.BackColor = System.Drawing.Color.Transparent;
            resources.ApplyResources(this.Gheading, "Gheading");
            this.Gheading.DataBindings.Add(new System.Windows.Forms.Binding("Heading", this.bindingSourceGaugesTab, "yaw", true));
            this.Gheading.DataBindings.Add(new System.Windows.Forms.Binding("NavHeading", this.bindingSourceGaugesTab, "nav_bearing", true));
            this.Gheading.Heading = 0;
            this.Gheading.Name = "Gheading";
            this.Gheading.NavHeading = 0;
            // 
            // Galt
            // 
            this.Galt.BackColor = System.Drawing.Color.Transparent;
            resources.ApplyResources(this.Galt, "Galt");
            this.Galt.BaseArcColor = System.Drawing.Color.Transparent;
            this.Galt.BaseArcRadius = 60;
            this.Galt.BaseArcStart = 270;
            this.Galt.BaseArcSweep = 360;
            this.Galt.BaseArcWidth = 2;
            this.Galt.Cap_Idx = ((byte)(0));
            this.Galt.CapColor = System.Drawing.Color.White;
            this.Galt.CapColors = new System.Drawing.Color[] {
        System.Drawing.Color.White,
        System.Drawing.Color.Black,
        System.Drawing.Color.Black,
        System.Drawing.Color.Black,
        System.Drawing.Color.Black};
            this.Galt.CapPosition = new System.Drawing.Point(68, 85);
            this.Galt.CapsPosition = new System.Drawing.Point[] {
        new System.Drawing.Point(68, 85),
        new System.Drawing.Point(30, 55),
        new System.Drawing.Point(10, 10),
        new System.Drawing.Point(10, 10),
        new System.Drawing.Point(10, 10)};
            this.Galt.CapsText = new string[] {
        "Alt",
        "",
        "",
        "",
        ""};
            this.Galt.CapText = "Alt";
            this.Galt.Center = new System.Drawing.Point(75, 75);
            this.Galt.DataBindings.Add(new System.Windows.Forms.Binding("Value0", this.bindingSourceGaugesTab, "altd100", true));
            this.Galt.DataBindings.Add(new System.Windows.Forms.Binding("Value1", this.bindingSourceGaugesTab, "altd1000", true));
            this.Galt.DataBindings.Add(new System.Windows.Forms.Binding("Value2", this.bindingSourceGaugesTab, "targetaltd100", true));
            this.Galt.MaxValue = 9.99F;
            this.Galt.MinValue = 0F;
            this.Galt.Name = "Galt";
            this.Galt.Need_Idx = ((byte)(3));
            this.Galt.NeedleColor1 = AGaugeApp.AGauge.NeedleColorEnum.Gray;
            this.Galt.NeedleColor2 = System.Drawing.Color.White;
            this.Galt.NeedleEnabled = false;
            this.Galt.NeedleRadius = 80;
            this.Galt.NeedlesColor1 = new AGaugeApp.AGauge.NeedleColorEnum[] {
        AGaugeApp.AGauge.NeedleColorEnum.Gray,
        AGaugeApp.AGauge.NeedleColorEnum.Gray,
        AGaugeApp.AGauge.NeedleColorEnum.Red,
        AGaugeApp.AGauge.NeedleColorEnum.Gray};
            this.Galt.NeedlesColor2 = new System.Drawing.Color[] {
        System.Drawing.Color.White,
        System.Drawing.Color.White,
        System.Drawing.Color.White,
        System.Drawing.Color.White};
            this.Galt.NeedlesEnabled = new bool[] {
        true,
        true,
        true,
        false};
            this.Galt.NeedlesRadius = new int[] {
        50,
        30,
        50,
        80};
            this.Galt.NeedlesType = new int[] {
        0,
        0,
        0,
        0};
            this.Galt.NeedlesWidth = new int[] {
        2,
        2,
        2,
        2};
            this.Galt.NeedleType = 0;
            this.Galt.NeedleWidth = 2;
            this.Galt.Range_Idx = ((byte)(0));
            this.Galt.RangeColor = System.Drawing.Color.LightGreen;
            this.Galt.RangeEnabled = false;
            this.Galt.RangeEndValue = 360F;
            this.Galt.RangeInnerRadius = 1;
            this.Galt.RangeOuterRadius = 60;
            this.Galt.RangesColor = new System.Drawing.Color[] {
        System.Drawing.Color.LightGreen,
        System.Drawing.Color.Red,
        System.Drawing.Color.Orange,
        System.Drawing.SystemColors.Control,
        System.Drawing.SystemColors.Control};
            this.Galt.RangesEnabled = new bool[] {
        false,
        false,
        false,
        false,
        false};
            this.Galt.RangesEndValue = new float[] {
        360F,
        200F,
        150F,
        0F,
        0F};
            this.Galt.RangesInnerRadius = new int[] {
        1,
        1,
        1,
        70,
        70};
            this.Galt.RangesOuterRadius = new int[] {
        60,
        60,
        60,
        80,
        80};
            this.Galt.RangesStartValue = new float[] {
        0F,
        150F,
        75F,
        0F,
        0F};
            this.Galt.RangeStartValue = 0F;
            this.Galt.ScaleLinesInterColor = System.Drawing.Color.White;
            this.Galt.ScaleLinesInterInnerRadius = 52;
            this.Galt.ScaleLinesInterOuterRadius = 60;
            this.Galt.ScaleLinesInterWidth = 1;
            this.Galt.ScaleLinesMajorColor = System.Drawing.Color.White;
            this.Galt.ScaleLinesMajorInnerRadius = 50;
            this.Galt.ScaleLinesMajorOuterRadius = 60;
            this.Galt.ScaleLinesMajorStepValue = 1F;
            this.Galt.ScaleLinesMajorWidth = 2;
            this.Galt.ScaleLinesMinorColor = System.Drawing.Color.White;
            this.Galt.ScaleLinesMinorInnerRadius = 55;
            this.Galt.ScaleLinesMinorNumOf = 9;
            this.Galt.ScaleLinesMinorOuterRadius = 60;
            this.Galt.ScaleLinesMinorWidth = 1;
            this.Galt.ScaleNumbersColor = System.Drawing.Color.White;
            this.Galt.ScaleNumbersFormat = "";
            this.Galt.ScaleNumbersRadius = 42;
            this.Galt.ScaleNumbersRotation = 0;
            this.Galt.ScaleNumbersStartScaleLine = 1;
            this.Galt.ScaleNumbersStepScaleLines = 1;
            this.Galt.Value = 0F;
            this.Galt.Value0 = 0F;
            this.Galt.Value1 = 0F;
            this.Galt.Value2 = 0F;
            this.Galt.Value3 = 0F;
            // 
            // Gspeed
            // 
            this.Gspeed.BackColor = System.Drawing.Color.Transparent;
            resources.ApplyResources(this.Gspeed, "Gspeed");
            this.Gspeed.BaseArcColor = System.Drawing.Color.Transparent;
            this.Gspeed.BaseArcRadius = 70;
            this.Gspeed.BaseArcStart = 135;
            this.Gspeed.BaseArcSweep = 270;
            this.Gspeed.BaseArcWidth = 2;
            this.Gspeed.Cap_Idx = ((byte)(0));
            this.Gspeed.CapColor = System.Drawing.Color.White;
            this.Gspeed.CapColors = new System.Drawing.Color[] {
        System.Drawing.Color.White,
        System.Drawing.Color.White,
        System.Drawing.Color.Black,
        System.Drawing.Color.Black,
        System.Drawing.Color.Black};
            this.Gspeed.CapPosition = new System.Drawing.Point(58, 85);
            this.Gspeed.CapsPosition = new System.Drawing.Point[] {
        new System.Drawing.Point(58, 85),
        new System.Drawing.Point(50, 110),
        new System.Drawing.Point(10, 10),
        new System.Drawing.Point(10, 10),
        new System.Drawing.Point(10, 10)};
            this.Gspeed.CapsText = new string[] {
        "Speed",
        "",
        "",
        "",
        ""};
            this.Gspeed.CapText = "Speed";
            this.Gspeed.Center = new System.Drawing.Point(75, 75);
            this.Gspeed.DataBindings.Add(new System.Windows.Forms.Binding("Value0", this.bindingSourceGaugesTab, "airspeed", true));
            this.Gspeed.DataBindings.Add(new System.Windows.Forms.Binding("Value1", this.bindingSourceGaugesTab, "groundspeed", true));
            this.Gspeed.MaxValue = 60F;
            this.Gspeed.MinValue = 0F;
            this.Gspeed.Name = "Gspeed";
            this.Gspeed.Need_Idx = ((byte)(3));
            this.Gspeed.NeedleColor1 = AGaugeApp.AGauge.NeedleColorEnum.Gray;
            this.Gspeed.NeedleColor2 = System.Drawing.Color.Brown;
            this.Gspeed.NeedleEnabled = false;
            this.Gspeed.NeedleRadius = 70;
            this.Gspeed.NeedlesColor1 = new AGaugeApp.AGauge.NeedleColorEnum[] {
        AGaugeApp.AGauge.NeedleColorEnum.Gray,
        AGaugeApp.AGauge.NeedleColorEnum.Red,
        AGaugeApp.AGauge.NeedleColorEnum.Blue,
        AGaugeApp.AGauge.NeedleColorEnum.Gray};
            this.Gspeed.NeedlesColor2 = new System.Drawing.Color[] {
        System.Drawing.Color.White,
        System.Drawing.Color.White,
        System.Drawing.Color.White,
        System.Drawing.Color.Brown};
            this.Gspeed.NeedlesEnabled = new bool[] {
        true,
        true,
        false,
        false};
            this.Gspeed.NeedlesRadius = new int[] {
        50,
        50,
        70,
        70};
            this.Gspeed.NeedlesType = new int[] {
        0,
        0,
        0,
        0};
            this.Gspeed.NeedlesWidth = new int[] {
        2,
        1,
        2,
        2};
            this.Gspeed.NeedleType = 0;
            this.Gspeed.NeedleWidth = 2;
            this.Gspeed.Range_Idx = ((byte)(2));
            this.Gspeed.RangeColor = System.Drawing.Color.Orange;
            this.Gspeed.RangeEnabled = false;
            this.Gspeed.RangeEndValue = 50F;
            this.Gspeed.RangeInnerRadius = 1;
            this.Gspeed.RangeOuterRadius = 70;
            this.Gspeed.RangesColor = new System.Drawing.Color[] {
        System.Drawing.Color.LightGreen,
        System.Drawing.Color.Red,
        System.Drawing.Color.Orange,
        System.Drawing.SystemColors.Control,
        System.Drawing.SystemColors.Control};
            this.Gspeed.RangesEnabled = new bool[] {
        false,
        false,
        false,
        false,
        false};
            this.Gspeed.RangesEndValue = new float[] {
        35F,
        60F,
        50F,
        0F,
        0F};
            this.Gspeed.RangesInnerRadius = new int[] {
        1,
        1,
        1,
        70,
        70};
            this.Gspeed.RangesOuterRadius = new int[] {
        70,
        70,
        70,
        80,
        80};
            this.Gspeed.RangesStartValue = new float[] {
        0F,
        50F,
        35F,
        0F,
        0F};
            this.Gspeed.RangeStartValue = 35F;
            this.Gspeed.ScaleLinesInterColor = System.Drawing.Color.White;
            this.Gspeed.ScaleLinesInterInnerRadius = 52;
            this.Gspeed.ScaleLinesInterOuterRadius = 60;
            this.Gspeed.ScaleLinesInterWidth = 1;
            this.Gspeed.ScaleLinesMajorColor = System.Drawing.Color.White;
            this.Gspeed.ScaleLinesMajorInnerRadius = 50;
            this.Gspeed.ScaleLinesMajorOuterRadius = 60;
            this.Gspeed.ScaleLinesMajorStepValue = 10F;
            this.Gspeed.ScaleLinesMajorWidth = 2;
            this.Gspeed.ScaleLinesMinorColor = System.Drawing.Color.White;
            this.Gspeed.ScaleLinesMinorInnerRadius = 55;
            this.Gspeed.ScaleLinesMinorNumOf = 9;
            this.Gspeed.ScaleLinesMinorOuterRadius = 60;
            this.Gspeed.ScaleLinesMinorWidth = 1;
            this.Gspeed.ScaleNumbersColor = System.Drawing.Color.White;
            this.Gspeed.ScaleNumbersFormat = null;
            this.Gspeed.ScaleNumbersRadius = 42;
            this.Gspeed.ScaleNumbersRotation = 0;
            this.Gspeed.ScaleNumbersStartScaleLine = 1;
            this.Gspeed.ScaleNumbersStepScaleLines = 1;
            this.toolTip1.SetToolTip(this.Gspeed, resources.GetString("Gspeed.ToolTip"));
            this.Gspeed.Value = 0F;
            this.Gspeed.Value0 = 0F;
            this.Gspeed.Value1 = 0F;
            this.Gspeed.Value2 = 0F;
            this.Gspeed.Value3 = 0F;
            this.Gspeed.DoubleClick += new System.EventHandler(this.Gspeed_DoubleClick);
            // 
            // tabTransponder
            // 
            resources.ApplyResources(this.tabTransponder, "tabTransponder");
            this.tabTransponder.Controls.Add(this.NACp_tb);
            this.tabTransponder.Controls.Add(this.NIC_tb);
            this.tabTransponder.Controls.Add(this.NACp_lbl);
            this.tabTransponder.Controls.Add(this.NIC_lbl);
            this.tabTransponder.Controls.Add(this.Squawk_nud);
            this.tabTransponder.Controls.Add(this.FlightID_tb);
            this.tabTransponder.Controls.Add(this.fault_clb);
            this.tabTransponder.Controls.Add(this.XPDRConnect_btn);
            this.tabTransponder.Controls.Add(this.Squawk_label);
            this.tabTransponder.Controls.Add(this.FlightID_label);
            this.tabTransponder.Controls.Add(this.IDENT_btn);
            this.tabTransponder.Controls.Add(this.ALT_btn);
            this.tabTransponder.Controls.Add(this.STBY_btn);
            this.tabTransponder.Controls.Add(this.ON_btn);
            this.tabTransponder.Controls.Add(this.Mode_clb);
            this.tabTransponder.Name = "tabTransponder";
            this.tabTransponder.UseVisualStyleBackColor = true;
            // 
            // NACp_tb
            // 
            resources.ApplyResources(this.NACp_tb, "NACp_tb");
            this.NACp_tb.Name = "NACp_tb";
            this.NACp_tb.ReadOnly = true;
            // 
            // NIC_tb
            // 
            resources.ApplyResources(this.NIC_tb, "NIC_tb");
            this.NIC_tb.Name = "NIC_tb";
            this.NIC_tb.ReadOnly = true;
            // 
            // NACp_lbl
            // 
            resources.ApplyResources(this.NACp_lbl, "NACp_lbl");
            this.NACp_lbl.Name = "NACp_lbl";
            // 
            // NIC_lbl
            // 
            resources.ApplyResources(this.NIC_lbl, "NIC_lbl");
            this.NIC_lbl.Name = "NIC_lbl";
            // 
            // Squawk_nud
            // 
            resources.ApplyResources(this.Squawk_nud, "Squawk_nud");
            this.Squawk_nud.Maximum = new decimal(new int[] {
            7777,
            0,
            0,
            0});
            this.Squawk_nud.Name = "Squawk_nud";
            this.Squawk_nud.Value = new decimal(new int[] {
            1200,
            0,
            0,
            0});
            this.Squawk_nud.ValueChanged += new System.EventHandler(this.Squawk_nud_ValueChanged);
            this.Squawk_nud.MouseWheel += new System.Windows.Forms.MouseEventHandler(this.Squawk_nud_MouseWheel);
            // 
            // FlightID_tb
            // 
            this.FlightID_tb.CharacterCasing = System.Windows.Forms.CharacterCasing.Upper;
            resources.ApplyResources(this.FlightID_tb, "FlightID_tb");
            this.FlightID_tb.Name = "FlightID_tb";
            this.FlightID_tb.TextChanged += new System.EventHandler(this.FlightID_tb_TextChanged);
            // 
            // fault_clb
            // 
            resources.ApplyResources(this.fault_clb, "fault_clb");
            this.fault_clb.FormattingEnabled = true;
            this.fault_clb.Items.AddRange(new object[] {
            resources.GetString("fault_clb.Items"),
            resources.GetString("fault_clb.Items1"),
            resources.GetString("fault_clb.Items2"),
            resources.GetString("fault_clb.Items3"),
            resources.GetString("fault_clb.Items4")});
            this.fault_clb.Name = "fault_clb";
            // 
            // XPDRConnect_btn
            // 
            resources.ApplyResources(this.XPDRConnect_btn, "XPDRConnect_btn");
            this.XPDRConnect_btn.Name = "XPDRConnect_btn";
            this.XPDRConnect_btn.UseVisualStyleBackColor = true;
            this.XPDRConnect_btn.Click += new System.EventHandler(this.XPDRConnect_btn_Click);
            // 
            // Squawk_label
            // 
            resources.ApplyResources(this.Squawk_label, "Squawk_label");
            this.Squawk_label.Name = "Squawk_label";
            // 
            // FlightID_label
            // 
            resources.ApplyResources(this.FlightID_label, "FlightID_label");
            this.FlightID_label.Name = "FlightID_label";
            // 
            // IDENT_btn
            // 
            resources.ApplyResources(this.IDENT_btn, "IDENT_btn");
            this.IDENT_btn.Name = "IDENT_btn";
            this.IDENT_btn.UseVisualStyleBackColor = true;
            this.IDENT_btn.Click += new System.EventHandler(this.IDENT_btn_Click);
            // 
            // ALT_btn
            // 
            resources.ApplyResources(this.ALT_btn, "ALT_btn");
            this.ALT_btn.Name = "ALT_btn";
            this.ALT_btn.UseVisualStyleBackColor = true;
            this.ALT_btn.Click += new System.EventHandler(this.ALT_btn_Click);
            // 
            // STBY_btn
            // 
            resources.ApplyResources(this.STBY_btn, "STBY_btn");
            this.STBY_btn.Name = "STBY_btn";
            this.STBY_btn.UseVisualStyleBackColor = true;
            this.STBY_btn.Click += new System.EventHandler(this.STBY_btn_Click);
            // 
            // ON_btn
            // 
            resources.ApplyResources(this.ON_btn, "ON_btn");
            this.ON_btn.Name = "ON_btn";
            this.ON_btn.UseVisualStyleBackColor = true;
            this.ON_btn.Click += new System.EventHandler(this.ON_btn_Click);
            // 
            // Mode_clb
            // 
            this.Mode_clb.CheckOnClick = true;
            resources.ApplyResources(this.Mode_clb, "Mode_clb");
            this.Mode_clb.ForeColor = System.Drawing.SystemColors.WindowText;
            this.Mode_clb.FormattingEnabled = true;
            this.Mode_clb.Items.AddRange(new object[] {
            resources.GetString("Mode_clb.Items"),
            resources.GetString("Mode_clb.Items1"),
            resources.GetString("Mode_clb.Items2"),
            resources.GetString("Mode_clb.Items3")});
            this.Mode_clb.Name = "Mode_clb";
            // 
            // tabStatus
            // 
            resources.ApplyResources(this.tabStatus, "tabStatus");
            this.tabStatus.Name = "tabStatus";
            this.tabStatus.Paint += new System.Windows.Forms.PaintEventHandler(this.tabStatus_Paint);
            // 
            // tabServo
            // 
            this.tabServo.Controls.Add(this.flowLayoutPanelServos);
            resources.ApplyResources(this.tabServo, "tabServo");
            this.tabServo.Name = "tabServo";
            this.tabServo.UseVisualStyleBackColor = true;
            // 
            // flowLayoutPanelServos
            // 
            resources.ApplyResources(this.flowLayoutPanelServos, "flowLayoutPanelServos");
            this.flowLayoutPanelServos.Controls.Add(this.servoOptions1);
            this.flowLayoutPanelServos.Controls.Add(this.servoOptions2);
            this.flowLayoutPanelServos.Controls.Add(this.servoOptions3);
            this.flowLayoutPanelServos.Controls.Add(this.servoOptions4);
            this.flowLayoutPanelServos.Controls.Add(this.servoOptions5);
            this.flowLayoutPanelServos.Controls.Add(this.servoOptions6);
            this.flowLayoutPanelServos.Controls.Add(this.servoOptions7);
            this.flowLayoutPanelServos.Controls.Add(this.servoOptions8);
            this.flowLayoutPanelServos.Controls.Add(this.servoOptions9);
            this.flowLayoutPanelServos.Controls.Add(this.servoOptions10);
            this.flowLayoutPanelServos.Controls.Add(this.servoOptions11);
            this.flowLayoutPanelServos.Controls.Add(this.servoOptions12);
            this.flowLayoutPanelServos.Controls.Add(this.relayOptions1);
            this.flowLayoutPanelServos.Controls.Add(this.relayOptions2);
            this.flowLayoutPanelServos.Controls.Add(this.relayOptions3);
            this.flowLayoutPanelServos.Controls.Add(this.relayOptions4);
            this.flowLayoutPanelServos.Controls.Add(this.relayOptions5);
            this.flowLayoutPanelServos.Controls.Add(this.relayOptions6);
            this.flowLayoutPanelServos.Name = "flowLayoutPanelServos";
            // 
            // servoOptions1
            // 
            resources.ApplyResources(this.servoOptions1, "servoOptions1");
            this.servoOptions1.Name = "servoOptions1";
            this.servoOptions1.thisservo = 5;
            // 
            // servoOptions2
            // 
            resources.ApplyResources(this.servoOptions2, "servoOptions2");
            this.servoOptions2.Name = "servoOptions2";
            this.servoOptions2.thisservo = 6;
            // 
            // servoOptions3
            // 
            resources.ApplyResources(this.servoOptions3, "servoOptions3");
            this.servoOptions3.Name = "servoOptions3";
            this.servoOptions3.thisservo = 7;
            // 
            // servoOptions4
            // 
            resources.ApplyResources(this.servoOptions4, "servoOptions4");
            this.servoOptions4.Name = "servoOptions4";
            this.servoOptions4.thisservo = 8;
            // 
            // servoOptions5
            // 
            resources.ApplyResources(this.servoOptions5, "servoOptions5");
            this.servoOptions5.Name = "servoOptions5";
            this.servoOptions5.thisservo = 9;
            // 
            // servoOptions6
            // 
            resources.ApplyResources(this.servoOptions6, "servoOptions6");
            this.servoOptions6.Name = "servoOptions6";
            this.servoOptions6.thisservo = 10;
            // 
            // servoOptions7
            // 
            resources.ApplyResources(this.servoOptions7, "servoOptions7");
            this.servoOptions7.Name = "servoOptions7";
            this.servoOptions7.thisservo = 11;
            // 
            // servoOptions8
            // 
            resources.ApplyResources(this.servoOptions8, "servoOptions8");
            this.servoOptions8.Name = "servoOptions8";
            this.servoOptions8.thisservo = 12;
            // 
            // servoOptions9
            // 
            resources.ApplyResources(this.servoOptions9, "servoOptions9");
            this.servoOptions9.Name = "servoOptions9";
            this.servoOptions9.thisservo = 13;
            // 
            // servoOptions10
            // 
            resources.ApplyResources(this.servoOptions10, "servoOptions10");
            this.servoOptions10.Name = "servoOptions10";
            this.servoOptions10.thisservo = 14;
            // 
            // servoOptions11
            // 
            resources.ApplyResources(this.servoOptions11, "servoOptions11");
            this.servoOptions11.Name = "servoOptions11";
            this.servoOptions11.thisservo = 15;
            // 
            // servoOptions12
            // 
            resources.ApplyResources(this.servoOptions12, "servoOptions12");
            this.servoOptions12.Name = "servoOptions12";
            this.servoOptions12.thisservo = 16;
            // 
            // relayOptions1
            // 
            resources.ApplyResources(this.relayOptions1, "relayOptions1");
            this.relayOptions1.Name = "relayOptions1";
            this.relayOptions1.thisrelay = 0;
            // 
            // relayOptions2
            // 
            resources.ApplyResources(this.relayOptions2, "relayOptions2");
            this.relayOptions2.Name = "relayOptions2";
            this.relayOptions2.thisrelay = 1;
            // 
            // relayOptions3
            // 
            resources.ApplyResources(this.relayOptions3, "relayOptions3");
            this.relayOptions3.Name = "relayOptions3";
            this.relayOptions3.thisrelay = 2;
            // 
            // relayOptions4
            // 
            resources.ApplyResources(this.relayOptions4, "relayOptions4");
            this.relayOptions4.Name = "relayOptions4";
            this.relayOptions4.thisrelay = 3;
            // 
            // relayOptions5
            // 
            resources.ApplyResources(this.relayOptions5, "relayOptions5");
            this.relayOptions5.Name = "relayOptions5";
            this.relayOptions5.thisrelay = 4;
            // 
            // relayOptions6
            // 
            resources.ApplyResources(this.relayOptions6, "relayOptions6");
            this.relayOptions6.Name = "relayOptions6";
            this.relayOptions6.thisrelay = 5;
            // 
            // tabAuxFunction
            // 
            this.tabAuxFunction.Controls.Add(this.flowLayoutPanel1);
            resources.ApplyResources(this.tabAuxFunction, "tabAuxFunction");
            this.tabAuxFunction.Name = "tabAuxFunction";
            this.tabAuxFunction.UseVisualStyleBackColor = true;
            // 
            // flowLayoutPanel1
            // 
            this.flowLayoutPanel1.Controls.Add(this.auxOptions1);
            this.flowLayoutPanel1.Controls.Add(this.auxOptions2);
            this.flowLayoutPanel1.Controls.Add(this.auxOptions3);
            this.flowLayoutPanel1.Controls.Add(this.auxOptions4);
            this.flowLayoutPanel1.Controls.Add(this.auxOptions5);
            this.flowLayoutPanel1.Controls.Add(this.auxOptions6);
            this.flowLayoutPanel1.Controls.Add(this.auxOptions7);
            resources.ApplyResources(this.flowLayoutPanel1, "flowLayoutPanel1");
            this.flowLayoutPanel1.Name = "flowLayoutPanel1";
            // 
            // auxOptions1
            // 
            resources.ApplyResources(this.auxOptions1, "auxOptions1");
            this.auxOptions1.Name = "auxOptions1";
            // 
            // auxOptions2
            // 
            resources.ApplyResources(this.auxOptions2, "auxOptions2");
            this.auxOptions2.Name = "auxOptions2";
            // 
            // auxOptions3
            // 
            resources.ApplyResources(this.auxOptions3, "auxOptions3");
            this.auxOptions3.Name = "auxOptions3";
            // 
            // auxOptions4
            // 
            resources.ApplyResources(this.auxOptions4, "auxOptions4");
            this.auxOptions4.Name = "auxOptions4";
            // 
            // auxOptions5
            // 
            resources.ApplyResources(this.auxOptions5, "auxOptions5");
            this.auxOptions5.Name = "auxOptions5";
            // 
            // auxOptions6
            // 
            resources.ApplyResources(this.auxOptions6, "auxOptions6");
            this.auxOptions6.Name = "auxOptions6";
            // 
            // auxOptions7
            // 
            resources.ApplyResources(this.auxOptions7, "auxOptions7");
            this.auxOptions7.Name = "auxOptions7";
            // 
            // tabScripts
            // 
            this.tabScripts.Controls.Add(this.checkBoxRedirectOutput);
            this.tabScripts.Controls.Add(this.BUT_edit_selected);
            this.tabScripts.Controls.Add(this.labelSelectedScript);
            this.tabScripts.Controls.Add(this.BUT_run_script);
            this.tabScripts.Controls.Add(this.BUT_abort_script);
            this.tabScripts.Controls.Add(this.labelScriptStatus);
            this.tabScripts.Controls.Add(this.BUT_select_script);
            resources.ApplyResources(this.tabScripts, "tabScripts");
            this.tabScripts.Name = "tabScripts";
            this.tabScripts.UseVisualStyleBackColor = true;
            // 
            // checkBoxRedirectOutput
            // 
            resources.ApplyResources(this.checkBoxRedirectOutput, "checkBoxRedirectOutput");
            this.checkBoxRedirectOutput.Checked = true;
            this.checkBoxRedirectOutput.CheckState = System.Windows.Forms.CheckState.Checked;
            this.checkBoxRedirectOutput.Name = "checkBoxRedirectOutput";
            this.checkBoxRedirectOutput.UseVisualStyleBackColor = true;
            // 
            // BUT_edit_selected
            // 
            this.BUT_edit_selected.ColorMouseDown = System.Drawing.Color.Empty;
            this.BUT_edit_selected.ColorMouseOver = System.Drawing.Color.Empty;
            this.BUT_edit_selected.ColorNotEnabled = System.Drawing.Color.Empty;
            resources.ApplyResources(this.BUT_edit_selected, "BUT_edit_selected");
            this.BUT_edit_selected.Name = "BUT_edit_selected";
            this.BUT_edit_selected.UseVisualStyleBackColor = true;
            this.BUT_edit_selected.Click += new System.EventHandler(this.BUT_edit_selected_Click);
            // 
            // labelSelectedScript
            // 
            resources.ApplyResources(this.labelSelectedScript, "labelSelectedScript");
            this.labelSelectedScript.Name = "labelSelectedScript";
            // 
            // BUT_run_script
            // 
            this.BUT_run_script.ColorMouseDown = System.Drawing.Color.Empty;
            this.BUT_run_script.ColorMouseOver = System.Drawing.Color.Empty;
            this.BUT_run_script.ColorNotEnabled = System.Drawing.Color.Empty;
            resources.ApplyResources(this.BUT_run_script, "BUT_run_script");
            this.BUT_run_script.Name = "BUT_run_script";
            this.BUT_run_script.UseVisualStyleBackColor = true;
            this.BUT_run_script.Click += new System.EventHandler(this.BUT_run_script_Click);
            // 
            // BUT_abort_script
            // 
            this.BUT_abort_script.ColorMouseDown = System.Drawing.Color.Empty;
            this.BUT_abort_script.ColorMouseOver = System.Drawing.Color.Empty;
            this.BUT_abort_script.ColorNotEnabled = System.Drawing.Color.Empty;
            resources.ApplyResources(this.BUT_abort_script, "BUT_abort_script");
            this.BUT_abort_script.Name = "BUT_abort_script";
            this.BUT_abort_script.UseVisualStyleBackColor = true;
            this.BUT_abort_script.Click += new System.EventHandler(this.BUT_abort_script_Click);
            // 
            // labelScriptStatus
            // 
            resources.ApplyResources(this.labelScriptStatus, "labelScriptStatus");
            this.labelScriptStatus.Name = "labelScriptStatus";
            // 
            // BUT_select_script
            // 
            this.BUT_select_script.ColorMouseDown = System.Drawing.Color.Empty;
            this.BUT_select_script.ColorMouseOver = System.Drawing.Color.Empty;
            this.BUT_select_script.ColorNotEnabled = System.Drawing.Color.Empty;
            resources.ApplyResources(this.BUT_select_script, "BUT_select_script");
            this.BUT_select_script.Name = "BUT_select_script";
            this.BUT_select_script.UseVisualStyleBackColor = true;
            this.BUT_select_script.Click += new System.EventHandler(this.BUT_select_script_Click);
            // 
            // tabPayload
            // 
            this.tabPayload.Controls.Add(this.BUT_PayloadFolder);
            this.tabPayload.Controls.Add(this.groupBoxRoll);
            this.tabPayload.Controls.Add(this.groupBoxYaw);
            this.tabPayload.Controls.Add(this.BUT_resetGimbalPos);
            this.tabPayload.Controls.Add(this.groupBoxPitch);
            resources.ApplyResources(this.tabPayload, "tabPayload");
            this.tabPayload.Name = "tabPayload";
            this.tabPayload.UseVisualStyleBackColor = true;
            // 
            // BUT_PayloadFolder
            // 
            resources.ApplyResources(this.BUT_PayloadFolder, "BUT_PayloadFolder");
            this.BUT_PayloadFolder.Name = "BUT_PayloadFolder";
            this.BUT_PayloadFolder.UseVisualStyleBackColor = true;
            // 
            // groupBoxRoll
            // 
            this.groupBoxRoll.Controls.Add(this.TXT_gimbalRollPos);
            this.groupBoxRoll.Controls.Add(this.trackBarRoll);
            resources.ApplyResources(this.groupBoxRoll, "groupBoxRoll");
            this.groupBoxRoll.Name = "groupBoxRoll";
            this.groupBoxRoll.TabStop = false;
            // 
            // TXT_gimbalRollPos
            // 
            this.TXT_gimbalRollPos.DataBindings.Add(new System.Windows.Forms.Binding("Text", this.bindingSourcePayloadTab, "campointb", true));
            resources.ApplyResources(this.TXT_gimbalRollPos, "TXT_gimbalRollPos");
            this.TXT_gimbalRollPos.Name = "TXT_gimbalRollPos";
            // 
            // bindingSourcePayloadTab
            // 
            this.bindingSourcePayloadTab.DataSource = typeof(MissionPlanner.CurrentState);
            // 
            // trackBarRoll
            // 
            resources.ApplyResources(this.trackBarRoll, "trackBarRoll");
            this.trackBarRoll.LargeChange = 10;
            this.trackBarRoll.Maximum = 90;
            this.trackBarRoll.Minimum = -90;
            this.trackBarRoll.Name = "trackBarRoll";
            this.trackBarRoll.TickFrequency = 10;
            this.trackBarRoll.Scroll += new System.EventHandler(this.gimbalTrackbar_Scroll);
            // 
            // groupBoxYaw
            // 
            this.groupBoxYaw.Controls.Add(this.TXT_gimbalYawPos);
            this.groupBoxYaw.Controls.Add(this.trackBarYaw);
            resources.ApplyResources(this.groupBoxYaw, "groupBoxYaw");
            this.groupBoxYaw.Name = "groupBoxYaw";
            this.groupBoxYaw.TabStop = false;
            // 
            // TXT_gimbalYawPos
            // 
            this.TXT_gimbalYawPos.DataBindings.Add(new System.Windows.Forms.Binding("Text", this.bindingSourcePayloadTab, "campointc", true));
            resources.ApplyResources(this.TXT_gimbalYawPos, "TXT_gimbalYawPos");
            this.TXT_gimbalYawPos.Name = "TXT_gimbalYawPos";
            // 
            // trackBarYaw
            // 
            resources.ApplyResources(this.trackBarYaw, "trackBarYaw");
            this.trackBarYaw.LargeChange = 10;
            this.trackBarYaw.Maximum = 180;
            this.trackBarYaw.Minimum = -180;
            this.trackBarYaw.Name = "trackBarYaw";
            this.trackBarYaw.TickFrequency = 10;
            this.trackBarYaw.Scroll += new System.EventHandler(this.gimbalTrackbar_Scroll);
            // 
            // BUT_resetGimbalPos
            // 
            resources.ApplyResources(this.BUT_resetGimbalPos, "BUT_resetGimbalPos");
            this.BUT_resetGimbalPos.Name = "BUT_resetGimbalPos";
            this.BUT_resetGimbalPos.UseVisualStyleBackColor = true;
            this.BUT_resetGimbalPos.Click += new System.EventHandler(this.BUT_resetGimbalPos_Click);
            // 
            // groupBoxPitch
            // 
            this.groupBoxPitch.Controls.Add(this.trackBarPitch);
            this.groupBoxPitch.Controls.Add(this.TXT_gimbalPitchPos);
            resources.ApplyResources(this.groupBoxPitch, "groupBoxPitch");
            this.groupBoxPitch.Name = "groupBoxPitch";
            this.groupBoxPitch.TabStop = false;
            // 
            // trackBarPitch
            // 
            resources.ApplyResources(this.trackBarPitch, "trackBarPitch");
            this.trackBarPitch.LargeChange = 10;
            this.trackBarPitch.Maximum = 90;
            this.trackBarPitch.Minimum = -90;
            this.trackBarPitch.Name = "trackBarPitch";
            this.trackBarPitch.SmallChange = 5;
            this.trackBarPitch.TickFrequency = 10;
            this.trackBarPitch.Scroll += new System.EventHandler(this.gimbalTrackbar_Scroll);
            // 
            // TXT_gimbalPitchPos
            // 
            this.TXT_gimbalPitchPos.DataBindings.Add(new System.Windows.Forms.Binding("Text", this.bindingSourcePayloadTab, "campointa", true));
            resources.ApplyResources(this.TXT_gimbalPitchPos, "TXT_gimbalPitchPos");
            this.TXT_gimbalPitchPos.Name = "TXT_gimbalPitchPos";
            // 
            // tabTLogs
            // 
            this.tabTLogs.Controls.Add(this.tableLayoutPaneltlogs);
            resources.ApplyResources(this.tabTLogs, "tabTLogs");
            this.tabTLogs.Name = "tabTLogs";
            this.tabTLogs.UseVisualStyleBackColor = true;
            // 
            // tableLayoutPaneltlogs
            // 
            resources.ApplyResources(this.tableLayoutPaneltlogs, "tableLayoutPaneltlogs");
            this.tableLayoutPaneltlogs.Controls.Add(this.panel2, 1, 2);
            this.tableLayoutPaneltlogs.Controls.Add(this.BUT_loadtelem, 0, 0);
            this.tableLayoutPaneltlogs.Controls.Add(this.lbl_playbackspeed, 2, 2);
            this.tableLayoutPaneltlogs.Controls.Add(this.lbl_logpercent, 2, 1);
            this.tableLayoutPaneltlogs.Controls.Add(this.LBL_logfn, 1, 0);
            this.tableLayoutPaneltlogs.Controls.Add(this.BUT_log2kml, 0, 2);
            this.tableLayoutPaneltlogs.Controls.Add(this.BUT_playlog, 0, 1);
            this.tableLayoutPaneltlogs.Controls.Add(this.tracklog, 1, 1);
            this.tableLayoutPaneltlogs.Name = "tableLayoutPaneltlogs";
            // 
            // panel2
            // 
            this.panel2.Controls.Add(this.label2);
            this.panel2.Controls.Add(this.BUT_speed10);
            this.panel2.Controls.Add(this.BUT_speed5);
            this.panel2.Controls.Add(this.BUT_speed2);
            this.panel2.Controls.Add(this.BUT_speed1);
            this.panel2.Controls.Add(this.BUT_speed1_2);
            this.panel2.Controls.Add(this.BUT_speed1_4);
            this.panel2.Controls.Add(this.BUT_speed1_10);
            resources.ApplyResources(this.panel2, "panel2");
            this.panel2.Name = "panel2";
            // 
            // label2
            // 
            resources.ApplyResources(this.label2, "label2");
            this.label2.Name = "label2";
            // 
            // BUT_speed10
            // 
            this.BUT_speed10.ColorMouseDown = System.Drawing.Color.Empty;
            this.BUT_speed10.ColorMouseOver = System.Drawing.Color.Empty;
            this.BUT_speed10.ColorNotEnabled = System.Drawing.Color.Empty;
            resources.ApplyResources(this.BUT_speed10, "BUT_speed10");
            this.BUT_speed10.Name = "BUT_speed10";
            this.BUT_speed10.Tag = "10";
            this.BUT_speed10.UseVisualStyleBackColor = true;
            this.BUT_speed10.Click += new System.EventHandler(this.BUT_speed1_Click);
            // 
            // BUT_speed5
            // 
            this.BUT_speed5.ColorMouseDown = System.Drawing.Color.Empty;
            this.BUT_speed5.ColorMouseOver = System.Drawing.Color.Empty;
            this.BUT_speed5.ColorNotEnabled = System.Drawing.Color.Empty;
            resources.ApplyResources(this.BUT_speed5, "BUT_speed5");
            this.BUT_speed5.Name = "BUT_speed5";
            this.BUT_speed5.Tag = "5";
            this.BUT_speed5.UseVisualStyleBackColor = true;
            this.BUT_speed5.Click += new System.EventHandler(this.BUT_speed1_Click);
            // 
            // BUT_speed2
            // 
            this.BUT_speed2.ColorMouseDown = System.Drawing.Color.Empty;
            this.BUT_speed2.ColorMouseOver = System.Drawing.Color.Empty;
            this.BUT_speed2.ColorNotEnabled = System.Drawing.Color.Empty;
            resources.ApplyResources(this.BUT_speed2, "BUT_speed2");
            this.BUT_speed2.Name = "BUT_speed2";
            this.BUT_speed2.Tag = "2";
            this.BUT_speed2.UseVisualStyleBackColor = true;
            this.BUT_speed2.Click += new System.EventHandler(this.BUT_speed1_Click);
            // 
            // BUT_speed1
            // 
            this.BUT_speed1.ColorMouseDown = System.Drawing.Color.Empty;
            this.BUT_speed1.ColorMouseOver = System.Drawing.Color.Empty;
            this.BUT_speed1.ColorNotEnabled = System.Drawing.Color.Empty;
            resources.ApplyResources(this.BUT_speed1, "BUT_speed1");
            this.BUT_speed1.Name = "BUT_speed1";
            this.BUT_speed1.Tag = "1";
            this.BUT_speed1.UseVisualStyleBackColor = true;
            this.BUT_speed1.Click += new System.EventHandler(this.BUT_speed1_Click);
            // 
            // BUT_speed1_2
            // 
            this.BUT_speed1_2.ColorMouseDown = System.Drawing.Color.Empty;
            this.BUT_speed1_2.ColorMouseOver = System.Drawing.Color.Empty;
            this.BUT_speed1_2.ColorNotEnabled = System.Drawing.Color.Empty;
            resources.ApplyResources(this.BUT_speed1_2, "BUT_speed1_2");
            this.BUT_speed1_2.Name = "BUT_speed1_2";
            this.BUT_speed1_2.Tag = "0.5";
            this.BUT_speed1_2.UseVisualStyleBackColor = true;
            this.BUT_speed1_2.Click += new System.EventHandler(this.BUT_speed1_Click);
            // 
            // BUT_speed1_4
            // 
            this.BUT_speed1_4.ColorMouseDown = System.Drawing.Color.Empty;
            this.BUT_speed1_4.ColorMouseOver = System.Drawing.Color.Empty;
            this.BUT_speed1_4.ColorNotEnabled = System.Drawing.Color.Empty;
            resources.ApplyResources(this.BUT_speed1_4, "BUT_speed1_4");
            this.BUT_speed1_4.Name = "BUT_speed1_4";
            this.BUT_speed1_4.Tag = "0.25";
            this.BUT_speed1_4.UseVisualStyleBackColor = true;
            this.BUT_speed1_4.Click += new System.EventHandler(this.BUT_speed1_Click);
            // 
            // BUT_speed1_10
            // 
            this.BUT_speed1_10.ColorMouseDown = System.Drawing.Color.Empty;
            this.BUT_speed1_10.ColorMouseOver = System.Drawing.Color.Empty;
            this.BUT_speed1_10.ColorNotEnabled = System.Drawing.Color.Empty;
            resources.ApplyResources(this.BUT_speed1_10, "BUT_speed1_10");
            this.BUT_speed1_10.Name = "BUT_speed1_10";
            this.BUT_speed1_10.Tag = "0.1";
            this.BUT_speed1_10.UseVisualStyleBackColor = true;
            this.BUT_speed1_10.Click += new System.EventHandler(this.BUT_speed1_Click);
            // 
            // BUT_loadtelem
            // 
            this.BUT_loadtelem.ColorMouseDown = System.Drawing.Color.Empty;
            this.BUT_loadtelem.ColorMouseOver = System.Drawing.Color.Empty;
            this.BUT_loadtelem.ColorNotEnabled = System.Drawing.Color.Empty;
            resources.ApplyResources(this.BUT_loadtelem, "BUT_loadtelem");
            this.BUT_loadtelem.Name = "BUT_loadtelem";
            this.BUT_loadtelem.UseVisualStyleBackColor = true;
            this.BUT_loadtelem.Click += new System.EventHandler(this.BUT_loadtelem_Click);
            // 
            // lbl_playbackspeed
            // 
            resources.ApplyResources(this.lbl_playbackspeed, "lbl_playbackspeed");
            this.lbl_playbackspeed.Name = "lbl_playbackspeed";
            // 
            // lbl_logpercent
            // 
            resources.ApplyResources(this.lbl_logpercent, "lbl_logpercent");
            this.lbl_logpercent.Name = "lbl_logpercent";
            // 
            // LBL_logfn
            // 
            this.tableLayoutPaneltlogs.SetColumnSpan(this.LBL_logfn, 2);
            resources.ApplyResources(this.LBL_logfn, "LBL_logfn");
            this.LBL_logfn.Name = "LBL_logfn";
            // 
            // BUT_log2kml
            // 
            this.BUT_log2kml.ColorMouseDown = System.Drawing.Color.Empty;
            this.BUT_log2kml.ColorMouseOver = System.Drawing.Color.Empty;
            this.BUT_log2kml.ColorNotEnabled = System.Drawing.Color.Empty;
            resources.ApplyResources(this.BUT_log2kml, "BUT_log2kml");
            this.BUT_log2kml.Name = "BUT_log2kml";
            this.BUT_log2kml.UseVisualStyleBackColor = true;
            this.BUT_log2kml.Click += new System.EventHandler(this.BUT_log2kml_Click);
            // 
            // BUT_playlog
            // 
            this.BUT_playlog.ColorMouseDown = System.Drawing.Color.Empty;
            this.BUT_playlog.ColorMouseOver = System.Drawing.Color.Empty;
            this.BUT_playlog.ColorNotEnabled = System.Drawing.Color.Empty;
            resources.ApplyResources(this.BUT_playlog, "BUT_playlog");
            this.BUT_playlog.Name = "BUT_playlog";
            this.BUT_playlog.UseVisualStyleBackColor = true;
            this.BUT_playlog.Click += new System.EventHandler(this.BUT_playlog_Click);
            // 
            // tracklog
            // 
            resources.ApplyResources(this.tracklog, "tracklog");
            this.tracklog.Maximum = 100;
            this.tracklog.Name = "tracklog";
            this.tracklog.TickFrequency = 5;
            this.tracklog.Scroll += new System.EventHandler(this.tracklog_Scroll);
            // 
            // tablogbrowse
            // 
            this.tablogbrowse.Controls.Add(this.tableLayoutPanel2);
            resources.ApplyResources(this.tablogbrowse, "tablogbrowse");
            this.tablogbrowse.Name = "tablogbrowse";
            this.tablogbrowse.UseVisualStyleBackColor = true;
            // 
            // tableLayoutPanel2
            // 
            resources.ApplyResources(this.tableLayoutPanel2, "tableLayoutPanel2");
            this.tableLayoutPanel2.Controls.Add(this.BUT_DFMavlink, 0, 0);
            this.tableLayoutPanel2.Controls.Add(this.BUT_georefimage, 0, 2);
            this.tableLayoutPanel2.Controls.Add(this.BUT_logbrowse, 1, 0);
            this.tableLayoutPanel2.Controls.Add(this.BUT_matlab, 2, 1);
            this.tableLayoutPanel2.Controls.Add(this.but_bintolog, 1, 1);
            this.tableLayoutPanel2.Controls.Add(this.but_dflogtokml, 0, 1);
            this.tableLayoutPanel2.Controls.Add(this.BUT_loganalysis, 2, 0);
            this.tableLayoutPanel2.Name = "tableLayoutPanel2";
            // 
            // BUT_DFMavlink
            // 
            this.BUT_DFMavlink.ColorMouseDown = System.Drawing.Color.Empty;
            this.BUT_DFMavlink.ColorMouseOver = System.Drawing.Color.Empty;
            this.BUT_DFMavlink.ColorNotEnabled = System.Drawing.Color.Empty;
            resources.ApplyResources(this.BUT_DFMavlink, "BUT_DFMavlink");
            this.BUT_DFMavlink.Name = "BUT_DFMavlink";
            this.BUT_DFMavlink.UseVisualStyleBackColor = true;
            this.BUT_DFMavlink.Click += new System.EventHandler(this.BUT_DFMavlink_Click);
            // 
            // BUT_georefimage
            // 
            resources.ApplyResources(this.BUT_georefimage, "BUT_georefimage");
            this.BUT_georefimage.Name = "BUT_georefimage";
            this.BUT_georefimage.Click += new System.EventHandler(this.BUT_georefimage_Click);
            // 
            // BUT_logbrowse
            // 
            this.BUT_logbrowse.ColorMouseDown = System.Drawing.Color.Empty;
            this.BUT_logbrowse.ColorMouseOver = System.Drawing.Color.Empty;
            this.BUT_logbrowse.ColorNotEnabled = System.Drawing.Color.Empty;
            resources.ApplyResources(this.BUT_logbrowse, "BUT_logbrowse");
            this.BUT_logbrowse.Name = "BUT_logbrowse";
            this.BUT_logbrowse.UseVisualStyleBackColor = true;
            this.BUT_logbrowse.Click += new System.EventHandler(this.BUT_logbrowse_Click);
            // 
            // BUT_matlab
            // 
            this.BUT_matlab.ColorMouseDown = System.Drawing.Color.Empty;
            this.BUT_matlab.ColorMouseOver = System.Drawing.Color.Empty;
            this.BUT_matlab.ColorNotEnabled = System.Drawing.Color.Empty;
            resources.ApplyResources(this.BUT_matlab, "BUT_matlab");
            this.BUT_matlab.Name = "BUT_matlab";
            this.BUT_matlab.UseVisualStyleBackColor = true;
            this.BUT_matlab.Click += new System.EventHandler(this.BUT_matlab_Click);
            // 
            // but_bintolog
            // 
            this.but_bintolog.ColorMouseDown = System.Drawing.Color.Empty;
            this.but_bintolog.ColorMouseOver = System.Drawing.Color.Empty;
            this.but_bintolog.ColorNotEnabled = System.Drawing.Color.Empty;
            resources.ApplyResources(this.but_bintolog, "but_bintolog");
            this.but_bintolog.Name = "but_bintolog";
            this.but_bintolog.UseVisualStyleBackColor = true;
            this.but_bintolog.Click += new System.EventHandler(this.but_bintolog_Click);
            // 
            // but_dflogtokml
            // 
            this.but_dflogtokml.ColorMouseDown = System.Drawing.Color.Empty;
            this.but_dflogtokml.ColorMouseOver = System.Drawing.Color.Empty;
            this.but_dflogtokml.ColorNotEnabled = System.Drawing.Color.Empty;
            resources.ApplyResources(this.but_dflogtokml, "but_dflogtokml");
            this.but_dflogtokml.Name = "but_dflogtokml";
            this.but_dflogtokml.UseVisualStyleBackColor = true;
            this.but_dflogtokml.Click += new System.EventHandler(this.but_dflogtokml_Click);
            // 
            // BUT_loganalysis
            // 
            this.BUT_loganalysis.ColorMouseDown = System.Drawing.Color.Empty;
            this.BUT_loganalysis.ColorMouseOver = System.Drawing.Color.Empty;
            this.BUT_loganalysis.ColorNotEnabled = System.Drawing.Color.Empty;
            resources.ApplyResources(this.BUT_loganalysis, "BUT_loganalysis");
            this.BUT_loganalysis.Name = "BUT_loganalysis";
            this.BUT_loganalysis.UseVisualStyleBackColor = true;
            this.BUT_loganalysis.Click += new System.EventHandler(this.BUT_loganalysis_Click);
            // 
            // panel_persistent
            // 
            resources.ApplyResources(this.panel_persistent, "panel_persistent");
            this.panel_persistent.Name = "panel_persistent";
            // 
            // tableMap
            // 
            resources.ApplyResources(this.tableMap, "tableMap");
            this.tableMap.Controls.Add(this.splitContainer1, 0, 0);
            this.tableMap.Controls.Add(this.panel1, 0, 1);
            this.tableMap.Name = "tableMap";
            // 
            // splitContainer1
            // 
            resources.ApplyResources(this.splitContainer1, "splitContainer1");
            this.splitContainer1.Name = "splitContainer1";
            // 
            // splitContainer1.Panel1
            // 
            this.splitContainer1.Panel1.Controls.Add(this.zg1);
            // 
            // splitContainer1.Panel2
            // 
            this.splitContainer1.Panel2.ContextMenuStrip = this.contextMenuStripMap;
            this.splitContainer1.Panel2.Controls.Add(this.but_disablejoystick);
            this.splitContainer1.Panel2.Controls.Add(this.distanceBar1);
            this.splitContainer1.Panel2.Controls.Add(this.windDir1);
            this.splitContainer1.Panel2.Controls.Add(this.label6);
            this.splitContainer1.Panel2.Controls.Add(this.label5);
            this.splitContainer1.Panel2.Controls.Add(this.label3);
            this.splitContainer1.Panel2.Controls.Add(this.label4);
            this.splitContainer1.Panel2.Controls.Add(this.lbl_hdop);
            this.splitContainer1.Panel2.Controls.Add(this.lbl_sats);
            this.splitContainer1.Panel2.Controls.Add(this.gMapControl1);
            this.splitContainer1.Panel2.Controls.Add(this.TRK_zoom);
            // 
            // zg1
            // 
            resources.ApplyResources(this.zg1, "zg1");
            this.zg1.Name = "zg1";
            this.zg1.ScrollGrace = 0D;
            this.zg1.ScrollMaxX = 0D;
            this.zg1.ScrollMaxY = 0D;
            this.zg1.ScrollMaxY2 = 0D;
            this.zg1.ScrollMinX = 0D;
            this.zg1.ScrollMinY = 0D;
            this.zg1.ScrollMinY2 = 0D;
            this.zg1.DoubleClick += new System.EventHandler(this.zg1_DoubleClick);
            // 
            // contextMenuStripMap
            // 
            this.contextMenuStripMap.Items.AddRange(new System.Windows.Forms.ToolStripItem[] {
            this.goHereToolStripMenuItem,
            this.flyToHereAltToolStripMenuItem,
            this.flyToCoordsToolStripMenuItem,
            this.addPoiToolStripMenuItem,
            this.pointCameraHereToolStripMenuItem,
            this.PointCameraCoordsToolStripMenuItem1,
            this.triggerCameraToolStripMenuItem,
            this.flightPlannerToolStripMenuItem,
            this.flightPlannerDropoutToolStripMenuItem,
            this.setHomeHereToolStripMenuItem,
            this.takeOffToolStripMenuItem,
            this.onOffCameraOverlapToolStripMenuItem});
            this.contextMenuStripMap.Name = "contextMenuStrip1";
            resources.ApplyResources(this.contextMenuStripMap, "contextMenuStripMap");
            // 
            // goHereToolStripMenuItem
            // 
            this.goHereToolStripMenuItem.Name = "goHereToolStripMenuItem";
            resources.ApplyResources(this.goHereToolStripMenuItem, "goHereToolStripMenuItem");
            this.goHereToolStripMenuItem.Click += new System.EventHandler(this.goHereToolStripMenuItem_Click);
            // 
            // flyToHereAltToolStripMenuItem
            // 
            this.flyToHereAltToolStripMenuItem.Name = "flyToHereAltToolStripMenuItem";
            resources.ApplyResources(this.flyToHereAltToolStripMenuItem, "flyToHereAltToolStripMenuItem");
            this.flyToHereAltToolStripMenuItem.Click += new System.EventHandler(this.flyToHereAltToolStripMenuItem_Click);
            // 
            // flyToCoordsToolStripMenuItem
            // 
            this.flyToCoordsToolStripMenuItem.Name = "flyToCoordsToolStripMenuItem";
            resources.ApplyResources(this.flyToCoordsToolStripMenuItem, "flyToCoordsToolStripMenuItem");
            this.flyToCoordsToolStripMenuItem.Click += new System.EventHandler(this.flyToCoordsToolStripMenuItem_Click);
            // 
            // addPoiToolStripMenuItem
            // 
            this.addPoiToolStripMenuItem.DropDownItems.AddRange(new System.Windows.Forms.ToolStripItem[] {
            this.deleteToolStripMenuItem,
            this.saveFileToolStripMenuItem,
            this.loadFileToolStripMenuItem,
            this.poiatcoordsToolStripMenuItem});
            this.addPoiToolStripMenuItem.Name = "addPoiToolStripMenuItem";
            resources.ApplyResources(this.addPoiToolStripMenuItem, "addPoiToolStripMenuItem");
            this.addPoiToolStripMenuItem.Click += new System.EventHandler(this.addPoiToolStripMenuItem_Click);
            // 
            // deleteToolStripMenuItem
            // 
            this.deleteToolStripMenuItem.Name = "deleteToolStripMenuItem";
            resources.ApplyResources(this.deleteToolStripMenuItem, "deleteToolStripMenuItem");
            this.deleteToolStripMenuItem.Click += new System.EventHandler(this.deleteToolStripMenuItem_Click);
            // 
            // saveFileToolStripMenuItem
            // 
            this.saveFileToolStripMenuItem.Name = "saveFileToolStripMenuItem";
            resources.ApplyResources(this.saveFileToolStripMenuItem, "saveFileToolStripMenuItem");
            this.saveFileToolStripMenuItem.Click += new System.EventHandler(this.saveFileToolStripMenuItem_Click);
            // 
            // loadFileToolStripMenuItem
            // 
            this.loadFileToolStripMenuItem.Name = "loadFileToolStripMenuItem";
            resources.ApplyResources(this.loadFileToolStripMenuItem, "loadFileToolStripMenuItem");
            this.loadFileToolStripMenuItem.Click += new System.EventHandler(this.loadFileToolStripMenuItem_Click);
            // 
            // poiatcoordsToolStripMenuItem
            // 
            this.poiatcoordsToolStripMenuItem.Name = "poiatcoordsToolStripMenuItem";
            resources.ApplyResources(this.poiatcoordsToolStripMenuItem, "poiatcoordsToolStripMenuItem");
            this.poiatcoordsToolStripMenuItem.Click += new System.EventHandler(this.poiatcoordsToolStripMenuItem_Click);
            // 
            // pointCameraHereToolStripMenuItem
            // 
            this.pointCameraHereToolStripMenuItem.Name = "pointCameraHereToolStripMenuItem";
            resources.ApplyResources(this.pointCameraHereToolStripMenuItem, "pointCameraHereToolStripMenuItem");
            this.pointCameraHereToolStripMenuItem.Click += new System.EventHandler(this.pointCameraHereToolStripMenuItem_Click);
            // 
            // PointCameraCoordsToolStripMenuItem1
            // 
            this.PointCameraCoordsToolStripMenuItem1.Name = "PointCameraCoordsToolStripMenuItem1";
            resources.ApplyResources(this.PointCameraCoordsToolStripMenuItem1, "PointCameraCoordsToolStripMenuItem1");
            this.PointCameraCoordsToolStripMenuItem1.Click += new System.EventHandler(this.PointCameraCoordsToolStripMenuItem1_Click);
            // 
            // triggerCameraToolStripMenuItem
            // 
            this.triggerCameraToolStripMenuItem.Name = "triggerCameraToolStripMenuItem";
            resources.ApplyResources(this.triggerCameraToolStripMenuItem, "triggerCameraToolStripMenuItem");
            this.triggerCameraToolStripMenuItem.Click += new System.EventHandler(this.triggerCameraToolStripMenuItem_Click);
            // 
            // flightPlannerToolStripMenuItem
            // 
            this.flightPlannerToolStripMenuItem.Name = "flightPlannerToolStripMenuItem";
            resources.ApplyResources(this.flightPlannerToolStripMenuItem, "flightPlannerToolStripMenuItem");
            this.flightPlannerToolStripMenuItem.Click += new System.EventHandler(this.flightPlannerToolStripMenuItem_Click);
            // 
            // flightPlannerDropoutToolStripMenuItem
            // 
            this.flightPlannerDropoutToolStripMenuItem.Name = "flightPlannerDropoutToolStripMenuItem";
            this.flightPlannerDropoutToolStripMenuItem.Text = "Flight Planner (dropout)";
            resources.ApplyResources(this.flightPlannerDropoutToolStripMenuItem, "flightPlannerDropoutToolStripMenuItem");
            this.flightPlannerDropoutToolStripMenuItem.Click += new System.EventHandler(this.flightPlannerDropoutToolStripMenuItem_Click);
            // 
            // setHomeHereToolStripMenuItem
            // 
            this.setHomeHereToolStripMenuItem.DropDownItems.AddRange(new System.Windows.Forms.ToolStripItem[] {
            this.setEKFHomeHereToolStripMenuItem,
            this.setHomeHereToolStripMenuItem1});
            this.setHomeHereToolStripMenuItem.Name = "setHomeHereToolStripMenuItem";
            resources.ApplyResources(this.setHomeHereToolStripMenuItem, "setHomeHereToolStripMenuItem");
            // 
            // setEKFHomeHereToolStripMenuItem
            // 
            this.setEKFHomeHereToolStripMenuItem.Name = "setEKFHomeHereToolStripMenuItem";
            resources.ApplyResources(this.setEKFHomeHereToolStripMenuItem, "setEKFHomeHereToolStripMenuItem");
            this.setEKFHomeHereToolStripMenuItem.Click += new System.EventHandler(this.setEKFHomeHereToolStripMenuItem_Click);
            // 
            // setHomeHereToolStripMenuItem1
            // 
            this.setHomeHereToolStripMenuItem1.Name = "setHomeHereToolStripMenuItem1";
            resources.ApplyResources(this.setHomeHereToolStripMenuItem1, "setHomeHereToolStripMenuItem1");
            this.setHomeHereToolStripMenuItem1.Click += new System.EventHandler(this.setHomeHereToolStripMenuItem_Click);
            // 
            // takeOffToolStripMenuItem
            // 
            this.takeOffToolStripMenuItem.Name = "takeOffToolStripMenuItem";
            resources.ApplyResources(this.takeOffToolStripMenuItem, "takeOffToolStripMenuItem");
            this.takeOffToolStripMenuItem.Click += new System.EventHandler(this.takeOffToolStripMenuItem_Click);
            // 
            // onOffCameraOverlapToolStripMenuItem
            // 
            this.onOffCameraOverlapToolStripMenuItem.CheckOnClick = true;
            this.onOffCameraOverlapToolStripMenuItem.Name = "onOffCameraOverlapToolStripMenuItem";
            resources.ApplyResources(this.onOffCameraOverlapToolStripMenuItem, "onOffCameraOverlapToolStripMenuItem");
            this.onOffCameraOverlapToolStripMenuItem.Click += new System.EventHandler(this.onOffCameraOverlapToolStripMenuItem_Click);
            // 
            // but_disablejoystick
            // 
            this.but_disablejoystick.ColorMouseDown = System.Drawing.Color.Empty;
            this.but_disablejoystick.ColorMouseOver = System.Drawing.Color.Empty;
            this.but_disablejoystick.ColorNotEnabled = System.Drawing.Color.Empty;
            resources.ApplyResources(this.but_disablejoystick, "but_disablejoystick");
            this.but_disablejoystick.Name = "but_disablejoystick";
            this.but_disablejoystick.UseVisualStyleBackColor = true;
            this.but_disablejoystick.Click += new System.EventHandler(this.but_disablejoystick_Click);
            // 
            // distanceBar1
            // 
            resources.ApplyResources(this.distanceBar1, "distanceBar1");
            this.distanceBar1.BackColor = System.Drawing.Color.Transparent;
            this.distanceBar1.Name = "distanceBar1";
            this.distanceBar1.totaldist = 100F;
            this.distanceBar1.traveleddist = 0F;
            // 
            // windDir1
            // 
            this.windDir1.BackColor = System.Drawing.Color.Transparent;
            this.windDir1.DataBindings.Add(new System.Windows.Forms.Binding("Direction", this.bindingSource1, "wind_dir", true, System.Windows.Forms.DataSourceUpdateMode.Never));
            this.windDir1.DataBindings.Add(new System.Windows.Forms.Binding("Speed", this.bindingSource1, "wind_vel", true, System.Windows.Forms.DataSourceUpdateMode.Never));
            this.windDir1.Direction = 180D;
            resources.ApplyResources(this.windDir1, "windDir1");
            this.windDir1.Name = "windDir1";
            this.windDir1.Speed = 0D;
            // 
            // bindingSource1
            // 
            this.bindingSource1.DataSource = typeof(MissionPlanner.CurrentState);
            // 
            // label6
            // 
            resources.ApplyResources(this.label6, "label6");
            this.label6.BackColor = System.Drawing.Color.Black;
            this.label6.ForeColor = System.Drawing.Color.White;
            this.label6.Name = "label6";
            this.label6.Tag = "custom";
            // 
            // label5
            // 
            resources.ApplyResources(this.label5, "label5");
            this.label5.ForeColor = System.Drawing.Color.Green;
            this.label5.Name = "label5";
            this.label5.Tag = "custom";
            // 
            // label3
            // 
            resources.ApplyResources(this.label3, "label3");
            this.label3.ForeColor = System.Drawing.Color.FromArgb(((int)(((byte)(255)))), ((int)(((byte)(128)))), ((int)(((byte)(0)))));
            this.label3.Name = "label3";
            this.label3.Tag = "custom";
            // 
            // label4
            // 
            resources.ApplyResources(this.label4, "label4");
            this.label4.ForeColor = System.Drawing.Color.Red;
            this.label4.Name = "label4";
            this.label4.Tag = "custom";
            // 
            // lbl_hdop
            // 
            resources.ApplyResources(this.lbl_hdop, "lbl_hdop");
            this.lbl_hdop.DataBindings.Add(new System.Windows.Forms.Binding("Text", this.bindingSource1, "gpshdop", true, System.Windows.Forms.DataSourceUpdateMode.Never, null, "hdop: 0.0"));
            this.lbl_hdop.Name = "lbl_hdop";
            this.lbl_hdop.resize = true;
            this.toolTip1.SetToolTip(this.lbl_hdop, resources.GetString("lbl_hdop.ToolTip"));
            // 
            // lbl_sats
            // 
            resources.ApplyResources(this.lbl_sats, "lbl_sats");
            this.lbl_sats.DataBindings.Add(new System.Windows.Forms.Binding("Text", this.bindingSource1, "satcount", true, System.Windows.Forms.DataSourceUpdateMode.Never, null, "Sats: 0"));
            this.lbl_sats.Name = "lbl_sats";
            this.lbl_sats.resize = true;
            this.toolTip1.SetToolTip(this.lbl_sats, resources.GetString("lbl_sats.ToolTip"));
            // 
            // gMapControl1
            // 
            this.gMapControl1.BackColor = System.Drawing.Color.Black;
            this.gMapControl1.Bearing = 0F;
            this.gMapControl1.CanDragMap = true;
            this.gMapControl1.ContextMenuStrip = this.contextMenuStripMap;
            resources.ApplyResources(this.gMapControl1, "gMapControl1");
            this.gMapControl1.EmptyTileColor = System.Drawing.Color.Gray;
            this.gMapControl1.GrayScaleMode = false;
            this.gMapControl1.HelperLineOption = GMap.NET.WindowsForms.HelperLineOptions.DontShow;
            this.gMapControl1.HoldInvalidation = false;
            this.gMapControl1.LevelsKeepInMemmory = 5;
            this.gMapControl1.MarkersEnabled = true;
            this.gMapControl1.MaxZoom = 24;
            this.gMapControl1.MinZoom = 0;
            this.gMapControl1.MouseWheelZoomType = GMap.NET.MouseWheelZoomType.MousePositionWithoutCenter;
            this.gMapControl1.Name = "gMapControl1";
            this.gMapControl1.NegativeMode = false;
            this.gMapControl1.PolygonsEnabled = true;
            this.gMapControl1.RetryLoadTile = 0;
            this.gMapControl1.RoutesEnabled = true;
            this.gMapControl1.ScaleMode = GMap.NET.WindowsForms.ScaleModes.Fractional;
            this.gMapControl1.SelectedAreaFillColor = System.Drawing.Color.FromArgb(((int)(((byte)(33)))), ((int)(((byte)(65)))), ((int)(((byte)(105)))), ((int)(((byte)(225)))));
            this.gMapControl1.ShowTileGridLines = false;
            this.gMapControl1.Zoom = 3D;
            this.gMapControl1.OnPositionChanged += new GMap.NET.PositionChanged(this.gMapControl1_OnPositionChanged);
            this.gMapControl1.Click += new System.EventHandler(this.gMapControl1_Click);
            this.gMapControl1.MouseDown += new System.Windows.Forms.MouseEventHandler(this.gMapControl1_MouseDown);
            this.gMapControl1.MouseLeave += new System.EventHandler(this.gMapControl1_MouseLeave);
            this.gMapControl1.MouseMove += new System.Windows.Forms.MouseEventHandler(this.gMapControl1_MouseMove);
            this.gMapControl1.MouseUp += new System.Windows.Forms.MouseEventHandler(this.gMapControl1_MouseUp);
            // 
            // TRK_zoom
            // 
            resources.ApplyResources(this.TRK_zoom, "TRK_zoom");
            this.TRK_zoom.LargeChange = 1F;
            this.TRK_zoom.Maximum = 24F;
            this.TRK_zoom.Minimum = 1F;
            this.TRK_zoom.Name = "TRK_zoom";
            this.TRK_zoom.SmallChange = 1F;
            this.TRK_zoom.TickFrequency = 1F;
            this.TRK_zoom.TickStyle = System.Windows.Forms.TickStyle.Both;
            this.TRK_zoom.Value = 1F;
            this.TRK_zoom.Scroll += new System.EventHandler(this.TRK_zoom_Scroll);
            // 
            // panel1
            // 
            resources.ApplyResources(this.panel1, "panel1");
            this.panel1.Controls.Add(this.coords1);
            this.panel1.Controls.Add(this.Zoomlevel);
            this.panel1.Controls.Add(this.label1);
            this.panel1.Controls.Add(this.CHK_autopan);
            this.panel1.Controls.Add(this.CB_tuning);
            this.panel1.Name = "panel1";
            // 
            // coords1
            // 
            this.coords1.Alt = 0D;
            this.coords1.AltSource = "";
            this.coords1.AltUnit = "m";
            this.coords1.DataBindings.Add(new System.Windows.Forms.Binding("Alt", this.bindingSource1, "alt", true));
            this.coords1.DataBindings.Add(new System.Windows.Forms.Binding("Lat", this.bindingSource1, "lat", true));
            this.coords1.DataBindings.Add(new System.Windows.Forms.Binding("Lng", this.bindingSource1, "lng", true));
            this.coords1.Lat = 0D;
            this.coords1.Lng = 0D;
            resources.ApplyResources(this.coords1, "coords1");
            this.coords1.Name = "coords1";
            this.coords1.Vertical = false;
            // 
            // Zoomlevel
            // 
            resources.ApplyResources(this.Zoomlevel, "Zoomlevel");
            this.Zoomlevel.DecimalPlaces = 1;
            this.Zoomlevel.Increment = new decimal(new int[] {
            5,
            0,
            0,
            65536});
            this.Zoomlevel.Maximum = new decimal(new int[] {
            18,
            0,
            0,
            0});
            this.Zoomlevel.Minimum = new decimal(new int[] {
            1,
            0,
            0,
            0});
            this.Zoomlevel.Name = "Zoomlevel";
            this.toolTip1.SetToolTip(this.Zoomlevel, resources.GetString("Zoomlevel.ToolTip"));
            this.Zoomlevel.Value = new decimal(new int[] {
            10,
            0,
            0,
            0});
            this.Zoomlevel.ValueChanged += new System.EventHandler(this.Zoomlevel_ValueChanged);
            // 
            // label1
            // 
            resources.ApplyResources(this.label1, "label1");
            this.label1.Name = "label1";
            this.label1.resize = false;
            // 
            // CHK_autopan
            // 
            resources.ApplyResources(this.CHK_autopan, "CHK_autopan");
            this.CHK_autopan.Checked = true;
            this.CHK_autopan.CheckState = System.Windows.Forms.CheckState.Checked;
            this.CHK_autopan.Name = "CHK_autopan";
            this.toolTip1.SetToolTip(this.CHK_autopan, resources.GetString("CHK_autopan.ToolTip"));
            this.CHK_autopan.UseVisualStyleBackColor = true;
            this.CHK_autopan.CheckedChanged += new System.EventHandler(this.CHK_autopan_CheckedChanged);
            // 
            // CB_tuning
            // 
            resources.ApplyResources(this.CB_tuning, "CB_tuning");
            this.CB_tuning.Name = "CB_tuning";
            this.toolTip1.SetToolTip(this.CB_tuning, resources.GetString("CB_tuning.ToolTip"));
            this.CB_tuning.UseVisualStyleBackColor = true;
            this.CB_tuning.CheckedChanged += new System.EventHandler(this.CB_tuning_CheckedChanged);
            // 
            // ZedGraphTimer
            // 
            this.ZedGraphTimer.Tick += new System.EventHandler(this.ZedGraphTimer_Tick);
            // 
            // toolTip1
            // 
            this.toolTip1.BackColor = System.Drawing.Color.FromArgb(((int)(((byte)(205)))), ((int)(((byte)(226)))), ((int)(((byte)(150)))));
            this.toolTip1.ForeColor = System.Drawing.Color.FromArgb(((int)(((byte)(121)))), ((int)(((byte)(148)))), ((int)(((byte)(41)))));
            // 
            // openScriptDialog
            // 
            resources.ApplyResources(this.openScriptDialog, "openScriptDialog");
            // 
            // scriptChecker
            // 
            this.scriptChecker.Tick += new System.EventHandler(this.scriptChecker_Tick);
            // 
            // Messagetabtimer
            // 
            this.Messagetabtimer.Interval = 200;
            this.Messagetabtimer.Tick += new System.EventHandler(this.Messagetabtimer_Tick);
            // 
            // bindingSourceStatusTab
            // 
            this.bindingSourceStatusTab.DataSource = typeof(MissionPlanner.CurrentState);
            // 
            // FlightData
            // 
            this.Controls.Add(this.MainH);
            resources.ApplyResources(this, "$this");
            this.Name = "FlightData";
            this.FormClosing += new System.Windows.Forms.FormClosingEventHandler(this.FlightData_FormClosing);
            this.Load += new System.EventHandler(this.FlightData_Load);
            this.Resize += new System.EventHandler(this.FlightData_Resize);
            this.ParentChanged += new System.EventHandler(this.FlightData_ParentChanged);
            this.MainH.Panel1.ResumeLayout(false);
            this.MainH.Panel2.ResumeLayout(false);
            ((System.ComponentModel.ISupportInitialize)(this.MainH)).EndInit();
            this.MainH.ResumeLayout(false);
            this.SubMainLeft.Panel1.ResumeLayout(false);
            this.SubMainLeft.Panel2.ResumeLayout(false);
            this.SubMainLeft.Panel2.PerformLayout();
            ((System.ComponentModel.ISupportInitialize)(this.SubMainLeft)).EndInit();
            this.SubMainLeft.ResumeLayout(false);
            this.contextMenuStripHud.ResumeLayout(false);
            ((System.ComponentModel.ISupportInitialize)(this.bindingSourceHud)).EndInit();
            this.tabControlactions.ResumeLayout(false);
            this.contextMenuStripactionstab.ResumeLayout(false);
            this.tabQuick.ResumeLayout(false);
            this.tableLayoutPanelQuick.ResumeLayout(false);
            this.contextMenuStripQuickView.ResumeLayout(false);
            ((System.ComponentModel.ISupportInitialize)(this.bindingSourceQuickTab)).EndInit();
            this.tabActions.ResumeLayout(false);
            this.tableLayoutPanel1.ResumeLayout(false);
            this.tableLayoutPanel1.PerformLayout();
            this.tabPagemessages.ResumeLayout(false);
            this.tabPagemessages.PerformLayout();
            this.tabActionsSimple.ResumeLayout(false);
            this.tabPagePreFlight.ResumeLayout(false);
            this.tabGauges.ResumeLayout(false);
            ((System.ComponentModel.ISupportInitialize)(this.bindingSourceGaugesTab)).EndInit();
            this.tabTransponder.ResumeLayout(false);
            this.tabTransponder.PerformLayout();
            ((System.ComponentModel.ISupportInitialize)(this.Squawk_nud)).EndInit();
            this.tabServo.ResumeLayout(false);
            this.flowLayoutPanelServos.ResumeLayout(false);
            this.tabAuxFunction.ResumeLayout(false);
            this.flowLayoutPanel1.ResumeLayout(false);
            this.tabScripts.ResumeLayout(false);
            this.tabScripts.PerformLayout();
            this.tabPayload.ResumeLayout(false);
            this.groupBoxRoll.ResumeLayout(false);
            this.groupBoxRoll.PerformLayout();
            ((System.ComponentModel.ISupportInitialize)(this.bindingSourcePayloadTab)).EndInit();
            ((System.ComponentModel.ISupportInitialize)(this.trackBarRoll)).EndInit();
            this.groupBoxYaw.ResumeLayout(false);
            this.groupBoxYaw.PerformLayout();
            ((System.ComponentModel.ISupportInitialize)(this.trackBarYaw)).EndInit();
            this.groupBoxPitch.ResumeLayout(false);
            this.groupBoxPitch.PerformLayout();
            ((System.ComponentModel.ISupportInitialize)(this.trackBarPitch)).EndInit();
            this.tabTLogs.ResumeLayout(false);
            this.tableLayoutPaneltlogs.ResumeLayout(false);
            this.tableLayoutPaneltlogs.PerformLayout();
            this.panel2.ResumeLayout(false);
            this.panel2.PerformLayout();
            ((System.ComponentModel.ISupportInitialize)(this.tracklog)).EndInit();
            this.tablogbrowse.ResumeLayout(false);
            this.tableLayoutPanel2.ResumeLayout(false);
            this.tableMap.ResumeLayout(false);
            this.tableMap.PerformLayout();
            this.splitContainer1.Panel1.ResumeLayout(false);
            this.splitContainer1.Panel2.ResumeLayout(false);
            this.splitContainer1.Panel2.PerformLayout();
            ((System.ComponentModel.ISupportInitialize)(this.splitContainer1)).EndInit();
            this.splitContainer1.ResumeLayout(false);
            this.contextMenuStripMap.ResumeLayout(false);
            ((System.ComponentModel.ISupportInitialize)(this.bindingSource1)).EndInit();
            ((System.ComponentModel.ISupportInitialize)(this.TRK_zoom)).EndInit();
            this.panel1.ResumeLayout(false);
            this.panel1.PerformLayout();
            ((System.ComponentModel.ISupportInitialize)(this.Zoomlevel)).EndInit();
            ((System.ComponentModel.ISupportInitialize)(this.bindingSourceStatusTab)).EndInit();
            this.ResumeLayout(false);

        }

  

        private System.Windows.Forms.BindingSource bindingSource1;
        private System.Windows.Forms.Timer ZedGraphTimer;
        private System.Windows.Forms.SplitContainer MainH;
        private System.Windows.Forms.SplitContainer SubMainLeft;
        private System.Windows.Forms.ToolStripMenuItem goHereToolStripMenuItem;
        private Controls.HUD hud1;
        private Controls.MyButton BUT_clear_track;
        private System.Windows.Forms.CheckBox CB_tuning;
        private Controls.MyButton BUT_RAWSensor;
        private Controls.MyButton BUTactiondo;
        private Controls.MyButton BUTrestartmission;
        private System.Windows.Forms.ComboBox CMB_action;
        private Controls.MyButton BUT_Homealt;
        private System.Windows.Forms.TrackBar tracklog;
        private Controls.MyButton BUT_playlog;
        private Controls.MyButton BUT_loadtelem;
        private AGaugeApp.AGauge Galt;
        private AGaugeApp.AGauge Gspeed;
        private AGaugeApp.AGauge Gvspeed;
        private System.Windows.Forms.TableLayoutPanel tableMap;
        private System.Windows.Forms.Panel panel1;
        private System.Windows.Forms.NumericUpDown Zoomlevel;
        private Controls.MyLabel label1;
        private System.Windows.Forms.CheckBox CHK_autopan;
        public Controls.myGMAP gMapControl1;
        private ZedGraph.ZedGraphControl zg1;
        public System.Windows.Forms.TabControl tabControlactions;
        public System.Windows.Forms.TabPage tabGauges;
        public System.Windows.Forms.TabPage tabStatus;
        public System.Windows.Forms.TabPage tabActions;
        public System.Windows.Forms.TabPage tabTLogs;
        private System.Windows.Forms.ComboBox CMB_modes;
        private Controls.MyButton BUT_setmode;
        private System.Windows.Forms.ComboBox CMB_setwp;
        private Controls.MyButton BUT_setwp;
        private Controls.MyButton BUT_quickmanual;
        private Controls.MyButton BUT_quickrtl;
        private Controls.MyButton BUT_quickauto;
        private Controls.MyButton BUT_log2kml;
        private Controls.MyButton BUT_joystick;
        private System.Windows.Forms.ToolTip toolTip1;
        private Label lbl_logpercent;
        private System.Windows.Forms.ToolStripMenuItem pointCameraHereToolStripMenuItem;
        private System.Windows.Forms.SplitContainer splitContainer1;
        private Controls.MyLabel lbl_hdop;
        private Controls.MyLabel lbl_sats;
        private Controls.HSI Gheading;
        private Label lbl_playbackspeed;
        private System.Windows.Forms.ToolStripMenuItem setAspectRatioToolStripMenuItem;
        public System.Windows.Forms.TabPage tabQuick;
        private Controls.QuickView quickView3;
        private Controls.QuickView quickView2;
        private Controls.QuickView quickView1;
        private Controls.QuickView quickView4;
        private System.Windows.Forms.ToolStripMenuItem flyToHereAltToolStripMenuItem;
        private System.Windows.Forms.ToolStripMenuItem flightPlannerToolStripMenuItem;
        private System.Windows.Forms.ToolStripMenuItem flightPlannerDropoutToolStripMenuItem;
        private System.Windows.Forms.ToolStripMenuItem userItemsToolStripMenuItem;
        //private Crom.Controls.Docking.DockContainer dockContainer1;
        private Controls.MyButton BUT_ARM;
        private Controls.ModifyandSet modifyandSetAlt;
        private Controls.ModifyandSet modifyandSetSpeed;
        private System.Windows.Forms.ToolStripMenuItem triggerCameraToolStripMenuItem;
        private Controls.MyTrackBar TRK_zoom;
        private Label LBL_logfn;
        public System.Windows.Forms.TabPage tabServo;
        private System.Windows.Forms.FlowLayoutPanel flowLayoutPanelServos;
        private Controls.ServoOptions servoOptions1;
        private Controls.ServoOptions servoOptions2;
        private Controls.ServoOptions servoOptions3;
        private Controls.ServoOptions servoOptions4;
        private System.Windows.Forms.TableLayoutPanel tableLayoutPaneltlogs;
        private Controls.ServoOptions servoOptions5;
        private Controls.ServoOptions servoOptions6;
        private Controls.ServoOptions servoOptions7;
        private Controls.ServoOptions servoOptions8;
        private Controls.ServoOptions servoOptions9;
        private Controls.ServoOptions servoOptions10;
        private Controls.ServoOptions servoOptions11;
        private Controls.ServoOptions servoOptions12;
        private System.Windows.Forms.BindingSource bindingSourceHud;
        private System.Windows.Forms.TableLayoutPanel tableLayoutPanelQuick;
        private System.Windows.Forms.Panel panel2;
        private Controls.MyButton BUT_speed10;
        private Controls.MyButton BUT_speed5;
        private Controls.MyButton BUT_speed2;
        private Controls.MyButton BUT_speed1;
        private Controls.MyButton BUT_speed1_2;
        private Controls.MyButton BUT_speed1_4;
        private Controls.MyButton BUT_speed1_10;
        private System.Windows.Forms.Label label2;
        public System.Windows.Forms.TabPage tablogbrowse;
        private Controls.MyButton BUT_logbrowse;
        private System.Windows.Forms.Label label6;
        private System.Windows.Forms.Label label5;
        private System.Windows.Forms.Label label3;
        private System.Windows.Forms.Label label4;
        public System.Windows.Forms.TabPage tabScripts;
        private Controls.MyButton BUT_edit_selected;
        private System.Windows.Forms.Label labelSelectedScript;
        private Controls.MyButton BUT_run_script;
        private Controls.MyButton BUT_abort_script;
        private System.Windows.Forms.Label labelScriptStatus;
        private Controls.MyButton BUT_select_script;
        private System.Windows.Forms.OpenFileDialog openScriptDialog;
        private System.Windows.Forms.Timer scriptChecker;
        private System.Windows.Forms.CheckBox checkBoxRedirectOutput;
        private System.Windows.Forms.ToolStripMenuItem russianHudToolStripMenuItem;
        public System.Windows.Forms.ContextMenuStrip contextMenuStripMap;
        public System.Windows.Forms.ContextMenuStrip contextMenuStripHud;
        private System.Windows.Forms.BindingSource bindingSourceQuickTab;
        private System.Windows.Forms.BindingSource bindingSourceStatusTab;
        private System.Windows.Forms.BindingSource bindingSourceGaugesTab;
        private System.Windows.Forms.ToolStripMenuItem setHomeHereToolStripMenuItem;
        private MissionPlanner.Controls.Coords coords1;
        private Controls.MyButton BUT_matlab;
        private System.Windows.Forms.ComboBox CMB_mountmode;
        private Controls.MyButton BUT_mountmode;
        public Controls.WindDir windDir1;
        private Controls.MyButton but_bintolog;
        private Controls.MyButton but_dflogtokml;
        private Controls.MyButton BUT_DFMavlink;
        public System.Windows.Forms.TabPage tabPagemessages;
        private System.Windows.Forms.TextBox txt_messagebox;
        private System.Windows.Forms.Timer Messagetabtimer;
        public System.Windows.Forms.TabPage tabActionsSimple;
        private Controls.MyButton myButton1;
        private Controls.MyButton myButton2;
        private Controls.MyButton myButton3;
        private System.Windows.Forms.ContextMenuStrip contextMenuStripactionstab;
        private Controls.MyButton BUT_loganalysis;
        private System.Windows.Forms.ToolStripMenuItem addPoiToolStripMenuItem;
        private System.Windows.Forms.ToolStripMenuItem deleteToolStripMenuItem;
        private System.Windows.Forms.ToolStripMenuItem saveFileToolStripMenuItem;
        private Controls.DistanceBar distanceBar1;
        private System.Windows.Forms.ToolStripMenuItem takeOffToolStripMenuItem;
        private Controls.MyButton BUT_resumemis;
        public System.Windows.Forms.TabPage tabPagePreFlight;
        private Controls.PreFlight.CheckListControl checkListControl1;
        private System.Windows.Forms.ToolStripMenuItem swapWithMapToolStripMenuItem;
        private Controls.MyButton BUT_abortland;
        private Controls.MyButton but_disablejoystick;
        private System.Windows.Forms.ToolStripMenuItem videoToolStripMenuItem;
        private System.Windows.Forms.ToolStripMenuItem recordHudToAVIToolStripMenuItem;
        private System.Windows.Forms.ToolStripMenuItem setMJPEGSourceToolStripMenuItem;
        private System.Windows.Forms.ToolStripMenuItem stopRecordToolStripMenuItem;
        private System.Windows.Forms.ToolStripMenuItem startCameraToolStripMenuItem;
        private System.Windows.Forms.ToolStripMenuItem customizeToolStripMenuItem;
        private System.Windows.Forms.ToolStripMenuItem loadFileToolStripMenuItem;
        private System.Windows.Forms.ToolStripMenuItem PointCameraCoordsToolStripMenuItem1;
        private Controls.ModifyandSet modifyandSetLoiterRad;
        private System.Windows.Forms.ToolStripMenuItem onOffCameraOverlapToolStripMenuItem;
        private System.Windows.Forms.ContextMenuStrip contextMenuStripQuickView;
        private System.Windows.Forms.ToolStripMenuItem setViewCountToolStripMenuItem;
        private System.Windows.Forms.ToolStripMenuItem setGStreamerSourceToolStripMenuItem;
        private System.Windows.Forms.ToolStripMenuItem setEKFHomeHereToolStripMenuItem;
        private System.Windows.Forms.TabPage tabPayload;
        private System.Windows.Forms.BindingSource bindingSourcePayloadTab;
        private System.Windows.Forms.TrackBar trackBarYaw;
        private System.Windows.Forms.TrackBar trackBarRoll;
        private System.Windows.Forms.TrackBar trackBarPitch;
        private Controls.MyButton BUT_resetGimbalPos;
        private System.Windows.Forms.TextBox TXT_gimbalPitchPos;
        private System.Windows.Forms.TextBox TXT_gimbalYawPos;
        private System.Windows.Forms.TextBox TXT_gimbalRollPos;
        private System.Windows.Forms.GroupBox groupBoxRoll;
        private System.Windows.Forms.GroupBox groupBoxYaw;
        private System.Windows.Forms.GroupBox groupBoxPitch;
        private Controls.MyButton BUT_PayloadFolder;
        private System.Windows.Forms.ToolStripMenuItem setHomeHereToolStripMenuItem1;
        private System.Windows.Forms.ToolStripMenuItem groundColorToolStripMenuItem;
        private Controls.RelayOptions relayOptions1;
        private Controls.RelayOptions relayOptions2;
        private Controls.RelayOptions relayOptions3;
        private Controls.RelayOptions relayOptions4;
        private Controls.RelayOptions relayOptions5;
        private Controls.RelayOptions relayOptions6;
        private System.Windows.Forms.ToolStripMenuItem hereLinkVideoToolStripMenuItem;
        private System.Windows.Forms.ToolStripMenuItem gStreamerStopToolStripMenuItem;
        private Controls.MyButton BUT_georefimage;
        private Controls.QuickView quickView6;
        private Controls.QuickView quickView5;
        private System.Windows.Forms.ToolStripMenuItem poiatcoordsToolStripMenuItem;
        private System.Windows.Forms.ToolStripMenuItem flyToCoordsToolStripMenuItem;
        private System.Windows.Forms.TableLayoutPanel tableLayoutPanel1;
        private System.Windows.Forms.TableLayoutPanel tableLayoutPanel2;
        private System.Windows.Forms.ToolStripMenuItem setBatteryCellCountToolStripMenuItem;
        private System.Windows.Forms.Button ALT_btn;
        private System.Windows.Forms.Button STBY_btn;
        private System.Windows.Forms.Button ON_btn;
        private System.Windows.Forms.CheckedListBox Mode_clb;
        private System.Windows.Forms.NumericUpDown Squawk_nud;
        private System.Windows.Forms.Label Squawk_label;
        private System.Windows.Forms.Label FlightID_label;
        private System.Windows.Forms.TextBox FlightID_tb;
        private System.Windows.Forms.Button IDENT_btn;
        public System.Windows.Forms.TabPage tabTransponder;
        private System.Windows.Forms.Button XPDRConnect_btn;
        private System.Windows.Forms.CheckedListBox fault_clb;
        private System.Windows.Forms.Label NACp_lbl;
        private System.Windows.Forms.Label NIC_lbl;
        private System.Windows.Forms.TextBox NACp_tb;
        private System.Windows.Forms.TextBox NIC_tb;
        private ToolStripMenuItem showIconsToolStripMenuItem;
        private ToolStripMenuItem multiLineToolStripMenuItem;
        private Controls.MyButton BUT_SendMSG;
        public Panel panel_persistent;
        private TabPage tabAuxFunction;
        private FlowLayoutPanel flowLayoutPanel1;
        private Controls.AuxOptions auxOptions1;
        private Controls.AuxOptions auxOptions2;
        private Controls.AuxOptions auxOptions3;
        private Controls.AuxOptions auxOptions4;
        private Controls.AuxOptions auxOptions5;
        private Controls.AuxOptions auxOptions6;
        private Controls.AuxOptions auxOptions7;
    }
}
<|MERGE_RESOLUTION|>--- conflicted
+++ resolved
@@ -1,3035 +1,3032 @@
-﻿using System.Windows.Forms;
-
-namespace MissionPlanner.GCSViews
-{
-    partial class FlightData
-    {
-        private System.ComponentModel.IContainer components = null;
-
-        private void InitializeComponent()
-        {
-            this.components = new System.ComponentModel.Container();
-            System.ComponentModel.ComponentResourceManager resources = new System.ComponentModel.ComponentResourceManager(typeof(FlightData));
-            this.MainH = new System.Windows.Forms.SplitContainer();
-            this.SubMainLeft = new System.Windows.Forms.SplitContainer();
-            this.hud1 = new MissionPlanner.Controls.HUD();
-            this.contextMenuStripHud = new System.Windows.Forms.ContextMenuStrip(this.components);
-            this.videoToolStripMenuItem = new System.Windows.Forms.ToolStripMenuItem();
-            this.recordHudToAVIToolStripMenuItem = new System.Windows.Forms.ToolStripMenuItem();
-            this.stopRecordToolStripMenuItem = new System.Windows.Forms.ToolStripMenuItem();
-            this.setMJPEGSourceToolStripMenuItem = new System.Windows.Forms.ToolStripMenuItem();
-            this.startCameraToolStripMenuItem = new System.Windows.Forms.ToolStripMenuItem();
-            this.setGStreamerSourceToolStripMenuItem = new System.Windows.Forms.ToolStripMenuItem();
-            this.hereLinkVideoToolStripMenuItem = new System.Windows.Forms.ToolStripMenuItem();
-            this.gStreamerStopToolStripMenuItem = new System.Windows.Forms.ToolStripMenuItem();
-            this.setAspectRatioToolStripMenuItem = new System.Windows.Forms.ToolStripMenuItem();
-            this.userItemsToolStripMenuItem = new System.Windows.Forms.ToolStripMenuItem();
-            this.russianHudToolStripMenuItem = new System.Windows.Forms.ToolStripMenuItem();
-            this.swapWithMapToolStripMenuItem = new System.Windows.Forms.ToolStripMenuItem();
-            this.groundColorToolStripMenuItem = new System.Windows.Forms.ToolStripMenuItem();
-            this.setBatteryCellCountToolStripMenuItem = new System.Windows.Forms.ToolStripMenuItem();
-            this.showIconsToolStripMenuItem = new System.Windows.Forms.ToolStripMenuItem();
-            this.bindingSourceHud = new System.Windows.Forms.BindingSource(this.components);
-            this.tabControlactions = new System.Windows.Forms.TabControl();
-            this.contextMenuStripactionstab = new System.Windows.Forms.ContextMenuStrip(this.components);
-            this.customizeToolStripMenuItem = new System.Windows.Forms.ToolStripMenuItem();
-            this.multiLineToolStripMenuItem = new System.Windows.Forms.ToolStripMenuItem();
-            this.tabQuick = new System.Windows.Forms.TabPage();
-            this.tableLayoutPanelQuick = new System.Windows.Forms.TableLayoutPanel();
-            this.quickView6 = new MissionPlanner.Controls.QuickView();
-            this.contextMenuStripQuickView = new System.Windows.Forms.ContextMenuStrip(this.components);
-            this.setViewCountToolStripMenuItem = new System.Windows.Forms.ToolStripMenuItem();
-            this.bindingSourceQuickTab = new System.Windows.Forms.BindingSource(this.components);
-            this.quickView5 = new MissionPlanner.Controls.QuickView();
-            this.quickView4 = new MissionPlanner.Controls.QuickView();
-            this.quickView3 = new MissionPlanner.Controls.QuickView();
-            this.quickView2 = new MissionPlanner.Controls.QuickView();
-            this.quickView1 = new MissionPlanner.Controls.QuickView();
-            this.tabActions = new System.Windows.Forms.TabPage();
-            this.tableLayoutPanel1 = new System.Windows.Forms.TableLayoutPanel();
-            this.BUT_SendMSG = new MissionPlanner.Controls.MyButton();
-            this.BUT_abortland = new MissionPlanner.Controls.MyButton();
-            this.modifyandSetLoiterRad = new MissionPlanner.Controls.ModifyandSet();
-            this.BUT_clear_track = new MissionPlanner.Controls.MyButton();
-            this.CMB_action = new System.Windows.Forms.ComboBox();
-            this.BUTactiondo = new MissionPlanner.Controls.MyButton();
-            this.BUT_resumemis = new MissionPlanner.Controls.MyButton();
-            this.modifyandSetAlt = new MissionPlanner.Controls.ModifyandSet();
-            this.modifyandSetSpeed = new MissionPlanner.Controls.ModifyandSet();
-            this.CMB_setwp = new System.Windows.Forms.ComboBox();
-            this.BUT_ARM = new MissionPlanner.Controls.MyButton();
-            this.BUT_mountmode = new MissionPlanner.Controls.MyButton();
-            this.BUT_joystick = new MissionPlanner.Controls.MyButton();
-            this.BUT_RAWSensor = new MissionPlanner.Controls.MyButton();
-            this.BUT_Homealt = new MissionPlanner.Controls.MyButton();
-            this.BUTrestartmission = new MissionPlanner.Controls.MyButton();
-            this.CMB_mountmode = new System.Windows.Forms.ComboBox();
-            this.BUT_quickrtl = new MissionPlanner.Controls.MyButton();
-            this.BUT_quickmanual = new MissionPlanner.Controls.MyButton();
-            this.BUT_setwp = new MissionPlanner.Controls.MyButton();
-            this.CMB_modes = new System.Windows.Forms.ComboBox();
-            this.BUT_quickauto = new MissionPlanner.Controls.MyButton();
-            this.BUT_setmode = new MissionPlanner.Controls.MyButton();
-            this.tabPagemessages = new System.Windows.Forms.TabPage();
-            this.txt_messagebox = new System.Windows.Forms.TextBox();
-            this.tabActionsSimple = new System.Windows.Forms.TabPage();
-            this.myButton1 = new MissionPlanner.Controls.MyButton();
-            this.myButton2 = new MissionPlanner.Controls.MyButton();
-            this.myButton3 = new MissionPlanner.Controls.MyButton();
-            this.tabPagePreFlight = new System.Windows.Forms.TabPage();
-            this.checkListControl1 = new MissionPlanner.Controls.PreFlight.CheckListControl();
-            this.tabGauges = new System.Windows.Forms.TabPage();
-            this.Gvspeed = new AGaugeApp.AGauge();
-            this.bindingSourceGaugesTab = new System.Windows.Forms.BindingSource(this.components);
-            this.Gheading = new MissionPlanner.Controls.HSI();
-            this.Galt = new AGaugeApp.AGauge();
-            this.Gspeed = new AGaugeApp.AGauge();
-            this.tabTransponder = new System.Windows.Forms.TabPage();
-            this.NACp_tb = new System.Windows.Forms.TextBox();
-            this.NIC_tb = new System.Windows.Forms.TextBox();
-            this.NACp_lbl = new System.Windows.Forms.Label();
-            this.NIC_lbl = new System.Windows.Forms.Label();
-            this.Squawk_nud = new System.Windows.Forms.NumericUpDown();
-            this.FlightID_tb = new System.Windows.Forms.TextBox();
-            this.fault_clb = new System.Windows.Forms.CheckedListBox();
-            this.XPDRConnect_btn = new System.Windows.Forms.Button();
-            this.Squawk_label = new System.Windows.Forms.Label();
-            this.FlightID_label = new System.Windows.Forms.Label();
-            this.IDENT_btn = new System.Windows.Forms.Button();
-            this.ALT_btn = new System.Windows.Forms.Button();
-            this.STBY_btn = new System.Windows.Forms.Button();
-            this.ON_btn = new System.Windows.Forms.Button();
-            this.Mode_clb = new System.Windows.Forms.CheckedListBox();
-            this.tabStatus = new System.Windows.Forms.TabPage();
-            this.tabServo = new System.Windows.Forms.TabPage();
-            this.flowLayoutPanelServos = new System.Windows.Forms.FlowLayoutPanel();
-            this.servoOptions1 = new MissionPlanner.Controls.ServoOptions();
-            this.servoOptions2 = new MissionPlanner.Controls.ServoOptions();
-            this.servoOptions3 = new MissionPlanner.Controls.ServoOptions();
-            this.servoOptions4 = new MissionPlanner.Controls.ServoOptions();
-            this.servoOptions5 = new MissionPlanner.Controls.ServoOptions();
-            this.servoOptions6 = new MissionPlanner.Controls.ServoOptions();
-            this.servoOptions7 = new MissionPlanner.Controls.ServoOptions();
-            this.servoOptions8 = new MissionPlanner.Controls.ServoOptions();
-            this.servoOptions9 = new MissionPlanner.Controls.ServoOptions();
-            this.servoOptions10 = new MissionPlanner.Controls.ServoOptions();
-            this.servoOptions11 = new MissionPlanner.Controls.ServoOptions();
-            this.servoOptions12 = new MissionPlanner.Controls.ServoOptions();
-            this.relayOptions1 = new MissionPlanner.Controls.RelayOptions();
-            this.relayOptions2 = new MissionPlanner.Controls.RelayOptions();
-            this.relayOptions3 = new MissionPlanner.Controls.RelayOptions();
-            this.relayOptions4 = new MissionPlanner.Controls.RelayOptions();
-            this.relayOptions5 = new MissionPlanner.Controls.RelayOptions();
-            this.relayOptions6 = new MissionPlanner.Controls.RelayOptions();
-            this.tabAuxFunction = new System.Windows.Forms.TabPage();
-            this.flowLayoutPanel1 = new System.Windows.Forms.FlowLayoutPanel();
-            this.auxOptions1 = new MissionPlanner.Controls.AuxOptions();
-            this.auxOptions2 = new MissionPlanner.Controls.AuxOptions();
-            this.auxOptions3 = new MissionPlanner.Controls.AuxOptions();
-            this.auxOptions4 = new MissionPlanner.Controls.AuxOptions();
-            this.auxOptions5 = new MissionPlanner.Controls.AuxOptions();
-            this.auxOptions6 = new MissionPlanner.Controls.AuxOptions();
-            this.auxOptions7 = new MissionPlanner.Controls.AuxOptions();
-            this.tabScripts = new System.Windows.Forms.TabPage();
-            this.checkBoxRedirectOutput = new System.Windows.Forms.CheckBox();
-            this.BUT_edit_selected = new MissionPlanner.Controls.MyButton();
-            this.labelSelectedScript = new System.Windows.Forms.Label();
-            this.BUT_run_script = new MissionPlanner.Controls.MyButton();
-            this.BUT_abort_script = new MissionPlanner.Controls.MyButton();
-            this.labelScriptStatus = new System.Windows.Forms.Label();
-            this.BUT_select_script = new MissionPlanner.Controls.MyButton();
-            this.tabPayload = new System.Windows.Forms.TabPage();
-            this.BUT_PayloadFolder = new MissionPlanner.Controls.MyButton();
-            this.groupBoxRoll = new System.Windows.Forms.GroupBox();
-            this.TXT_gimbalRollPos = new System.Windows.Forms.TextBox();
-            this.bindingSourcePayloadTab = new System.Windows.Forms.BindingSource(this.components);
-            this.trackBarRoll = new System.Windows.Forms.TrackBar();
-            this.groupBoxYaw = new System.Windows.Forms.GroupBox();
-            this.TXT_gimbalYawPos = new System.Windows.Forms.TextBox();
-            this.trackBarYaw = new System.Windows.Forms.TrackBar();
-            this.BUT_resetGimbalPos = new MissionPlanner.Controls.MyButton();
-            this.groupBoxPitch = new System.Windows.Forms.GroupBox();
-            this.trackBarPitch = new System.Windows.Forms.TrackBar();
-            this.TXT_gimbalPitchPos = new System.Windows.Forms.TextBox();
-            this.tabTLogs = new System.Windows.Forms.TabPage();
-            this.tableLayoutPaneltlogs = new System.Windows.Forms.TableLayoutPanel();
-            this.panel2 = new System.Windows.Forms.Panel();
-            this.label2 = new System.Windows.Forms.Label();
-            this.BUT_speed10 = new MissionPlanner.Controls.MyButton();
-            this.BUT_speed5 = new MissionPlanner.Controls.MyButton();
-            this.BUT_speed2 = new MissionPlanner.Controls.MyButton();
-            this.BUT_speed1 = new MissionPlanner.Controls.MyButton();
-            this.BUT_speed1_2 = new MissionPlanner.Controls.MyButton();
-            this.BUT_speed1_4 = new MissionPlanner.Controls.MyButton();
-            this.BUT_speed1_10 = new MissionPlanner.Controls.MyButton();
-            this.BUT_loadtelem = new MissionPlanner.Controls.MyButton();
-            this.lbl_playbackspeed = new System.Windows.Forms.Label();
-            this.lbl_logpercent = new System.Windows.Forms.Label();
-            this.LBL_logfn = new System.Windows.Forms.Label();
-            this.BUT_log2kml = new MissionPlanner.Controls.MyButton();
-            this.BUT_playlog = new MissionPlanner.Controls.MyButton();
-            this.tracklog = new System.Windows.Forms.TrackBar();
-            this.tablogbrowse = new System.Windows.Forms.TabPage();
-            this.tableLayoutPanel2 = new System.Windows.Forms.TableLayoutPanel();
-            this.BUT_DFMavlink = new MissionPlanner.Controls.MyButton();
-            this.BUT_georefimage = new MissionPlanner.Controls.MyButton();
-            this.BUT_logbrowse = new MissionPlanner.Controls.MyButton();
-            this.BUT_matlab = new MissionPlanner.Controls.MyButton();
-            this.but_bintolog = new MissionPlanner.Controls.MyButton();
-            this.but_dflogtokml = new MissionPlanner.Controls.MyButton();
-            this.BUT_loganalysis = new MissionPlanner.Controls.MyButton();
-            this.panel_persistent = new System.Windows.Forms.Panel();
-            this.tableMap = new System.Windows.Forms.TableLayoutPanel();
-            this.splitContainer1 = new System.Windows.Forms.SplitContainer();
-            this.zg1 = new ZedGraph.ZedGraphControl();
-            this.contextMenuStripMap = new System.Windows.Forms.ContextMenuStrip(this.components);
-            this.goHereToolStripMenuItem = new System.Windows.Forms.ToolStripMenuItem();
-            this.flyToHereAltToolStripMenuItem = new System.Windows.Forms.ToolStripMenuItem();
-            this.flyToCoordsToolStripMenuItem = new System.Windows.Forms.ToolStripMenuItem();
-            this.addPoiToolStripMenuItem = new System.Windows.Forms.ToolStripMenuItem();
-            this.deleteToolStripMenuItem = new System.Windows.Forms.ToolStripMenuItem();
-            this.saveFileToolStripMenuItem = new System.Windows.Forms.ToolStripMenuItem();
-            this.loadFileToolStripMenuItem = new System.Windows.Forms.ToolStripMenuItem();
-            this.poiatcoordsToolStripMenuItem = new System.Windows.Forms.ToolStripMenuItem();
-            this.pointCameraHereToolStripMenuItem = new System.Windows.Forms.ToolStripMenuItem();
-            this.PointCameraCoordsToolStripMenuItem1 = new System.Windows.Forms.ToolStripMenuItem();
-            this.triggerCameraToolStripMenuItem = new System.Windows.Forms.ToolStripMenuItem();
-            this.flightPlannerToolStripMenuItem = new System.Windows.Forms.ToolStripMenuItem();
-            this.flightPlannerDropoutToolStripMenuItem = new System.Windows.Forms.ToolStripMenuItem();
-            this.setHomeHereToolStripMenuItem = new System.Windows.Forms.ToolStripMenuItem();
-            this.setEKFHomeHereToolStripMenuItem = new System.Windows.Forms.ToolStripMenuItem();
-            this.setHomeHereToolStripMenuItem1 = new System.Windows.Forms.ToolStripMenuItem();
-            this.takeOffToolStripMenuItem = new System.Windows.Forms.ToolStripMenuItem();
-            this.onOffCameraOverlapToolStripMenuItem = new System.Windows.Forms.ToolStripMenuItem();
-            this.but_disablejoystick = new MissionPlanner.Controls.MyButton();
-            this.distanceBar1 = new MissionPlanner.Controls.DistanceBar();
-            this.windDir1 = new MissionPlanner.Controls.WindDir();
-            this.bindingSource1 = new System.Windows.Forms.BindingSource(this.components);
-            this.label6 = new System.Windows.Forms.Label();
-            this.label5 = new System.Windows.Forms.Label();
-            this.label3 = new System.Windows.Forms.Label();
-            this.label4 = new System.Windows.Forms.Label();
-            this.lbl_hdop = new MissionPlanner.Controls.MyLabel();
-            this.lbl_sats = new MissionPlanner.Controls.MyLabel();
-            this.gMapControl1 = new MissionPlanner.Controls.myGMAP();
-            this.TRK_zoom = new MissionPlanner.Controls.MyTrackBar();
-            this.panel1 = new System.Windows.Forms.Panel();
-            this.coords1 = new MissionPlanner.Controls.Coords();
-            this.Zoomlevel = new System.Windows.Forms.NumericUpDown();
-            this.label1 = new MissionPlanner.Controls.MyLabel();
-            this.CHK_autopan = new System.Windows.Forms.CheckBox();
-            this.CB_tuning = new System.Windows.Forms.CheckBox();
-            this.ZedGraphTimer = new System.Windows.Forms.Timer(this.components);
-            this.toolTip1 = new System.Windows.Forms.ToolTip(this.components);
-            this.openScriptDialog = new System.Windows.Forms.OpenFileDialog();
-            this.scriptChecker = new System.Windows.Forms.Timer(this.components);
-            this.Messagetabtimer = new System.Windows.Forms.Timer(this.components);
-            this.bindingSourceStatusTab = new System.Windows.Forms.BindingSource(this.components);
-            ((System.ComponentModel.ISupportInitialize)(this.MainH)).BeginInit();
-            this.MainH.Panel1.SuspendLayout();
-            this.MainH.Panel2.SuspendLayout();
-            this.MainH.SuspendLayout();
-            ((System.ComponentModel.ISupportInitialize)(this.SubMainLeft)).BeginInit();
-            this.SubMainLeft.Panel1.SuspendLayout();
-            this.SubMainLeft.Panel2.SuspendLayout();
-            this.SubMainLeft.SuspendLayout();
-            this.contextMenuStripHud.SuspendLayout();
-            ((System.ComponentModel.ISupportInitialize)(this.bindingSourceHud)).BeginInit();
-            this.tabControlactions.SuspendLayout();
-            this.contextMenuStripactionstab.SuspendLayout();
-            this.tabQuick.SuspendLayout();
-            this.tableLayoutPanelQuick.SuspendLayout();
-            this.contextMenuStripQuickView.SuspendLayout();
-            ((System.ComponentModel.ISupportInitialize)(this.bindingSourceQuickTab)).BeginInit();
-            this.tabActions.SuspendLayout();
-            this.tableLayoutPanel1.SuspendLayout();
-            this.tabPagemessages.SuspendLayout();
-            this.tabActionsSimple.SuspendLayout();
-            this.tabPagePreFlight.SuspendLayout();
-            this.tabGauges.SuspendLayout();
-            ((System.ComponentModel.ISupportInitialize)(this.bindingSourceGaugesTab)).BeginInit();
-            this.tabTransponder.SuspendLayout();
-            ((System.ComponentModel.ISupportInitialize)(this.Squawk_nud)).BeginInit();
-            this.tabServo.SuspendLayout();
-            this.flowLayoutPanelServos.SuspendLayout();
-            this.tabAuxFunction.SuspendLayout();
-            this.flowLayoutPanel1.SuspendLayout();
-            this.tabScripts.SuspendLayout();
-            this.tabPayload.SuspendLayout();
-            this.groupBoxRoll.SuspendLayout();
-            ((System.ComponentModel.ISupportInitialize)(this.bindingSourcePayloadTab)).BeginInit();
-            ((System.ComponentModel.ISupportInitialize)(this.trackBarRoll)).BeginInit();
-            this.groupBoxYaw.SuspendLayout();
-            ((System.ComponentModel.ISupportInitialize)(this.trackBarYaw)).BeginInit();
-            this.groupBoxPitch.SuspendLayout();
-            ((System.ComponentModel.ISupportInitialize)(this.trackBarPitch)).BeginInit();
-            this.tabTLogs.SuspendLayout();
-            this.tableLayoutPaneltlogs.SuspendLayout();
-            this.panel2.SuspendLayout();
-            ((System.ComponentModel.ISupportInitialize)(this.tracklog)).BeginInit();
-            this.tablogbrowse.SuspendLayout();
-            this.tableLayoutPanel2.SuspendLayout();
-            this.tableMap.SuspendLayout();
-            ((System.ComponentModel.ISupportInitialize)(this.splitContainer1)).BeginInit();
-            this.splitContainer1.Panel1.SuspendLayout();
-            this.splitContainer1.Panel2.SuspendLayout();
-            this.splitContainer1.SuspendLayout();
-            this.contextMenuStripMap.SuspendLayout();
-            ((System.ComponentModel.ISupportInitialize)(this.bindingSource1)).BeginInit();
-            ((System.ComponentModel.ISupportInitialize)(this.TRK_zoom)).BeginInit();
-            this.panel1.SuspendLayout();
-            ((System.ComponentModel.ISupportInitialize)(this.Zoomlevel)).BeginInit();
-            ((System.ComponentModel.ISupportInitialize)(this.bindingSourceStatusTab)).BeginInit();
-            this.SuspendLayout();
-            // 
-            // MainH
-            // 
-            this.MainH.BorderStyle = System.Windows.Forms.BorderStyle.FixedSingle;
-            resources.ApplyResources(this.MainH, "MainH");
-            this.MainH.FixedPanel = System.Windows.Forms.FixedPanel.Panel1;
-            this.MainH.Name = "MainH";
-            MainH.VisibleChanged += MainH_VisibleChanged;
-            // 
-            // MainH.Panel1
-            // 
-            this.MainH.Panel1.Controls.Add(this.SubMainLeft);
-            // 
-            // MainH.Panel2
-            // 
-            this.MainH.Panel2.Controls.Add(this.tableMap);
-            // 
-            // SubMainLeft
-            // 
-            this.SubMainLeft.BorderStyle = System.Windows.Forms.BorderStyle.FixedSingle;
-            resources.ApplyResources(this.SubMainLeft, "SubMainLeft");
-            this.SubMainLeft.Name = "SubMainLeft";
-            // 
-            // SubMainLeft.Panel1
-            // 
-            this.SubMainLeft.Panel1.Controls.Add(this.hud1);
-            // 
-            // SubMainLeft.Panel2
-            // 
-            this.SubMainLeft.Panel2.Controls.Add(this.tabControlactions);
-            this.SubMainLeft.Panel2.Controls.Add(this.panel_persistent);
-            // 
-            // hud1
-            // 
-            this.hud1.airspeed = 0F;
-            this.hud1.alt = 0F;
-            this.hud1.altunit = null;
-            this.hud1.AOA = 0F;
-            this.hud1.BackColor = System.Drawing.Color.Black;
-            this.hud1.batterycellcount = 4;
-            this.hud1.batterylevel = 0F;
-            this.hud1.batterylevel2 = 0F;
-            this.hud1.batteryremaining = 0F;
-            this.hud1.batteryremaining2 = 0F;
-            this.hud1.bgimage = null;
-            this.hud1.connected = false;
-            this.hud1.ContextMenuStrip = this.contextMenuStripHud;
-            this.hud1.critAOA = 25F;
-            this.hud1.criticalvoltagealert = false;
-            this.hud1.critSSA = 30F;
-            this.hud1.current = 0F;
-            this.hud1.current2 = 0F;
-            this.hud1.DataBindings.Add(new System.Windows.Forms.Binding("airspeed", this.bindingSourceHud, "airspeed", true));
-            this.hud1.DataBindings.Add(new System.Windows.Forms.Binding("alt", this.bindingSourceHud, "alt", true));
-            this.hud1.DataBindings.Add(new System.Windows.Forms.Binding("batterylevel", this.bindingSourceHud, "battery_voltage", true));
-            this.hud1.DataBindings.Add(new System.Windows.Forms.Binding("batteryremaining", this.bindingSourceHud, "battery_remaining", true));
-            this.hud1.DataBindings.Add(new System.Windows.Forms.Binding("connected", this.bindingSourceHud, "connected", true));
-            this.hud1.DataBindings.Add(new System.Windows.Forms.Binding("current", this.bindingSourceHud, "current", true));
-            this.hud1.DataBindings.Add(new System.Windows.Forms.Binding("batterylevel2", this.bindingSourceHud, "battery_voltage2", true));
-            this.hud1.DataBindings.Add(new System.Windows.Forms.Binding("batteryremaining2", this.bindingSourceHud, "battery_remaining2", true));
-            this.hud1.DataBindings.Add(new System.Windows.Forms.Binding("current2", this.bindingSourceHud, "current2", true));
-            this.hud1.DataBindings.Add(new System.Windows.Forms.Binding("datetime", this.bindingSourceHud, "datetime", true));
-            this.hud1.DataBindings.Add(new System.Windows.Forms.Binding("disttowp", this.bindingSourceHud, "wp_dist", true));
-            this.hud1.DataBindings.Add(new System.Windows.Forms.Binding("ekfstatus", this.bindingSourceHud, "ekfstatus", true));
-            this.hud1.DataBindings.Add(new System.Windows.Forms.Binding("failsafe", this.bindingSourceHud, "failsafe", true));
-            this.hud1.DataBindings.Add(new System.Windows.Forms.Binding("gpsfix", this.bindingSourceHud, "gpsstatus", true));
-            this.hud1.DataBindings.Add(new System.Windows.Forms.Binding("gpsfix2", this.bindingSourceHud, "gpsstatus2", true));
-            this.hud1.DataBindings.Add(new System.Windows.Forms.Binding("gpshdop", this.bindingSourceHud, "gpshdop", true));
-            this.hud1.DataBindings.Add(new System.Windows.Forms.Binding("gpshdop2", this.bindingSourceHud, "gpshdop2", true));
-            this.hud1.DataBindings.Add(new System.Windows.Forms.Binding("groundalt", this.bindingSourceHud, "HomeAlt", true));
-            this.hud1.DataBindings.Add(new System.Windows.Forms.Binding("groundcourse", this.bindingSourceHud, "groundcourse", true));
-            this.hud1.DataBindings.Add(new System.Windows.Forms.Binding("groundspeed", this.bindingSourceHud, "groundspeed", true));
-            this.hud1.DataBindings.Add(new System.Windows.Forms.Binding("heading", this.bindingSourceHud, "yaw", true));
-            this.hud1.DataBindings.Add(new System.Windows.Forms.Binding("linkqualitygcs", this.bindingSourceHud, "linkqualitygcs", true));
-            this.hud1.DataBindings.Add(new System.Windows.Forms.Binding("message", this.bindingSourceHud, "messageHigh", true));
-            this.hud1.DataBindings.Add(new System.Windows.Forms.Binding("messageSeverity", this.bindingSourceHud, "messageHighSeverity", true));
-            this.hud1.DataBindings.Add(new System.Windows.Forms.Binding("mode", this.bindingSourceHud, "mode", true));
-            this.hud1.DataBindings.Add(new System.Windows.Forms.Binding("navpitch", this.bindingSourceHud, "nav_pitch", true));
-            this.hud1.DataBindings.Add(new System.Windows.Forms.Binding("navroll", this.bindingSourceHud, "nav_roll", true));
-            this.hud1.DataBindings.Add(new System.Windows.Forms.Binding("pitch", this.bindingSourceHud, "pitch", true));
-            this.hud1.DataBindings.Add(new System.Windows.Forms.Binding("roll", this.bindingSourceHud, "roll", true));
-            this.hud1.DataBindings.Add(new System.Windows.Forms.Binding("status", this.bindingSourceHud, "armed", true));
-            this.hud1.DataBindings.Add(new System.Windows.Forms.Binding("targetalt", this.bindingSourceHud, "targetalt", true));
-            this.hud1.DataBindings.Add(new System.Windows.Forms.Binding("targetheading", this.bindingSourceHud, "nav_bearing", true));
-            this.hud1.DataBindings.Add(new System.Windows.Forms.Binding("targetspeed", this.bindingSourceHud, "targetairspeed", true));
-            this.hud1.DataBindings.Add(new System.Windows.Forms.Binding("turnrate", this.bindingSourceHud, "turnrate", true));
-            this.hud1.DataBindings.Add(new System.Windows.Forms.Binding("verticalspeed", this.bindingSourceHud, "verticalspeed", true));
-            this.hud1.DataBindings.Add(new System.Windows.Forms.Binding("vibex", this.bindingSourceHud, "vibex", true));
-            this.hud1.DataBindings.Add(new System.Windows.Forms.Binding("vibey", this.bindingSourceHud, "vibey", true));
-            this.hud1.DataBindings.Add(new System.Windows.Forms.Binding("vibez", this.bindingSourceHud, "vibez", true));
-            this.hud1.DataBindings.Add(new System.Windows.Forms.Binding("wpno", this.bindingSourceHud, "wpno", true));
-            this.hud1.DataBindings.Add(new System.Windows.Forms.Binding("xtrack_error", this.bindingSourceHud, "xtrack_error", true));
-            this.hud1.DataBindings.Add(new System.Windows.Forms.Binding("AOA", this.bindingSourceHud, "AOA", true));
-            this.hud1.DataBindings.Add(new System.Windows.Forms.Binding("SSA", this.bindingSourceHud, "SSA", true));
-            this.hud1.DataBindings.Add(new System.Windows.Forms.Binding("critAOA", this.bindingSourceHud, "crit_AOA", true));
-            this.hud1.datetime = new System.DateTime(((long)(0)));
-            this.hud1.displayAOASSA = false;
-            this.hud1.displayCellVoltage = false;
-            this.hud1.displayicons = false;
-            this.hud1.disttowp = 0F;
-            this.hud1.distunit = null;
-            resources.ApplyResources(this.hud1, "hud1");
-            this.hud1.ekfstatus = 0F;
-            this.hud1.failsafe = false;
-            this.hud1.gpsfix = 0F;
-            this.hud1.gpsfix2 = 0F;
-            this.hud1.gpshdop = 0F;
-            this.hud1.gpshdop2 = 0F;
-            this.hud1.groundalt = 0F;
-            this.hud1.groundcourse = 0F;
-            this.hud1.groundspeed = 0F;
-            this.hud1.heading = 0F;
-            this.hud1.hudcolor = System.Drawing.Color.LightGray;
-            this.hud1.linkqualitygcs = 0F;
-            this.hud1.lowairspeed = false;
-            this.hud1.lowgroundspeed = false;
-            this.hud1.lowvoltagealert = false;
-            this.hud1.message = "";
-            this.hud1.messageSeverity = MAVLink.MAV_SEVERITY.EMERGENCY;
-            this.hud1.mode = "Unknown";
-            this.hud1.Name = "hud1";
-            this.hud1.navpitch = 0F;
-            this.hud1.navroll = 0F;
-            this.hud1.pitch = 0F;
-            this.hud1.roll = 0F;
-            this.hud1.Russian = false;
-            this.hud1.skyColor1 = System.Drawing.Color.Blue;
-            this.hud1.skyColor2 = System.Drawing.Color.LightBlue;
-            this.hud1.speedunit = null;
-            this.hud1.SSA = 0F;
-            this.hud1.status = false;
-            this.hud1.targetalt = 0F;
-            this.hud1.targetheading = 0F;
-            this.hud1.targetspeed = 0F;
-            this.hud1.turnrate = 0F;
-            this.hud1.verticalspeed = 0F;
-            this.hud1.vibex = 0F;
-            this.hud1.vibey = 0F;
-            this.hud1.vibez = 0F;
-            this.hud1.VSync = false;
-            this.hud1.wpno = 0;
-            this.hud1.xtrack_error = 0F;
-            this.hud1.ekfclick += new System.EventHandler(this.hud1_ekfclick);
-            this.hud1.vibeclick += new System.EventHandler(this.hud1_vibeclick);
-            this.hud1.Load += new System.EventHandler(this.hud1_Load);
-            this.hud1.DoubleClick += new System.EventHandler(this.hud1_DoubleClick);
-            this.hud1.Resize += new System.EventHandler(this.hud1_Resize);
-            // 
-            // contextMenuStripHud
-            // 
-            this.contextMenuStripHud.Items.AddRange(new System.Windows.Forms.ToolStripItem[] {
-            this.videoToolStripMenuItem,
-            this.setAspectRatioToolStripMenuItem,
-            this.userItemsToolStripMenuItem,
-            this.russianHudToolStripMenuItem,
-            this.swapWithMapToolStripMenuItem,
-            this.groundColorToolStripMenuItem,
-            this.setBatteryCellCountToolStripMenuItem,
-            this.showIconsToolStripMenuItem});
-            this.contextMenuStripHud.Name = "contextMenuStrip2";
-            resources.ApplyResources(this.contextMenuStripHud, "contextMenuStripHud");
-            // 
-            // videoToolStripMenuItem
-            // 
-            this.videoToolStripMenuItem.DropDownItems.AddRange(new System.Windows.Forms.ToolStripItem[] {
-            this.recordHudToAVIToolStripMenuItem,
-            this.stopRecordToolStripMenuItem,
-            this.setMJPEGSourceToolStripMenuItem,
-            this.startCameraToolStripMenuItem,
-            this.setGStreamerSourceToolStripMenuItem,
-            this.hereLinkVideoToolStripMenuItem,
-            this.gStreamerStopToolStripMenuItem});
-            this.videoToolStripMenuItem.Name = "videoToolStripMenuItem";
-            resources.ApplyResources(this.videoToolStripMenuItem, "videoToolStripMenuItem");
-            // 
-            // recordHudToAVIToolStripMenuItem
-            // 
-            this.recordHudToAVIToolStripMenuItem.Name = "recordHudToAVIToolStripMenuItem";
-            resources.ApplyResources(this.recordHudToAVIToolStripMenuItem, "recordHudToAVIToolStripMenuItem");
-            this.recordHudToAVIToolStripMenuItem.Click += new System.EventHandler(this.recordHudToAVIToolStripMenuItem_Click);
-            // 
-            // stopRecordToolStripMenuItem
-            // 
-            this.stopRecordToolStripMenuItem.Name = "stopRecordToolStripMenuItem";
-            resources.ApplyResources(this.stopRecordToolStripMenuItem, "stopRecordToolStripMenuItem");
-            this.stopRecordToolStripMenuItem.Click += new System.EventHandler(this.stopRecordToolStripMenuItem_Click);
-            // 
-            // setMJPEGSourceToolStripMenuItem
-            // 
-            this.setMJPEGSourceToolStripMenuItem.Name = "setMJPEGSourceToolStripMenuItem";
-            resources.ApplyResources(this.setMJPEGSourceToolStripMenuItem, "setMJPEGSourceToolStripMenuItem");
-            this.setMJPEGSourceToolStripMenuItem.Click += new System.EventHandler(this.setMJPEGSourceToolStripMenuItem_Click);
-            // 
-            // startCameraToolStripMenuItem
-            // 
-            this.startCameraToolStripMenuItem.Name = "startCameraToolStripMenuItem";
-            resources.ApplyResources(this.startCameraToolStripMenuItem, "startCameraToolStripMenuItem");
-            this.startCameraToolStripMenuItem.Click += new System.EventHandler(this.startCameraToolStripMenuItem_Click);
-            // 
-            // setGStreamerSourceToolStripMenuItem
-            // 
-            this.setGStreamerSourceToolStripMenuItem.Name = "setGStreamerSourceToolStripMenuItem";
-            resources.ApplyResources(this.setGStreamerSourceToolStripMenuItem, "setGStreamerSourceToolStripMenuItem");
-            this.setGStreamerSourceToolStripMenuItem.Click += new System.EventHandler(this.setGStreamerSourceToolStripMenuItem_Click);
-            // 
-            // hereLinkVideoToolStripMenuItem
-            // 
-            this.hereLinkVideoToolStripMenuItem.Name = "hereLinkVideoToolStripMenuItem";
-            resources.ApplyResources(this.hereLinkVideoToolStripMenuItem, "hereLinkVideoToolStripMenuItem");
-            this.hereLinkVideoToolStripMenuItem.Click += new System.EventHandler(this.HereLinkVideoToolStripMenuItem_Click);
-            // 
-            // gStreamerStopToolStripMenuItem
-            // 
-            this.gStreamerStopToolStripMenuItem.Name = "gStreamerStopToolStripMenuItem";
-            resources.ApplyResources(this.gStreamerStopToolStripMenuItem, "gStreamerStopToolStripMenuItem");
-            this.gStreamerStopToolStripMenuItem.Click += new System.EventHandler(this.GStreamerStopToolStripMenuItem_Click);
-            // 
-            // setAspectRatioToolStripMenuItem
-            // 
-            this.setAspectRatioToolStripMenuItem.Name = "setAspectRatioToolStripMenuItem";
-            resources.ApplyResources(this.setAspectRatioToolStripMenuItem, "setAspectRatioToolStripMenuItem");
-            this.setAspectRatioToolStripMenuItem.Click += new System.EventHandler(this.setAspectRatioToolStripMenuItem_Click);
-            // 
-            // userItemsToolStripMenuItem
-            // 
-            this.userItemsToolStripMenuItem.Name = "userItemsToolStripMenuItem";
-            resources.ApplyResources(this.userItemsToolStripMenuItem, "userItemsToolStripMenuItem");
-            this.userItemsToolStripMenuItem.Click += new System.EventHandler(this.hud_UserItem);
-            // 
-            // russianHudToolStripMenuItem
-            // 
-            this.russianHudToolStripMenuItem.Name = "russianHudToolStripMenuItem";
-            resources.ApplyResources(this.russianHudToolStripMenuItem, "russianHudToolStripMenuItem");
-            this.russianHudToolStripMenuItem.Click += new System.EventHandler(this.russianHudToolStripMenuItem_Click);
-            // 
-            // swapWithMapToolStripMenuItem
-            // 
-            this.swapWithMapToolStripMenuItem.Name = "swapWithMapToolStripMenuItem";
-            resources.ApplyResources(this.swapWithMapToolStripMenuItem, "swapWithMapToolStripMenuItem");
-            this.swapWithMapToolStripMenuItem.Click += new System.EventHandler(this.swapWithMapToolStripMenuItem_Click);
-            // 
-            // groundColorToolStripMenuItem
-            // 
-            this.groundColorToolStripMenuItem.CheckOnClick = true;
-            this.groundColorToolStripMenuItem.Name = "groundColorToolStripMenuItem";
-            resources.ApplyResources(this.groundColorToolStripMenuItem, "groundColorToolStripMenuItem");
-            this.groundColorToolStripMenuItem.Click += new System.EventHandler(this.groundColorToolStripMenuItem_Click);
-            // 
-            // setBatteryCellCountToolStripMenuItem
-            // 
-            this.setBatteryCellCountToolStripMenuItem.Name = "setBatteryCellCountToolStripMenuItem";
-            resources.ApplyResources(this.setBatteryCellCountToolStripMenuItem, "setBatteryCellCountToolStripMenuItem");
-            this.setBatteryCellCountToolStripMenuItem.Click += new System.EventHandler(this.setBatteryCellCountToolStripMenuItem_Click);
-            // 
-            // showIconsToolStripMenuItem
-            // 
-            this.showIconsToolStripMenuItem.Name = "showIconsToolStripMenuItem";
-            resources.ApplyResources(this.showIconsToolStripMenuItem, "showIconsToolStripMenuItem");
-            this.showIconsToolStripMenuItem.Click += new System.EventHandler(this.showIconsToolStripMenuItem_Click);
-            // 
-            // bindingSourceHud
-            // 
-            this.bindingSourceHud.DataSource = typeof(MissionPlanner.CurrentState);
-            // 
-            // tabControlactions
-            // 
-            this.tabControlactions.ContextMenuStrip = this.contextMenuStripactionstab;
-            this.tabControlactions.Controls.Add(this.tabQuick);
-            this.tabControlactions.Controls.Add(this.tabActions);
-            this.tabControlactions.Controls.Add(this.tabPagemessages);
-            this.tabControlactions.Controls.Add(this.tabActionsSimple);
-            this.tabControlactions.Controls.Add(this.tabPagePreFlight);
-            this.tabControlactions.Controls.Add(this.tabGauges);
-            this.tabControlactions.Controls.Add(this.tabTransponder);
-            this.tabControlactions.Controls.Add(this.tabStatus);
-            this.tabControlactions.Controls.Add(this.tabServo);
-            this.tabControlactions.Controls.Add(this.tabAuxFunction);
-            this.tabControlactions.Controls.Add(this.tabScripts);
-            this.tabControlactions.Controls.Add(this.tabPayload);
-            this.tabControlactions.Controls.Add(this.tabTLogs);
-            this.tabControlactions.Controls.Add(this.tablogbrowse);
-            resources.ApplyResources(this.tabControlactions, "tabControlactions");
-            this.tabControlactions.Name = "tabControlactions";
-            this.tabControlactions.SelectedIndex = 0;
-            this.tabControlactions.DrawItem += new System.Windows.Forms.DrawItemEventHandler(this.tabControl1_DrawItem);
-            this.tabControlactions.SelectedIndexChanged += new System.EventHandler(this.tabControl1_SelectedIndexChanged);
-<<<<<<< HEAD
-            this.tabControlactions.DoubleClick += TabControlactions_DoubleClick;
-            this.tabControlactions.ControlAdded += TabControlactions_ControlAdded;
-            this.tabControlactions.ControlAdded += (sender, e) => ManageLeftPanelVisibility();
-            this.tabControlactions.ControlRemoved += (sender, e) => ManageLeftPanelVisibility();
-=======
->>>>>>> a74953d1
-            // 
-            // contextMenuStripactionstab
-            // 
-            this.contextMenuStripactionstab.Items.AddRange(new System.Windows.Forms.ToolStripItem[] {
-            this.customizeToolStripMenuItem,
-            this.multiLineToolStripMenuItem});
-            this.contextMenuStripactionstab.Name = "contextMenuStripactionstab";
-            resources.ApplyResources(this.contextMenuStripactionstab, "contextMenuStripactionstab");
-            // 
-            // customizeToolStripMenuItem
-            // 
-            this.customizeToolStripMenuItem.Name = "customizeToolStripMenuItem";
-            resources.ApplyResources(this.customizeToolStripMenuItem, "customizeToolStripMenuItem");
-            this.customizeToolStripMenuItem.Click += new System.EventHandler(this.customizeToolStripMenuItem_Click);
-            // 
-            // multiLineToolStripMenuItem
-            // 
-            this.multiLineToolStripMenuItem.Name = "multiLineToolStripMenuItem";
-            resources.ApplyResources(this.multiLineToolStripMenuItem, "multiLineToolStripMenuItem");
-            this.multiLineToolStripMenuItem.Click += new System.EventHandler(this.multiLineToolStripMenuItem_Click);
-            // 
-            // tabQuick
-            // 
-            resources.ApplyResources(this.tabQuick, "tabQuick");
-            this.tabQuick.Controls.Add(this.tableLayoutPanelQuick);
-            this.tabQuick.Name = "tabQuick";
-            this.tabQuick.UseVisualStyleBackColor = true;
-            this.tabQuick.Resize += new System.EventHandler(this.tabQuick_Resize);
-            // 
-            // tableLayoutPanelQuick
-            // 
-            resources.ApplyResources(this.tableLayoutPanelQuick, "tableLayoutPanelQuick");
-            this.tableLayoutPanelQuick.Controls.Add(this.quickView6, 1, 2);
-            this.tableLayoutPanelQuick.Controls.Add(this.quickView5, 0, 2);
-            this.tableLayoutPanelQuick.Controls.Add(this.quickView4, 1, 1);
-            this.tableLayoutPanelQuick.Controls.Add(this.quickView3, 0, 1);
-            this.tableLayoutPanelQuick.Controls.Add(this.quickView2, 1, 0);
-            this.tableLayoutPanelQuick.Controls.Add(this.quickView1, 0, 0);
-            this.tableLayoutPanelQuick.Name = "tableLayoutPanelQuick";
-            // 
-            // quickView6
-            // 
-            this.quickView6.ContextMenuStrip = this.contextMenuStripQuickView;
-            this.quickView6.DataBindings.Add(new System.Windows.Forms.Binding("number", this.bindingSourceQuickTab, "DistToHome", true));
-            this.quickView6.desc = "DistToMAV";
-            resources.ApplyResources(this.quickView6, "quickView6");
-            this.quickView6.Name = "quickView6";
-            this.quickView6.number = 0D;
-            this.quickView6.numberColor = System.Drawing.Color.FromArgb(((int)(((byte)(0)))), ((int)(((byte)(255)))), ((int)(((byte)(252)))));
-            this.quickView6.numberColorBackup = System.Drawing.Color.Empty;
-            this.quickView6.numberformat = "0.00";
-            this.quickView6.DoubleClick += new System.EventHandler(this.quickView_DoubleClick);
-            // 
-            // contextMenuStripQuickView
-            // 
-            this.contextMenuStripQuickView.Items.AddRange(new System.Windows.Forms.ToolStripItem[] {
-            this.setViewCountToolStripMenuItem});
-            this.contextMenuStripQuickView.Name = "contextMenuStripQuickView";
-            resources.ApplyResources(this.contextMenuStripQuickView, "contextMenuStripQuickView");
-            // 
-            // setViewCountToolStripMenuItem
-            // 
-            this.setViewCountToolStripMenuItem.Name = "setViewCountToolStripMenuItem";
-            resources.ApplyResources(this.setViewCountToolStripMenuItem, "setViewCountToolStripMenuItem");
-            this.setViewCountToolStripMenuItem.Click += new System.EventHandler(this.setViewCountToolStripMenuItem_Click);
-            // 
-            // bindingSourceQuickTab
-            // 
-            this.bindingSourceQuickTab.DataSource = typeof(MissionPlanner.CurrentState);
-            // 
-            // quickView5
-            // 
-            this.quickView5.ContextMenuStrip = this.contextMenuStripQuickView;
-            this.quickView5.DataBindings.Add(new System.Windows.Forms.Binding("number", this.bindingSourceQuickTab, "verticalspeed", true));
-            this.quickView5.desc = "verticalspeed";
-            resources.ApplyResources(this.quickView5, "quickView5");
-            this.quickView5.Name = "quickView5";
-            this.quickView5.number = 0D;
-            this.quickView5.numberColor = System.Drawing.Color.FromArgb(((int)(((byte)(254)))), ((int)(((byte)(254)))), ((int)(((byte)(86)))));
-            this.quickView5.numberColorBackup = System.Drawing.Color.Empty;
-            this.quickView5.numberformat = "0.00";
-            this.quickView5.DoubleClick += new System.EventHandler(this.quickView_DoubleClick);
-            // 
-            // quickView4
-            // 
-            this.quickView4.ContextMenuStrip = this.contextMenuStripQuickView;
-            this.quickView4.DataBindings.Add(new System.Windows.Forms.Binding("number", this.bindingSourceQuickTab, "yaw", true));
-            this.quickView4.desc = "yaw";
-            resources.ApplyResources(this.quickView4, "quickView4");
-            this.quickView4.Name = "quickView4";
-            this.quickView4.number = 0D;
-            this.quickView4.numberColor = System.Drawing.Color.FromArgb(((int)(((byte)(0)))), ((int)(((byte)(255)))), ((int)(((byte)(83)))));
-            this.quickView4.numberColorBackup = System.Drawing.Color.Empty;
-            this.quickView4.numberformat = "0.00";
-            this.quickView4.DoubleClick += new System.EventHandler(this.quickView_DoubleClick);
-            // 
-            // quickView3
-            // 
-            this.quickView3.ContextMenuStrip = this.contextMenuStripQuickView;
-            this.quickView3.DataBindings.Add(new System.Windows.Forms.Binding("number", this.bindingSourceQuickTab, "wp_dist", true));
-            this.quickView3.desc = "wp_dist";
-            resources.ApplyResources(this.quickView3, "quickView3");
-            this.quickView3.Name = "quickView3";
-            this.quickView3.number = 0D;
-            this.quickView3.numberColor = System.Drawing.Color.FromArgb(((int)(((byte)(255)))), ((int)(((byte)(96)))), ((int)(((byte)(91)))));
-            this.quickView3.numberColorBackup = System.Drawing.Color.Empty;
-            this.quickView3.numberformat = "0.00";
-            this.quickView3.DoubleClick += new System.EventHandler(this.quickView_DoubleClick);
-            // 
-            // quickView2
-            // 
-            this.quickView2.ContextMenuStrip = this.contextMenuStripQuickView;
-            this.quickView2.DataBindings.Add(new System.Windows.Forms.Binding("number", this.bindingSourceQuickTab, "groundspeed", true));
-            this.quickView2.desc = "groundspeed";
-            resources.ApplyResources(this.quickView2, "quickView2");
-            this.quickView2.Name = "quickView2";
-            this.quickView2.number = 0D;
-            this.quickView2.numberColor = System.Drawing.Color.FromArgb(((int)(((byte)(254)))), ((int)(((byte)(132)))), ((int)(((byte)(46)))));
-            this.quickView2.numberColorBackup = System.Drawing.Color.Empty;
-            this.quickView2.numberformat = "0.00";
-            this.quickView2.DoubleClick += new System.EventHandler(this.quickView_DoubleClick);
-            // 
-            // quickView1
-            // 
-            this.quickView1.ContextMenuStrip = this.contextMenuStripQuickView;
-            this.quickView1.DataBindings.Add(new System.Windows.Forms.Binding("number", this.bindingSourceQuickTab, "alt", true));
-            this.quickView1.desc = "alt";
-            resources.ApplyResources(this.quickView1, "quickView1");
-            this.quickView1.Name = "quickView1";
-            this.quickView1.number = 0D;
-            this.quickView1.numberColor = System.Drawing.Color.FromArgb(((int)(((byte)(209)))), ((int)(((byte)(151)))), ((int)(((byte)(248)))));
-            this.quickView1.numberColorBackup = System.Drawing.Color.Empty;
-            this.quickView1.numberformat = "0.00";
-            this.toolTip1.SetToolTip(this.quickView1, resources.GetString("quickView1.ToolTip"));
-            this.quickView1.DoubleClick += new System.EventHandler(this.quickView_DoubleClick);
-            // 
-            // tabActions
-            // 
-            this.tabActions.Controls.Add(this.tableLayoutPanel1);
-            resources.ApplyResources(this.tabActions, "tabActions");
-            this.tabActions.Name = "tabActions";
-            this.tabActions.UseVisualStyleBackColor = true;
-            // 
-            // tableLayoutPanel1
-            // 
-            resources.ApplyResources(this.tableLayoutPanel1, "tableLayoutPanel1");
-            this.tableLayoutPanel1.Controls.Add(this.BUT_SendMSG, 2, 4);
-            this.tableLayoutPanel1.Controls.Add(this.BUT_abortland, 4, 4);
-            this.tableLayoutPanel1.Controls.Add(this.modifyandSetLoiterRad, 4, 2);
-            this.tableLayoutPanel1.Controls.Add(this.BUT_clear_track, 4, 3);
-            this.tableLayoutPanel1.Controls.Add(this.CMB_action, 0, 0);
-            this.tableLayoutPanel1.Controls.Add(this.BUTactiondo, 1, 0);
-            this.tableLayoutPanel1.Controls.Add(this.BUT_resumemis, 3, 4);
-            this.tableLayoutPanel1.Controls.Add(this.modifyandSetAlt, 4, 1);
-            this.tableLayoutPanel1.Controls.Add(this.modifyandSetSpeed, 4, 0);
-            this.tableLayoutPanel1.Controls.Add(this.CMB_setwp, 0, 1);
-            this.tableLayoutPanel1.Controls.Add(this.BUT_ARM, 3, 3);
-            this.tableLayoutPanel1.Controls.Add(this.BUT_mountmode, 1, 3);
-            this.tableLayoutPanel1.Controls.Add(this.BUT_joystick, 2, 3);
-            this.tableLayoutPanel1.Controls.Add(this.BUT_RAWSensor, 3, 2);
-            this.tableLayoutPanel1.Controls.Add(this.BUT_Homealt, 3, 0);
-            this.tableLayoutPanel1.Controls.Add(this.BUTrestartmission, 3, 1);
-            this.tableLayoutPanel1.Controls.Add(this.CMB_mountmode, 0, 3);
-            this.tableLayoutPanel1.Controls.Add(this.BUT_quickrtl, 2, 2);
-            this.tableLayoutPanel1.Controls.Add(this.BUT_quickmanual, 2, 1);
-            this.tableLayoutPanel1.Controls.Add(this.BUT_setwp, 1, 1);
-            this.tableLayoutPanel1.Controls.Add(this.CMB_modes, 0, 2);
-            this.tableLayoutPanel1.Controls.Add(this.BUT_quickauto, 2, 0);
-            this.tableLayoutPanel1.Controls.Add(this.BUT_setmode, 1, 2);
-            this.tableLayoutPanel1.Name = "tableLayoutPanel1";
-            // 
-            // BUT_SendMSG
-            // 
-            this.BUT_SendMSG.ColorMouseDown = System.Drawing.Color.Empty;
-            this.BUT_SendMSG.ColorMouseOver = System.Drawing.Color.Empty;
-            this.BUT_SendMSG.ColorNotEnabled = System.Drawing.Color.Empty;
-            resources.ApplyResources(this.BUT_SendMSG, "BUT_SendMSG");
-            this.BUT_SendMSG.Name = "BUT_SendMSG";
-            this.toolTip1.SetToolTip(this.BUT_SendMSG, resources.GetString("BUT_SendMSG.ToolTip"));
-            this.BUT_SendMSG.UseVisualStyleBackColor = true;
-            this.BUT_SendMSG.Click += new System.EventHandler(this.BUT_SendMSG_Click);
-            // 
-            // BUT_abortland
-            // 
-            this.BUT_abortland.ColorMouseDown = System.Drawing.Color.Empty;
-            this.BUT_abortland.ColorMouseOver = System.Drawing.Color.Empty;
-            this.BUT_abortland.ColorNotEnabled = System.Drawing.Color.Empty;
-            resources.ApplyResources(this.BUT_abortland, "BUT_abortland");
-            this.BUT_abortland.Name = "BUT_abortland";
-            this.toolTip1.SetToolTip(this.BUT_abortland, resources.GetString("BUT_abortland.ToolTip"));
-            this.BUT_abortland.UseVisualStyleBackColor = true;
-            this.BUT_abortland.Click += new System.EventHandler(this.BUT_abortland_Click);
-            // 
-            // modifyandSetLoiterRad
-            // 
-            resources.ApplyResources(this.modifyandSetLoiterRad, "modifyandSetLoiterRad");
-            this.modifyandSetLoiterRad.ButtonText = "Set Loiter Rad";
-            this.modifyandSetLoiterRad.DecimalPlaces = 0;
-            this.modifyandSetLoiterRad.Increment = new decimal(new int[] {
-            1,
-            0,
-            0,
-            0});
-            this.modifyandSetLoiterRad.Maximum = new decimal(new int[] {
-            10000,
-            0,
-            0,
-            0});
-            this.modifyandSetLoiterRad.Minimum = new decimal(new int[] {
-            10000,
-            0,
-            0,
-            -2147483648});
-            this.modifyandSetLoiterRad.Name = "modifyandSetLoiterRad";
-            this.modifyandSetLoiterRad.Value = new decimal(new int[] {
-            100,
-            0,
-            0,
-            0});
-            this.modifyandSetLoiterRad.Click += new System.EventHandler(this.modifyandSetLoiterRad_Click);
-            // 
-            // BUT_clear_track
-            // 
-            this.BUT_clear_track.ColorMouseDown = System.Drawing.Color.Empty;
-            this.BUT_clear_track.ColorMouseOver = System.Drawing.Color.Empty;
-            this.BUT_clear_track.ColorNotEnabled = System.Drawing.Color.Empty;
-            resources.ApplyResources(this.BUT_clear_track, "BUT_clear_track");
-            this.BUT_clear_track.Name = "BUT_clear_track";
-            this.toolTip1.SetToolTip(this.BUT_clear_track, resources.GetString("BUT_clear_track.ToolTip"));
-            this.BUT_clear_track.UseVisualStyleBackColor = true;
-            this.BUT_clear_track.Click += new System.EventHandler(this.BUT_clear_track_Click);
-            // 
-            // CMB_action
-            // 
-            resources.ApplyResources(this.CMB_action, "CMB_action");
-            this.CMB_action.DropDownStyle = System.Windows.Forms.ComboBoxStyle.DropDownList;
-            this.CMB_action.DropDownWidth = 250;
-            this.CMB_action.FormattingEnabled = true;
-            this.CMB_action.Name = "CMB_action";
-            // 
-            // BUTactiondo
-            // 
-            this.BUTactiondo.ColorMouseDown = System.Drawing.Color.Empty;
-            this.BUTactiondo.ColorMouseOver = System.Drawing.Color.Empty;
-            this.BUTactiondo.ColorNotEnabled = System.Drawing.Color.Empty;
-            resources.ApplyResources(this.BUTactiondo, "BUTactiondo");
-            this.BUTactiondo.Name = "BUTactiondo";
-            this.toolTip1.SetToolTip(this.BUTactiondo, resources.GetString("BUTactiondo.ToolTip"));
-            this.BUTactiondo.UseVisualStyleBackColor = true;
-            this.BUTactiondo.Click += new System.EventHandler(this.BUTactiondo_Click);
-            // 
-            // BUT_resumemis
-            // 
-            this.BUT_resumemis.ColorMouseDown = System.Drawing.Color.Empty;
-            this.BUT_resumemis.ColorMouseOver = System.Drawing.Color.Empty;
-            this.BUT_resumemis.ColorNotEnabled = System.Drawing.Color.Empty;
-            resources.ApplyResources(this.BUT_resumemis, "BUT_resumemis");
-            this.BUT_resumemis.Name = "BUT_resumemis";
-            this.BUT_resumemis.UseVisualStyleBackColor = true;
-            this.BUT_resumemis.Click += new System.EventHandler(this.BUT_resumemis_Click);
-            // 
-            // modifyandSetAlt
-            // 
-            resources.ApplyResources(this.modifyandSetAlt, "modifyandSetAlt");
-            this.modifyandSetAlt.ButtonText = "Change Alt";
-            this.modifyandSetAlt.DecimalPlaces = 1;
-            this.modifyandSetAlt.Increment = new decimal(new int[] {
-            1,
-            0,
-            0,
-            0});
-            this.modifyandSetAlt.Maximum = new decimal(new int[] {
-            1000,
-            0,
-            0,
-            0});
-            this.modifyandSetAlt.Minimum = new decimal(new int[] {
-            0,
-            0,
-            0,
-            0});
-            this.modifyandSetAlt.Name = "modifyandSetAlt";
-            this.modifyandSetAlt.Value = new decimal(new int[] {
-            100,
-            0,
-            0,
-            0});
-            this.modifyandSetAlt.Click += new System.EventHandler(this.modifyandSetAlt_Click);
-            // 
-            // modifyandSetSpeed
-            // 
-            resources.ApplyResources(this.modifyandSetSpeed, "modifyandSetSpeed");
-            this.modifyandSetSpeed.ButtonText = "Change Speed";
-            this.modifyandSetSpeed.DecimalPlaces = 1;
-            this.modifyandSetSpeed.Increment = new decimal(new int[] {
-            1,
-            0,
-            0,
-            0});
-            this.modifyandSetSpeed.Maximum = new decimal(new int[] {
-            1000,
-            0,
-            0,
-            0});
-            this.modifyandSetSpeed.Minimum = new decimal(new int[] {
-            0,
-            0,
-            0,
-            0});
-            this.modifyandSetSpeed.Name = "modifyandSetSpeed";
-            this.modifyandSetSpeed.Value = new decimal(new int[] {
-            100,
-            0,
-            0,
-            0});
-            this.modifyandSetSpeed.Click += new System.EventHandler(this.modifyandSetSpeed_Click);
-            this.modifyandSetSpeed.ParentChanged += new System.EventHandler(this.modifyandSetSpeed_ParentChanged);
-            // 
-            // CMB_setwp
-            // 
-            resources.ApplyResources(this.CMB_setwp, "CMB_setwp");
-            this.CMB_setwp.DropDownStyle = System.Windows.Forms.ComboBoxStyle.DropDownList;
-            this.CMB_setwp.DropDownWidth = 150;
-            this.CMB_setwp.FormattingEnabled = true;
-            this.CMB_setwp.Items.AddRange(new object[] {
-            resources.GetString("CMB_setwp.Items")});
-            this.CMB_setwp.Name = "CMB_setwp";
-            this.CMB_setwp.Click += new System.EventHandler(this.CMB_setwp_Click);
-            // 
-            // BUT_ARM
-            // 
-            this.BUT_ARM.ColorMouseDown = System.Drawing.Color.Empty;
-            this.BUT_ARM.ColorMouseOver = System.Drawing.Color.Empty;
-            this.BUT_ARM.ColorNotEnabled = System.Drawing.Color.Empty;
-            resources.ApplyResources(this.BUT_ARM, "BUT_ARM");
-            this.BUT_ARM.Name = "BUT_ARM";
-            this.toolTip1.SetToolTip(this.BUT_ARM, resources.GetString("BUT_ARM.ToolTip"));
-            this.BUT_ARM.UseVisualStyleBackColor = true;
-            this.BUT_ARM.Click += new System.EventHandler(this.BUT_ARM_Click);
-            // 
-            // BUT_mountmode
-            // 
-            this.BUT_mountmode.ColorMouseDown = System.Drawing.Color.Empty;
-            this.BUT_mountmode.ColorMouseOver = System.Drawing.Color.Empty;
-            this.BUT_mountmode.ColorNotEnabled = System.Drawing.Color.Empty;
-            resources.ApplyResources(this.BUT_mountmode, "BUT_mountmode");
-            this.BUT_mountmode.Name = "BUT_mountmode";
-            this.toolTip1.SetToolTip(this.BUT_mountmode, resources.GetString("BUT_mountmode.ToolTip"));
-            this.BUT_mountmode.UseVisualStyleBackColor = true;
-            this.BUT_mountmode.Click += new System.EventHandler(this.BUT_mountmode_Click);
-            // 
-            // BUT_joystick
-            // 
-            this.BUT_joystick.ColorMouseDown = System.Drawing.Color.Empty;
-            this.BUT_joystick.ColorMouseOver = System.Drawing.Color.Empty;
-            this.BUT_joystick.ColorNotEnabled = System.Drawing.Color.Empty;
-            resources.ApplyResources(this.BUT_joystick, "BUT_joystick");
-            this.BUT_joystick.Name = "BUT_joystick";
-            this.toolTip1.SetToolTip(this.BUT_joystick, resources.GetString("BUT_joystick.ToolTip"));
-            this.BUT_joystick.UseVisualStyleBackColor = true;
-            this.BUT_joystick.Click += new System.EventHandler(this.BUT_joystick_Click);
-            // 
-            // BUT_RAWSensor
-            // 
-            this.BUT_RAWSensor.ColorMouseDown = System.Drawing.Color.Empty;
-            this.BUT_RAWSensor.ColorMouseOver = System.Drawing.Color.Empty;
-            this.BUT_RAWSensor.ColorNotEnabled = System.Drawing.Color.Empty;
-            resources.ApplyResources(this.BUT_RAWSensor, "BUT_RAWSensor");
-            this.BUT_RAWSensor.Name = "BUT_RAWSensor";
-            this.toolTip1.SetToolTip(this.BUT_RAWSensor, resources.GetString("BUT_RAWSensor.ToolTip"));
-            this.BUT_RAWSensor.UseVisualStyleBackColor = true;
-            this.BUT_RAWSensor.Click += new System.EventHandler(this.BUT_RAWSensor_Click);
-            // 
-            // BUT_Homealt
-            // 
-            this.BUT_Homealt.ColorMouseDown = System.Drawing.Color.Empty;
-            this.BUT_Homealt.ColorMouseOver = System.Drawing.Color.Empty;
-            this.BUT_Homealt.ColorNotEnabled = System.Drawing.Color.Empty;
-            resources.ApplyResources(this.BUT_Homealt, "BUT_Homealt");
-            this.BUT_Homealt.Name = "BUT_Homealt";
-            this.toolTip1.SetToolTip(this.BUT_Homealt, resources.GetString("BUT_Homealt.ToolTip"));
-            this.BUT_Homealt.UseVisualStyleBackColor = true;
-            this.BUT_Homealt.Click += new System.EventHandler(this.BUT_Homealt_Click);
-            // 
-            // BUTrestartmission
-            // 
-            this.BUTrestartmission.ColorMouseDown = System.Drawing.Color.Empty;
-            this.BUTrestartmission.ColorMouseOver = System.Drawing.Color.Empty;
-            this.BUTrestartmission.ColorNotEnabled = System.Drawing.Color.Empty;
-            resources.ApplyResources(this.BUTrestartmission, "BUTrestartmission");
-            this.BUTrestartmission.Name = "BUTrestartmission";
-            this.toolTip1.SetToolTip(this.BUTrestartmission, resources.GetString("BUTrestartmission.ToolTip"));
-            this.BUTrestartmission.UseVisualStyleBackColor = true;
-            this.BUTrestartmission.Click += new System.EventHandler(this.BUTrestartmission_Click);
-            // 
-            // CMB_mountmode
-            // 
-            resources.ApplyResources(this.CMB_mountmode, "CMB_mountmode");
-            this.CMB_mountmode.DropDownStyle = System.Windows.Forms.ComboBoxStyle.DropDownList;
-            this.CMB_mountmode.DropDownWidth = 150;
-            this.CMB_mountmode.FormattingEnabled = true;
-            this.CMB_mountmode.Name = "CMB_mountmode";
-            // 
-            // BUT_quickrtl
-            // 
-            this.BUT_quickrtl.ColorMouseDown = System.Drawing.Color.Empty;
-            this.BUT_quickrtl.ColorMouseOver = System.Drawing.Color.Empty;
-            this.BUT_quickrtl.ColorNotEnabled = System.Drawing.Color.Empty;
-            resources.ApplyResources(this.BUT_quickrtl, "BUT_quickrtl");
-            this.BUT_quickrtl.Name = "BUT_quickrtl";
-            this.toolTip1.SetToolTip(this.BUT_quickrtl, resources.GetString("BUT_quickrtl.ToolTip"));
-            this.BUT_quickrtl.UseVisualStyleBackColor = true;
-            this.BUT_quickrtl.Click += new System.EventHandler(this.BUT_quickrtl_Click);
-            // 
-            // BUT_quickmanual
-            // 
-            this.BUT_quickmanual.ColorMouseDown = System.Drawing.Color.Empty;
-            this.BUT_quickmanual.ColorMouseOver = System.Drawing.Color.Empty;
-            this.BUT_quickmanual.ColorNotEnabled = System.Drawing.Color.Empty;
-            resources.ApplyResources(this.BUT_quickmanual, "BUT_quickmanual");
-            this.BUT_quickmanual.Name = "BUT_quickmanual";
-            this.toolTip1.SetToolTip(this.BUT_quickmanual, resources.GetString("BUT_quickmanual.ToolTip"));
-            this.BUT_quickmanual.UseVisualStyleBackColor = true;
-            this.BUT_quickmanual.Click += new System.EventHandler(this.BUT_quickmanual_Click);
-            // 
-            // BUT_setwp
-            // 
-            this.BUT_setwp.ColorMouseDown = System.Drawing.Color.Empty;
-            this.BUT_setwp.ColorMouseOver = System.Drawing.Color.Empty;
-            this.BUT_setwp.ColorNotEnabled = System.Drawing.Color.Empty;
-            resources.ApplyResources(this.BUT_setwp, "BUT_setwp");
-            this.BUT_setwp.Name = "BUT_setwp";
-            this.toolTip1.SetToolTip(this.BUT_setwp, resources.GetString("BUT_setwp.ToolTip"));
-            this.BUT_setwp.UseVisualStyleBackColor = true;
-            this.BUT_setwp.Click += new System.EventHandler(this.BUT_setwp_Click);
-            // 
-            // CMB_modes
-            // 
-            resources.ApplyResources(this.CMB_modes, "CMB_modes");
-            this.CMB_modes.DropDownStyle = System.Windows.Forms.ComboBoxStyle.DropDownList;
-            this.CMB_modes.DropDownWidth = 150;
-            this.CMB_modes.FormattingEnabled = true;
-            this.CMB_modes.Name = "CMB_modes";
-            this.CMB_modes.Click += new System.EventHandler(this.CMB_modes_Click);
-            // 
-            // BUT_quickauto
-            // 
-            this.BUT_quickauto.ColorMouseDown = System.Drawing.Color.Empty;
-            this.BUT_quickauto.ColorMouseOver = System.Drawing.Color.Empty;
-            this.BUT_quickauto.ColorNotEnabled = System.Drawing.Color.Empty;
-            resources.ApplyResources(this.BUT_quickauto, "BUT_quickauto");
-            this.BUT_quickauto.Name = "BUT_quickauto";
-            this.toolTip1.SetToolTip(this.BUT_quickauto, resources.GetString("BUT_quickauto.ToolTip"));
-            this.BUT_quickauto.UseVisualStyleBackColor = true;
-            this.BUT_quickauto.Click += new System.EventHandler(this.BUT_quickauto_Click);
-            // 
-            // BUT_setmode
-            // 
-            this.BUT_setmode.ColorMouseDown = System.Drawing.Color.Empty;
-            this.BUT_setmode.ColorMouseOver = System.Drawing.Color.Empty;
-            this.BUT_setmode.ColorNotEnabled = System.Drawing.Color.Empty;
-            resources.ApplyResources(this.BUT_setmode, "BUT_setmode");
-            this.BUT_setmode.Name = "BUT_setmode";
-            this.toolTip1.SetToolTip(this.BUT_setmode, resources.GetString("BUT_setmode.ToolTip"));
-            this.BUT_setmode.UseVisualStyleBackColor = true;
-            this.BUT_setmode.Click += new System.EventHandler(this.BUT_setmode_Click);
-            // 
-            // tabPagemessages
-            // 
-            this.tabPagemessages.Controls.Add(this.txt_messagebox);
-            resources.ApplyResources(this.tabPagemessages, "tabPagemessages");
-            this.tabPagemessages.Name = "tabPagemessages";
-            this.tabPagemessages.UseVisualStyleBackColor = true;
-            // 
-            // txt_messagebox
-            // 
-            resources.ApplyResources(this.txt_messagebox, "txt_messagebox");
-            this.txt_messagebox.Name = "txt_messagebox";
-            // 
-            // tabActionsSimple
-            // 
-            this.tabActionsSimple.Controls.Add(this.myButton1);
-            this.tabActionsSimple.Controls.Add(this.myButton2);
-            this.tabActionsSimple.Controls.Add(this.myButton3);
-            resources.ApplyResources(this.tabActionsSimple, "tabActionsSimple");
-            this.tabActionsSimple.Name = "tabActionsSimple";
-            this.tabActionsSimple.UseVisualStyleBackColor = true;
-            // 
-            // myButton1
-            // 
-            this.myButton1.ColorMouseDown = System.Drawing.Color.Empty;
-            this.myButton1.ColorMouseOver = System.Drawing.Color.Empty;
-            this.myButton1.ColorNotEnabled = System.Drawing.Color.Empty;
-            resources.ApplyResources(this.myButton1, "myButton1");
-            this.myButton1.Name = "myButton1";
-            this.toolTip1.SetToolTip(this.myButton1, resources.GetString("myButton1.ToolTip"));
-            this.myButton1.UseVisualStyleBackColor = true;
-            this.myButton1.Click += new System.EventHandler(this.BUT_quickmanual_Click);
-            // 
-            // myButton2
-            // 
-            this.myButton2.ColorMouseDown = System.Drawing.Color.Empty;
-            this.myButton2.ColorMouseOver = System.Drawing.Color.Empty;
-            this.myButton2.ColorNotEnabled = System.Drawing.Color.Empty;
-            resources.ApplyResources(this.myButton2, "myButton2");
-            this.myButton2.Name = "myButton2";
-            this.toolTip1.SetToolTip(this.myButton2, resources.GetString("myButton2.ToolTip"));
-            this.myButton2.UseVisualStyleBackColor = true;
-            this.myButton2.Click += new System.EventHandler(this.BUT_quickrtl_Click);
-            // 
-            // myButton3
-            // 
-            this.myButton3.ColorMouseDown = System.Drawing.Color.Empty;
-            this.myButton3.ColorMouseOver = System.Drawing.Color.Empty;
-            this.myButton3.ColorNotEnabled = System.Drawing.Color.Empty;
-            resources.ApplyResources(this.myButton3, "myButton3");
-            this.myButton3.Name = "myButton3";
-            this.toolTip1.SetToolTip(this.myButton3, resources.GetString("myButton3.ToolTip"));
-            this.myButton3.UseVisualStyleBackColor = true;
-            this.myButton3.Click += new System.EventHandler(this.BUT_quickauto_Click);
-            // 
-            // tabPagePreFlight
-            // 
-            this.tabPagePreFlight.Controls.Add(this.checkListControl1);
-            resources.ApplyResources(this.tabPagePreFlight, "tabPagePreFlight");
-            this.tabPagePreFlight.Name = "tabPagePreFlight";
-            this.tabPagePreFlight.UseVisualStyleBackColor = true;
-            // 
-            // checkListControl1
-            // 
-            resources.ApplyResources(this.checkListControl1, "checkListControl1");
-            this.checkListControl1.Name = "checkListControl1";
-            // 
-            // tabGauges
-            // 
-            this.tabGauges.Controls.Add(this.Gvspeed);
-            this.tabGauges.Controls.Add(this.Gheading);
-            this.tabGauges.Controls.Add(this.Galt);
-            this.tabGauges.Controls.Add(this.Gspeed);
-            resources.ApplyResources(this.tabGauges, "tabGauges");
-            this.tabGauges.Name = "tabGauges";
-            this.tabGauges.UseVisualStyleBackColor = true;
-            this.tabGauges.Resize += new System.EventHandler(this.tabPage1_Resize);
-            // 
-            // Gvspeed
-            // 
-            this.Gvspeed.BackColor = System.Drawing.Color.Transparent;
-            resources.ApplyResources(this.Gvspeed, "Gvspeed");
-            this.Gvspeed.BaseArcColor = System.Drawing.Color.Transparent;
-            this.Gvspeed.BaseArcRadius = 60;
-            this.Gvspeed.BaseArcStart = 20;
-            this.Gvspeed.BaseArcSweep = 320;
-            this.Gvspeed.BaseArcWidth = 2;
-            this.Gvspeed.Cap_Idx = ((byte)(0));
-            this.Gvspeed.CapColor = System.Drawing.Color.White;
-            this.Gvspeed.CapColors = new System.Drawing.Color[] {
-        System.Drawing.Color.White,
-        System.Drawing.Color.Black,
-        System.Drawing.Color.Black,
-        System.Drawing.Color.Black,
-        System.Drawing.Color.Black};
-            this.Gvspeed.CapPosition = new System.Drawing.Point(65, 85);
-            this.Gvspeed.CapsPosition = new System.Drawing.Point[] {
-        new System.Drawing.Point(65, 85),
-        new System.Drawing.Point(30, 55),
-        new System.Drawing.Point(10, 10),
-        new System.Drawing.Point(10, 10),
-        new System.Drawing.Point(10, 10)};
-            this.Gvspeed.CapsText = new string[] {
-        "VSI",
-        "",
-        "",
-        "",
-        ""};
-            this.Gvspeed.CapText = "VSI";
-            this.Gvspeed.Center = new System.Drawing.Point(75, 75);
-            this.Gvspeed.DataBindings.Add(new System.Windows.Forms.Binding("Value0", this.bindingSourceGaugesTab, "verticalspeed", true));
-            this.Gvspeed.MaxValue = 10F;
-            this.Gvspeed.MinValue = -10F;
-            this.Gvspeed.Name = "Gvspeed";
-            this.Gvspeed.Need_Idx = ((byte)(3));
-            this.Gvspeed.NeedleColor1 = AGaugeApp.AGauge.NeedleColorEnum.Gray;
-            this.Gvspeed.NeedleColor2 = System.Drawing.Color.White;
-            this.Gvspeed.NeedleEnabled = false;
-            this.Gvspeed.NeedleRadius = 80;
-            this.Gvspeed.NeedlesColor1 = new AGaugeApp.AGauge.NeedleColorEnum[] {
-        AGaugeApp.AGauge.NeedleColorEnum.Gray,
-        AGaugeApp.AGauge.NeedleColorEnum.Gray,
-        AGaugeApp.AGauge.NeedleColorEnum.Gray,
-        AGaugeApp.AGauge.NeedleColorEnum.Gray};
-            this.Gvspeed.NeedlesColor2 = new System.Drawing.Color[] {
-        System.Drawing.Color.White,
-        System.Drawing.Color.White,
-        System.Drawing.Color.White,
-        System.Drawing.Color.White};
-            this.Gvspeed.NeedlesEnabled = new bool[] {
-        true,
-        false,
-        false,
-        false};
-            this.Gvspeed.NeedlesRadius = new int[] {
-        50,
-        30,
-        50,
-        80};
-            this.Gvspeed.NeedlesType = new int[] {
-        0,
-        0,
-        0,
-        0};
-            this.Gvspeed.NeedlesWidth = new int[] {
-        2,
-        2,
-        2,
-        2};
-            this.Gvspeed.NeedleType = 0;
-            this.Gvspeed.NeedleWidth = 2;
-            this.Gvspeed.Range_Idx = ((byte)(0));
-            this.Gvspeed.RangeColor = System.Drawing.Color.LightGreen;
-            this.Gvspeed.RangeEnabled = false;
-            this.Gvspeed.RangeEndValue = 360F;
-            this.Gvspeed.RangeInnerRadius = 1;
-            this.Gvspeed.RangeOuterRadius = 60;
-            this.Gvspeed.RangesColor = new System.Drawing.Color[] {
-        System.Drawing.Color.LightGreen,
-        System.Drawing.Color.Red,
-        System.Drawing.Color.Orange,
-        System.Drawing.SystemColors.Control,
-        System.Drawing.SystemColors.Control};
-            this.Gvspeed.RangesEnabled = new bool[] {
-        false,
-        false,
-        false,
-        false,
-        false};
-            this.Gvspeed.RangesEndValue = new float[] {
-        360F,
-        200F,
-        150F,
-        0F,
-        0F};
-            this.Gvspeed.RangesInnerRadius = new int[] {
-        1,
-        1,
-        1,
-        70,
-        70};
-            this.Gvspeed.RangesOuterRadius = new int[] {
-        60,
-        60,
-        60,
-        80,
-        80};
-            this.Gvspeed.RangesStartValue = new float[] {
-        0F,
-        150F,
-        75F,
-        0F,
-        0F};
-            this.Gvspeed.RangeStartValue = 0F;
-            this.Gvspeed.ScaleLinesInterColor = System.Drawing.Color.White;
-            this.Gvspeed.ScaleLinesInterInnerRadius = 52;
-            this.Gvspeed.ScaleLinesInterOuterRadius = 60;
-            this.Gvspeed.ScaleLinesInterWidth = 1;
-            this.Gvspeed.ScaleLinesMajorColor = System.Drawing.Color.White;
-            this.Gvspeed.ScaleLinesMajorInnerRadius = 50;
-            this.Gvspeed.ScaleLinesMajorOuterRadius = 60;
-            this.Gvspeed.ScaleLinesMajorStepValue = 2F;
-            this.Gvspeed.ScaleLinesMajorWidth = 2;
-            this.Gvspeed.ScaleLinesMinorColor = System.Drawing.Color.White;
-            this.Gvspeed.ScaleLinesMinorInnerRadius = 55;
-            this.Gvspeed.ScaleLinesMinorNumOf = 9;
-            this.Gvspeed.ScaleLinesMinorOuterRadius = 60;
-            this.Gvspeed.ScaleLinesMinorWidth = 1;
-            this.Gvspeed.ScaleNumbersColor = System.Drawing.Color.White;
-            this.Gvspeed.ScaleNumbersFormat = "";
-            this.Gvspeed.ScaleNumbersRadius = 42;
-            this.Gvspeed.ScaleNumbersRotation = 0;
-            this.Gvspeed.ScaleNumbersStartScaleLine = 1;
-            this.Gvspeed.ScaleNumbersStepScaleLines = 1;
-            this.Gvspeed.Value = 0F;
-            this.Gvspeed.Value0 = 0F;
-            this.Gvspeed.Value1 = 0F;
-            this.Gvspeed.Value2 = 0F;
-            this.Gvspeed.Value3 = 0F;
-            // 
-            // bindingSourceGaugesTab
-            // 
-            this.bindingSourceGaugesTab.DataSource = typeof(MissionPlanner.CurrentState);
-            // 
-            // Gheading
-            // 
-            this.Gheading.BackColor = System.Drawing.Color.Transparent;
-            resources.ApplyResources(this.Gheading, "Gheading");
-            this.Gheading.DataBindings.Add(new System.Windows.Forms.Binding("Heading", this.bindingSourceGaugesTab, "yaw", true));
-            this.Gheading.DataBindings.Add(new System.Windows.Forms.Binding("NavHeading", this.bindingSourceGaugesTab, "nav_bearing", true));
-            this.Gheading.Heading = 0;
-            this.Gheading.Name = "Gheading";
-            this.Gheading.NavHeading = 0;
-            // 
-            // Galt
-            // 
-            this.Galt.BackColor = System.Drawing.Color.Transparent;
-            resources.ApplyResources(this.Galt, "Galt");
-            this.Galt.BaseArcColor = System.Drawing.Color.Transparent;
-            this.Galt.BaseArcRadius = 60;
-            this.Galt.BaseArcStart = 270;
-            this.Galt.BaseArcSweep = 360;
-            this.Galt.BaseArcWidth = 2;
-            this.Galt.Cap_Idx = ((byte)(0));
-            this.Galt.CapColor = System.Drawing.Color.White;
-            this.Galt.CapColors = new System.Drawing.Color[] {
-        System.Drawing.Color.White,
-        System.Drawing.Color.Black,
-        System.Drawing.Color.Black,
-        System.Drawing.Color.Black,
-        System.Drawing.Color.Black};
-            this.Galt.CapPosition = new System.Drawing.Point(68, 85);
-            this.Galt.CapsPosition = new System.Drawing.Point[] {
-        new System.Drawing.Point(68, 85),
-        new System.Drawing.Point(30, 55),
-        new System.Drawing.Point(10, 10),
-        new System.Drawing.Point(10, 10),
-        new System.Drawing.Point(10, 10)};
-            this.Galt.CapsText = new string[] {
-        "Alt",
-        "",
-        "",
-        "",
-        ""};
-            this.Galt.CapText = "Alt";
-            this.Galt.Center = new System.Drawing.Point(75, 75);
-            this.Galt.DataBindings.Add(new System.Windows.Forms.Binding("Value0", this.bindingSourceGaugesTab, "altd100", true));
-            this.Galt.DataBindings.Add(new System.Windows.Forms.Binding("Value1", this.bindingSourceGaugesTab, "altd1000", true));
-            this.Galt.DataBindings.Add(new System.Windows.Forms.Binding("Value2", this.bindingSourceGaugesTab, "targetaltd100", true));
-            this.Galt.MaxValue = 9.99F;
-            this.Galt.MinValue = 0F;
-            this.Galt.Name = "Galt";
-            this.Galt.Need_Idx = ((byte)(3));
-            this.Galt.NeedleColor1 = AGaugeApp.AGauge.NeedleColorEnum.Gray;
-            this.Galt.NeedleColor2 = System.Drawing.Color.White;
-            this.Galt.NeedleEnabled = false;
-            this.Galt.NeedleRadius = 80;
-            this.Galt.NeedlesColor1 = new AGaugeApp.AGauge.NeedleColorEnum[] {
-        AGaugeApp.AGauge.NeedleColorEnum.Gray,
-        AGaugeApp.AGauge.NeedleColorEnum.Gray,
-        AGaugeApp.AGauge.NeedleColorEnum.Red,
-        AGaugeApp.AGauge.NeedleColorEnum.Gray};
-            this.Galt.NeedlesColor2 = new System.Drawing.Color[] {
-        System.Drawing.Color.White,
-        System.Drawing.Color.White,
-        System.Drawing.Color.White,
-        System.Drawing.Color.White};
-            this.Galt.NeedlesEnabled = new bool[] {
-        true,
-        true,
-        true,
-        false};
-            this.Galt.NeedlesRadius = new int[] {
-        50,
-        30,
-        50,
-        80};
-            this.Galt.NeedlesType = new int[] {
-        0,
-        0,
-        0,
-        0};
-            this.Galt.NeedlesWidth = new int[] {
-        2,
-        2,
-        2,
-        2};
-            this.Galt.NeedleType = 0;
-            this.Galt.NeedleWidth = 2;
-            this.Galt.Range_Idx = ((byte)(0));
-            this.Galt.RangeColor = System.Drawing.Color.LightGreen;
-            this.Galt.RangeEnabled = false;
-            this.Galt.RangeEndValue = 360F;
-            this.Galt.RangeInnerRadius = 1;
-            this.Galt.RangeOuterRadius = 60;
-            this.Galt.RangesColor = new System.Drawing.Color[] {
-        System.Drawing.Color.LightGreen,
-        System.Drawing.Color.Red,
-        System.Drawing.Color.Orange,
-        System.Drawing.SystemColors.Control,
-        System.Drawing.SystemColors.Control};
-            this.Galt.RangesEnabled = new bool[] {
-        false,
-        false,
-        false,
-        false,
-        false};
-            this.Galt.RangesEndValue = new float[] {
-        360F,
-        200F,
-        150F,
-        0F,
-        0F};
-            this.Galt.RangesInnerRadius = new int[] {
-        1,
-        1,
-        1,
-        70,
-        70};
-            this.Galt.RangesOuterRadius = new int[] {
-        60,
-        60,
-        60,
-        80,
-        80};
-            this.Galt.RangesStartValue = new float[] {
-        0F,
-        150F,
-        75F,
-        0F,
-        0F};
-            this.Galt.RangeStartValue = 0F;
-            this.Galt.ScaleLinesInterColor = System.Drawing.Color.White;
-            this.Galt.ScaleLinesInterInnerRadius = 52;
-            this.Galt.ScaleLinesInterOuterRadius = 60;
-            this.Galt.ScaleLinesInterWidth = 1;
-            this.Galt.ScaleLinesMajorColor = System.Drawing.Color.White;
-            this.Galt.ScaleLinesMajorInnerRadius = 50;
-            this.Galt.ScaleLinesMajorOuterRadius = 60;
-            this.Galt.ScaleLinesMajorStepValue = 1F;
-            this.Galt.ScaleLinesMajorWidth = 2;
-            this.Galt.ScaleLinesMinorColor = System.Drawing.Color.White;
-            this.Galt.ScaleLinesMinorInnerRadius = 55;
-            this.Galt.ScaleLinesMinorNumOf = 9;
-            this.Galt.ScaleLinesMinorOuterRadius = 60;
-            this.Galt.ScaleLinesMinorWidth = 1;
-            this.Galt.ScaleNumbersColor = System.Drawing.Color.White;
-            this.Galt.ScaleNumbersFormat = "";
-            this.Galt.ScaleNumbersRadius = 42;
-            this.Galt.ScaleNumbersRotation = 0;
-            this.Galt.ScaleNumbersStartScaleLine = 1;
-            this.Galt.ScaleNumbersStepScaleLines = 1;
-            this.Galt.Value = 0F;
-            this.Galt.Value0 = 0F;
-            this.Galt.Value1 = 0F;
-            this.Galt.Value2 = 0F;
-            this.Galt.Value3 = 0F;
-            // 
-            // Gspeed
-            // 
-            this.Gspeed.BackColor = System.Drawing.Color.Transparent;
-            resources.ApplyResources(this.Gspeed, "Gspeed");
-            this.Gspeed.BaseArcColor = System.Drawing.Color.Transparent;
-            this.Gspeed.BaseArcRadius = 70;
-            this.Gspeed.BaseArcStart = 135;
-            this.Gspeed.BaseArcSweep = 270;
-            this.Gspeed.BaseArcWidth = 2;
-            this.Gspeed.Cap_Idx = ((byte)(0));
-            this.Gspeed.CapColor = System.Drawing.Color.White;
-            this.Gspeed.CapColors = new System.Drawing.Color[] {
-        System.Drawing.Color.White,
-        System.Drawing.Color.White,
-        System.Drawing.Color.Black,
-        System.Drawing.Color.Black,
-        System.Drawing.Color.Black};
-            this.Gspeed.CapPosition = new System.Drawing.Point(58, 85);
-            this.Gspeed.CapsPosition = new System.Drawing.Point[] {
-        new System.Drawing.Point(58, 85),
-        new System.Drawing.Point(50, 110),
-        new System.Drawing.Point(10, 10),
-        new System.Drawing.Point(10, 10),
-        new System.Drawing.Point(10, 10)};
-            this.Gspeed.CapsText = new string[] {
-        "Speed",
-        "",
-        "",
-        "",
-        ""};
-            this.Gspeed.CapText = "Speed";
-            this.Gspeed.Center = new System.Drawing.Point(75, 75);
-            this.Gspeed.DataBindings.Add(new System.Windows.Forms.Binding("Value0", this.bindingSourceGaugesTab, "airspeed", true));
-            this.Gspeed.DataBindings.Add(new System.Windows.Forms.Binding("Value1", this.bindingSourceGaugesTab, "groundspeed", true));
-            this.Gspeed.MaxValue = 60F;
-            this.Gspeed.MinValue = 0F;
-            this.Gspeed.Name = "Gspeed";
-            this.Gspeed.Need_Idx = ((byte)(3));
-            this.Gspeed.NeedleColor1 = AGaugeApp.AGauge.NeedleColorEnum.Gray;
-            this.Gspeed.NeedleColor2 = System.Drawing.Color.Brown;
-            this.Gspeed.NeedleEnabled = false;
-            this.Gspeed.NeedleRadius = 70;
-            this.Gspeed.NeedlesColor1 = new AGaugeApp.AGauge.NeedleColorEnum[] {
-        AGaugeApp.AGauge.NeedleColorEnum.Gray,
-        AGaugeApp.AGauge.NeedleColorEnum.Red,
-        AGaugeApp.AGauge.NeedleColorEnum.Blue,
-        AGaugeApp.AGauge.NeedleColorEnum.Gray};
-            this.Gspeed.NeedlesColor2 = new System.Drawing.Color[] {
-        System.Drawing.Color.White,
-        System.Drawing.Color.White,
-        System.Drawing.Color.White,
-        System.Drawing.Color.Brown};
-            this.Gspeed.NeedlesEnabled = new bool[] {
-        true,
-        true,
-        false,
-        false};
-            this.Gspeed.NeedlesRadius = new int[] {
-        50,
-        50,
-        70,
-        70};
-            this.Gspeed.NeedlesType = new int[] {
-        0,
-        0,
-        0,
-        0};
-            this.Gspeed.NeedlesWidth = new int[] {
-        2,
-        1,
-        2,
-        2};
-            this.Gspeed.NeedleType = 0;
-            this.Gspeed.NeedleWidth = 2;
-            this.Gspeed.Range_Idx = ((byte)(2));
-            this.Gspeed.RangeColor = System.Drawing.Color.Orange;
-            this.Gspeed.RangeEnabled = false;
-            this.Gspeed.RangeEndValue = 50F;
-            this.Gspeed.RangeInnerRadius = 1;
-            this.Gspeed.RangeOuterRadius = 70;
-            this.Gspeed.RangesColor = new System.Drawing.Color[] {
-        System.Drawing.Color.LightGreen,
-        System.Drawing.Color.Red,
-        System.Drawing.Color.Orange,
-        System.Drawing.SystemColors.Control,
-        System.Drawing.SystemColors.Control};
-            this.Gspeed.RangesEnabled = new bool[] {
-        false,
-        false,
-        false,
-        false,
-        false};
-            this.Gspeed.RangesEndValue = new float[] {
-        35F,
-        60F,
-        50F,
-        0F,
-        0F};
-            this.Gspeed.RangesInnerRadius = new int[] {
-        1,
-        1,
-        1,
-        70,
-        70};
-            this.Gspeed.RangesOuterRadius = new int[] {
-        70,
-        70,
-        70,
-        80,
-        80};
-            this.Gspeed.RangesStartValue = new float[] {
-        0F,
-        50F,
-        35F,
-        0F,
-        0F};
-            this.Gspeed.RangeStartValue = 35F;
-            this.Gspeed.ScaleLinesInterColor = System.Drawing.Color.White;
-            this.Gspeed.ScaleLinesInterInnerRadius = 52;
-            this.Gspeed.ScaleLinesInterOuterRadius = 60;
-            this.Gspeed.ScaleLinesInterWidth = 1;
-            this.Gspeed.ScaleLinesMajorColor = System.Drawing.Color.White;
-            this.Gspeed.ScaleLinesMajorInnerRadius = 50;
-            this.Gspeed.ScaleLinesMajorOuterRadius = 60;
-            this.Gspeed.ScaleLinesMajorStepValue = 10F;
-            this.Gspeed.ScaleLinesMajorWidth = 2;
-            this.Gspeed.ScaleLinesMinorColor = System.Drawing.Color.White;
-            this.Gspeed.ScaleLinesMinorInnerRadius = 55;
-            this.Gspeed.ScaleLinesMinorNumOf = 9;
-            this.Gspeed.ScaleLinesMinorOuterRadius = 60;
-            this.Gspeed.ScaleLinesMinorWidth = 1;
-            this.Gspeed.ScaleNumbersColor = System.Drawing.Color.White;
-            this.Gspeed.ScaleNumbersFormat = null;
-            this.Gspeed.ScaleNumbersRadius = 42;
-            this.Gspeed.ScaleNumbersRotation = 0;
-            this.Gspeed.ScaleNumbersStartScaleLine = 1;
-            this.Gspeed.ScaleNumbersStepScaleLines = 1;
-            this.toolTip1.SetToolTip(this.Gspeed, resources.GetString("Gspeed.ToolTip"));
-            this.Gspeed.Value = 0F;
-            this.Gspeed.Value0 = 0F;
-            this.Gspeed.Value1 = 0F;
-            this.Gspeed.Value2 = 0F;
-            this.Gspeed.Value3 = 0F;
-            this.Gspeed.DoubleClick += new System.EventHandler(this.Gspeed_DoubleClick);
-            // 
-            // tabTransponder
-            // 
-            resources.ApplyResources(this.tabTransponder, "tabTransponder");
-            this.tabTransponder.Controls.Add(this.NACp_tb);
-            this.tabTransponder.Controls.Add(this.NIC_tb);
-            this.tabTransponder.Controls.Add(this.NACp_lbl);
-            this.tabTransponder.Controls.Add(this.NIC_lbl);
-            this.tabTransponder.Controls.Add(this.Squawk_nud);
-            this.tabTransponder.Controls.Add(this.FlightID_tb);
-            this.tabTransponder.Controls.Add(this.fault_clb);
-            this.tabTransponder.Controls.Add(this.XPDRConnect_btn);
-            this.tabTransponder.Controls.Add(this.Squawk_label);
-            this.tabTransponder.Controls.Add(this.FlightID_label);
-            this.tabTransponder.Controls.Add(this.IDENT_btn);
-            this.tabTransponder.Controls.Add(this.ALT_btn);
-            this.tabTransponder.Controls.Add(this.STBY_btn);
-            this.tabTransponder.Controls.Add(this.ON_btn);
-            this.tabTransponder.Controls.Add(this.Mode_clb);
-            this.tabTransponder.Name = "tabTransponder";
-            this.tabTransponder.UseVisualStyleBackColor = true;
-            // 
-            // NACp_tb
-            // 
-            resources.ApplyResources(this.NACp_tb, "NACp_tb");
-            this.NACp_tb.Name = "NACp_tb";
-            this.NACp_tb.ReadOnly = true;
-            // 
-            // NIC_tb
-            // 
-            resources.ApplyResources(this.NIC_tb, "NIC_tb");
-            this.NIC_tb.Name = "NIC_tb";
-            this.NIC_tb.ReadOnly = true;
-            // 
-            // NACp_lbl
-            // 
-            resources.ApplyResources(this.NACp_lbl, "NACp_lbl");
-            this.NACp_lbl.Name = "NACp_lbl";
-            // 
-            // NIC_lbl
-            // 
-            resources.ApplyResources(this.NIC_lbl, "NIC_lbl");
-            this.NIC_lbl.Name = "NIC_lbl";
-            // 
-            // Squawk_nud
-            // 
-            resources.ApplyResources(this.Squawk_nud, "Squawk_nud");
-            this.Squawk_nud.Maximum = new decimal(new int[] {
-            7777,
-            0,
-            0,
-            0});
-            this.Squawk_nud.Name = "Squawk_nud";
-            this.Squawk_nud.Value = new decimal(new int[] {
-            1200,
-            0,
-            0,
-            0});
-            this.Squawk_nud.ValueChanged += new System.EventHandler(this.Squawk_nud_ValueChanged);
-            this.Squawk_nud.MouseWheel += new System.Windows.Forms.MouseEventHandler(this.Squawk_nud_MouseWheel);
-            // 
-            // FlightID_tb
-            // 
-            this.FlightID_tb.CharacterCasing = System.Windows.Forms.CharacterCasing.Upper;
-            resources.ApplyResources(this.FlightID_tb, "FlightID_tb");
-            this.FlightID_tb.Name = "FlightID_tb";
-            this.FlightID_tb.TextChanged += new System.EventHandler(this.FlightID_tb_TextChanged);
-            // 
-            // fault_clb
-            // 
-            resources.ApplyResources(this.fault_clb, "fault_clb");
-            this.fault_clb.FormattingEnabled = true;
-            this.fault_clb.Items.AddRange(new object[] {
-            resources.GetString("fault_clb.Items"),
-            resources.GetString("fault_clb.Items1"),
-            resources.GetString("fault_clb.Items2"),
-            resources.GetString("fault_clb.Items3"),
-            resources.GetString("fault_clb.Items4")});
-            this.fault_clb.Name = "fault_clb";
-            // 
-            // XPDRConnect_btn
-            // 
-            resources.ApplyResources(this.XPDRConnect_btn, "XPDRConnect_btn");
-            this.XPDRConnect_btn.Name = "XPDRConnect_btn";
-            this.XPDRConnect_btn.UseVisualStyleBackColor = true;
-            this.XPDRConnect_btn.Click += new System.EventHandler(this.XPDRConnect_btn_Click);
-            // 
-            // Squawk_label
-            // 
-            resources.ApplyResources(this.Squawk_label, "Squawk_label");
-            this.Squawk_label.Name = "Squawk_label";
-            // 
-            // FlightID_label
-            // 
-            resources.ApplyResources(this.FlightID_label, "FlightID_label");
-            this.FlightID_label.Name = "FlightID_label";
-            // 
-            // IDENT_btn
-            // 
-            resources.ApplyResources(this.IDENT_btn, "IDENT_btn");
-            this.IDENT_btn.Name = "IDENT_btn";
-            this.IDENT_btn.UseVisualStyleBackColor = true;
-            this.IDENT_btn.Click += new System.EventHandler(this.IDENT_btn_Click);
-            // 
-            // ALT_btn
-            // 
-            resources.ApplyResources(this.ALT_btn, "ALT_btn");
-            this.ALT_btn.Name = "ALT_btn";
-            this.ALT_btn.UseVisualStyleBackColor = true;
-            this.ALT_btn.Click += new System.EventHandler(this.ALT_btn_Click);
-            // 
-            // STBY_btn
-            // 
-            resources.ApplyResources(this.STBY_btn, "STBY_btn");
-            this.STBY_btn.Name = "STBY_btn";
-            this.STBY_btn.UseVisualStyleBackColor = true;
-            this.STBY_btn.Click += new System.EventHandler(this.STBY_btn_Click);
-            // 
-            // ON_btn
-            // 
-            resources.ApplyResources(this.ON_btn, "ON_btn");
-            this.ON_btn.Name = "ON_btn";
-            this.ON_btn.UseVisualStyleBackColor = true;
-            this.ON_btn.Click += new System.EventHandler(this.ON_btn_Click);
-            // 
-            // Mode_clb
-            // 
-            this.Mode_clb.CheckOnClick = true;
-            resources.ApplyResources(this.Mode_clb, "Mode_clb");
-            this.Mode_clb.ForeColor = System.Drawing.SystemColors.WindowText;
-            this.Mode_clb.FormattingEnabled = true;
-            this.Mode_clb.Items.AddRange(new object[] {
-            resources.GetString("Mode_clb.Items"),
-            resources.GetString("Mode_clb.Items1"),
-            resources.GetString("Mode_clb.Items2"),
-            resources.GetString("Mode_clb.Items3")});
-            this.Mode_clb.Name = "Mode_clb";
-            // 
-            // tabStatus
-            // 
-            resources.ApplyResources(this.tabStatus, "tabStatus");
-            this.tabStatus.Name = "tabStatus";
-            this.tabStatus.Paint += new System.Windows.Forms.PaintEventHandler(this.tabStatus_Paint);
-            // 
-            // tabServo
-            // 
-            this.tabServo.Controls.Add(this.flowLayoutPanelServos);
-            resources.ApplyResources(this.tabServo, "tabServo");
-            this.tabServo.Name = "tabServo";
-            this.tabServo.UseVisualStyleBackColor = true;
-            // 
-            // flowLayoutPanelServos
-            // 
-            resources.ApplyResources(this.flowLayoutPanelServos, "flowLayoutPanelServos");
-            this.flowLayoutPanelServos.Controls.Add(this.servoOptions1);
-            this.flowLayoutPanelServos.Controls.Add(this.servoOptions2);
-            this.flowLayoutPanelServos.Controls.Add(this.servoOptions3);
-            this.flowLayoutPanelServos.Controls.Add(this.servoOptions4);
-            this.flowLayoutPanelServos.Controls.Add(this.servoOptions5);
-            this.flowLayoutPanelServos.Controls.Add(this.servoOptions6);
-            this.flowLayoutPanelServos.Controls.Add(this.servoOptions7);
-            this.flowLayoutPanelServos.Controls.Add(this.servoOptions8);
-            this.flowLayoutPanelServos.Controls.Add(this.servoOptions9);
-            this.flowLayoutPanelServos.Controls.Add(this.servoOptions10);
-            this.flowLayoutPanelServos.Controls.Add(this.servoOptions11);
-            this.flowLayoutPanelServos.Controls.Add(this.servoOptions12);
-            this.flowLayoutPanelServos.Controls.Add(this.relayOptions1);
-            this.flowLayoutPanelServos.Controls.Add(this.relayOptions2);
-            this.flowLayoutPanelServos.Controls.Add(this.relayOptions3);
-            this.flowLayoutPanelServos.Controls.Add(this.relayOptions4);
-            this.flowLayoutPanelServos.Controls.Add(this.relayOptions5);
-            this.flowLayoutPanelServos.Controls.Add(this.relayOptions6);
-            this.flowLayoutPanelServos.Name = "flowLayoutPanelServos";
-            // 
-            // servoOptions1
-            // 
-            resources.ApplyResources(this.servoOptions1, "servoOptions1");
-            this.servoOptions1.Name = "servoOptions1";
-            this.servoOptions1.thisservo = 5;
-            // 
-            // servoOptions2
-            // 
-            resources.ApplyResources(this.servoOptions2, "servoOptions2");
-            this.servoOptions2.Name = "servoOptions2";
-            this.servoOptions2.thisservo = 6;
-            // 
-            // servoOptions3
-            // 
-            resources.ApplyResources(this.servoOptions3, "servoOptions3");
-            this.servoOptions3.Name = "servoOptions3";
-            this.servoOptions3.thisservo = 7;
-            // 
-            // servoOptions4
-            // 
-            resources.ApplyResources(this.servoOptions4, "servoOptions4");
-            this.servoOptions4.Name = "servoOptions4";
-            this.servoOptions4.thisservo = 8;
-            // 
-            // servoOptions5
-            // 
-            resources.ApplyResources(this.servoOptions5, "servoOptions5");
-            this.servoOptions5.Name = "servoOptions5";
-            this.servoOptions5.thisservo = 9;
-            // 
-            // servoOptions6
-            // 
-            resources.ApplyResources(this.servoOptions6, "servoOptions6");
-            this.servoOptions6.Name = "servoOptions6";
-            this.servoOptions6.thisservo = 10;
-            // 
-            // servoOptions7
-            // 
-            resources.ApplyResources(this.servoOptions7, "servoOptions7");
-            this.servoOptions7.Name = "servoOptions7";
-            this.servoOptions7.thisservo = 11;
-            // 
-            // servoOptions8
-            // 
-            resources.ApplyResources(this.servoOptions8, "servoOptions8");
-            this.servoOptions8.Name = "servoOptions8";
-            this.servoOptions8.thisservo = 12;
-            // 
-            // servoOptions9
-            // 
-            resources.ApplyResources(this.servoOptions9, "servoOptions9");
-            this.servoOptions9.Name = "servoOptions9";
-            this.servoOptions9.thisservo = 13;
-            // 
-            // servoOptions10
-            // 
-            resources.ApplyResources(this.servoOptions10, "servoOptions10");
-            this.servoOptions10.Name = "servoOptions10";
-            this.servoOptions10.thisservo = 14;
-            // 
-            // servoOptions11
-            // 
-            resources.ApplyResources(this.servoOptions11, "servoOptions11");
-            this.servoOptions11.Name = "servoOptions11";
-            this.servoOptions11.thisservo = 15;
-            // 
-            // servoOptions12
-            // 
-            resources.ApplyResources(this.servoOptions12, "servoOptions12");
-            this.servoOptions12.Name = "servoOptions12";
-            this.servoOptions12.thisservo = 16;
-            // 
-            // relayOptions1
-            // 
-            resources.ApplyResources(this.relayOptions1, "relayOptions1");
-            this.relayOptions1.Name = "relayOptions1";
-            this.relayOptions1.thisrelay = 0;
-            // 
-            // relayOptions2
-            // 
-            resources.ApplyResources(this.relayOptions2, "relayOptions2");
-            this.relayOptions2.Name = "relayOptions2";
-            this.relayOptions2.thisrelay = 1;
-            // 
-            // relayOptions3
-            // 
-            resources.ApplyResources(this.relayOptions3, "relayOptions3");
-            this.relayOptions3.Name = "relayOptions3";
-            this.relayOptions3.thisrelay = 2;
-            // 
-            // relayOptions4
-            // 
-            resources.ApplyResources(this.relayOptions4, "relayOptions4");
-            this.relayOptions4.Name = "relayOptions4";
-            this.relayOptions4.thisrelay = 3;
-            // 
-            // relayOptions5
-            // 
-            resources.ApplyResources(this.relayOptions5, "relayOptions5");
-            this.relayOptions5.Name = "relayOptions5";
-            this.relayOptions5.thisrelay = 4;
-            // 
-            // relayOptions6
-            // 
-            resources.ApplyResources(this.relayOptions6, "relayOptions6");
-            this.relayOptions6.Name = "relayOptions6";
-            this.relayOptions6.thisrelay = 5;
-            // 
-            // tabAuxFunction
-            // 
-            this.tabAuxFunction.Controls.Add(this.flowLayoutPanel1);
-            resources.ApplyResources(this.tabAuxFunction, "tabAuxFunction");
-            this.tabAuxFunction.Name = "tabAuxFunction";
-            this.tabAuxFunction.UseVisualStyleBackColor = true;
-            // 
-            // flowLayoutPanel1
-            // 
-            this.flowLayoutPanel1.Controls.Add(this.auxOptions1);
-            this.flowLayoutPanel1.Controls.Add(this.auxOptions2);
-            this.flowLayoutPanel1.Controls.Add(this.auxOptions3);
-            this.flowLayoutPanel1.Controls.Add(this.auxOptions4);
-            this.flowLayoutPanel1.Controls.Add(this.auxOptions5);
-            this.flowLayoutPanel1.Controls.Add(this.auxOptions6);
-            this.flowLayoutPanel1.Controls.Add(this.auxOptions7);
-            resources.ApplyResources(this.flowLayoutPanel1, "flowLayoutPanel1");
-            this.flowLayoutPanel1.Name = "flowLayoutPanel1";
-            // 
-            // auxOptions1
-            // 
-            resources.ApplyResources(this.auxOptions1, "auxOptions1");
-            this.auxOptions1.Name = "auxOptions1";
-            // 
-            // auxOptions2
-            // 
-            resources.ApplyResources(this.auxOptions2, "auxOptions2");
-            this.auxOptions2.Name = "auxOptions2";
-            // 
-            // auxOptions3
-            // 
-            resources.ApplyResources(this.auxOptions3, "auxOptions3");
-            this.auxOptions3.Name = "auxOptions3";
-            // 
-            // auxOptions4
-            // 
-            resources.ApplyResources(this.auxOptions4, "auxOptions4");
-            this.auxOptions4.Name = "auxOptions4";
-            // 
-            // auxOptions5
-            // 
-            resources.ApplyResources(this.auxOptions5, "auxOptions5");
-            this.auxOptions5.Name = "auxOptions5";
-            // 
-            // auxOptions6
-            // 
-            resources.ApplyResources(this.auxOptions6, "auxOptions6");
-            this.auxOptions6.Name = "auxOptions6";
-            // 
-            // auxOptions7
-            // 
-            resources.ApplyResources(this.auxOptions7, "auxOptions7");
-            this.auxOptions7.Name = "auxOptions7";
-            // 
-            // tabScripts
-            // 
-            this.tabScripts.Controls.Add(this.checkBoxRedirectOutput);
-            this.tabScripts.Controls.Add(this.BUT_edit_selected);
-            this.tabScripts.Controls.Add(this.labelSelectedScript);
-            this.tabScripts.Controls.Add(this.BUT_run_script);
-            this.tabScripts.Controls.Add(this.BUT_abort_script);
-            this.tabScripts.Controls.Add(this.labelScriptStatus);
-            this.tabScripts.Controls.Add(this.BUT_select_script);
-            resources.ApplyResources(this.tabScripts, "tabScripts");
-            this.tabScripts.Name = "tabScripts";
-            this.tabScripts.UseVisualStyleBackColor = true;
-            // 
-            // checkBoxRedirectOutput
-            // 
-            resources.ApplyResources(this.checkBoxRedirectOutput, "checkBoxRedirectOutput");
-            this.checkBoxRedirectOutput.Checked = true;
-            this.checkBoxRedirectOutput.CheckState = System.Windows.Forms.CheckState.Checked;
-            this.checkBoxRedirectOutput.Name = "checkBoxRedirectOutput";
-            this.checkBoxRedirectOutput.UseVisualStyleBackColor = true;
-            // 
-            // BUT_edit_selected
-            // 
-            this.BUT_edit_selected.ColorMouseDown = System.Drawing.Color.Empty;
-            this.BUT_edit_selected.ColorMouseOver = System.Drawing.Color.Empty;
-            this.BUT_edit_selected.ColorNotEnabled = System.Drawing.Color.Empty;
-            resources.ApplyResources(this.BUT_edit_selected, "BUT_edit_selected");
-            this.BUT_edit_selected.Name = "BUT_edit_selected";
-            this.BUT_edit_selected.UseVisualStyleBackColor = true;
-            this.BUT_edit_selected.Click += new System.EventHandler(this.BUT_edit_selected_Click);
-            // 
-            // labelSelectedScript
-            // 
-            resources.ApplyResources(this.labelSelectedScript, "labelSelectedScript");
-            this.labelSelectedScript.Name = "labelSelectedScript";
-            // 
-            // BUT_run_script
-            // 
-            this.BUT_run_script.ColorMouseDown = System.Drawing.Color.Empty;
-            this.BUT_run_script.ColorMouseOver = System.Drawing.Color.Empty;
-            this.BUT_run_script.ColorNotEnabled = System.Drawing.Color.Empty;
-            resources.ApplyResources(this.BUT_run_script, "BUT_run_script");
-            this.BUT_run_script.Name = "BUT_run_script";
-            this.BUT_run_script.UseVisualStyleBackColor = true;
-            this.BUT_run_script.Click += new System.EventHandler(this.BUT_run_script_Click);
-            // 
-            // BUT_abort_script
-            // 
-            this.BUT_abort_script.ColorMouseDown = System.Drawing.Color.Empty;
-            this.BUT_abort_script.ColorMouseOver = System.Drawing.Color.Empty;
-            this.BUT_abort_script.ColorNotEnabled = System.Drawing.Color.Empty;
-            resources.ApplyResources(this.BUT_abort_script, "BUT_abort_script");
-            this.BUT_abort_script.Name = "BUT_abort_script";
-            this.BUT_abort_script.UseVisualStyleBackColor = true;
-            this.BUT_abort_script.Click += new System.EventHandler(this.BUT_abort_script_Click);
-            // 
-            // labelScriptStatus
-            // 
-            resources.ApplyResources(this.labelScriptStatus, "labelScriptStatus");
-            this.labelScriptStatus.Name = "labelScriptStatus";
-            // 
-            // BUT_select_script
-            // 
-            this.BUT_select_script.ColorMouseDown = System.Drawing.Color.Empty;
-            this.BUT_select_script.ColorMouseOver = System.Drawing.Color.Empty;
-            this.BUT_select_script.ColorNotEnabled = System.Drawing.Color.Empty;
-            resources.ApplyResources(this.BUT_select_script, "BUT_select_script");
-            this.BUT_select_script.Name = "BUT_select_script";
-            this.BUT_select_script.UseVisualStyleBackColor = true;
-            this.BUT_select_script.Click += new System.EventHandler(this.BUT_select_script_Click);
-            // 
-            // tabPayload
-            // 
-            this.tabPayload.Controls.Add(this.BUT_PayloadFolder);
-            this.tabPayload.Controls.Add(this.groupBoxRoll);
-            this.tabPayload.Controls.Add(this.groupBoxYaw);
-            this.tabPayload.Controls.Add(this.BUT_resetGimbalPos);
-            this.tabPayload.Controls.Add(this.groupBoxPitch);
-            resources.ApplyResources(this.tabPayload, "tabPayload");
-            this.tabPayload.Name = "tabPayload";
-            this.tabPayload.UseVisualStyleBackColor = true;
-            // 
-            // BUT_PayloadFolder
-            // 
-            resources.ApplyResources(this.BUT_PayloadFolder, "BUT_PayloadFolder");
-            this.BUT_PayloadFolder.Name = "BUT_PayloadFolder";
-            this.BUT_PayloadFolder.UseVisualStyleBackColor = true;
-            // 
-            // groupBoxRoll
-            // 
-            this.groupBoxRoll.Controls.Add(this.TXT_gimbalRollPos);
-            this.groupBoxRoll.Controls.Add(this.trackBarRoll);
-            resources.ApplyResources(this.groupBoxRoll, "groupBoxRoll");
-            this.groupBoxRoll.Name = "groupBoxRoll";
-            this.groupBoxRoll.TabStop = false;
-            // 
-            // TXT_gimbalRollPos
-            // 
-            this.TXT_gimbalRollPos.DataBindings.Add(new System.Windows.Forms.Binding("Text", this.bindingSourcePayloadTab, "campointb", true));
-            resources.ApplyResources(this.TXT_gimbalRollPos, "TXT_gimbalRollPos");
-            this.TXT_gimbalRollPos.Name = "TXT_gimbalRollPos";
-            // 
-            // bindingSourcePayloadTab
-            // 
-            this.bindingSourcePayloadTab.DataSource = typeof(MissionPlanner.CurrentState);
-            // 
-            // trackBarRoll
-            // 
-            resources.ApplyResources(this.trackBarRoll, "trackBarRoll");
-            this.trackBarRoll.LargeChange = 10;
-            this.trackBarRoll.Maximum = 90;
-            this.trackBarRoll.Minimum = -90;
-            this.trackBarRoll.Name = "trackBarRoll";
-            this.trackBarRoll.TickFrequency = 10;
-            this.trackBarRoll.Scroll += new System.EventHandler(this.gimbalTrackbar_Scroll);
-            // 
-            // groupBoxYaw
-            // 
-            this.groupBoxYaw.Controls.Add(this.TXT_gimbalYawPos);
-            this.groupBoxYaw.Controls.Add(this.trackBarYaw);
-            resources.ApplyResources(this.groupBoxYaw, "groupBoxYaw");
-            this.groupBoxYaw.Name = "groupBoxYaw";
-            this.groupBoxYaw.TabStop = false;
-            // 
-            // TXT_gimbalYawPos
-            // 
-            this.TXT_gimbalYawPos.DataBindings.Add(new System.Windows.Forms.Binding("Text", this.bindingSourcePayloadTab, "campointc", true));
-            resources.ApplyResources(this.TXT_gimbalYawPos, "TXT_gimbalYawPos");
-            this.TXT_gimbalYawPos.Name = "TXT_gimbalYawPos";
-            // 
-            // trackBarYaw
-            // 
-            resources.ApplyResources(this.trackBarYaw, "trackBarYaw");
-            this.trackBarYaw.LargeChange = 10;
-            this.trackBarYaw.Maximum = 180;
-            this.trackBarYaw.Minimum = -180;
-            this.trackBarYaw.Name = "trackBarYaw";
-            this.trackBarYaw.TickFrequency = 10;
-            this.trackBarYaw.Scroll += new System.EventHandler(this.gimbalTrackbar_Scroll);
-            // 
-            // BUT_resetGimbalPos
-            // 
-            resources.ApplyResources(this.BUT_resetGimbalPos, "BUT_resetGimbalPos");
-            this.BUT_resetGimbalPos.Name = "BUT_resetGimbalPos";
-            this.BUT_resetGimbalPos.UseVisualStyleBackColor = true;
-            this.BUT_resetGimbalPos.Click += new System.EventHandler(this.BUT_resetGimbalPos_Click);
-            // 
-            // groupBoxPitch
-            // 
-            this.groupBoxPitch.Controls.Add(this.trackBarPitch);
-            this.groupBoxPitch.Controls.Add(this.TXT_gimbalPitchPos);
-            resources.ApplyResources(this.groupBoxPitch, "groupBoxPitch");
-            this.groupBoxPitch.Name = "groupBoxPitch";
-            this.groupBoxPitch.TabStop = false;
-            // 
-            // trackBarPitch
-            // 
-            resources.ApplyResources(this.trackBarPitch, "trackBarPitch");
-            this.trackBarPitch.LargeChange = 10;
-            this.trackBarPitch.Maximum = 90;
-            this.trackBarPitch.Minimum = -90;
-            this.trackBarPitch.Name = "trackBarPitch";
-            this.trackBarPitch.SmallChange = 5;
-            this.trackBarPitch.TickFrequency = 10;
-            this.trackBarPitch.Scroll += new System.EventHandler(this.gimbalTrackbar_Scroll);
-            // 
-            // TXT_gimbalPitchPos
-            // 
-            this.TXT_gimbalPitchPos.DataBindings.Add(new System.Windows.Forms.Binding("Text", this.bindingSourcePayloadTab, "campointa", true));
-            resources.ApplyResources(this.TXT_gimbalPitchPos, "TXT_gimbalPitchPos");
-            this.TXT_gimbalPitchPos.Name = "TXT_gimbalPitchPos";
-            // 
-            // tabTLogs
-            // 
-            this.tabTLogs.Controls.Add(this.tableLayoutPaneltlogs);
-            resources.ApplyResources(this.tabTLogs, "tabTLogs");
-            this.tabTLogs.Name = "tabTLogs";
-            this.tabTLogs.UseVisualStyleBackColor = true;
-            // 
-            // tableLayoutPaneltlogs
-            // 
-            resources.ApplyResources(this.tableLayoutPaneltlogs, "tableLayoutPaneltlogs");
-            this.tableLayoutPaneltlogs.Controls.Add(this.panel2, 1, 2);
-            this.tableLayoutPaneltlogs.Controls.Add(this.BUT_loadtelem, 0, 0);
-            this.tableLayoutPaneltlogs.Controls.Add(this.lbl_playbackspeed, 2, 2);
-            this.tableLayoutPaneltlogs.Controls.Add(this.lbl_logpercent, 2, 1);
-            this.tableLayoutPaneltlogs.Controls.Add(this.LBL_logfn, 1, 0);
-            this.tableLayoutPaneltlogs.Controls.Add(this.BUT_log2kml, 0, 2);
-            this.tableLayoutPaneltlogs.Controls.Add(this.BUT_playlog, 0, 1);
-            this.tableLayoutPaneltlogs.Controls.Add(this.tracklog, 1, 1);
-            this.tableLayoutPaneltlogs.Name = "tableLayoutPaneltlogs";
-            // 
-            // panel2
-            // 
-            this.panel2.Controls.Add(this.label2);
-            this.panel2.Controls.Add(this.BUT_speed10);
-            this.panel2.Controls.Add(this.BUT_speed5);
-            this.panel2.Controls.Add(this.BUT_speed2);
-            this.panel2.Controls.Add(this.BUT_speed1);
-            this.panel2.Controls.Add(this.BUT_speed1_2);
-            this.panel2.Controls.Add(this.BUT_speed1_4);
-            this.panel2.Controls.Add(this.BUT_speed1_10);
-            resources.ApplyResources(this.panel2, "panel2");
-            this.panel2.Name = "panel2";
-            // 
-            // label2
-            // 
-            resources.ApplyResources(this.label2, "label2");
-            this.label2.Name = "label2";
-            // 
-            // BUT_speed10
-            // 
-            this.BUT_speed10.ColorMouseDown = System.Drawing.Color.Empty;
-            this.BUT_speed10.ColorMouseOver = System.Drawing.Color.Empty;
-            this.BUT_speed10.ColorNotEnabled = System.Drawing.Color.Empty;
-            resources.ApplyResources(this.BUT_speed10, "BUT_speed10");
-            this.BUT_speed10.Name = "BUT_speed10";
-            this.BUT_speed10.Tag = "10";
-            this.BUT_speed10.UseVisualStyleBackColor = true;
-            this.BUT_speed10.Click += new System.EventHandler(this.BUT_speed1_Click);
-            // 
-            // BUT_speed5
-            // 
-            this.BUT_speed5.ColorMouseDown = System.Drawing.Color.Empty;
-            this.BUT_speed5.ColorMouseOver = System.Drawing.Color.Empty;
-            this.BUT_speed5.ColorNotEnabled = System.Drawing.Color.Empty;
-            resources.ApplyResources(this.BUT_speed5, "BUT_speed5");
-            this.BUT_speed5.Name = "BUT_speed5";
-            this.BUT_speed5.Tag = "5";
-            this.BUT_speed5.UseVisualStyleBackColor = true;
-            this.BUT_speed5.Click += new System.EventHandler(this.BUT_speed1_Click);
-            // 
-            // BUT_speed2
-            // 
-            this.BUT_speed2.ColorMouseDown = System.Drawing.Color.Empty;
-            this.BUT_speed2.ColorMouseOver = System.Drawing.Color.Empty;
-            this.BUT_speed2.ColorNotEnabled = System.Drawing.Color.Empty;
-            resources.ApplyResources(this.BUT_speed2, "BUT_speed2");
-            this.BUT_speed2.Name = "BUT_speed2";
-            this.BUT_speed2.Tag = "2";
-            this.BUT_speed2.UseVisualStyleBackColor = true;
-            this.BUT_speed2.Click += new System.EventHandler(this.BUT_speed1_Click);
-            // 
-            // BUT_speed1
-            // 
-            this.BUT_speed1.ColorMouseDown = System.Drawing.Color.Empty;
-            this.BUT_speed1.ColorMouseOver = System.Drawing.Color.Empty;
-            this.BUT_speed1.ColorNotEnabled = System.Drawing.Color.Empty;
-            resources.ApplyResources(this.BUT_speed1, "BUT_speed1");
-            this.BUT_speed1.Name = "BUT_speed1";
-            this.BUT_speed1.Tag = "1";
-            this.BUT_speed1.UseVisualStyleBackColor = true;
-            this.BUT_speed1.Click += new System.EventHandler(this.BUT_speed1_Click);
-            // 
-            // BUT_speed1_2
-            // 
-            this.BUT_speed1_2.ColorMouseDown = System.Drawing.Color.Empty;
-            this.BUT_speed1_2.ColorMouseOver = System.Drawing.Color.Empty;
-            this.BUT_speed1_2.ColorNotEnabled = System.Drawing.Color.Empty;
-            resources.ApplyResources(this.BUT_speed1_2, "BUT_speed1_2");
-            this.BUT_speed1_2.Name = "BUT_speed1_2";
-            this.BUT_speed1_2.Tag = "0.5";
-            this.BUT_speed1_2.UseVisualStyleBackColor = true;
-            this.BUT_speed1_2.Click += new System.EventHandler(this.BUT_speed1_Click);
-            // 
-            // BUT_speed1_4
-            // 
-            this.BUT_speed1_4.ColorMouseDown = System.Drawing.Color.Empty;
-            this.BUT_speed1_4.ColorMouseOver = System.Drawing.Color.Empty;
-            this.BUT_speed1_4.ColorNotEnabled = System.Drawing.Color.Empty;
-            resources.ApplyResources(this.BUT_speed1_4, "BUT_speed1_4");
-            this.BUT_speed1_4.Name = "BUT_speed1_4";
-            this.BUT_speed1_4.Tag = "0.25";
-            this.BUT_speed1_4.UseVisualStyleBackColor = true;
-            this.BUT_speed1_4.Click += new System.EventHandler(this.BUT_speed1_Click);
-            // 
-            // BUT_speed1_10
-            // 
-            this.BUT_speed1_10.ColorMouseDown = System.Drawing.Color.Empty;
-            this.BUT_speed1_10.ColorMouseOver = System.Drawing.Color.Empty;
-            this.BUT_speed1_10.ColorNotEnabled = System.Drawing.Color.Empty;
-            resources.ApplyResources(this.BUT_speed1_10, "BUT_speed1_10");
-            this.BUT_speed1_10.Name = "BUT_speed1_10";
-            this.BUT_speed1_10.Tag = "0.1";
-            this.BUT_speed1_10.UseVisualStyleBackColor = true;
-            this.BUT_speed1_10.Click += new System.EventHandler(this.BUT_speed1_Click);
-            // 
-            // BUT_loadtelem
-            // 
-            this.BUT_loadtelem.ColorMouseDown = System.Drawing.Color.Empty;
-            this.BUT_loadtelem.ColorMouseOver = System.Drawing.Color.Empty;
-            this.BUT_loadtelem.ColorNotEnabled = System.Drawing.Color.Empty;
-            resources.ApplyResources(this.BUT_loadtelem, "BUT_loadtelem");
-            this.BUT_loadtelem.Name = "BUT_loadtelem";
-            this.BUT_loadtelem.UseVisualStyleBackColor = true;
-            this.BUT_loadtelem.Click += new System.EventHandler(this.BUT_loadtelem_Click);
-            // 
-            // lbl_playbackspeed
-            // 
-            resources.ApplyResources(this.lbl_playbackspeed, "lbl_playbackspeed");
-            this.lbl_playbackspeed.Name = "lbl_playbackspeed";
-            // 
-            // lbl_logpercent
-            // 
-            resources.ApplyResources(this.lbl_logpercent, "lbl_logpercent");
-            this.lbl_logpercent.Name = "lbl_logpercent";
-            // 
-            // LBL_logfn
-            // 
-            this.tableLayoutPaneltlogs.SetColumnSpan(this.LBL_logfn, 2);
-            resources.ApplyResources(this.LBL_logfn, "LBL_logfn");
-            this.LBL_logfn.Name = "LBL_logfn";
-            // 
-            // BUT_log2kml
-            // 
-            this.BUT_log2kml.ColorMouseDown = System.Drawing.Color.Empty;
-            this.BUT_log2kml.ColorMouseOver = System.Drawing.Color.Empty;
-            this.BUT_log2kml.ColorNotEnabled = System.Drawing.Color.Empty;
-            resources.ApplyResources(this.BUT_log2kml, "BUT_log2kml");
-            this.BUT_log2kml.Name = "BUT_log2kml";
-            this.BUT_log2kml.UseVisualStyleBackColor = true;
-            this.BUT_log2kml.Click += new System.EventHandler(this.BUT_log2kml_Click);
-            // 
-            // BUT_playlog
-            // 
-            this.BUT_playlog.ColorMouseDown = System.Drawing.Color.Empty;
-            this.BUT_playlog.ColorMouseOver = System.Drawing.Color.Empty;
-            this.BUT_playlog.ColorNotEnabled = System.Drawing.Color.Empty;
-            resources.ApplyResources(this.BUT_playlog, "BUT_playlog");
-            this.BUT_playlog.Name = "BUT_playlog";
-            this.BUT_playlog.UseVisualStyleBackColor = true;
-            this.BUT_playlog.Click += new System.EventHandler(this.BUT_playlog_Click);
-            // 
-            // tracklog
-            // 
-            resources.ApplyResources(this.tracklog, "tracklog");
-            this.tracklog.Maximum = 100;
-            this.tracklog.Name = "tracklog";
-            this.tracklog.TickFrequency = 5;
-            this.tracklog.Scroll += new System.EventHandler(this.tracklog_Scroll);
-            // 
-            // tablogbrowse
-            // 
-            this.tablogbrowse.Controls.Add(this.tableLayoutPanel2);
-            resources.ApplyResources(this.tablogbrowse, "tablogbrowse");
-            this.tablogbrowse.Name = "tablogbrowse";
-            this.tablogbrowse.UseVisualStyleBackColor = true;
-            // 
-            // tableLayoutPanel2
-            // 
-            resources.ApplyResources(this.tableLayoutPanel2, "tableLayoutPanel2");
-            this.tableLayoutPanel2.Controls.Add(this.BUT_DFMavlink, 0, 0);
-            this.tableLayoutPanel2.Controls.Add(this.BUT_georefimage, 0, 2);
-            this.tableLayoutPanel2.Controls.Add(this.BUT_logbrowse, 1, 0);
-            this.tableLayoutPanel2.Controls.Add(this.BUT_matlab, 2, 1);
-            this.tableLayoutPanel2.Controls.Add(this.but_bintolog, 1, 1);
-            this.tableLayoutPanel2.Controls.Add(this.but_dflogtokml, 0, 1);
-            this.tableLayoutPanel2.Controls.Add(this.BUT_loganalysis, 2, 0);
-            this.tableLayoutPanel2.Name = "tableLayoutPanel2";
-            // 
-            // BUT_DFMavlink
-            // 
-            this.BUT_DFMavlink.ColorMouseDown = System.Drawing.Color.Empty;
-            this.BUT_DFMavlink.ColorMouseOver = System.Drawing.Color.Empty;
-            this.BUT_DFMavlink.ColorNotEnabled = System.Drawing.Color.Empty;
-            resources.ApplyResources(this.BUT_DFMavlink, "BUT_DFMavlink");
-            this.BUT_DFMavlink.Name = "BUT_DFMavlink";
-            this.BUT_DFMavlink.UseVisualStyleBackColor = true;
-            this.BUT_DFMavlink.Click += new System.EventHandler(this.BUT_DFMavlink_Click);
-            // 
-            // BUT_georefimage
-            // 
-            resources.ApplyResources(this.BUT_georefimage, "BUT_georefimage");
-            this.BUT_georefimage.Name = "BUT_georefimage";
-            this.BUT_georefimage.Click += new System.EventHandler(this.BUT_georefimage_Click);
-            // 
-            // BUT_logbrowse
-            // 
-            this.BUT_logbrowse.ColorMouseDown = System.Drawing.Color.Empty;
-            this.BUT_logbrowse.ColorMouseOver = System.Drawing.Color.Empty;
-            this.BUT_logbrowse.ColorNotEnabled = System.Drawing.Color.Empty;
-            resources.ApplyResources(this.BUT_logbrowse, "BUT_logbrowse");
-            this.BUT_logbrowse.Name = "BUT_logbrowse";
-            this.BUT_logbrowse.UseVisualStyleBackColor = true;
-            this.BUT_logbrowse.Click += new System.EventHandler(this.BUT_logbrowse_Click);
-            // 
-            // BUT_matlab
-            // 
-            this.BUT_matlab.ColorMouseDown = System.Drawing.Color.Empty;
-            this.BUT_matlab.ColorMouseOver = System.Drawing.Color.Empty;
-            this.BUT_matlab.ColorNotEnabled = System.Drawing.Color.Empty;
-            resources.ApplyResources(this.BUT_matlab, "BUT_matlab");
-            this.BUT_matlab.Name = "BUT_matlab";
-            this.BUT_matlab.UseVisualStyleBackColor = true;
-            this.BUT_matlab.Click += new System.EventHandler(this.BUT_matlab_Click);
-            // 
-            // but_bintolog
-            // 
-            this.but_bintolog.ColorMouseDown = System.Drawing.Color.Empty;
-            this.but_bintolog.ColorMouseOver = System.Drawing.Color.Empty;
-            this.but_bintolog.ColorNotEnabled = System.Drawing.Color.Empty;
-            resources.ApplyResources(this.but_bintolog, "but_bintolog");
-            this.but_bintolog.Name = "but_bintolog";
-            this.but_bintolog.UseVisualStyleBackColor = true;
-            this.but_bintolog.Click += new System.EventHandler(this.but_bintolog_Click);
-            // 
-            // but_dflogtokml
-            // 
-            this.but_dflogtokml.ColorMouseDown = System.Drawing.Color.Empty;
-            this.but_dflogtokml.ColorMouseOver = System.Drawing.Color.Empty;
-            this.but_dflogtokml.ColorNotEnabled = System.Drawing.Color.Empty;
-            resources.ApplyResources(this.but_dflogtokml, "but_dflogtokml");
-            this.but_dflogtokml.Name = "but_dflogtokml";
-            this.but_dflogtokml.UseVisualStyleBackColor = true;
-            this.but_dflogtokml.Click += new System.EventHandler(this.but_dflogtokml_Click);
-            // 
-            // BUT_loganalysis
-            // 
-            this.BUT_loganalysis.ColorMouseDown = System.Drawing.Color.Empty;
-            this.BUT_loganalysis.ColorMouseOver = System.Drawing.Color.Empty;
-            this.BUT_loganalysis.ColorNotEnabled = System.Drawing.Color.Empty;
-            resources.ApplyResources(this.BUT_loganalysis, "BUT_loganalysis");
-            this.BUT_loganalysis.Name = "BUT_loganalysis";
-            this.BUT_loganalysis.UseVisualStyleBackColor = true;
-            this.BUT_loganalysis.Click += new System.EventHandler(this.BUT_loganalysis_Click);
-            // 
-            // panel_persistent
-            // 
-            resources.ApplyResources(this.panel_persistent, "panel_persistent");
-            this.panel_persistent.Name = "panel_persistent";
-            // 
-            // tableMap
-            // 
-            resources.ApplyResources(this.tableMap, "tableMap");
-            this.tableMap.Controls.Add(this.splitContainer1, 0, 0);
-            this.tableMap.Controls.Add(this.panel1, 0, 1);
-            this.tableMap.Name = "tableMap";
-            // 
-            // splitContainer1
-            // 
-            resources.ApplyResources(this.splitContainer1, "splitContainer1");
-            this.splitContainer1.Name = "splitContainer1";
-            // 
-            // splitContainer1.Panel1
-            // 
-            this.splitContainer1.Panel1.Controls.Add(this.zg1);
-            // 
-            // splitContainer1.Panel2
-            // 
-            this.splitContainer1.Panel2.ContextMenuStrip = this.contextMenuStripMap;
-            this.splitContainer1.Panel2.Controls.Add(this.but_disablejoystick);
-            this.splitContainer1.Panel2.Controls.Add(this.distanceBar1);
-            this.splitContainer1.Panel2.Controls.Add(this.windDir1);
-            this.splitContainer1.Panel2.Controls.Add(this.label6);
-            this.splitContainer1.Panel2.Controls.Add(this.label5);
-            this.splitContainer1.Panel2.Controls.Add(this.label3);
-            this.splitContainer1.Panel2.Controls.Add(this.label4);
-            this.splitContainer1.Panel2.Controls.Add(this.lbl_hdop);
-            this.splitContainer1.Panel2.Controls.Add(this.lbl_sats);
-            this.splitContainer1.Panel2.Controls.Add(this.gMapControl1);
-            this.splitContainer1.Panel2.Controls.Add(this.TRK_zoom);
-            // 
-            // zg1
-            // 
-            resources.ApplyResources(this.zg1, "zg1");
-            this.zg1.Name = "zg1";
-            this.zg1.ScrollGrace = 0D;
-            this.zg1.ScrollMaxX = 0D;
-            this.zg1.ScrollMaxY = 0D;
-            this.zg1.ScrollMaxY2 = 0D;
-            this.zg1.ScrollMinX = 0D;
-            this.zg1.ScrollMinY = 0D;
-            this.zg1.ScrollMinY2 = 0D;
-            this.zg1.DoubleClick += new System.EventHandler(this.zg1_DoubleClick);
-            // 
-            // contextMenuStripMap
-            // 
-            this.contextMenuStripMap.Items.AddRange(new System.Windows.Forms.ToolStripItem[] {
-            this.goHereToolStripMenuItem,
-            this.flyToHereAltToolStripMenuItem,
-            this.flyToCoordsToolStripMenuItem,
-            this.addPoiToolStripMenuItem,
-            this.pointCameraHereToolStripMenuItem,
-            this.PointCameraCoordsToolStripMenuItem1,
-            this.triggerCameraToolStripMenuItem,
-            this.flightPlannerToolStripMenuItem,
-            this.flightPlannerDropoutToolStripMenuItem,
-            this.setHomeHereToolStripMenuItem,
-            this.takeOffToolStripMenuItem,
-            this.onOffCameraOverlapToolStripMenuItem});
-            this.contextMenuStripMap.Name = "contextMenuStrip1";
-            resources.ApplyResources(this.contextMenuStripMap, "contextMenuStripMap");
-            // 
-            // goHereToolStripMenuItem
-            // 
-            this.goHereToolStripMenuItem.Name = "goHereToolStripMenuItem";
-            resources.ApplyResources(this.goHereToolStripMenuItem, "goHereToolStripMenuItem");
-            this.goHereToolStripMenuItem.Click += new System.EventHandler(this.goHereToolStripMenuItem_Click);
-            // 
-            // flyToHereAltToolStripMenuItem
-            // 
-            this.flyToHereAltToolStripMenuItem.Name = "flyToHereAltToolStripMenuItem";
-            resources.ApplyResources(this.flyToHereAltToolStripMenuItem, "flyToHereAltToolStripMenuItem");
-            this.flyToHereAltToolStripMenuItem.Click += new System.EventHandler(this.flyToHereAltToolStripMenuItem_Click);
-            // 
-            // flyToCoordsToolStripMenuItem
-            // 
-            this.flyToCoordsToolStripMenuItem.Name = "flyToCoordsToolStripMenuItem";
-            resources.ApplyResources(this.flyToCoordsToolStripMenuItem, "flyToCoordsToolStripMenuItem");
-            this.flyToCoordsToolStripMenuItem.Click += new System.EventHandler(this.flyToCoordsToolStripMenuItem_Click);
-            // 
-            // addPoiToolStripMenuItem
-            // 
-            this.addPoiToolStripMenuItem.DropDownItems.AddRange(new System.Windows.Forms.ToolStripItem[] {
-            this.deleteToolStripMenuItem,
-            this.saveFileToolStripMenuItem,
-            this.loadFileToolStripMenuItem,
-            this.poiatcoordsToolStripMenuItem});
-            this.addPoiToolStripMenuItem.Name = "addPoiToolStripMenuItem";
-            resources.ApplyResources(this.addPoiToolStripMenuItem, "addPoiToolStripMenuItem");
-            this.addPoiToolStripMenuItem.Click += new System.EventHandler(this.addPoiToolStripMenuItem_Click);
-            // 
-            // deleteToolStripMenuItem
-            // 
-            this.deleteToolStripMenuItem.Name = "deleteToolStripMenuItem";
-            resources.ApplyResources(this.deleteToolStripMenuItem, "deleteToolStripMenuItem");
-            this.deleteToolStripMenuItem.Click += new System.EventHandler(this.deleteToolStripMenuItem_Click);
-            // 
-            // saveFileToolStripMenuItem
-            // 
-            this.saveFileToolStripMenuItem.Name = "saveFileToolStripMenuItem";
-            resources.ApplyResources(this.saveFileToolStripMenuItem, "saveFileToolStripMenuItem");
-            this.saveFileToolStripMenuItem.Click += new System.EventHandler(this.saveFileToolStripMenuItem_Click);
-            // 
-            // loadFileToolStripMenuItem
-            // 
-            this.loadFileToolStripMenuItem.Name = "loadFileToolStripMenuItem";
-            resources.ApplyResources(this.loadFileToolStripMenuItem, "loadFileToolStripMenuItem");
-            this.loadFileToolStripMenuItem.Click += new System.EventHandler(this.loadFileToolStripMenuItem_Click);
-            // 
-            // poiatcoordsToolStripMenuItem
-            // 
-            this.poiatcoordsToolStripMenuItem.Name = "poiatcoordsToolStripMenuItem";
-            resources.ApplyResources(this.poiatcoordsToolStripMenuItem, "poiatcoordsToolStripMenuItem");
-            this.poiatcoordsToolStripMenuItem.Click += new System.EventHandler(this.poiatcoordsToolStripMenuItem_Click);
-            // 
-            // pointCameraHereToolStripMenuItem
-            // 
-            this.pointCameraHereToolStripMenuItem.Name = "pointCameraHereToolStripMenuItem";
-            resources.ApplyResources(this.pointCameraHereToolStripMenuItem, "pointCameraHereToolStripMenuItem");
-            this.pointCameraHereToolStripMenuItem.Click += new System.EventHandler(this.pointCameraHereToolStripMenuItem_Click);
-            // 
-            // PointCameraCoordsToolStripMenuItem1
-            // 
-            this.PointCameraCoordsToolStripMenuItem1.Name = "PointCameraCoordsToolStripMenuItem1";
-            resources.ApplyResources(this.PointCameraCoordsToolStripMenuItem1, "PointCameraCoordsToolStripMenuItem1");
-            this.PointCameraCoordsToolStripMenuItem1.Click += new System.EventHandler(this.PointCameraCoordsToolStripMenuItem1_Click);
-            // 
-            // triggerCameraToolStripMenuItem
-            // 
-            this.triggerCameraToolStripMenuItem.Name = "triggerCameraToolStripMenuItem";
-            resources.ApplyResources(this.triggerCameraToolStripMenuItem, "triggerCameraToolStripMenuItem");
-            this.triggerCameraToolStripMenuItem.Click += new System.EventHandler(this.triggerCameraToolStripMenuItem_Click);
-            // 
-            // flightPlannerToolStripMenuItem
-            // 
-            this.flightPlannerToolStripMenuItem.Name = "flightPlannerToolStripMenuItem";
-            resources.ApplyResources(this.flightPlannerToolStripMenuItem, "flightPlannerToolStripMenuItem");
-            this.flightPlannerToolStripMenuItem.Click += new System.EventHandler(this.flightPlannerToolStripMenuItem_Click);
-            // 
-            // flightPlannerDropoutToolStripMenuItem
-            // 
-            this.flightPlannerDropoutToolStripMenuItem.Name = "flightPlannerDropoutToolStripMenuItem";
-            this.flightPlannerDropoutToolStripMenuItem.Text = "Flight Planner (dropout)";
-            resources.ApplyResources(this.flightPlannerDropoutToolStripMenuItem, "flightPlannerDropoutToolStripMenuItem");
-            this.flightPlannerDropoutToolStripMenuItem.Click += new System.EventHandler(this.flightPlannerDropoutToolStripMenuItem_Click);
-            // 
-            // setHomeHereToolStripMenuItem
-            // 
-            this.setHomeHereToolStripMenuItem.DropDownItems.AddRange(new System.Windows.Forms.ToolStripItem[] {
-            this.setEKFHomeHereToolStripMenuItem,
-            this.setHomeHereToolStripMenuItem1});
-            this.setHomeHereToolStripMenuItem.Name = "setHomeHereToolStripMenuItem";
-            resources.ApplyResources(this.setHomeHereToolStripMenuItem, "setHomeHereToolStripMenuItem");
-            // 
-            // setEKFHomeHereToolStripMenuItem
-            // 
-            this.setEKFHomeHereToolStripMenuItem.Name = "setEKFHomeHereToolStripMenuItem";
-            resources.ApplyResources(this.setEKFHomeHereToolStripMenuItem, "setEKFHomeHereToolStripMenuItem");
-            this.setEKFHomeHereToolStripMenuItem.Click += new System.EventHandler(this.setEKFHomeHereToolStripMenuItem_Click);
-            // 
-            // setHomeHereToolStripMenuItem1
-            // 
-            this.setHomeHereToolStripMenuItem1.Name = "setHomeHereToolStripMenuItem1";
-            resources.ApplyResources(this.setHomeHereToolStripMenuItem1, "setHomeHereToolStripMenuItem1");
-            this.setHomeHereToolStripMenuItem1.Click += new System.EventHandler(this.setHomeHereToolStripMenuItem_Click);
-            // 
-            // takeOffToolStripMenuItem
-            // 
-            this.takeOffToolStripMenuItem.Name = "takeOffToolStripMenuItem";
-            resources.ApplyResources(this.takeOffToolStripMenuItem, "takeOffToolStripMenuItem");
-            this.takeOffToolStripMenuItem.Click += new System.EventHandler(this.takeOffToolStripMenuItem_Click);
-            // 
-            // onOffCameraOverlapToolStripMenuItem
-            // 
-            this.onOffCameraOverlapToolStripMenuItem.CheckOnClick = true;
-            this.onOffCameraOverlapToolStripMenuItem.Name = "onOffCameraOverlapToolStripMenuItem";
-            resources.ApplyResources(this.onOffCameraOverlapToolStripMenuItem, "onOffCameraOverlapToolStripMenuItem");
-            this.onOffCameraOverlapToolStripMenuItem.Click += new System.EventHandler(this.onOffCameraOverlapToolStripMenuItem_Click);
-            // 
-            // but_disablejoystick
-            // 
-            this.but_disablejoystick.ColorMouseDown = System.Drawing.Color.Empty;
-            this.but_disablejoystick.ColorMouseOver = System.Drawing.Color.Empty;
-            this.but_disablejoystick.ColorNotEnabled = System.Drawing.Color.Empty;
-            resources.ApplyResources(this.but_disablejoystick, "but_disablejoystick");
-            this.but_disablejoystick.Name = "but_disablejoystick";
-            this.but_disablejoystick.UseVisualStyleBackColor = true;
-            this.but_disablejoystick.Click += new System.EventHandler(this.but_disablejoystick_Click);
-            // 
-            // distanceBar1
-            // 
-            resources.ApplyResources(this.distanceBar1, "distanceBar1");
-            this.distanceBar1.BackColor = System.Drawing.Color.Transparent;
-            this.distanceBar1.Name = "distanceBar1";
-            this.distanceBar1.totaldist = 100F;
-            this.distanceBar1.traveleddist = 0F;
-            // 
-            // windDir1
-            // 
-            this.windDir1.BackColor = System.Drawing.Color.Transparent;
-            this.windDir1.DataBindings.Add(new System.Windows.Forms.Binding("Direction", this.bindingSource1, "wind_dir", true, System.Windows.Forms.DataSourceUpdateMode.Never));
-            this.windDir1.DataBindings.Add(new System.Windows.Forms.Binding("Speed", this.bindingSource1, "wind_vel", true, System.Windows.Forms.DataSourceUpdateMode.Never));
-            this.windDir1.Direction = 180D;
-            resources.ApplyResources(this.windDir1, "windDir1");
-            this.windDir1.Name = "windDir1";
-            this.windDir1.Speed = 0D;
-            // 
-            // bindingSource1
-            // 
-            this.bindingSource1.DataSource = typeof(MissionPlanner.CurrentState);
-            // 
-            // label6
-            // 
-            resources.ApplyResources(this.label6, "label6");
-            this.label6.BackColor = System.Drawing.Color.Black;
-            this.label6.ForeColor = System.Drawing.Color.White;
-            this.label6.Name = "label6";
-            this.label6.Tag = "custom";
-            // 
-            // label5
-            // 
-            resources.ApplyResources(this.label5, "label5");
-            this.label5.ForeColor = System.Drawing.Color.Green;
-            this.label5.Name = "label5";
-            this.label5.Tag = "custom";
-            // 
-            // label3
-            // 
-            resources.ApplyResources(this.label3, "label3");
-            this.label3.ForeColor = System.Drawing.Color.FromArgb(((int)(((byte)(255)))), ((int)(((byte)(128)))), ((int)(((byte)(0)))));
-            this.label3.Name = "label3";
-            this.label3.Tag = "custom";
-            // 
-            // label4
-            // 
-            resources.ApplyResources(this.label4, "label4");
-            this.label4.ForeColor = System.Drawing.Color.Red;
-            this.label4.Name = "label4";
-            this.label4.Tag = "custom";
-            // 
-            // lbl_hdop
-            // 
-            resources.ApplyResources(this.lbl_hdop, "lbl_hdop");
-            this.lbl_hdop.DataBindings.Add(new System.Windows.Forms.Binding("Text", this.bindingSource1, "gpshdop", true, System.Windows.Forms.DataSourceUpdateMode.Never, null, "hdop: 0.0"));
-            this.lbl_hdop.Name = "lbl_hdop";
-            this.lbl_hdop.resize = true;
-            this.toolTip1.SetToolTip(this.lbl_hdop, resources.GetString("lbl_hdop.ToolTip"));
-            // 
-            // lbl_sats
-            // 
-            resources.ApplyResources(this.lbl_sats, "lbl_sats");
-            this.lbl_sats.DataBindings.Add(new System.Windows.Forms.Binding("Text", this.bindingSource1, "satcount", true, System.Windows.Forms.DataSourceUpdateMode.Never, null, "Sats: 0"));
-            this.lbl_sats.Name = "lbl_sats";
-            this.lbl_sats.resize = true;
-            this.toolTip1.SetToolTip(this.lbl_sats, resources.GetString("lbl_sats.ToolTip"));
-            // 
-            // gMapControl1
-            // 
-            this.gMapControl1.BackColor = System.Drawing.Color.Black;
-            this.gMapControl1.Bearing = 0F;
-            this.gMapControl1.CanDragMap = true;
-            this.gMapControl1.ContextMenuStrip = this.contextMenuStripMap;
-            resources.ApplyResources(this.gMapControl1, "gMapControl1");
-            this.gMapControl1.EmptyTileColor = System.Drawing.Color.Gray;
-            this.gMapControl1.GrayScaleMode = false;
-            this.gMapControl1.HelperLineOption = GMap.NET.WindowsForms.HelperLineOptions.DontShow;
-            this.gMapControl1.HoldInvalidation = false;
-            this.gMapControl1.LevelsKeepInMemmory = 5;
-            this.gMapControl1.MarkersEnabled = true;
-            this.gMapControl1.MaxZoom = 24;
-            this.gMapControl1.MinZoom = 0;
-            this.gMapControl1.MouseWheelZoomType = GMap.NET.MouseWheelZoomType.MousePositionWithoutCenter;
-            this.gMapControl1.Name = "gMapControl1";
-            this.gMapControl1.NegativeMode = false;
-            this.gMapControl1.PolygonsEnabled = true;
-            this.gMapControl1.RetryLoadTile = 0;
-            this.gMapControl1.RoutesEnabled = true;
-            this.gMapControl1.ScaleMode = GMap.NET.WindowsForms.ScaleModes.Fractional;
-            this.gMapControl1.SelectedAreaFillColor = System.Drawing.Color.FromArgb(((int)(((byte)(33)))), ((int)(((byte)(65)))), ((int)(((byte)(105)))), ((int)(((byte)(225)))));
-            this.gMapControl1.ShowTileGridLines = false;
-            this.gMapControl1.Zoom = 3D;
-            this.gMapControl1.OnPositionChanged += new GMap.NET.PositionChanged(this.gMapControl1_OnPositionChanged);
-            this.gMapControl1.Click += new System.EventHandler(this.gMapControl1_Click);
-            this.gMapControl1.MouseDown += new System.Windows.Forms.MouseEventHandler(this.gMapControl1_MouseDown);
-            this.gMapControl1.MouseLeave += new System.EventHandler(this.gMapControl1_MouseLeave);
-            this.gMapControl1.MouseMove += new System.Windows.Forms.MouseEventHandler(this.gMapControl1_MouseMove);
-            this.gMapControl1.MouseUp += new System.Windows.Forms.MouseEventHandler(this.gMapControl1_MouseUp);
-            // 
-            // TRK_zoom
-            // 
-            resources.ApplyResources(this.TRK_zoom, "TRK_zoom");
-            this.TRK_zoom.LargeChange = 1F;
-            this.TRK_zoom.Maximum = 24F;
-            this.TRK_zoom.Minimum = 1F;
-            this.TRK_zoom.Name = "TRK_zoom";
-            this.TRK_zoom.SmallChange = 1F;
-            this.TRK_zoom.TickFrequency = 1F;
-            this.TRK_zoom.TickStyle = System.Windows.Forms.TickStyle.Both;
-            this.TRK_zoom.Value = 1F;
-            this.TRK_zoom.Scroll += new System.EventHandler(this.TRK_zoom_Scroll);
-            // 
-            // panel1
-            // 
-            resources.ApplyResources(this.panel1, "panel1");
-            this.panel1.Controls.Add(this.coords1);
-            this.panel1.Controls.Add(this.Zoomlevel);
-            this.panel1.Controls.Add(this.label1);
-            this.panel1.Controls.Add(this.CHK_autopan);
-            this.panel1.Controls.Add(this.CB_tuning);
-            this.panel1.Name = "panel1";
-            // 
-            // coords1
-            // 
-            this.coords1.Alt = 0D;
-            this.coords1.AltSource = "";
-            this.coords1.AltUnit = "m";
-            this.coords1.DataBindings.Add(new System.Windows.Forms.Binding("Alt", this.bindingSource1, "alt", true));
-            this.coords1.DataBindings.Add(new System.Windows.Forms.Binding("Lat", this.bindingSource1, "lat", true));
-            this.coords1.DataBindings.Add(new System.Windows.Forms.Binding("Lng", this.bindingSource1, "lng", true));
-            this.coords1.Lat = 0D;
-            this.coords1.Lng = 0D;
-            resources.ApplyResources(this.coords1, "coords1");
-            this.coords1.Name = "coords1";
-            this.coords1.Vertical = false;
-            // 
-            // Zoomlevel
-            // 
-            resources.ApplyResources(this.Zoomlevel, "Zoomlevel");
-            this.Zoomlevel.DecimalPlaces = 1;
-            this.Zoomlevel.Increment = new decimal(new int[] {
-            5,
-            0,
-            0,
-            65536});
-            this.Zoomlevel.Maximum = new decimal(new int[] {
-            18,
-            0,
-            0,
-            0});
-            this.Zoomlevel.Minimum = new decimal(new int[] {
-            1,
-            0,
-            0,
-            0});
-            this.Zoomlevel.Name = "Zoomlevel";
-            this.toolTip1.SetToolTip(this.Zoomlevel, resources.GetString("Zoomlevel.ToolTip"));
-            this.Zoomlevel.Value = new decimal(new int[] {
-            10,
-            0,
-            0,
-            0});
-            this.Zoomlevel.ValueChanged += new System.EventHandler(this.Zoomlevel_ValueChanged);
-            // 
-            // label1
-            // 
-            resources.ApplyResources(this.label1, "label1");
-            this.label1.Name = "label1";
-            this.label1.resize = false;
-            // 
-            // CHK_autopan
-            // 
-            resources.ApplyResources(this.CHK_autopan, "CHK_autopan");
-            this.CHK_autopan.Checked = true;
-            this.CHK_autopan.CheckState = System.Windows.Forms.CheckState.Checked;
-            this.CHK_autopan.Name = "CHK_autopan";
-            this.toolTip1.SetToolTip(this.CHK_autopan, resources.GetString("CHK_autopan.ToolTip"));
-            this.CHK_autopan.UseVisualStyleBackColor = true;
-            this.CHK_autopan.CheckedChanged += new System.EventHandler(this.CHK_autopan_CheckedChanged);
-            // 
-            // CB_tuning
-            // 
-            resources.ApplyResources(this.CB_tuning, "CB_tuning");
-            this.CB_tuning.Name = "CB_tuning";
-            this.toolTip1.SetToolTip(this.CB_tuning, resources.GetString("CB_tuning.ToolTip"));
-            this.CB_tuning.UseVisualStyleBackColor = true;
-            this.CB_tuning.CheckedChanged += new System.EventHandler(this.CB_tuning_CheckedChanged);
-            // 
-            // ZedGraphTimer
-            // 
-            this.ZedGraphTimer.Tick += new System.EventHandler(this.ZedGraphTimer_Tick);
-            // 
-            // toolTip1
-            // 
-            this.toolTip1.BackColor = System.Drawing.Color.FromArgb(((int)(((byte)(205)))), ((int)(((byte)(226)))), ((int)(((byte)(150)))));
-            this.toolTip1.ForeColor = System.Drawing.Color.FromArgb(((int)(((byte)(121)))), ((int)(((byte)(148)))), ((int)(((byte)(41)))));
-            // 
-            // openScriptDialog
-            // 
-            resources.ApplyResources(this.openScriptDialog, "openScriptDialog");
-            // 
-            // scriptChecker
-            // 
-            this.scriptChecker.Tick += new System.EventHandler(this.scriptChecker_Tick);
-            // 
-            // Messagetabtimer
-            // 
-            this.Messagetabtimer.Interval = 200;
-            this.Messagetabtimer.Tick += new System.EventHandler(this.Messagetabtimer_Tick);
-            // 
-            // bindingSourceStatusTab
-            // 
-            this.bindingSourceStatusTab.DataSource = typeof(MissionPlanner.CurrentState);
-            // 
-            // FlightData
-            // 
-            this.Controls.Add(this.MainH);
-            resources.ApplyResources(this, "$this");
-            this.Name = "FlightData";
-            this.FormClosing += new System.Windows.Forms.FormClosingEventHandler(this.FlightData_FormClosing);
-            this.Load += new System.EventHandler(this.FlightData_Load);
-            this.Resize += new System.EventHandler(this.FlightData_Resize);
-            this.ParentChanged += new System.EventHandler(this.FlightData_ParentChanged);
-            this.MainH.Panel1.ResumeLayout(false);
-            this.MainH.Panel2.ResumeLayout(false);
-            ((System.ComponentModel.ISupportInitialize)(this.MainH)).EndInit();
-            this.MainH.ResumeLayout(false);
-            this.SubMainLeft.Panel1.ResumeLayout(false);
-            this.SubMainLeft.Panel2.ResumeLayout(false);
-            this.SubMainLeft.Panel2.PerformLayout();
-            ((System.ComponentModel.ISupportInitialize)(this.SubMainLeft)).EndInit();
-            this.SubMainLeft.ResumeLayout(false);
-            this.contextMenuStripHud.ResumeLayout(false);
-            ((System.ComponentModel.ISupportInitialize)(this.bindingSourceHud)).EndInit();
-            this.tabControlactions.ResumeLayout(false);
-            this.contextMenuStripactionstab.ResumeLayout(false);
-            this.tabQuick.ResumeLayout(false);
-            this.tableLayoutPanelQuick.ResumeLayout(false);
-            this.contextMenuStripQuickView.ResumeLayout(false);
-            ((System.ComponentModel.ISupportInitialize)(this.bindingSourceQuickTab)).EndInit();
-            this.tabActions.ResumeLayout(false);
-            this.tableLayoutPanel1.ResumeLayout(false);
-            this.tableLayoutPanel1.PerformLayout();
-            this.tabPagemessages.ResumeLayout(false);
-            this.tabPagemessages.PerformLayout();
-            this.tabActionsSimple.ResumeLayout(false);
-            this.tabPagePreFlight.ResumeLayout(false);
-            this.tabGauges.ResumeLayout(false);
-            ((System.ComponentModel.ISupportInitialize)(this.bindingSourceGaugesTab)).EndInit();
-            this.tabTransponder.ResumeLayout(false);
-            this.tabTransponder.PerformLayout();
-            ((System.ComponentModel.ISupportInitialize)(this.Squawk_nud)).EndInit();
-            this.tabServo.ResumeLayout(false);
-            this.flowLayoutPanelServos.ResumeLayout(false);
-            this.tabAuxFunction.ResumeLayout(false);
-            this.flowLayoutPanel1.ResumeLayout(false);
-            this.tabScripts.ResumeLayout(false);
-            this.tabScripts.PerformLayout();
-            this.tabPayload.ResumeLayout(false);
-            this.groupBoxRoll.ResumeLayout(false);
-            this.groupBoxRoll.PerformLayout();
-            ((System.ComponentModel.ISupportInitialize)(this.bindingSourcePayloadTab)).EndInit();
-            ((System.ComponentModel.ISupportInitialize)(this.trackBarRoll)).EndInit();
-            this.groupBoxYaw.ResumeLayout(false);
-            this.groupBoxYaw.PerformLayout();
-            ((System.ComponentModel.ISupportInitialize)(this.trackBarYaw)).EndInit();
-            this.groupBoxPitch.ResumeLayout(false);
-            this.groupBoxPitch.PerformLayout();
-            ((System.ComponentModel.ISupportInitialize)(this.trackBarPitch)).EndInit();
-            this.tabTLogs.ResumeLayout(false);
-            this.tableLayoutPaneltlogs.ResumeLayout(false);
-            this.tableLayoutPaneltlogs.PerformLayout();
-            this.panel2.ResumeLayout(false);
-            this.panel2.PerformLayout();
-            ((System.ComponentModel.ISupportInitialize)(this.tracklog)).EndInit();
-            this.tablogbrowse.ResumeLayout(false);
-            this.tableLayoutPanel2.ResumeLayout(false);
-            this.tableMap.ResumeLayout(false);
-            this.tableMap.PerformLayout();
-            this.splitContainer1.Panel1.ResumeLayout(false);
-            this.splitContainer1.Panel2.ResumeLayout(false);
-            this.splitContainer1.Panel2.PerformLayout();
-            ((System.ComponentModel.ISupportInitialize)(this.splitContainer1)).EndInit();
-            this.splitContainer1.ResumeLayout(false);
-            this.contextMenuStripMap.ResumeLayout(false);
-            ((System.ComponentModel.ISupportInitialize)(this.bindingSource1)).EndInit();
-            ((System.ComponentModel.ISupportInitialize)(this.TRK_zoom)).EndInit();
-            this.panel1.ResumeLayout(false);
-            this.panel1.PerformLayout();
-            ((System.ComponentModel.ISupportInitialize)(this.Zoomlevel)).EndInit();
-            ((System.ComponentModel.ISupportInitialize)(this.bindingSourceStatusTab)).EndInit();
-            this.ResumeLayout(false);
-
-        }
-
-  
-
-        private System.Windows.Forms.BindingSource bindingSource1;
-        private System.Windows.Forms.Timer ZedGraphTimer;
-        private System.Windows.Forms.SplitContainer MainH;
-        private System.Windows.Forms.SplitContainer SubMainLeft;
-        private System.Windows.Forms.ToolStripMenuItem goHereToolStripMenuItem;
-        private Controls.HUD hud1;
-        private Controls.MyButton BUT_clear_track;
-        private System.Windows.Forms.CheckBox CB_tuning;
-        private Controls.MyButton BUT_RAWSensor;
-        private Controls.MyButton BUTactiondo;
-        private Controls.MyButton BUTrestartmission;
-        private System.Windows.Forms.ComboBox CMB_action;
-        private Controls.MyButton BUT_Homealt;
-        private System.Windows.Forms.TrackBar tracklog;
-        private Controls.MyButton BUT_playlog;
-        private Controls.MyButton BUT_loadtelem;
-        private AGaugeApp.AGauge Galt;
-        private AGaugeApp.AGauge Gspeed;
-        private AGaugeApp.AGauge Gvspeed;
-        private System.Windows.Forms.TableLayoutPanel tableMap;
-        private System.Windows.Forms.Panel panel1;
-        private System.Windows.Forms.NumericUpDown Zoomlevel;
-        private Controls.MyLabel label1;
-        private System.Windows.Forms.CheckBox CHK_autopan;
-        public Controls.myGMAP gMapControl1;
-        private ZedGraph.ZedGraphControl zg1;
-        public System.Windows.Forms.TabControl tabControlactions;
-        public System.Windows.Forms.TabPage tabGauges;
-        public System.Windows.Forms.TabPage tabStatus;
-        public System.Windows.Forms.TabPage tabActions;
-        public System.Windows.Forms.TabPage tabTLogs;
-        private System.Windows.Forms.ComboBox CMB_modes;
-        private Controls.MyButton BUT_setmode;
-        private System.Windows.Forms.ComboBox CMB_setwp;
-        private Controls.MyButton BUT_setwp;
-        private Controls.MyButton BUT_quickmanual;
-        private Controls.MyButton BUT_quickrtl;
-        private Controls.MyButton BUT_quickauto;
-        private Controls.MyButton BUT_log2kml;
-        private Controls.MyButton BUT_joystick;
-        private System.Windows.Forms.ToolTip toolTip1;
-        private Label lbl_logpercent;
-        private System.Windows.Forms.ToolStripMenuItem pointCameraHereToolStripMenuItem;
-        private System.Windows.Forms.SplitContainer splitContainer1;
-        private Controls.MyLabel lbl_hdop;
-        private Controls.MyLabel lbl_sats;
-        private Controls.HSI Gheading;
-        private Label lbl_playbackspeed;
-        private System.Windows.Forms.ToolStripMenuItem setAspectRatioToolStripMenuItem;
-        public System.Windows.Forms.TabPage tabQuick;
-        private Controls.QuickView quickView3;
-        private Controls.QuickView quickView2;
-        private Controls.QuickView quickView1;
-        private Controls.QuickView quickView4;
-        private System.Windows.Forms.ToolStripMenuItem flyToHereAltToolStripMenuItem;
-        private System.Windows.Forms.ToolStripMenuItem flightPlannerToolStripMenuItem;
-        private System.Windows.Forms.ToolStripMenuItem flightPlannerDropoutToolStripMenuItem;
-        private System.Windows.Forms.ToolStripMenuItem userItemsToolStripMenuItem;
-        //private Crom.Controls.Docking.DockContainer dockContainer1;
-        private Controls.MyButton BUT_ARM;
-        private Controls.ModifyandSet modifyandSetAlt;
-        private Controls.ModifyandSet modifyandSetSpeed;
-        private System.Windows.Forms.ToolStripMenuItem triggerCameraToolStripMenuItem;
-        private Controls.MyTrackBar TRK_zoom;
-        private Label LBL_logfn;
-        public System.Windows.Forms.TabPage tabServo;
-        private System.Windows.Forms.FlowLayoutPanel flowLayoutPanelServos;
-        private Controls.ServoOptions servoOptions1;
-        private Controls.ServoOptions servoOptions2;
-        private Controls.ServoOptions servoOptions3;
-        private Controls.ServoOptions servoOptions4;
-        private System.Windows.Forms.TableLayoutPanel tableLayoutPaneltlogs;
-        private Controls.ServoOptions servoOptions5;
-        private Controls.ServoOptions servoOptions6;
-        private Controls.ServoOptions servoOptions7;
-        private Controls.ServoOptions servoOptions8;
-        private Controls.ServoOptions servoOptions9;
-        private Controls.ServoOptions servoOptions10;
-        private Controls.ServoOptions servoOptions11;
-        private Controls.ServoOptions servoOptions12;
-        private System.Windows.Forms.BindingSource bindingSourceHud;
-        private System.Windows.Forms.TableLayoutPanel tableLayoutPanelQuick;
-        private System.Windows.Forms.Panel panel2;
-        private Controls.MyButton BUT_speed10;
-        private Controls.MyButton BUT_speed5;
-        private Controls.MyButton BUT_speed2;
-        private Controls.MyButton BUT_speed1;
-        private Controls.MyButton BUT_speed1_2;
-        private Controls.MyButton BUT_speed1_4;
-        private Controls.MyButton BUT_speed1_10;
-        private System.Windows.Forms.Label label2;
-        public System.Windows.Forms.TabPage tablogbrowse;
-        private Controls.MyButton BUT_logbrowse;
-        private System.Windows.Forms.Label label6;
-        private System.Windows.Forms.Label label5;
-        private System.Windows.Forms.Label label3;
-        private System.Windows.Forms.Label label4;
-        public System.Windows.Forms.TabPage tabScripts;
-        private Controls.MyButton BUT_edit_selected;
-        private System.Windows.Forms.Label labelSelectedScript;
-        private Controls.MyButton BUT_run_script;
-        private Controls.MyButton BUT_abort_script;
-        private System.Windows.Forms.Label labelScriptStatus;
-        private Controls.MyButton BUT_select_script;
-        private System.Windows.Forms.OpenFileDialog openScriptDialog;
-        private System.Windows.Forms.Timer scriptChecker;
-        private System.Windows.Forms.CheckBox checkBoxRedirectOutput;
-        private System.Windows.Forms.ToolStripMenuItem russianHudToolStripMenuItem;
-        public System.Windows.Forms.ContextMenuStrip contextMenuStripMap;
-        public System.Windows.Forms.ContextMenuStrip contextMenuStripHud;
-        private System.Windows.Forms.BindingSource bindingSourceQuickTab;
-        private System.Windows.Forms.BindingSource bindingSourceStatusTab;
-        private System.Windows.Forms.BindingSource bindingSourceGaugesTab;
-        private System.Windows.Forms.ToolStripMenuItem setHomeHereToolStripMenuItem;
-        private MissionPlanner.Controls.Coords coords1;
-        private Controls.MyButton BUT_matlab;
-        private System.Windows.Forms.ComboBox CMB_mountmode;
-        private Controls.MyButton BUT_mountmode;
-        public Controls.WindDir windDir1;
-        private Controls.MyButton but_bintolog;
-        private Controls.MyButton but_dflogtokml;
-        private Controls.MyButton BUT_DFMavlink;
-        public System.Windows.Forms.TabPage tabPagemessages;
-        private System.Windows.Forms.TextBox txt_messagebox;
-        private System.Windows.Forms.Timer Messagetabtimer;
-        public System.Windows.Forms.TabPage tabActionsSimple;
-        private Controls.MyButton myButton1;
-        private Controls.MyButton myButton2;
-        private Controls.MyButton myButton3;
-        private System.Windows.Forms.ContextMenuStrip contextMenuStripactionstab;
-        private Controls.MyButton BUT_loganalysis;
-        private System.Windows.Forms.ToolStripMenuItem addPoiToolStripMenuItem;
-        private System.Windows.Forms.ToolStripMenuItem deleteToolStripMenuItem;
-        private System.Windows.Forms.ToolStripMenuItem saveFileToolStripMenuItem;
-        private Controls.DistanceBar distanceBar1;
-        private System.Windows.Forms.ToolStripMenuItem takeOffToolStripMenuItem;
-        private Controls.MyButton BUT_resumemis;
-        public System.Windows.Forms.TabPage tabPagePreFlight;
-        private Controls.PreFlight.CheckListControl checkListControl1;
-        private System.Windows.Forms.ToolStripMenuItem swapWithMapToolStripMenuItem;
-        private Controls.MyButton BUT_abortland;
-        private Controls.MyButton but_disablejoystick;
-        private System.Windows.Forms.ToolStripMenuItem videoToolStripMenuItem;
-        private System.Windows.Forms.ToolStripMenuItem recordHudToAVIToolStripMenuItem;
-        private System.Windows.Forms.ToolStripMenuItem setMJPEGSourceToolStripMenuItem;
-        private System.Windows.Forms.ToolStripMenuItem stopRecordToolStripMenuItem;
-        private System.Windows.Forms.ToolStripMenuItem startCameraToolStripMenuItem;
-        private System.Windows.Forms.ToolStripMenuItem customizeToolStripMenuItem;
-        private System.Windows.Forms.ToolStripMenuItem loadFileToolStripMenuItem;
-        private System.Windows.Forms.ToolStripMenuItem PointCameraCoordsToolStripMenuItem1;
-        private Controls.ModifyandSet modifyandSetLoiterRad;
-        private System.Windows.Forms.ToolStripMenuItem onOffCameraOverlapToolStripMenuItem;
-        private System.Windows.Forms.ContextMenuStrip contextMenuStripQuickView;
-        private System.Windows.Forms.ToolStripMenuItem setViewCountToolStripMenuItem;
-        private System.Windows.Forms.ToolStripMenuItem setGStreamerSourceToolStripMenuItem;
-        private System.Windows.Forms.ToolStripMenuItem setEKFHomeHereToolStripMenuItem;
-        private System.Windows.Forms.TabPage tabPayload;
-        private System.Windows.Forms.BindingSource bindingSourcePayloadTab;
-        private System.Windows.Forms.TrackBar trackBarYaw;
-        private System.Windows.Forms.TrackBar trackBarRoll;
-        private System.Windows.Forms.TrackBar trackBarPitch;
-        private Controls.MyButton BUT_resetGimbalPos;
-        private System.Windows.Forms.TextBox TXT_gimbalPitchPos;
-        private System.Windows.Forms.TextBox TXT_gimbalYawPos;
-        private System.Windows.Forms.TextBox TXT_gimbalRollPos;
-        private System.Windows.Forms.GroupBox groupBoxRoll;
-        private System.Windows.Forms.GroupBox groupBoxYaw;
-        private System.Windows.Forms.GroupBox groupBoxPitch;
-        private Controls.MyButton BUT_PayloadFolder;
-        private System.Windows.Forms.ToolStripMenuItem setHomeHereToolStripMenuItem1;
-        private System.Windows.Forms.ToolStripMenuItem groundColorToolStripMenuItem;
-        private Controls.RelayOptions relayOptions1;
-        private Controls.RelayOptions relayOptions2;
-        private Controls.RelayOptions relayOptions3;
-        private Controls.RelayOptions relayOptions4;
-        private Controls.RelayOptions relayOptions5;
-        private Controls.RelayOptions relayOptions6;
-        private System.Windows.Forms.ToolStripMenuItem hereLinkVideoToolStripMenuItem;
-        private System.Windows.Forms.ToolStripMenuItem gStreamerStopToolStripMenuItem;
-        private Controls.MyButton BUT_georefimage;
-        private Controls.QuickView quickView6;
-        private Controls.QuickView quickView5;
-        private System.Windows.Forms.ToolStripMenuItem poiatcoordsToolStripMenuItem;
-        private System.Windows.Forms.ToolStripMenuItem flyToCoordsToolStripMenuItem;
-        private System.Windows.Forms.TableLayoutPanel tableLayoutPanel1;
-        private System.Windows.Forms.TableLayoutPanel tableLayoutPanel2;
-        private System.Windows.Forms.ToolStripMenuItem setBatteryCellCountToolStripMenuItem;
-        private System.Windows.Forms.Button ALT_btn;
-        private System.Windows.Forms.Button STBY_btn;
-        private System.Windows.Forms.Button ON_btn;
-        private System.Windows.Forms.CheckedListBox Mode_clb;
-        private System.Windows.Forms.NumericUpDown Squawk_nud;
-        private System.Windows.Forms.Label Squawk_label;
-        private System.Windows.Forms.Label FlightID_label;
-        private System.Windows.Forms.TextBox FlightID_tb;
-        private System.Windows.Forms.Button IDENT_btn;
-        public System.Windows.Forms.TabPage tabTransponder;
-        private System.Windows.Forms.Button XPDRConnect_btn;
-        private System.Windows.Forms.CheckedListBox fault_clb;
-        private System.Windows.Forms.Label NACp_lbl;
-        private System.Windows.Forms.Label NIC_lbl;
-        private System.Windows.Forms.TextBox NACp_tb;
-        private System.Windows.Forms.TextBox NIC_tb;
-        private ToolStripMenuItem showIconsToolStripMenuItem;
-        private ToolStripMenuItem multiLineToolStripMenuItem;
-        private Controls.MyButton BUT_SendMSG;
-        public Panel panel_persistent;
-        private TabPage tabAuxFunction;
-        private FlowLayoutPanel flowLayoutPanel1;
-        private Controls.AuxOptions auxOptions1;
-        private Controls.AuxOptions auxOptions2;
-        private Controls.AuxOptions auxOptions3;
-        private Controls.AuxOptions auxOptions4;
-        private Controls.AuxOptions auxOptions5;
-        private Controls.AuxOptions auxOptions6;
-        private Controls.AuxOptions auxOptions7;
-    }
-}
+﻿using System.Windows.Forms;
+
+namespace MissionPlanner.GCSViews
+{
+    partial class FlightData
+    {
+        private System.ComponentModel.IContainer components = null;
+
+        private void InitializeComponent()
+        {
+            this.components = new System.ComponentModel.Container();
+            System.ComponentModel.ComponentResourceManager resources = new System.ComponentModel.ComponentResourceManager(typeof(FlightData));
+            this.MainH = new System.Windows.Forms.SplitContainer();
+            this.SubMainLeft = new System.Windows.Forms.SplitContainer();
+            this.hud1 = new MissionPlanner.Controls.HUD();
+            this.contextMenuStripHud = new System.Windows.Forms.ContextMenuStrip(this.components);
+            this.videoToolStripMenuItem = new System.Windows.Forms.ToolStripMenuItem();
+            this.recordHudToAVIToolStripMenuItem = new System.Windows.Forms.ToolStripMenuItem();
+            this.stopRecordToolStripMenuItem = new System.Windows.Forms.ToolStripMenuItem();
+            this.setMJPEGSourceToolStripMenuItem = new System.Windows.Forms.ToolStripMenuItem();
+            this.startCameraToolStripMenuItem = new System.Windows.Forms.ToolStripMenuItem();
+            this.setGStreamerSourceToolStripMenuItem = new System.Windows.Forms.ToolStripMenuItem();
+            this.hereLinkVideoToolStripMenuItem = new System.Windows.Forms.ToolStripMenuItem();
+            this.gStreamerStopToolStripMenuItem = new System.Windows.Forms.ToolStripMenuItem();
+            this.setAspectRatioToolStripMenuItem = new System.Windows.Forms.ToolStripMenuItem();
+            this.userItemsToolStripMenuItem = new System.Windows.Forms.ToolStripMenuItem();
+            this.russianHudToolStripMenuItem = new System.Windows.Forms.ToolStripMenuItem();
+            this.swapWithMapToolStripMenuItem = new System.Windows.Forms.ToolStripMenuItem();
+            this.groundColorToolStripMenuItem = new System.Windows.Forms.ToolStripMenuItem();
+            this.setBatteryCellCountToolStripMenuItem = new System.Windows.Forms.ToolStripMenuItem();
+            this.showIconsToolStripMenuItem = new System.Windows.Forms.ToolStripMenuItem();
+            this.bindingSourceHud = new System.Windows.Forms.BindingSource(this.components);
+            this.tabControlactions = new System.Windows.Forms.TabControl();
+            this.contextMenuStripactionstab = new System.Windows.Forms.ContextMenuStrip(this.components);
+            this.customizeToolStripMenuItem = new System.Windows.Forms.ToolStripMenuItem();
+            this.multiLineToolStripMenuItem = new System.Windows.Forms.ToolStripMenuItem();
+            this.tabQuick = new System.Windows.Forms.TabPage();
+            this.tableLayoutPanelQuick = new System.Windows.Forms.TableLayoutPanel();
+            this.quickView6 = new MissionPlanner.Controls.QuickView();
+            this.contextMenuStripQuickView = new System.Windows.Forms.ContextMenuStrip(this.components);
+            this.setViewCountToolStripMenuItem = new System.Windows.Forms.ToolStripMenuItem();
+            this.bindingSourceQuickTab = new System.Windows.Forms.BindingSource(this.components);
+            this.quickView5 = new MissionPlanner.Controls.QuickView();
+            this.quickView4 = new MissionPlanner.Controls.QuickView();
+            this.quickView3 = new MissionPlanner.Controls.QuickView();
+            this.quickView2 = new MissionPlanner.Controls.QuickView();
+            this.quickView1 = new MissionPlanner.Controls.QuickView();
+            this.tabActions = new System.Windows.Forms.TabPage();
+            this.tableLayoutPanel1 = new System.Windows.Forms.TableLayoutPanel();
+            this.BUT_SendMSG = new MissionPlanner.Controls.MyButton();
+            this.BUT_abortland = new MissionPlanner.Controls.MyButton();
+            this.modifyandSetLoiterRad = new MissionPlanner.Controls.ModifyandSet();
+            this.BUT_clear_track = new MissionPlanner.Controls.MyButton();
+            this.CMB_action = new System.Windows.Forms.ComboBox();
+            this.BUTactiondo = new MissionPlanner.Controls.MyButton();
+            this.BUT_resumemis = new MissionPlanner.Controls.MyButton();
+            this.modifyandSetAlt = new MissionPlanner.Controls.ModifyandSet();
+            this.modifyandSetSpeed = new MissionPlanner.Controls.ModifyandSet();
+            this.CMB_setwp = new System.Windows.Forms.ComboBox();
+            this.BUT_ARM = new MissionPlanner.Controls.MyButton();
+            this.BUT_mountmode = new MissionPlanner.Controls.MyButton();
+            this.BUT_joystick = new MissionPlanner.Controls.MyButton();
+            this.BUT_RAWSensor = new MissionPlanner.Controls.MyButton();
+            this.BUT_Homealt = new MissionPlanner.Controls.MyButton();
+            this.BUTrestartmission = new MissionPlanner.Controls.MyButton();
+            this.CMB_mountmode = new System.Windows.Forms.ComboBox();
+            this.BUT_quickrtl = new MissionPlanner.Controls.MyButton();
+            this.BUT_quickmanual = new MissionPlanner.Controls.MyButton();
+            this.BUT_setwp = new MissionPlanner.Controls.MyButton();
+            this.CMB_modes = new System.Windows.Forms.ComboBox();
+            this.BUT_quickauto = new MissionPlanner.Controls.MyButton();
+            this.BUT_setmode = new MissionPlanner.Controls.MyButton();
+            this.tabPagemessages = new System.Windows.Forms.TabPage();
+            this.txt_messagebox = new System.Windows.Forms.TextBox();
+            this.tabActionsSimple = new System.Windows.Forms.TabPage();
+            this.myButton1 = new MissionPlanner.Controls.MyButton();
+            this.myButton2 = new MissionPlanner.Controls.MyButton();
+            this.myButton3 = new MissionPlanner.Controls.MyButton();
+            this.tabPagePreFlight = new System.Windows.Forms.TabPage();
+            this.checkListControl1 = new MissionPlanner.Controls.PreFlight.CheckListControl();
+            this.tabGauges = new System.Windows.Forms.TabPage();
+            this.Gvspeed = new AGaugeApp.AGauge();
+            this.bindingSourceGaugesTab = new System.Windows.Forms.BindingSource(this.components);
+            this.Gheading = new MissionPlanner.Controls.HSI();
+            this.Galt = new AGaugeApp.AGauge();
+            this.Gspeed = new AGaugeApp.AGauge();
+            this.tabTransponder = new System.Windows.Forms.TabPage();
+            this.NACp_tb = new System.Windows.Forms.TextBox();
+            this.NIC_tb = new System.Windows.Forms.TextBox();
+            this.NACp_lbl = new System.Windows.Forms.Label();
+            this.NIC_lbl = new System.Windows.Forms.Label();
+            this.Squawk_nud = new System.Windows.Forms.NumericUpDown();
+            this.FlightID_tb = new System.Windows.Forms.TextBox();
+            this.fault_clb = new System.Windows.Forms.CheckedListBox();
+            this.XPDRConnect_btn = new System.Windows.Forms.Button();
+            this.Squawk_label = new System.Windows.Forms.Label();
+            this.FlightID_label = new System.Windows.Forms.Label();
+            this.IDENT_btn = new System.Windows.Forms.Button();
+            this.ALT_btn = new System.Windows.Forms.Button();
+            this.STBY_btn = new System.Windows.Forms.Button();
+            this.ON_btn = new System.Windows.Forms.Button();
+            this.Mode_clb = new System.Windows.Forms.CheckedListBox();
+            this.tabStatus = new System.Windows.Forms.TabPage();
+            this.tabServo = new System.Windows.Forms.TabPage();
+            this.flowLayoutPanelServos = new System.Windows.Forms.FlowLayoutPanel();
+            this.servoOptions1 = new MissionPlanner.Controls.ServoOptions();
+            this.servoOptions2 = new MissionPlanner.Controls.ServoOptions();
+            this.servoOptions3 = new MissionPlanner.Controls.ServoOptions();
+            this.servoOptions4 = new MissionPlanner.Controls.ServoOptions();
+            this.servoOptions5 = new MissionPlanner.Controls.ServoOptions();
+            this.servoOptions6 = new MissionPlanner.Controls.ServoOptions();
+            this.servoOptions7 = new MissionPlanner.Controls.ServoOptions();
+            this.servoOptions8 = new MissionPlanner.Controls.ServoOptions();
+            this.servoOptions9 = new MissionPlanner.Controls.ServoOptions();
+            this.servoOptions10 = new MissionPlanner.Controls.ServoOptions();
+            this.servoOptions11 = new MissionPlanner.Controls.ServoOptions();
+            this.servoOptions12 = new MissionPlanner.Controls.ServoOptions();
+            this.relayOptions1 = new MissionPlanner.Controls.RelayOptions();
+            this.relayOptions2 = new MissionPlanner.Controls.RelayOptions();
+            this.relayOptions3 = new MissionPlanner.Controls.RelayOptions();
+            this.relayOptions4 = new MissionPlanner.Controls.RelayOptions();
+            this.relayOptions5 = new MissionPlanner.Controls.RelayOptions();
+            this.relayOptions6 = new MissionPlanner.Controls.RelayOptions();
+            this.tabAuxFunction = new System.Windows.Forms.TabPage();
+            this.flowLayoutPanel1 = new System.Windows.Forms.FlowLayoutPanel();
+            this.auxOptions1 = new MissionPlanner.Controls.AuxOptions();
+            this.auxOptions2 = new MissionPlanner.Controls.AuxOptions();
+            this.auxOptions3 = new MissionPlanner.Controls.AuxOptions();
+            this.auxOptions4 = new MissionPlanner.Controls.AuxOptions();
+            this.auxOptions5 = new MissionPlanner.Controls.AuxOptions();
+            this.auxOptions6 = new MissionPlanner.Controls.AuxOptions();
+            this.auxOptions7 = new MissionPlanner.Controls.AuxOptions();
+            this.tabScripts = new System.Windows.Forms.TabPage();
+            this.checkBoxRedirectOutput = new System.Windows.Forms.CheckBox();
+            this.BUT_edit_selected = new MissionPlanner.Controls.MyButton();
+            this.labelSelectedScript = new System.Windows.Forms.Label();
+            this.BUT_run_script = new MissionPlanner.Controls.MyButton();
+            this.BUT_abort_script = new MissionPlanner.Controls.MyButton();
+            this.labelScriptStatus = new System.Windows.Forms.Label();
+            this.BUT_select_script = new MissionPlanner.Controls.MyButton();
+            this.tabPayload = new System.Windows.Forms.TabPage();
+            this.BUT_PayloadFolder = new MissionPlanner.Controls.MyButton();
+            this.groupBoxRoll = new System.Windows.Forms.GroupBox();
+            this.TXT_gimbalRollPos = new System.Windows.Forms.TextBox();
+            this.bindingSourcePayloadTab = new System.Windows.Forms.BindingSource(this.components);
+            this.trackBarRoll = new System.Windows.Forms.TrackBar();
+            this.groupBoxYaw = new System.Windows.Forms.GroupBox();
+            this.TXT_gimbalYawPos = new System.Windows.Forms.TextBox();
+            this.trackBarYaw = new System.Windows.Forms.TrackBar();
+            this.BUT_resetGimbalPos = new MissionPlanner.Controls.MyButton();
+            this.groupBoxPitch = new System.Windows.Forms.GroupBox();
+            this.trackBarPitch = new System.Windows.Forms.TrackBar();
+            this.TXT_gimbalPitchPos = new System.Windows.Forms.TextBox();
+            this.tabTLogs = new System.Windows.Forms.TabPage();
+            this.tableLayoutPaneltlogs = new System.Windows.Forms.TableLayoutPanel();
+            this.panel2 = new System.Windows.Forms.Panel();
+            this.label2 = new System.Windows.Forms.Label();
+            this.BUT_speed10 = new MissionPlanner.Controls.MyButton();
+            this.BUT_speed5 = new MissionPlanner.Controls.MyButton();
+            this.BUT_speed2 = new MissionPlanner.Controls.MyButton();
+            this.BUT_speed1 = new MissionPlanner.Controls.MyButton();
+            this.BUT_speed1_2 = new MissionPlanner.Controls.MyButton();
+            this.BUT_speed1_4 = new MissionPlanner.Controls.MyButton();
+            this.BUT_speed1_10 = new MissionPlanner.Controls.MyButton();
+            this.BUT_loadtelem = new MissionPlanner.Controls.MyButton();
+            this.lbl_playbackspeed = new System.Windows.Forms.Label();
+            this.lbl_logpercent = new System.Windows.Forms.Label();
+            this.LBL_logfn = new System.Windows.Forms.Label();
+            this.BUT_log2kml = new MissionPlanner.Controls.MyButton();
+            this.BUT_playlog = new MissionPlanner.Controls.MyButton();
+            this.tracklog = new System.Windows.Forms.TrackBar();
+            this.tablogbrowse = new System.Windows.Forms.TabPage();
+            this.tableLayoutPanel2 = new System.Windows.Forms.TableLayoutPanel();
+            this.BUT_DFMavlink = new MissionPlanner.Controls.MyButton();
+            this.BUT_georefimage = new MissionPlanner.Controls.MyButton();
+            this.BUT_logbrowse = new MissionPlanner.Controls.MyButton();
+            this.BUT_matlab = new MissionPlanner.Controls.MyButton();
+            this.but_bintolog = new MissionPlanner.Controls.MyButton();
+            this.but_dflogtokml = new MissionPlanner.Controls.MyButton();
+            this.BUT_loganalysis = new MissionPlanner.Controls.MyButton();
+            this.panel_persistent = new System.Windows.Forms.Panel();
+            this.tableMap = new System.Windows.Forms.TableLayoutPanel();
+            this.splitContainer1 = new System.Windows.Forms.SplitContainer();
+            this.zg1 = new ZedGraph.ZedGraphControl();
+            this.contextMenuStripMap = new System.Windows.Forms.ContextMenuStrip(this.components);
+            this.goHereToolStripMenuItem = new System.Windows.Forms.ToolStripMenuItem();
+            this.flyToHereAltToolStripMenuItem = new System.Windows.Forms.ToolStripMenuItem();
+            this.flyToCoordsToolStripMenuItem = new System.Windows.Forms.ToolStripMenuItem();
+            this.addPoiToolStripMenuItem = new System.Windows.Forms.ToolStripMenuItem();
+            this.deleteToolStripMenuItem = new System.Windows.Forms.ToolStripMenuItem();
+            this.saveFileToolStripMenuItem = new System.Windows.Forms.ToolStripMenuItem();
+            this.loadFileToolStripMenuItem = new System.Windows.Forms.ToolStripMenuItem();
+            this.poiatcoordsToolStripMenuItem = new System.Windows.Forms.ToolStripMenuItem();
+            this.pointCameraHereToolStripMenuItem = new System.Windows.Forms.ToolStripMenuItem();
+            this.PointCameraCoordsToolStripMenuItem1 = new System.Windows.Forms.ToolStripMenuItem();
+            this.triggerCameraToolStripMenuItem = new System.Windows.Forms.ToolStripMenuItem();
+            this.flightPlannerToolStripMenuItem = new System.Windows.Forms.ToolStripMenuItem();
+            this.flightPlannerDropoutToolStripMenuItem = new System.Windows.Forms.ToolStripMenuItem();
+            this.setHomeHereToolStripMenuItem = new System.Windows.Forms.ToolStripMenuItem();
+            this.setEKFHomeHereToolStripMenuItem = new System.Windows.Forms.ToolStripMenuItem();
+            this.setHomeHereToolStripMenuItem1 = new System.Windows.Forms.ToolStripMenuItem();
+            this.takeOffToolStripMenuItem = new System.Windows.Forms.ToolStripMenuItem();
+            this.onOffCameraOverlapToolStripMenuItem = new System.Windows.Forms.ToolStripMenuItem();
+            this.but_disablejoystick = new MissionPlanner.Controls.MyButton();
+            this.distanceBar1 = new MissionPlanner.Controls.DistanceBar();
+            this.windDir1 = new MissionPlanner.Controls.WindDir();
+            this.bindingSource1 = new System.Windows.Forms.BindingSource(this.components);
+            this.label6 = new System.Windows.Forms.Label();
+            this.label5 = new System.Windows.Forms.Label();
+            this.label3 = new System.Windows.Forms.Label();
+            this.label4 = new System.Windows.Forms.Label();
+            this.lbl_hdop = new MissionPlanner.Controls.MyLabel();
+            this.lbl_sats = new MissionPlanner.Controls.MyLabel();
+            this.gMapControl1 = new MissionPlanner.Controls.myGMAP();
+            this.TRK_zoom = new MissionPlanner.Controls.MyTrackBar();
+            this.panel1 = new System.Windows.Forms.Panel();
+            this.coords1 = new MissionPlanner.Controls.Coords();
+            this.Zoomlevel = new System.Windows.Forms.NumericUpDown();
+            this.label1 = new MissionPlanner.Controls.MyLabel();
+            this.CHK_autopan = new System.Windows.Forms.CheckBox();
+            this.CB_tuning = new System.Windows.Forms.CheckBox();
+            this.ZedGraphTimer = new System.Windows.Forms.Timer(this.components);
+            this.toolTip1 = new System.Windows.Forms.ToolTip(this.components);
+            this.openScriptDialog = new System.Windows.Forms.OpenFileDialog();
+            this.scriptChecker = new System.Windows.Forms.Timer(this.components);
+            this.Messagetabtimer = new System.Windows.Forms.Timer(this.components);
+            this.bindingSourceStatusTab = new System.Windows.Forms.BindingSource(this.components);
+            ((System.ComponentModel.ISupportInitialize)(this.MainH)).BeginInit();
+            this.MainH.Panel1.SuspendLayout();
+            this.MainH.Panel2.SuspendLayout();
+            this.MainH.SuspendLayout();
+            ((System.ComponentModel.ISupportInitialize)(this.SubMainLeft)).BeginInit();
+            this.SubMainLeft.Panel1.SuspendLayout();
+            this.SubMainLeft.Panel2.SuspendLayout();
+            this.SubMainLeft.SuspendLayout();
+            this.contextMenuStripHud.SuspendLayout();
+            ((System.ComponentModel.ISupportInitialize)(this.bindingSourceHud)).BeginInit();
+            this.tabControlactions.SuspendLayout();
+            this.contextMenuStripactionstab.SuspendLayout();
+            this.tabQuick.SuspendLayout();
+            this.tableLayoutPanelQuick.SuspendLayout();
+            this.contextMenuStripQuickView.SuspendLayout();
+            ((System.ComponentModel.ISupportInitialize)(this.bindingSourceQuickTab)).BeginInit();
+            this.tabActions.SuspendLayout();
+            this.tableLayoutPanel1.SuspendLayout();
+            this.tabPagemessages.SuspendLayout();
+            this.tabActionsSimple.SuspendLayout();
+            this.tabPagePreFlight.SuspendLayout();
+            this.tabGauges.SuspendLayout();
+            ((System.ComponentModel.ISupportInitialize)(this.bindingSourceGaugesTab)).BeginInit();
+            this.tabTransponder.SuspendLayout();
+            ((System.ComponentModel.ISupportInitialize)(this.Squawk_nud)).BeginInit();
+            this.tabServo.SuspendLayout();
+            this.flowLayoutPanelServos.SuspendLayout();
+            this.tabAuxFunction.SuspendLayout();
+            this.flowLayoutPanel1.SuspendLayout();
+            this.tabScripts.SuspendLayout();
+            this.tabPayload.SuspendLayout();
+            this.groupBoxRoll.SuspendLayout();
+            ((System.ComponentModel.ISupportInitialize)(this.bindingSourcePayloadTab)).BeginInit();
+            ((System.ComponentModel.ISupportInitialize)(this.trackBarRoll)).BeginInit();
+            this.groupBoxYaw.SuspendLayout();
+            ((System.ComponentModel.ISupportInitialize)(this.trackBarYaw)).BeginInit();
+            this.groupBoxPitch.SuspendLayout();
+            ((System.ComponentModel.ISupportInitialize)(this.trackBarPitch)).BeginInit();
+            this.tabTLogs.SuspendLayout();
+            this.tableLayoutPaneltlogs.SuspendLayout();
+            this.panel2.SuspendLayout();
+            ((System.ComponentModel.ISupportInitialize)(this.tracklog)).BeginInit();
+            this.tablogbrowse.SuspendLayout();
+            this.tableLayoutPanel2.SuspendLayout();
+            this.tableMap.SuspendLayout();
+            ((System.ComponentModel.ISupportInitialize)(this.splitContainer1)).BeginInit();
+            this.splitContainer1.Panel1.SuspendLayout();
+            this.splitContainer1.Panel2.SuspendLayout();
+            this.splitContainer1.SuspendLayout();
+            this.contextMenuStripMap.SuspendLayout();
+            ((System.ComponentModel.ISupportInitialize)(this.bindingSource1)).BeginInit();
+            ((System.ComponentModel.ISupportInitialize)(this.TRK_zoom)).BeginInit();
+            this.panel1.SuspendLayout();
+            ((System.ComponentModel.ISupportInitialize)(this.Zoomlevel)).BeginInit();
+            ((System.ComponentModel.ISupportInitialize)(this.bindingSourceStatusTab)).BeginInit();
+            this.SuspendLayout();
+            // 
+            // MainH
+            // 
+            this.MainH.BorderStyle = System.Windows.Forms.BorderStyle.FixedSingle;
+            resources.ApplyResources(this.MainH, "MainH");
+            this.MainH.FixedPanel = System.Windows.Forms.FixedPanel.Panel1;
+            this.MainH.Name = "MainH";
+            MainH.VisibleChanged += MainH_VisibleChanged;
+            // 
+            // MainH.Panel1
+            // 
+            this.MainH.Panel1.Controls.Add(this.SubMainLeft);
+            // 
+            // MainH.Panel2
+            // 
+            this.MainH.Panel2.Controls.Add(this.tableMap);
+            // 
+            // SubMainLeft
+            // 
+            this.SubMainLeft.BorderStyle = System.Windows.Forms.BorderStyle.FixedSingle;
+            resources.ApplyResources(this.SubMainLeft, "SubMainLeft");
+            this.SubMainLeft.Name = "SubMainLeft";
+            // 
+            // SubMainLeft.Panel1
+            // 
+            this.SubMainLeft.Panel1.Controls.Add(this.hud1);
+            // 
+            // SubMainLeft.Panel2
+            // 
+            this.SubMainLeft.Panel2.Controls.Add(this.tabControlactions);
+            this.SubMainLeft.Panel2.Controls.Add(this.panel_persistent);
+            // 
+            // hud1
+            // 
+            this.hud1.airspeed = 0F;
+            this.hud1.alt = 0F;
+            this.hud1.altunit = null;
+            this.hud1.AOA = 0F;
+            this.hud1.BackColor = System.Drawing.Color.Black;
+            this.hud1.batterycellcount = 4;
+            this.hud1.batterylevel = 0F;
+            this.hud1.batterylevel2 = 0F;
+            this.hud1.batteryremaining = 0F;
+            this.hud1.batteryremaining2 = 0F;
+            this.hud1.bgimage = null;
+            this.hud1.connected = false;
+            this.hud1.ContextMenuStrip = this.contextMenuStripHud;
+            this.hud1.critAOA = 25F;
+            this.hud1.criticalvoltagealert = false;
+            this.hud1.critSSA = 30F;
+            this.hud1.current = 0F;
+            this.hud1.current2 = 0F;
+            this.hud1.DataBindings.Add(new System.Windows.Forms.Binding("airspeed", this.bindingSourceHud, "airspeed", true));
+            this.hud1.DataBindings.Add(new System.Windows.Forms.Binding("alt", this.bindingSourceHud, "alt", true));
+            this.hud1.DataBindings.Add(new System.Windows.Forms.Binding("batterylevel", this.bindingSourceHud, "battery_voltage", true));
+            this.hud1.DataBindings.Add(new System.Windows.Forms.Binding("batteryremaining", this.bindingSourceHud, "battery_remaining", true));
+            this.hud1.DataBindings.Add(new System.Windows.Forms.Binding("connected", this.bindingSourceHud, "connected", true));
+            this.hud1.DataBindings.Add(new System.Windows.Forms.Binding("current", this.bindingSourceHud, "current", true));
+            this.hud1.DataBindings.Add(new System.Windows.Forms.Binding("batterylevel2", this.bindingSourceHud, "battery_voltage2", true));
+            this.hud1.DataBindings.Add(new System.Windows.Forms.Binding("batteryremaining2", this.bindingSourceHud, "battery_remaining2", true));
+            this.hud1.DataBindings.Add(new System.Windows.Forms.Binding("current2", this.bindingSourceHud, "current2", true));
+            this.hud1.DataBindings.Add(new System.Windows.Forms.Binding("datetime", this.bindingSourceHud, "datetime", true));
+            this.hud1.DataBindings.Add(new System.Windows.Forms.Binding("disttowp", this.bindingSourceHud, "wp_dist", true));
+            this.hud1.DataBindings.Add(new System.Windows.Forms.Binding("ekfstatus", this.bindingSourceHud, "ekfstatus", true));
+            this.hud1.DataBindings.Add(new System.Windows.Forms.Binding("failsafe", this.bindingSourceHud, "failsafe", true));
+            this.hud1.DataBindings.Add(new System.Windows.Forms.Binding("gpsfix", this.bindingSourceHud, "gpsstatus", true));
+            this.hud1.DataBindings.Add(new System.Windows.Forms.Binding("gpsfix2", this.bindingSourceHud, "gpsstatus2", true));
+            this.hud1.DataBindings.Add(new System.Windows.Forms.Binding("gpshdop", this.bindingSourceHud, "gpshdop", true));
+            this.hud1.DataBindings.Add(new System.Windows.Forms.Binding("gpshdop2", this.bindingSourceHud, "gpshdop2", true));
+            this.hud1.DataBindings.Add(new System.Windows.Forms.Binding("groundalt", this.bindingSourceHud, "HomeAlt", true));
+            this.hud1.DataBindings.Add(new System.Windows.Forms.Binding("groundcourse", this.bindingSourceHud, "groundcourse", true));
+            this.hud1.DataBindings.Add(new System.Windows.Forms.Binding("groundspeed", this.bindingSourceHud, "groundspeed", true));
+            this.hud1.DataBindings.Add(new System.Windows.Forms.Binding("heading", this.bindingSourceHud, "yaw", true));
+            this.hud1.DataBindings.Add(new System.Windows.Forms.Binding("linkqualitygcs", this.bindingSourceHud, "linkqualitygcs", true));
+            this.hud1.DataBindings.Add(new System.Windows.Forms.Binding("message", this.bindingSourceHud, "messageHigh", true));
+            this.hud1.DataBindings.Add(new System.Windows.Forms.Binding("messageSeverity", this.bindingSourceHud, "messageHighSeverity", true));
+            this.hud1.DataBindings.Add(new System.Windows.Forms.Binding("mode", this.bindingSourceHud, "mode", true));
+            this.hud1.DataBindings.Add(new System.Windows.Forms.Binding("navpitch", this.bindingSourceHud, "nav_pitch", true));
+            this.hud1.DataBindings.Add(new System.Windows.Forms.Binding("navroll", this.bindingSourceHud, "nav_roll", true));
+            this.hud1.DataBindings.Add(new System.Windows.Forms.Binding("pitch", this.bindingSourceHud, "pitch", true));
+            this.hud1.DataBindings.Add(new System.Windows.Forms.Binding("roll", this.bindingSourceHud, "roll", true));
+            this.hud1.DataBindings.Add(new System.Windows.Forms.Binding("status", this.bindingSourceHud, "armed", true));
+            this.hud1.DataBindings.Add(new System.Windows.Forms.Binding("targetalt", this.bindingSourceHud, "targetalt", true));
+            this.hud1.DataBindings.Add(new System.Windows.Forms.Binding("targetheading", this.bindingSourceHud, "nav_bearing", true));
+            this.hud1.DataBindings.Add(new System.Windows.Forms.Binding("targetspeed", this.bindingSourceHud, "targetairspeed", true));
+            this.hud1.DataBindings.Add(new System.Windows.Forms.Binding("turnrate", this.bindingSourceHud, "turnrate", true));
+            this.hud1.DataBindings.Add(new System.Windows.Forms.Binding("verticalspeed", this.bindingSourceHud, "verticalspeed", true));
+            this.hud1.DataBindings.Add(new System.Windows.Forms.Binding("vibex", this.bindingSourceHud, "vibex", true));
+            this.hud1.DataBindings.Add(new System.Windows.Forms.Binding("vibey", this.bindingSourceHud, "vibey", true));
+            this.hud1.DataBindings.Add(new System.Windows.Forms.Binding("vibez", this.bindingSourceHud, "vibez", true));
+            this.hud1.DataBindings.Add(new System.Windows.Forms.Binding("wpno", this.bindingSourceHud, "wpno", true));
+            this.hud1.DataBindings.Add(new System.Windows.Forms.Binding("xtrack_error", this.bindingSourceHud, "xtrack_error", true));
+            this.hud1.DataBindings.Add(new System.Windows.Forms.Binding("AOA", this.bindingSourceHud, "AOA", true));
+            this.hud1.DataBindings.Add(new System.Windows.Forms.Binding("SSA", this.bindingSourceHud, "SSA", true));
+            this.hud1.DataBindings.Add(new System.Windows.Forms.Binding("critAOA", this.bindingSourceHud, "crit_AOA", true));
+            this.hud1.datetime = new System.DateTime(((long)(0)));
+            this.hud1.displayAOASSA = false;
+            this.hud1.displayCellVoltage = false;
+            this.hud1.displayicons = false;
+            this.hud1.disttowp = 0F;
+            this.hud1.distunit = null;
+            resources.ApplyResources(this.hud1, "hud1");
+            this.hud1.ekfstatus = 0F;
+            this.hud1.failsafe = false;
+            this.hud1.gpsfix = 0F;
+            this.hud1.gpsfix2 = 0F;
+            this.hud1.gpshdop = 0F;
+            this.hud1.gpshdop2 = 0F;
+            this.hud1.groundalt = 0F;
+            this.hud1.groundcourse = 0F;
+            this.hud1.groundspeed = 0F;
+            this.hud1.heading = 0F;
+            this.hud1.hudcolor = System.Drawing.Color.LightGray;
+            this.hud1.linkqualitygcs = 0F;
+            this.hud1.lowairspeed = false;
+            this.hud1.lowgroundspeed = false;
+            this.hud1.lowvoltagealert = false;
+            this.hud1.message = "";
+            this.hud1.messageSeverity = MAVLink.MAV_SEVERITY.EMERGENCY;
+            this.hud1.mode = "Unknown";
+            this.hud1.Name = "hud1";
+            this.hud1.navpitch = 0F;
+            this.hud1.navroll = 0F;
+            this.hud1.pitch = 0F;
+            this.hud1.roll = 0F;
+            this.hud1.Russian = false;
+            this.hud1.skyColor1 = System.Drawing.Color.Blue;
+            this.hud1.skyColor2 = System.Drawing.Color.LightBlue;
+            this.hud1.speedunit = null;
+            this.hud1.SSA = 0F;
+            this.hud1.status = false;
+            this.hud1.targetalt = 0F;
+            this.hud1.targetheading = 0F;
+            this.hud1.targetspeed = 0F;
+            this.hud1.turnrate = 0F;
+            this.hud1.verticalspeed = 0F;
+            this.hud1.vibex = 0F;
+            this.hud1.vibey = 0F;
+            this.hud1.vibez = 0F;
+            this.hud1.VSync = false;
+            this.hud1.wpno = 0;
+            this.hud1.xtrack_error = 0F;
+            this.hud1.ekfclick += new System.EventHandler(this.hud1_ekfclick);
+            this.hud1.vibeclick += new System.EventHandler(this.hud1_vibeclick);
+            this.hud1.Load += new System.EventHandler(this.hud1_Load);
+            this.hud1.DoubleClick += new System.EventHandler(this.hud1_DoubleClick);
+            this.hud1.Resize += new System.EventHandler(this.hud1_Resize);
+            // 
+            // contextMenuStripHud
+            // 
+            this.contextMenuStripHud.Items.AddRange(new System.Windows.Forms.ToolStripItem[] {
+            this.videoToolStripMenuItem,
+            this.setAspectRatioToolStripMenuItem,
+            this.userItemsToolStripMenuItem,
+            this.russianHudToolStripMenuItem,
+            this.swapWithMapToolStripMenuItem,
+            this.groundColorToolStripMenuItem,
+            this.setBatteryCellCountToolStripMenuItem,
+            this.showIconsToolStripMenuItem});
+            this.contextMenuStripHud.Name = "contextMenuStrip2";
+            resources.ApplyResources(this.contextMenuStripHud, "contextMenuStripHud");
+            // 
+            // videoToolStripMenuItem
+            // 
+            this.videoToolStripMenuItem.DropDownItems.AddRange(new System.Windows.Forms.ToolStripItem[] {
+            this.recordHudToAVIToolStripMenuItem,
+            this.stopRecordToolStripMenuItem,
+            this.setMJPEGSourceToolStripMenuItem,
+            this.startCameraToolStripMenuItem,
+            this.setGStreamerSourceToolStripMenuItem,
+            this.hereLinkVideoToolStripMenuItem,
+            this.gStreamerStopToolStripMenuItem});
+            this.videoToolStripMenuItem.Name = "videoToolStripMenuItem";
+            resources.ApplyResources(this.videoToolStripMenuItem, "videoToolStripMenuItem");
+            // 
+            // recordHudToAVIToolStripMenuItem
+            // 
+            this.recordHudToAVIToolStripMenuItem.Name = "recordHudToAVIToolStripMenuItem";
+            resources.ApplyResources(this.recordHudToAVIToolStripMenuItem, "recordHudToAVIToolStripMenuItem");
+            this.recordHudToAVIToolStripMenuItem.Click += new System.EventHandler(this.recordHudToAVIToolStripMenuItem_Click);
+            // 
+            // stopRecordToolStripMenuItem
+            // 
+            this.stopRecordToolStripMenuItem.Name = "stopRecordToolStripMenuItem";
+            resources.ApplyResources(this.stopRecordToolStripMenuItem, "stopRecordToolStripMenuItem");
+            this.stopRecordToolStripMenuItem.Click += new System.EventHandler(this.stopRecordToolStripMenuItem_Click);
+            // 
+            // setMJPEGSourceToolStripMenuItem
+            // 
+            this.setMJPEGSourceToolStripMenuItem.Name = "setMJPEGSourceToolStripMenuItem";
+            resources.ApplyResources(this.setMJPEGSourceToolStripMenuItem, "setMJPEGSourceToolStripMenuItem");
+            this.setMJPEGSourceToolStripMenuItem.Click += new System.EventHandler(this.setMJPEGSourceToolStripMenuItem_Click);
+            // 
+            // startCameraToolStripMenuItem
+            // 
+            this.startCameraToolStripMenuItem.Name = "startCameraToolStripMenuItem";
+            resources.ApplyResources(this.startCameraToolStripMenuItem, "startCameraToolStripMenuItem");
+            this.startCameraToolStripMenuItem.Click += new System.EventHandler(this.startCameraToolStripMenuItem_Click);
+            // 
+            // setGStreamerSourceToolStripMenuItem
+            // 
+            this.setGStreamerSourceToolStripMenuItem.Name = "setGStreamerSourceToolStripMenuItem";
+            resources.ApplyResources(this.setGStreamerSourceToolStripMenuItem, "setGStreamerSourceToolStripMenuItem");
+            this.setGStreamerSourceToolStripMenuItem.Click += new System.EventHandler(this.setGStreamerSourceToolStripMenuItem_Click);
+            // 
+            // hereLinkVideoToolStripMenuItem
+            // 
+            this.hereLinkVideoToolStripMenuItem.Name = "hereLinkVideoToolStripMenuItem";
+            resources.ApplyResources(this.hereLinkVideoToolStripMenuItem, "hereLinkVideoToolStripMenuItem");
+            this.hereLinkVideoToolStripMenuItem.Click += new System.EventHandler(this.HereLinkVideoToolStripMenuItem_Click);
+            // 
+            // gStreamerStopToolStripMenuItem
+            // 
+            this.gStreamerStopToolStripMenuItem.Name = "gStreamerStopToolStripMenuItem";
+            resources.ApplyResources(this.gStreamerStopToolStripMenuItem, "gStreamerStopToolStripMenuItem");
+            this.gStreamerStopToolStripMenuItem.Click += new System.EventHandler(this.GStreamerStopToolStripMenuItem_Click);
+            // 
+            // setAspectRatioToolStripMenuItem
+            // 
+            this.setAspectRatioToolStripMenuItem.Name = "setAspectRatioToolStripMenuItem";
+            resources.ApplyResources(this.setAspectRatioToolStripMenuItem, "setAspectRatioToolStripMenuItem");
+            this.setAspectRatioToolStripMenuItem.Click += new System.EventHandler(this.setAspectRatioToolStripMenuItem_Click);
+            // 
+            // userItemsToolStripMenuItem
+            // 
+            this.userItemsToolStripMenuItem.Name = "userItemsToolStripMenuItem";
+            resources.ApplyResources(this.userItemsToolStripMenuItem, "userItemsToolStripMenuItem");
+            this.userItemsToolStripMenuItem.Click += new System.EventHandler(this.hud_UserItem);
+            // 
+            // russianHudToolStripMenuItem
+            // 
+            this.russianHudToolStripMenuItem.Name = "russianHudToolStripMenuItem";
+            resources.ApplyResources(this.russianHudToolStripMenuItem, "russianHudToolStripMenuItem");
+            this.russianHudToolStripMenuItem.Click += new System.EventHandler(this.russianHudToolStripMenuItem_Click);
+            // 
+            // swapWithMapToolStripMenuItem
+            // 
+            this.swapWithMapToolStripMenuItem.Name = "swapWithMapToolStripMenuItem";
+            resources.ApplyResources(this.swapWithMapToolStripMenuItem, "swapWithMapToolStripMenuItem");
+            this.swapWithMapToolStripMenuItem.Click += new System.EventHandler(this.swapWithMapToolStripMenuItem_Click);
+            // 
+            // groundColorToolStripMenuItem
+            // 
+            this.groundColorToolStripMenuItem.CheckOnClick = true;
+            this.groundColorToolStripMenuItem.Name = "groundColorToolStripMenuItem";
+            resources.ApplyResources(this.groundColorToolStripMenuItem, "groundColorToolStripMenuItem");
+            this.groundColorToolStripMenuItem.Click += new System.EventHandler(this.groundColorToolStripMenuItem_Click);
+            // 
+            // setBatteryCellCountToolStripMenuItem
+            // 
+            this.setBatteryCellCountToolStripMenuItem.Name = "setBatteryCellCountToolStripMenuItem";
+            resources.ApplyResources(this.setBatteryCellCountToolStripMenuItem, "setBatteryCellCountToolStripMenuItem");
+            this.setBatteryCellCountToolStripMenuItem.Click += new System.EventHandler(this.setBatteryCellCountToolStripMenuItem_Click);
+            // 
+            // showIconsToolStripMenuItem
+            // 
+            this.showIconsToolStripMenuItem.Name = "showIconsToolStripMenuItem";
+            resources.ApplyResources(this.showIconsToolStripMenuItem, "showIconsToolStripMenuItem");
+            this.showIconsToolStripMenuItem.Click += new System.EventHandler(this.showIconsToolStripMenuItem_Click);
+            // 
+            // bindingSourceHud
+            // 
+            this.bindingSourceHud.DataSource = typeof(MissionPlanner.CurrentState);
+            // 
+            // tabControlactions
+            // 
+            this.tabControlactions.ContextMenuStrip = this.contextMenuStripactionstab;
+            this.tabControlactions.Controls.Add(this.tabQuick);
+            this.tabControlactions.Controls.Add(this.tabActions);
+            this.tabControlactions.Controls.Add(this.tabPagemessages);
+            this.tabControlactions.Controls.Add(this.tabActionsSimple);
+            this.tabControlactions.Controls.Add(this.tabPagePreFlight);
+            this.tabControlactions.Controls.Add(this.tabGauges);
+            this.tabControlactions.Controls.Add(this.tabTransponder);
+            this.tabControlactions.Controls.Add(this.tabStatus);
+            this.tabControlactions.Controls.Add(this.tabServo);
+            this.tabControlactions.Controls.Add(this.tabAuxFunction);
+            this.tabControlactions.Controls.Add(this.tabScripts);
+            this.tabControlactions.Controls.Add(this.tabPayload);
+            this.tabControlactions.Controls.Add(this.tabTLogs);
+            this.tabControlactions.Controls.Add(this.tablogbrowse);
+            resources.ApplyResources(this.tabControlactions, "tabControlactions");
+            this.tabControlactions.Name = "tabControlactions";
+            this.tabControlactions.SelectedIndex = 0;
+            this.tabControlactions.DrawItem += new System.Windows.Forms.DrawItemEventHandler(this.tabControl1_DrawItem);
+            this.tabControlactions.SelectedIndexChanged += new System.EventHandler(this.tabControl1_SelectedIndexChanged);
+            this.tabControlactions.DoubleClick += TabControlactions_DoubleClick;
+            this.tabControlactions.ControlAdded += TabControlactions_ControlAdded;
+            this.tabControlactions.ControlAdded += (sender, e) => ManageLeftPanelVisibility();
+            this.tabControlactions.ControlRemoved += (sender, e) => ManageLeftPanelVisibility();
+            // 
+            // contextMenuStripactionstab
+            // 
+            this.contextMenuStripactionstab.Items.AddRange(new System.Windows.Forms.ToolStripItem[] {
+            this.customizeToolStripMenuItem,
+            this.multiLineToolStripMenuItem});
+            this.contextMenuStripactionstab.Name = "contextMenuStripactionstab";
+            resources.ApplyResources(this.contextMenuStripactionstab, "contextMenuStripactionstab");
+            // 
+            // customizeToolStripMenuItem
+            // 
+            this.customizeToolStripMenuItem.Name = "customizeToolStripMenuItem";
+            resources.ApplyResources(this.customizeToolStripMenuItem, "customizeToolStripMenuItem");
+            this.customizeToolStripMenuItem.Click += new System.EventHandler(this.customizeToolStripMenuItem_Click);
+            // 
+            // multiLineToolStripMenuItem
+            // 
+            this.multiLineToolStripMenuItem.Name = "multiLineToolStripMenuItem";
+            resources.ApplyResources(this.multiLineToolStripMenuItem, "multiLineToolStripMenuItem");
+            this.multiLineToolStripMenuItem.Click += new System.EventHandler(this.multiLineToolStripMenuItem_Click);
+            // 
+            // tabQuick
+            // 
+            resources.ApplyResources(this.tabQuick, "tabQuick");
+            this.tabQuick.Controls.Add(this.tableLayoutPanelQuick);
+            this.tabQuick.Name = "tabQuick";
+            this.tabQuick.UseVisualStyleBackColor = true;
+            this.tabQuick.Resize += new System.EventHandler(this.tabQuick_Resize);
+            // 
+            // tableLayoutPanelQuick
+            // 
+            resources.ApplyResources(this.tableLayoutPanelQuick, "tableLayoutPanelQuick");
+            this.tableLayoutPanelQuick.Controls.Add(this.quickView6, 1, 2);
+            this.tableLayoutPanelQuick.Controls.Add(this.quickView5, 0, 2);
+            this.tableLayoutPanelQuick.Controls.Add(this.quickView4, 1, 1);
+            this.tableLayoutPanelQuick.Controls.Add(this.quickView3, 0, 1);
+            this.tableLayoutPanelQuick.Controls.Add(this.quickView2, 1, 0);
+            this.tableLayoutPanelQuick.Controls.Add(this.quickView1, 0, 0);
+            this.tableLayoutPanelQuick.Name = "tableLayoutPanelQuick";
+            // 
+            // quickView6
+            // 
+            this.quickView6.ContextMenuStrip = this.contextMenuStripQuickView;
+            this.quickView6.DataBindings.Add(new System.Windows.Forms.Binding("number", this.bindingSourceQuickTab, "DistToHome", true));
+            this.quickView6.desc = "DistToMAV";
+            resources.ApplyResources(this.quickView6, "quickView6");
+            this.quickView6.Name = "quickView6";
+            this.quickView6.number = 0D;
+            this.quickView6.numberColor = System.Drawing.Color.FromArgb(((int)(((byte)(0)))), ((int)(((byte)(255)))), ((int)(((byte)(252)))));
+            this.quickView6.numberColorBackup = System.Drawing.Color.Empty;
+            this.quickView6.numberformat = "0.00";
+            this.quickView6.DoubleClick += new System.EventHandler(this.quickView_DoubleClick);
+            // 
+            // contextMenuStripQuickView
+            // 
+            this.contextMenuStripQuickView.Items.AddRange(new System.Windows.Forms.ToolStripItem[] {
+            this.setViewCountToolStripMenuItem});
+            this.contextMenuStripQuickView.Name = "contextMenuStripQuickView";
+            resources.ApplyResources(this.contextMenuStripQuickView, "contextMenuStripQuickView");
+            // 
+            // setViewCountToolStripMenuItem
+            // 
+            this.setViewCountToolStripMenuItem.Name = "setViewCountToolStripMenuItem";
+            resources.ApplyResources(this.setViewCountToolStripMenuItem, "setViewCountToolStripMenuItem");
+            this.setViewCountToolStripMenuItem.Click += new System.EventHandler(this.setViewCountToolStripMenuItem_Click);
+            // 
+            // bindingSourceQuickTab
+            // 
+            this.bindingSourceQuickTab.DataSource = typeof(MissionPlanner.CurrentState);
+            // 
+            // quickView5
+            // 
+            this.quickView5.ContextMenuStrip = this.contextMenuStripQuickView;
+            this.quickView5.DataBindings.Add(new System.Windows.Forms.Binding("number", this.bindingSourceQuickTab, "verticalspeed", true));
+            this.quickView5.desc = "verticalspeed";
+            resources.ApplyResources(this.quickView5, "quickView5");
+            this.quickView5.Name = "quickView5";
+            this.quickView5.number = 0D;
+            this.quickView5.numberColor = System.Drawing.Color.FromArgb(((int)(((byte)(254)))), ((int)(((byte)(254)))), ((int)(((byte)(86)))));
+            this.quickView5.numberColorBackup = System.Drawing.Color.Empty;
+            this.quickView5.numberformat = "0.00";
+            this.quickView5.DoubleClick += new System.EventHandler(this.quickView_DoubleClick);
+            // 
+            // quickView4
+            // 
+            this.quickView4.ContextMenuStrip = this.contextMenuStripQuickView;
+            this.quickView4.DataBindings.Add(new System.Windows.Forms.Binding("number", this.bindingSourceQuickTab, "yaw", true));
+            this.quickView4.desc = "yaw";
+            resources.ApplyResources(this.quickView4, "quickView4");
+            this.quickView4.Name = "quickView4";
+            this.quickView4.number = 0D;
+            this.quickView4.numberColor = System.Drawing.Color.FromArgb(((int)(((byte)(0)))), ((int)(((byte)(255)))), ((int)(((byte)(83)))));
+            this.quickView4.numberColorBackup = System.Drawing.Color.Empty;
+            this.quickView4.numberformat = "0.00";
+            this.quickView4.DoubleClick += new System.EventHandler(this.quickView_DoubleClick);
+            // 
+            // quickView3
+            // 
+            this.quickView3.ContextMenuStrip = this.contextMenuStripQuickView;
+            this.quickView3.DataBindings.Add(new System.Windows.Forms.Binding("number", this.bindingSourceQuickTab, "wp_dist", true));
+            this.quickView3.desc = "wp_dist";
+            resources.ApplyResources(this.quickView3, "quickView3");
+            this.quickView3.Name = "quickView3";
+            this.quickView3.number = 0D;
+            this.quickView3.numberColor = System.Drawing.Color.FromArgb(((int)(((byte)(255)))), ((int)(((byte)(96)))), ((int)(((byte)(91)))));
+            this.quickView3.numberColorBackup = System.Drawing.Color.Empty;
+            this.quickView3.numberformat = "0.00";
+            this.quickView3.DoubleClick += new System.EventHandler(this.quickView_DoubleClick);
+            // 
+            // quickView2
+            // 
+            this.quickView2.ContextMenuStrip = this.contextMenuStripQuickView;
+            this.quickView2.DataBindings.Add(new System.Windows.Forms.Binding("number", this.bindingSourceQuickTab, "groundspeed", true));
+            this.quickView2.desc = "groundspeed";
+            resources.ApplyResources(this.quickView2, "quickView2");
+            this.quickView2.Name = "quickView2";
+            this.quickView2.number = 0D;
+            this.quickView2.numberColor = System.Drawing.Color.FromArgb(((int)(((byte)(254)))), ((int)(((byte)(132)))), ((int)(((byte)(46)))));
+            this.quickView2.numberColorBackup = System.Drawing.Color.Empty;
+            this.quickView2.numberformat = "0.00";
+            this.quickView2.DoubleClick += new System.EventHandler(this.quickView_DoubleClick);
+            // 
+            // quickView1
+            // 
+            this.quickView1.ContextMenuStrip = this.contextMenuStripQuickView;
+            this.quickView1.DataBindings.Add(new System.Windows.Forms.Binding("number", this.bindingSourceQuickTab, "alt", true));
+            this.quickView1.desc = "alt";
+            resources.ApplyResources(this.quickView1, "quickView1");
+            this.quickView1.Name = "quickView1";
+            this.quickView1.number = 0D;
+            this.quickView1.numberColor = System.Drawing.Color.FromArgb(((int)(((byte)(209)))), ((int)(((byte)(151)))), ((int)(((byte)(248)))));
+            this.quickView1.numberColorBackup = System.Drawing.Color.Empty;
+            this.quickView1.numberformat = "0.00";
+            this.toolTip1.SetToolTip(this.quickView1, resources.GetString("quickView1.ToolTip"));
+            this.quickView1.DoubleClick += new System.EventHandler(this.quickView_DoubleClick);
+            // 
+            // tabActions
+            // 
+            this.tabActions.Controls.Add(this.tableLayoutPanel1);
+            resources.ApplyResources(this.tabActions, "tabActions");
+            this.tabActions.Name = "tabActions";
+            this.tabActions.UseVisualStyleBackColor = true;
+            // 
+            // tableLayoutPanel1
+            // 
+            resources.ApplyResources(this.tableLayoutPanel1, "tableLayoutPanel1");
+            this.tableLayoutPanel1.Controls.Add(this.BUT_SendMSG, 2, 4);
+            this.tableLayoutPanel1.Controls.Add(this.BUT_abortland, 4, 4);
+            this.tableLayoutPanel1.Controls.Add(this.modifyandSetLoiterRad, 4, 2);
+            this.tableLayoutPanel1.Controls.Add(this.BUT_clear_track, 4, 3);
+            this.tableLayoutPanel1.Controls.Add(this.CMB_action, 0, 0);
+            this.tableLayoutPanel1.Controls.Add(this.BUTactiondo, 1, 0);
+            this.tableLayoutPanel1.Controls.Add(this.BUT_resumemis, 3, 4);
+            this.tableLayoutPanel1.Controls.Add(this.modifyandSetAlt, 4, 1);
+            this.tableLayoutPanel1.Controls.Add(this.modifyandSetSpeed, 4, 0);
+            this.tableLayoutPanel1.Controls.Add(this.CMB_setwp, 0, 1);
+            this.tableLayoutPanel1.Controls.Add(this.BUT_ARM, 3, 3);
+            this.tableLayoutPanel1.Controls.Add(this.BUT_mountmode, 1, 3);
+            this.tableLayoutPanel1.Controls.Add(this.BUT_joystick, 2, 3);
+            this.tableLayoutPanel1.Controls.Add(this.BUT_RAWSensor, 3, 2);
+            this.tableLayoutPanel1.Controls.Add(this.BUT_Homealt, 3, 0);
+            this.tableLayoutPanel1.Controls.Add(this.BUTrestartmission, 3, 1);
+            this.tableLayoutPanel1.Controls.Add(this.CMB_mountmode, 0, 3);
+            this.tableLayoutPanel1.Controls.Add(this.BUT_quickrtl, 2, 2);
+            this.tableLayoutPanel1.Controls.Add(this.BUT_quickmanual, 2, 1);
+            this.tableLayoutPanel1.Controls.Add(this.BUT_setwp, 1, 1);
+            this.tableLayoutPanel1.Controls.Add(this.CMB_modes, 0, 2);
+            this.tableLayoutPanel1.Controls.Add(this.BUT_quickauto, 2, 0);
+            this.tableLayoutPanel1.Controls.Add(this.BUT_setmode, 1, 2);
+            this.tableLayoutPanel1.Name = "tableLayoutPanel1";
+            // 
+            // BUT_SendMSG
+            // 
+            this.BUT_SendMSG.ColorMouseDown = System.Drawing.Color.Empty;
+            this.BUT_SendMSG.ColorMouseOver = System.Drawing.Color.Empty;
+            this.BUT_SendMSG.ColorNotEnabled = System.Drawing.Color.Empty;
+            resources.ApplyResources(this.BUT_SendMSG, "BUT_SendMSG");
+            this.BUT_SendMSG.Name = "BUT_SendMSG";
+            this.toolTip1.SetToolTip(this.BUT_SendMSG, resources.GetString("BUT_SendMSG.ToolTip"));
+            this.BUT_SendMSG.UseVisualStyleBackColor = true;
+            this.BUT_SendMSG.Click += new System.EventHandler(this.BUT_SendMSG_Click);
+            // 
+            // BUT_abortland
+            // 
+            this.BUT_abortland.ColorMouseDown = System.Drawing.Color.Empty;
+            this.BUT_abortland.ColorMouseOver = System.Drawing.Color.Empty;
+            this.BUT_abortland.ColorNotEnabled = System.Drawing.Color.Empty;
+            resources.ApplyResources(this.BUT_abortland, "BUT_abortland");
+            this.BUT_abortland.Name = "BUT_abortland";
+            this.toolTip1.SetToolTip(this.BUT_abortland, resources.GetString("BUT_abortland.ToolTip"));
+            this.BUT_abortland.UseVisualStyleBackColor = true;
+            this.BUT_abortland.Click += new System.EventHandler(this.BUT_abortland_Click);
+            // 
+            // modifyandSetLoiterRad
+            // 
+            resources.ApplyResources(this.modifyandSetLoiterRad, "modifyandSetLoiterRad");
+            this.modifyandSetLoiterRad.ButtonText = "Set Loiter Rad";
+            this.modifyandSetLoiterRad.DecimalPlaces = 0;
+            this.modifyandSetLoiterRad.Increment = new decimal(new int[] {
+            1,
+            0,
+            0,
+            0});
+            this.modifyandSetLoiterRad.Maximum = new decimal(new int[] {
+            10000,
+            0,
+            0,
+            0});
+            this.modifyandSetLoiterRad.Minimum = new decimal(new int[] {
+            10000,
+            0,
+            0,
+            -2147483648});
+            this.modifyandSetLoiterRad.Name = "modifyandSetLoiterRad";
+            this.modifyandSetLoiterRad.Value = new decimal(new int[] {
+            100,
+            0,
+            0,
+            0});
+            this.modifyandSetLoiterRad.Click += new System.EventHandler(this.modifyandSetLoiterRad_Click);
+            // 
+            // BUT_clear_track
+            // 
+            this.BUT_clear_track.ColorMouseDown = System.Drawing.Color.Empty;
+            this.BUT_clear_track.ColorMouseOver = System.Drawing.Color.Empty;
+            this.BUT_clear_track.ColorNotEnabled = System.Drawing.Color.Empty;
+            resources.ApplyResources(this.BUT_clear_track, "BUT_clear_track");
+            this.BUT_clear_track.Name = "BUT_clear_track";
+            this.toolTip1.SetToolTip(this.BUT_clear_track, resources.GetString("BUT_clear_track.ToolTip"));
+            this.BUT_clear_track.UseVisualStyleBackColor = true;
+            this.BUT_clear_track.Click += new System.EventHandler(this.BUT_clear_track_Click);
+            // 
+            // CMB_action
+            // 
+            resources.ApplyResources(this.CMB_action, "CMB_action");
+            this.CMB_action.DropDownStyle = System.Windows.Forms.ComboBoxStyle.DropDownList;
+            this.CMB_action.DropDownWidth = 250;
+            this.CMB_action.FormattingEnabled = true;
+            this.CMB_action.Name = "CMB_action";
+            // 
+            // BUTactiondo
+            // 
+            this.BUTactiondo.ColorMouseDown = System.Drawing.Color.Empty;
+            this.BUTactiondo.ColorMouseOver = System.Drawing.Color.Empty;
+            this.BUTactiondo.ColorNotEnabled = System.Drawing.Color.Empty;
+            resources.ApplyResources(this.BUTactiondo, "BUTactiondo");
+            this.BUTactiondo.Name = "BUTactiondo";
+            this.toolTip1.SetToolTip(this.BUTactiondo, resources.GetString("BUTactiondo.ToolTip"));
+            this.BUTactiondo.UseVisualStyleBackColor = true;
+            this.BUTactiondo.Click += new System.EventHandler(this.BUTactiondo_Click);
+            // 
+            // BUT_resumemis
+            // 
+            this.BUT_resumemis.ColorMouseDown = System.Drawing.Color.Empty;
+            this.BUT_resumemis.ColorMouseOver = System.Drawing.Color.Empty;
+            this.BUT_resumemis.ColorNotEnabled = System.Drawing.Color.Empty;
+            resources.ApplyResources(this.BUT_resumemis, "BUT_resumemis");
+            this.BUT_resumemis.Name = "BUT_resumemis";
+            this.BUT_resumemis.UseVisualStyleBackColor = true;
+            this.BUT_resumemis.Click += new System.EventHandler(this.BUT_resumemis_Click);
+            // 
+            // modifyandSetAlt
+            // 
+            resources.ApplyResources(this.modifyandSetAlt, "modifyandSetAlt");
+            this.modifyandSetAlt.ButtonText = "Change Alt";
+            this.modifyandSetAlt.DecimalPlaces = 1;
+            this.modifyandSetAlt.Increment = new decimal(new int[] {
+            1,
+            0,
+            0,
+            0});
+            this.modifyandSetAlt.Maximum = new decimal(new int[] {
+            1000,
+            0,
+            0,
+            0});
+            this.modifyandSetAlt.Minimum = new decimal(new int[] {
+            0,
+            0,
+            0,
+            0});
+            this.modifyandSetAlt.Name = "modifyandSetAlt";
+            this.modifyandSetAlt.Value = new decimal(new int[] {
+            100,
+            0,
+            0,
+            0});
+            this.modifyandSetAlt.Click += new System.EventHandler(this.modifyandSetAlt_Click);
+            // 
+            // modifyandSetSpeed
+            // 
+            resources.ApplyResources(this.modifyandSetSpeed, "modifyandSetSpeed");
+            this.modifyandSetSpeed.ButtonText = "Change Speed";
+            this.modifyandSetSpeed.DecimalPlaces = 1;
+            this.modifyandSetSpeed.Increment = new decimal(new int[] {
+            1,
+            0,
+            0,
+            0});
+            this.modifyandSetSpeed.Maximum = new decimal(new int[] {
+            1000,
+            0,
+            0,
+            0});
+            this.modifyandSetSpeed.Minimum = new decimal(new int[] {
+            0,
+            0,
+            0,
+            0});
+            this.modifyandSetSpeed.Name = "modifyandSetSpeed";
+            this.modifyandSetSpeed.Value = new decimal(new int[] {
+            100,
+            0,
+            0,
+            0});
+            this.modifyandSetSpeed.Click += new System.EventHandler(this.modifyandSetSpeed_Click);
+            this.modifyandSetSpeed.ParentChanged += new System.EventHandler(this.modifyandSetSpeed_ParentChanged);
+            // 
+            // CMB_setwp
+            // 
+            resources.ApplyResources(this.CMB_setwp, "CMB_setwp");
+            this.CMB_setwp.DropDownStyle = System.Windows.Forms.ComboBoxStyle.DropDownList;
+            this.CMB_setwp.DropDownWidth = 150;
+            this.CMB_setwp.FormattingEnabled = true;
+            this.CMB_setwp.Items.AddRange(new object[] {
+            resources.GetString("CMB_setwp.Items")});
+            this.CMB_setwp.Name = "CMB_setwp";
+            this.CMB_setwp.Click += new System.EventHandler(this.CMB_setwp_Click);
+            // 
+            // BUT_ARM
+            // 
+            this.BUT_ARM.ColorMouseDown = System.Drawing.Color.Empty;
+            this.BUT_ARM.ColorMouseOver = System.Drawing.Color.Empty;
+            this.BUT_ARM.ColorNotEnabled = System.Drawing.Color.Empty;
+            resources.ApplyResources(this.BUT_ARM, "BUT_ARM");
+            this.BUT_ARM.Name = "BUT_ARM";
+            this.toolTip1.SetToolTip(this.BUT_ARM, resources.GetString("BUT_ARM.ToolTip"));
+            this.BUT_ARM.UseVisualStyleBackColor = true;
+            this.BUT_ARM.Click += new System.EventHandler(this.BUT_ARM_Click);
+            // 
+            // BUT_mountmode
+            // 
+            this.BUT_mountmode.ColorMouseDown = System.Drawing.Color.Empty;
+            this.BUT_mountmode.ColorMouseOver = System.Drawing.Color.Empty;
+            this.BUT_mountmode.ColorNotEnabled = System.Drawing.Color.Empty;
+            resources.ApplyResources(this.BUT_mountmode, "BUT_mountmode");
+            this.BUT_mountmode.Name = "BUT_mountmode";
+            this.toolTip1.SetToolTip(this.BUT_mountmode, resources.GetString("BUT_mountmode.ToolTip"));
+            this.BUT_mountmode.UseVisualStyleBackColor = true;
+            this.BUT_mountmode.Click += new System.EventHandler(this.BUT_mountmode_Click);
+            // 
+            // BUT_joystick
+            // 
+            this.BUT_joystick.ColorMouseDown = System.Drawing.Color.Empty;
+            this.BUT_joystick.ColorMouseOver = System.Drawing.Color.Empty;
+            this.BUT_joystick.ColorNotEnabled = System.Drawing.Color.Empty;
+            resources.ApplyResources(this.BUT_joystick, "BUT_joystick");
+            this.BUT_joystick.Name = "BUT_joystick";
+            this.toolTip1.SetToolTip(this.BUT_joystick, resources.GetString("BUT_joystick.ToolTip"));
+            this.BUT_joystick.UseVisualStyleBackColor = true;
+            this.BUT_joystick.Click += new System.EventHandler(this.BUT_joystick_Click);
+            // 
+            // BUT_RAWSensor
+            // 
+            this.BUT_RAWSensor.ColorMouseDown = System.Drawing.Color.Empty;
+            this.BUT_RAWSensor.ColorMouseOver = System.Drawing.Color.Empty;
+            this.BUT_RAWSensor.ColorNotEnabled = System.Drawing.Color.Empty;
+            resources.ApplyResources(this.BUT_RAWSensor, "BUT_RAWSensor");
+            this.BUT_RAWSensor.Name = "BUT_RAWSensor";
+            this.toolTip1.SetToolTip(this.BUT_RAWSensor, resources.GetString("BUT_RAWSensor.ToolTip"));
+            this.BUT_RAWSensor.UseVisualStyleBackColor = true;
+            this.BUT_RAWSensor.Click += new System.EventHandler(this.BUT_RAWSensor_Click);
+            // 
+            // BUT_Homealt
+            // 
+            this.BUT_Homealt.ColorMouseDown = System.Drawing.Color.Empty;
+            this.BUT_Homealt.ColorMouseOver = System.Drawing.Color.Empty;
+            this.BUT_Homealt.ColorNotEnabled = System.Drawing.Color.Empty;
+            resources.ApplyResources(this.BUT_Homealt, "BUT_Homealt");
+            this.BUT_Homealt.Name = "BUT_Homealt";
+            this.toolTip1.SetToolTip(this.BUT_Homealt, resources.GetString("BUT_Homealt.ToolTip"));
+            this.BUT_Homealt.UseVisualStyleBackColor = true;
+            this.BUT_Homealt.Click += new System.EventHandler(this.BUT_Homealt_Click);
+            // 
+            // BUTrestartmission
+            // 
+            this.BUTrestartmission.ColorMouseDown = System.Drawing.Color.Empty;
+            this.BUTrestartmission.ColorMouseOver = System.Drawing.Color.Empty;
+            this.BUTrestartmission.ColorNotEnabled = System.Drawing.Color.Empty;
+            resources.ApplyResources(this.BUTrestartmission, "BUTrestartmission");
+            this.BUTrestartmission.Name = "BUTrestartmission";
+            this.toolTip1.SetToolTip(this.BUTrestartmission, resources.GetString("BUTrestartmission.ToolTip"));
+            this.BUTrestartmission.UseVisualStyleBackColor = true;
+            this.BUTrestartmission.Click += new System.EventHandler(this.BUTrestartmission_Click);
+            // 
+            // CMB_mountmode
+            // 
+            resources.ApplyResources(this.CMB_mountmode, "CMB_mountmode");
+            this.CMB_mountmode.DropDownStyle = System.Windows.Forms.ComboBoxStyle.DropDownList;
+            this.CMB_mountmode.DropDownWidth = 150;
+            this.CMB_mountmode.FormattingEnabled = true;
+            this.CMB_mountmode.Name = "CMB_mountmode";
+            // 
+            // BUT_quickrtl
+            // 
+            this.BUT_quickrtl.ColorMouseDown = System.Drawing.Color.Empty;
+            this.BUT_quickrtl.ColorMouseOver = System.Drawing.Color.Empty;
+            this.BUT_quickrtl.ColorNotEnabled = System.Drawing.Color.Empty;
+            resources.ApplyResources(this.BUT_quickrtl, "BUT_quickrtl");
+            this.BUT_quickrtl.Name = "BUT_quickrtl";
+            this.toolTip1.SetToolTip(this.BUT_quickrtl, resources.GetString("BUT_quickrtl.ToolTip"));
+            this.BUT_quickrtl.UseVisualStyleBackColor = true;
+            this.BUT_quickrtl.Click += new System.EventHandler(this.BUT_quickrtl_Click);
+            // 
+            // BUT_quickmanual
+            // 
+            this.BUT_quickmanual.ColorMouseDown = System.Drawing.Color.Empty;
+            this.BUT_quickmanual.ColorMouseOver = System.Drawing.Color.Empty;
+            this.BUT_quickmanual.ColorNotEnabled = System.Drawing.Color.Empty;
+            resources.ApplyResources(this.BUT_quickmanual, "BUT_quickmanual");
+            this.BUT_quickmanual.Name = "BUT_quickmanual";
+            this.toolTip1.SetToolTip(this.BUT_quickmanual, resources.GetString("BUT_quickmanual.ToolTip"));
+            this.BUT_quickmanual.UseVisualStyleBackColor = true;
+            this.BUT_quickmanual.Click += new System.EventHandler(this.BUT_quickmanual_Click);
+            // 
+            // BUT_setwp
+            // 
+            this.BUT_setwp.ColorMouseDown = System.Drawing.Color.Empty;
+            this.BUT_setwp.ColorMouseOver = System.Drawing.Color.Empty;
+            this.BUT_setwp.ColorNotEnabled = System.Drawing.Color.Empty;
+            resources.ApplyResources(this.BUT_setwp, "BUT_setwp");
+            this.BUT_setwp.Name = "BUT_setwp";
+            this.toolTip1.SetToolTip(this.BUT_setwp, resources.GetString("BUT_setwp.ToolTip"));
+            this.BUT_setwp.UseVisualStyleBackColor = true;
+            this.BUT_setwp.Click += new System.EventHandler(this.BUT_setwp_Click);
+            // 
+            // CMB_modes
+            // 
+            resources.ApplyResources(this.CMB_modes, "CMB_modes");
+            this.CMB_modes.DropDownStyle = System.Windows.Forms.ComboBoxStyle.DropDownList;
+            this.CMB_modes.DropDownWidth = 150;
+            this.CMB_modes.FormattingEnabled = true;
+            this.CMB_modes.Name = "CMB_modes";
+            this.CMB_modes.Click += new System.EventHandler(this.CMB_modes_Click);
+            // 
+            // BUT_quickauto
+            // 
+            this.BUT_quickauto.ColorMouseDown = System.Drawing.Color.Empty;
+            this.BUT_quickauto.ColorMouseOver = System.Drawing.Color.Empty;
+            this.BUT_quickauto.ColorNotEnabled = System.Drawing.Color.Empty;
+            resources.ApplyResources(this.BUT_quickauto, "BUT_quickauto");
+            this.BUT_quickauto.Name = "BUT_quickauto";
+            this.toolTip1.SetToolTip(this.BUT_quickauto, resources.GetString("BUT_quickauto.ToolTip"));
+            this.BUT_quickauto.UseVisualStyleBackColor = true;
+            this.BUT_quickauto.Click += new System.EventHandler(this.BUT_quickauto_Click);
+            // 
+            // BUT_setmode
+            // 
+            this.BUT_setmode.ColorMouseDown = System.Drawing.Color.Empty;
+            this.BUT_setmode.ColorMouseOver = System.Drawing.Color.Empty;
+            this.BUT_setmode.ColorNotEnabled = System.Drawing.Color.Empty;
+            resources.ApplyResources(this.BUT_setmode, "BUT_setmode");
+            this.BUT_setmode.Name = "BUT_setmode";
+            this.toolTip1.SetToolTip(this.BUT_setmode, resources.GetString("BUT_setmode.ToolTip"));
+            this.BUT_setmode.UseVisualStyleBackColor = true;
+            this.BUT_setmode.Click += new System.EventHandler(this.BUT_setmode_Click);
+            // 
+            // tabPagemessages
+            // 
+            this.tabPagemessages.Controls.Add(this.txt_messagebox);
+            resources.ApplyResources(this.tabPagemessages, "tabPagemessages");
+            this.tabPagemessages.Name = "tabPagemessages";
+            this.tabPagemessages.UseVisualStyleBackColor = true;
+            // 
+            // txt_messagebox
+            // 
+            resources.ApplyResources(this.txt_messagebox, "txt_messagebox");
+            this.txt_messagebox.Name = "txt_messagebox";
+            // 
+            // tabActionsSimple
+            // 
+            this.tabActionsSimple.Controls.Add(this.myButton1);
+            this.tabActionsSimple.Controls.Add(this.myButton2);
+            this.tabActionsSimple.Controls.Add(this.myButton3);
+            resources.ApplyResources(this.tabActionsSimple, "tabActionsSimple");
+            this.tabActionsSimple.Name = "tabActionsSimple";
+            this.tabActionsSimple.UseVisualStyleBackColor = true;
+            // 
+            // myButton1
+            // 
+            this.myButton1.ColorMouseDown = System.Drawing.Color.Empty;
+            this.myButton1.ColorMouseOver = System.Drawing.Color.Empty;
+            this.myButton1.ColorNotEnabled = System.Drawing.Color.Empty;
+            resources.ApplyResources(this.myButton1, "myButton1");
+            this.myButton1.Name = "myButton1";
+            this.toolTip1.SetToolTip(this.myButton1, resources.GetString("myButton1.ToolTip"));
+            this.myButton1.UseVisualStyleBackColor = true;
+            this.myButton1.Click += new System.EventHandler(this.BUT_quickmanual_Click);
+            // 
+            // myButton2
+            // 
+            this.myButton2.ColorMouseDown = System.Drawing.Color.Empty;
+            this.myButton2.ColorMouseOver = System.Drawing.Color.Empty;
+            this.myButton2.ColorNotEnabled = System.Drawing.Color.Empty;
+            resources.ApplyResources(this.myButton2, "myButton2");
+            this.myButton2.Name = "myButton2";
+            this.toolTip1.SetToolTip(this.myButton2, resources.GetString("myButton2.ToolTip"));
+            this.myButton2.UseVisualStyleBackColor = true;
+            this.myButton2.Click += new System.EventHandler(this.BUT_quickrtl_Click);
+            // 
+            // myButton3
+            // 
+            this.myButton3.ColorMouseDown = System.Drawing.Color.Empty;
+            this.myButton3.ColorMouseOver = System.Drawing.Color.Empty;
+            this.myButton3.ColorNotEnabled = System.Drawing.Color.Empty;
+            resources.ApplyResources(this.myButton3, "myButton3");
+            this.myButton3.Name = "myButton3";
+            this.toolTip1.SetToolTip(this.myButton3, resources.GetString("myButton3.ToolTip"));
+            this.myButton3.UseVisualStyleBackColor = true;
+            this.myButton3.Click += new System.EventHandler(this.BUT_quickauto_Click);
+            // 
+            // tabPagePreFlight
+            // 
+            this.tabPagePreFlight.Controls.Add(this.checkListControl1);
+            resources.ApplyResources(this.tabPagePreFlight, "tabPagePreFlight");
+            this.tabPagePreFlight.Name = "tabPagePreFlight";
+            this.tabPagePreFlight.UseVisualStyleBackColor = true;
+            // 
+            // checkListControl1
+            // 
+            resources.ApplyResources(this.checkListControl1, "checkListControl1");
+            this.checkListControl1.Name = "checkListControl1";
+            // 
+            // tabGauges
+            // 
+            this.tabGauges.Controls.Add(this.Gvspeed);
+            this.tabGauges.Controls.Add(this.Gheading);
+            this.tabGauges.Controls.Add(this.Galt);
+            this.tabGauges.Controls.Add(this.Gspeed);
+            resources.ApplyResources(this.tabGauges, "tabGauges");
+            this.tabGauges.Name = "tabGauges";
+            this.tabGauges.UseVisualStyleBackColor = true;
+            this.tabGauges.Resize += new System.EventHandler(this.tabPage1_Resize);
+            // 
+            // Gvspeed
+            // 
+            this.Gvspeed.BackColor = System.Drawing.Color.Transparent;
+            resources.ApplyResources(this.Gvspeed, "Gvspeed");
+            this.Gvspeed.BaseArcColor = System.Drawing.Color.Transparent;
+            this.Gvspeed.BaseArcRadius = 60;
+            this.Gvspeed.BaseArcStart = 20;
+            this.Gvspeed.BaseArcSweep = 320;
+            this.Gvspeed.BaseArcWidth = 2;
+            this.Gvspeed.Cap_Idx = ((byte)(0));
+            this.Gvspeed.CapColor = System.Drawing.Color.White;
+            this.Gvspeed.CapColors = new System.Drawing.Color[] {
+        System.Drawing.Color.White,
+        System.Drawing.Color.Black,
+        System.Drawing.Color.Black,
+        System.Drawing.Color.Black,
+        System.Drawing.Color.Black};
+            this.Gvspeed.CapPosition = new System.Drawing.Point(65, 85);
+            this.Gvspeed.CapsPosition = new System.Drawing.Point[] {
+        new System.Drawing.Point(65, 85),
+        new System.Drawing.Point(30, 55),
+        new System.Drawing.Point(10, 10),
+        new System.Drawing.Point(10, 10),
+        new System.Drawing.Point(10, 10)};
+            this.Gvspeed.CapsText = new string[] {
+        "VSI",
+        "",
+        "",
+        "",
+        ""};
+            this.Gvspeed.CapText = "VSI";
+            this.Gvspeed.Center = new System.Drawing.Point(75, 75);
+            this.Gvspeed.DataBindings.Add(new System.Windows.Forms.Binding("Value0", this.bindingSourceGaugesTab, "verticalspeed", true));
+            this.Gvspeed.MaxValue = 10F;
+            this.Gvspeed.MinValue = -10F;
+            this.Gvspeed.Name = "Gvspeed";
+            this.Gvspeed.Need_Idx = ((byte)(3));
+            this.Gvspeed.NeedleColor1 = AGaugeApp.AGauge.NeedleColorEnum.Gray;
+            this.Gvspeed.NeedleColor2 = System.Drawing.Color.White;
+            this.Gvspeed.NeedleEnabled = false;
+            this.Gvspeed.NeedleRadius = 80;
+            this.Gvspeed.NeedlesColor1 = new AGaugeApp.AGauge.NeedleColorEnum[] {
+        AGaugeApp.AGauge.NeedleColorEnum.Gray,
+        AGaugeApp.AGauge.NeedleColorEnum.Gray,
+        AGaugeApp.AGauge.NeedleColorEnum.Gray,
+        AGaugeApp.AGauge.NeedleColorEnum.Gray};
+            this.Gvspeed.NeedlesColor2 = new System.Drawing.Color[] {
+        System.Drawing.Color.White,
+        System.Drawing.Color.White,
+        System.Drawing.Color.White,
+        System.Drawing.Color.White};
+            this.Gvspeed.NeedlesEnabled = new bool[] {
+        true,
+        false,
+        false,
+        false};
+            this.Gvspeed.NeedlesRadius = new int[] {
+        50,
+        30,
+        50,
+        80};
+            this.Gvspeed.NeedlesType = new int[] {
+        0,
+        0,
+        0,
+        0};
+            this.Gvspeed.NeedlesWidth = new int[] {
+        2,
+        2,
+        2,
+        2};
+            this.Gvspeed.NeedleType = 0;
+            this.Gvspeed.NeedleWidth = 2;
+            this.Gvspeed.Range_Idx = ((byte)(0));
+            this.Gvspeed.RangeColor = System.Drawing.Color.LightGreen;
+            this.Gvspeed.RangeEnabled = false;
+            this.Gvspeed.RangeEndValue = 360F;
+            this.Gvspeed.RangeInnerRadius = 1;
+            this.Gvspeed.RangeOuterRadius = 60;
+            this.Gvspeed.RangesColor = new System.Drawing.Color[] {
+        System.Drawing.Color.LightGreen,
+        System.Drawing.Color.Red,
+        System.Drawing.Color.Orange,
+        System.Drawing.SystemColors.Control,
+        System.Drawing.SystemColors.Control};
+            this.Gvspeed.RangesEnabled = new bool[] {
+        false,
+        false,
+        false,
+        false,
+        false};
+            this.Gvspeed.RangesEndValue = new float[] {
+        360F,
+        200F,
+        150F,
+        0F,
+        0F};
+            this.Gvspeed.RangesInnerRadius = new int[] {
+        1,
+        1,
+        1,
+        70,
+        70};
+            this.Gvspeed.RangesOuterRadius = new int[] {
+        60,
+        60,
+        60,
+        80,
+        80};
+            this.Gvspeed.RangesStartValue = new float[] {
+        0F,
+        150F,
+        75F,
+        0F,
+        0F};
+            this.Gvspeed.RangeStartValue = 0F;
+            this.Gvspeed.ScaleLinesInterColor = System.Drawing.Color.White;
+            this.Gvspeed.ScaleLinesInterInnerRadius = 52;
+            this.Gvspeed.ScaleLinesInterOuterRadius = 60;
+            this.Gvspeed.ScaleLinesInterWidth = 1;
+            this.Gvspeed.ScaleLinesMajorColor = System.Drawing.Color.White;
+            this.Gvspeed.ScaleLinesMajorInnerRadius = 50;
+            this.Gvspeed.ScaleLinesMajorOuterRadius = 60;
+            this.Gvspeed.ScaleLinesMajorStepValue = 2F;
+            this.Gvspeed.ScaleLinesMajorWidth = 2;
+            this.Gvspeed.ScaleLinesMinorColor = System.Drawing.Color.White;
+            this.Gvspeed.ScaleLinesMinorInnerRadius = 55;
+            this.Gvspeed.ScaleLinesMinorNumOf = 9;
+            this.Gvspeed.ScaleLinesMinorOuterRadius = 60;
+            this.Gvspeed.ScaleLinesMinorWidth = 1;
+            this.Gvspeed.ScaleNumbersColor = System.Drawing.Color.White;
+            this.Gvspeed.ScaleNumbersFormat = "";
+            this.Gvspeed.ScaleNumbersRadius = 42;
+            this.Gvspeed.ScaleNumbersRotation = 0;
+            this.Gvspeed.ScaleNumbersStartScaleLine = 1;
+            this.Gvspeed.ScaleNumbersStepScaleLines = 1;
+            this.Gvspeed.Value = 0F;
+            this.Gvspeed.Value0 = 0F;
+            this.Gvspeed.Value1 = 0F;
+            this.Gvspeed.Value2 = 0F;
+            this.Gvspeed.Value3 = 0F;
+            // 
+            // bindingSourceGaugesTab
+            // 
+            this.bindingSourceGaugesTab.DataSource = typeof(MissionPlanner.CurrentState);
+            // 
+            // Gheading
+            // 
+            this.Gheading.BackColor = System.Drawing.Color.Transparent;
+            resources.ApplyResources(this.Gheading, "Gheading");
+            this.Gheading.DataBindings.Add(new System.Windows.Forms.Binding("Heading", this.bindingSourceGaugesTab, "yaw", true));
+            this.Gheading.DataBindings.Add(new System.Windows.Forms.Binding("NavHeading", this.bindingSourceGaugesTab, "nav_bearing", true));
+            this.Gheading.Heading = 0;
+            this.Gheading.Name = "Gheading";
+            this.Gheading.NavHeading = 0;
+            // 
+            // Galt
+            // 
+            this.Galt.BackColor = System.Drawing.Color.Transparent;
+            resources.ApplyResources(this.Galt, "Galt");
+            this.Galt.BaseArcColor = System.Drawing.Color.Transparent;
+            this.Galt.BaseArcRadius = 60;
+            this.Galt.BaseArcStart = 270;
+            this.Galt.BaseArcSweep = 360;
+            this.Galt.BaseArcWidth = 2;
+            this.Galt.Cap_Idx = ((byte)(0));
+            this.Galt.CapColor = System.Drawing.Color.White;
+            this.Galt.CapColors = new System.Drawing.Color[] {
+        System.Drawing.Color.White,
+        System.Drawing.Color.Black,
+        System.Drawing.Color.Black,
+        System.Drawing.Color.Black,
+        System.Drawing.Color.Black};
+            this.Galt.CapPosition = new System.Drawing.Point(68, 85);
+            this.Galt.CapsPosition = new System.Drawing.Point[] {
+        new System.Drawing.Point(68, 85),
+        new System.Drawing.Point(30, 55),
+        new System.Drawing.Point(10, 10),
+        new System.Drawing.Point(10, 10),
+        new System.Drawing.Point(10, 10)};
+            this.Galt.CapsText = new string[] {
+        "Alt",
+        "",
+        "",
+        "",
+        ""};
+            this.Galt.CapText = "Alt";
+            this.Galt.Center = new System.Drawing.Point(75, 75);
+            this.Galt.DataBindings.Add(new System.Windows.Forms.Binding("Value0", this.bindingSourceGaugesTab, "altd100", true));
+            this.Galt.DataBindings.Add(new System.Windows.Forms.Binding("Value1", this.bindingSourceGaugesTab, "altd1000", true));
+            this.Galt.DataBindings.Add(new System.Windows.Forms.Binding("Value2", this.bindingSourceGaugesTab, "targetaltd100", true));
+            this.Galt.MaxValue = 9.99F;
+            this.Galt.MinValue = 0F;
+            this.Galt.Name = "Galt";
+            this.Galt.Need_Idx = ((byte)(3));
+            this.Galt.NeedleColor1 = AGaugeApp.AGauge.NeedleColorEnum.Gray;
+            this.Galt.NeedleColor2 = System.Drawing.Color.White;
+            this.Galt.NeedleEnabled = false;
+            this.Galt.NeedleRadius = 80;
+            this.Galt.NeedlesColor1 = new AGaugeApp.AGauge.NeedleColorEnum[] {
+        AGaugeApp.AGauge.NeedleColorEnum.Gray,
+        AGaugeApp.AGauge.NeedleColorEnum.Gray,
+        AGaugeApp.AGauge.NeedleColorEnum.Red,
+        AGaugeApp.AGauge.NeedleColorEnum.Gray};
+            this.Galt.NeedlesColor2 = new System.Drawing.Color[] {
+        System.Drawing.Color.White,
+        System.Drawing.Color.White,
+        System.Drawing.Color.White,
+        System.Drawing.Color.White};
+            this.Galt.NeedlesEnabled = new bool[] {
+        true,
+        true,
+        true,
+        false};
+            this.Galt.NeedlesRadius = new int[] {
+        50,
+        30,
+        50,
+        80};
+            this.Galt.NeedlesType = new int[] {
+        0,
+        0,
+        0,
+        0};
+            this.Galt.NeedlesWidth = new int[] {
+        2,
+        2,
+        2,
+        2};
+            this.Galt.NeedleType = 0;
+            this.Galt.NeedleWidth = 2;
+            this.Galt.Range_Idx = ((byte)(0));
+            this.Galt.RangeColor = System.Drawing.Color.LightGreen;
+            this.Galt.RangeEnabled = false;
+            this.Galt.RangeEndValue = 360F;
+            this.Galt.RangeInnerRadius = 1;
+            this.Galt.RangeOuterRadius = 60;
+            this.Galt.RangesColor = new System.Drawing.Color[] {
+        System.Drawing.Color.LightGreen,
+        System.Drawing.Color.Red,
+        System.Drawing.Color.Orange,
+        System.Drawing.SystemColors.Control,
+        System.Drawing.SystemColors.Control};
+            this.Galt.RangesEnabled = new bool[] {
+        false,
+        false,
+        false,
+        false,
+        false};
+            this.Galt.RangesEndValue = new float[] {
+        360F,
+        200F,
+        150F,
+        0F,
+        0F};
+            this.Galt.RangesInnerRadius = new int[] {
+        1,
+        1,
+        1,
+        70,
+        70};
+            this.Galt.RangesOuterRadius = new int[] {
+        60,
+        60,
+        60,
+        80,
+        80};
+            this.Galt.RangesStartValue = new float[] {
+        0F,
+        150F,
+        75F,
+        0F,
+        0F};
+            this.Galt.RangeStartValue = 0F;
+            this.Galt.ScaleLinesInterColor = System.Drawing.Color.White;
+            this.Galt.ScaleLinesInterInnerRadius = 52;
+            this.Galt.ScaleLinesInterOuterRadius = 60;
+            this.Galt.ScaleLinesInterWidth = 1;
+            this.Galt.ScaleLinesMajorColor = System.Drawing.Color.White;
+            this.Galt.ScaleLinesMajorInnerRadius = 50;
+            this.Galt.ScaleLinesMajorOuterRadius = 60;
+            this.Galt.ScaleLinesMajorStepValue = 1F;
+            this.Galt.ScaleLinesMajorWidth = 2;
+            this.Galt.ScaleLinesMinorColor = System.Drawing.Color.White;
+            this.Galt.ScaleLinesMinorInnerRadius = 55;
+            this.Galt.ScaleLinesMinorNumOf = 9;
+            this.Galt.ScaleLinesMinorOuterRadius = 60;
+            this.Galt.ScaleLinesMinorWidth = 1;
+            this.Galt.ScaleNumbersColor = System.Drawing.Color.White;
+            this.Galt.ScaleNumbersFormat = "";
+            this.Galt.ScaleNumbersRadius = 42;
+            this.Galt.ScaleNumbersRotation = 0;
+            this.Galt.ScaleNumbersStartScaleLine = 1;
+            this.Galt.ScaleNumbersStepScaleLines = 1;
+            this.Galt.Value = 0F;
+            this.Galt.Value0 = 0F;
+            this.Galt.Value1 = 0F;
+            this.Galt.Value2 = 0F;
+            this.Galt.Value3 = 0F;
+            // 
+            // Gspeed
+            // 
+            this.Gspeed.BackColor = System.Drawing.Color.Transparent;
+            resources.ApplyResources(this.Gspeed, "Gspeed");
+            this.Gspeed.BaseArcColor = System.Drawing.Color.Transparent;
+            this.Gspeed.BaseArcRadius = 70;
+            this.Gspeed.BaseArcStart = 135;
+            this.Gspeed.BaseArcSweep = 270;
+            this.Gspeed.BaseArcWidth = 2;
+            this.Gspeed.Cap_Idx = ((byte)(0));
+            this.Gspeed.CapColor = System.Drawing.Color.White;
+            this.Gspeed.CapColors = new System.Drawing.Color[] {
+        System.Drawing.Color.White,
+        System.Drawing.Color.White,
+        System.Drawing.Color.Black,
+        System.Drawing.Color.Black,
+        System.Drawing.Color.Black};
+            this.Gspeed.CapPosition = new System.Drawing.Point(58, 85);
+            this.Gspeed.CapsPosition = new System.Drawing.Point[] {
+        new System.Drawing.Point(58, 85),
+        new System.Drawing.Point(50, 110),
+        new System.Drawing.Point(10, 10),
+        new System.Drawing.Point(10, 10),
+        new System.Drawing.Point(10, 10)};
+            this.Gspeed.CapsText = new string[] {
+        "Speed",
+        "",
+        "",
+        "",
+        ""};
+            this.Gspeed.CapText = "Speed";
+            this.Gspeed.Center = new System.Drawing.Point(75, 75);
+            this.Gspeed.DataBindings.Add(new System.Windows.Forms.Binding("Value0", this.bindingSourceGaugesTab, "airspeed", true));
+            this.Gspeed.DataBindings.Add(new System.Windows.Forms.Binding("Value1", this.bindingSourceGaugesTab, "groundspeed", true));
+            this.Gspeed.MaxValue = 60F;
+            this.Gspeed.MinValue = 0F;
+            this.Gspeed.Name = "Gspeed";
+            this.Gspeed.Need_Idx = ((byte)(3));
+            this.Gspeed.NeedleColor1 = AGaugeApp.AGauge.NeedleColorEnum.Gray;
+            this.Gspeed.NeedleColor2 = System.Drawing.Color.Brown;
+            this.Gspeed.NeedleEnabled = false;
+            this.Gspeed.NeedleRadius = 70;
+            this.Gspeed.NeedlesColor1 = new AGaugeApp.AGauge.NeedleColorEnum[] {
+        AGaugeApp.AGauge.NeedleColorEnum.Gray,
+        AGaugeApp.AGauge.NeedleColorEnum.Red,
+        AGaugeApp.AGauge.NeedleColorEnum.Blue,
+        AGaugeApp.AGauge.NeedleColorEnum.Gray};
+            this.Gspeed.NeedlesColor2 = new System.Drawing.Color[] {
+        System.Drawing.Color.White,
+        System.Drawing.Color.White,
+        System.Drawing.Color.White,
+        System.Drawing.Color.Brown};
+            this.Gspeed.NeedlesEnabled = new bool[] {
+        true,
+        true,
+        false,
+        false};
+            this.Gspeed.NeedlesRadius = new int[] {
+        50,
+        50,
+        70,
+        70};
+            this.Gspeed.NeedlesType = new int[] {
+        0,
+        0,
+        0,
+        0};
+            this.Gspeed.NeedlesWidth = new int[] {
+        2,
+        1,
+        2,
+        2};
+            this.Gspeed.NeedleType = 0;
+            this.Gspeed.NeedleWidth = 2;
+            this.Gspeed.Range_Idx = ((byte)(2));
+            this.Gspeed.RangeColor = System.Drawing.Color.Orange;
+            this.Gspeed.RangeEnabled = false;
+            this.Gspeed.RangeEndValue = 50F;
+            this.Gspeed.RangeInnerRadius = 1;
+            this.Gspeed.RangeOuterRadius = 70;
+            this.Gspeed.RangesColor = new System.Drawing.Color[] {
+        System.Drawing.Color.LightGreen,
+        System.Drawing.Color.Red,
+        System.Drawing.Color.Orange,
+        System.Drawing.SystemColors.Control,
+        System.Drawing.SystemColors.Control};
+            this.Gspeed.RangesEnabled = new bool[] {
+        false,
+        false,
+        false,
+        false,
+        false};
+            this.Gspeed.RangesEndValue = new float[] {
+        35F,
+        60F,
+        50F,
+        0F,
+        0F};
+            this.Gspeed.RangesInnerRadius = new int[] {
+        1,
+        1,
+        1,
+        70,
+        70};
+            this.Gspeed.RangesOuterRadius = new int[] {
+        70,
+        70,
+        70,
+        80,
+        80};
+            this.Gspeed.RangesStartValue = new float[] {
+        0F,
+        50F,
+        35F,
+        0F,
+        0F};
+            this.Gspeed.RangeStartValue = 35F;
+            this.Gspeed.ScaleLinesInterColor = System.Drawing.Color.White;
+            this.Gspeed.ScaleLinesInterInnerRadius = 52;
+            this.Gspeed.ScaleLinesInterOuterRadius = 60;
+            this.Gspeed.ScaleLinesInterWidth = 1;
+            this.Gspeed.ScaleLinesMajorColor = System.Drawing.Color.White;
+            this.Gspeed.ScaleLinesMajorInnerRadius = 50;
+            this.Gspeed.ScaleLinesMajorOuterRadius = 60;
+            this.Gspeed.ScaleLinesMajorStepValue = 10F;
+            this.Gspeed.ScaleLinesMajorWidth = 2;
+            this.Gspeed.ScaleLinesMinorColor = System.Drawing.Color.White;
+            this.Gspeed.ScaleLinesMinorInnerRadius = 55;
+            this.Gspeed.ScaleLinesMinorNumOf = 9;
+            this.Gspeed.ScaleLinesMinorOuterRadius = 60;
+            this.Gspeed.ScaleLinesMinorWidth = 1;
+            this.Gspeed.ScaleNumbersColor = System.Drawing.Color.White;
+            this.Gspeed.ScaleNumbersFormat = null;
+            this.Gspeed.ScaleNumbersRadius = 42;
+            this.Gspeed.ScaleNumbersRotation = 0;
+            this.Gspeed.ScaleNumbersStartScaleLine = 1;
+            this.Gspeed.ScaleNumbersStepScaleLines = 1;
+            this.toolTip1.SetToolTip(this.Gspeed, resources.GetString("Gspeed.ToolTip"));
+            this.Gspeed.Value = 0F;
+            this.Gspeed.Value0 = 0F;
+            this.Gspeed.Value1 = 0F;
+            this.Gspeed.Value2 = 0F;
+            this.Gspeed.Value3 = 0F;
+            this.Gspeed.DoubleClick += new System.EventHandler(this.Gspeed_DoubleClick);
+            // 
+            // tabTransponder
+            // 
+            resources.ApplyResources(this.tabTransponder, "tabTransponder");
+            this.tabTransponder.Controls.Add(this.NACp_tb);
+            this.tabTransponder.Controls.Add(this.NIC_tb);
+            this.tabTransponder.Controls.Add(this.NACp_lbl);
+            this.tabTransponder.Controls.Add(this.NIC_lbl);
+            this.tabTransponder.Controls.Add(this.Squawk_nud);
+            this.tabTransponder.Controls.Add(this.FlightID_tb);
+            this.tabTransponder.Controls.Add(this.fault_clb);
+            this.tabTransponder.Controls.Add(this.XPDRConnect_btn);
+            this.tabTransponder.Controls.Add(this.Squawk_label);
+            this.tabTransponder.Controls.Add(this.FlightID_label);
+            this.tabTransponder.Controls.Add(this.IDENT_btn);
+            this.tabTransponder.Controls.Add(this.ALT_btn);
+            this.tabTransponder.Controls.Add(this.STBY_btn);
+            this.tabTransponder.Controls.Add(this.ON_btn);
+            this.tabTransponder.Controls.Add(this.Mode_clb);
+            this.tabTransponder.Name = "tabTransponder";
+            this.tabTransponder.UseVisualStyleBackColor = true;
+            // 
+            // NACp_tb
+            // 
+            resources.ApplyResources(this.NACp_tb, "NACp_tb");
+            this.NACp_tb.Name = "NACp_tb";
+            this.NACp_tb.ReadOnly = true;
+            // 
+            // NIC_tb
+            // 
+            resources.ApplyResources(this.NIC_tb, "NIC_tb");
+            this.NIC_tb.Name = "NIC_tb";
+            this.NIC_tb.ReadOnly = true;
+            // 
+            // NACp_lbl
+            // 
+            resources.ApplyResources(this.NACp_lbl, "NACp_lbl");
+            this.NACp_lbl.Name = "NACp_lbl";
+            // 
+            // NIC_lbl
+            // 
+            resources.ApplyResources(this.NIC_lbl, "NIC_lbl");
+            this.NIC_lbl.Name = "NIC_lbl";
+            // 
+            // Squawk_nud
+            // 
+            resources.ApplyResources(this.Squawk_nud, "Squawk_nud");
+            this.Squawk_nud.Maximum = new decimal(new int[] {
+            7777,
+            0,
+            0,
+            0});
+            this.Squawk_nud.Name = "Squawk_nud";
+            this.Squawk_nud.Value = new decimal(new int[] {
+            1200,
+            0,
+            0,
+            0});
+            this.Squawk_nud.ValueChanged += new System.EventHandler(this.Squawk_nud_ValueChanged);
+            this.Squawk_nud.MouseWheel += new System.Windows.Forms.MouseEventHandler(this.Squawk_nud_MouseWheel);
+            // 
+            // FlightID_tb
+            // 
+            this.FlightID_tb.CharacterCasing = System.Windows.Forms.CharacterCasing.Upper;
+            resources.ApplyResources(this.FlightID_tb, "FlightID_tb");
+            this.FlightID_tb.Name = "FlightID_tb";
+            this.FlightID_tb.TextChanged += new System.EventHandler(this.FlightID_tb_TextChanged);
+            // 
+            // fault_clb
+            // 
+            resources.ApplyResources(this.fault_clb, "fault_clb");
+            this.fault_clb.FormattingEnabled = true;
+            this.fault_clb.Items.AddRange(new object[] {
+            resources.GetString("fault_clb.Items"),
+            resources.GetString("fault_clb.Items1"),
+            resources.GetString("fault_clb.Items2"),
+            resources.GetString("fault_clb.Items3"),
+            resources.GetString("fault_clb.Items4")});
+            this.fault_clb.Name = "fault_clb";
+            // 
+            // XPDRConnect_btn
+            // 
+            resources.ApplyResources(this.XPDRConnect_btn, "XPDRConnect_btn");
+            this.XPDRConnect_btn.Name = "XPDRConnect_btn";
+            this.XPDRConnect_btn.UseVisualStyleBackColor = true;
+            this.XPDRConnect_btn.Click += new System.EventHandler(this.XPDRConnect_btn_Click);
+            // 
+            // Squawk_label
+            // 
+            resources.ApplyResources(this.Squawk_label, "Squawk_label");
+            this.Squawk_label.Name = "Squawk_label";
+            // 
+            // FlightID_label
+            // 
+            resources.ApplyResources(this.FlightID_label, "FlightID_label");
+            this.FlightID_label.Name = "FlightID_label";
+            // 
+            // IDENT_btn
+            // 
+            resources.ApplyResources(this.IDENT_btn, "IDENT_btn");
+            this.IDENT_btn.Name = "IDENT_btn";
+            this.IDENT_btn.UseVisualStyleBackColor = true;
+            this.IDENT_btn.Click += new System.EventHandler(this.IDENT_btn_Click);
+            // 
+            // ALT_btn
+            // 
+            resources.ApplyResources(this.ALT_btn, "ALT_btn");
+            this.ALT_btn.Name = "ALT_btn";
+            this.ALT_btn.UseVisualStyleBackColor = true;
+            this.ALT_btn.Click += new System.EventHandler(this.ALT_btn_Click);
+            // 
+            // STBY_btn
+            // 
+            resources.ApplyResources(this.STBY_btn, "STBY_btn");
+            this.STBY_btn.Name = "STBY_btn";
+            this.STBY_btn.UseVisualStyleBackColor = true;
+            this.STBY_btn.Click += new System.EventHandler(this.STBY_btn_Click);
+            // 
+            // ON_btn
+            // 
+            resources.ApplyResources(this.ON_btn, "ON_btn");
+            this.ON_btn.Name = "ON_btn";
+            this.ON_btn.UseVisualStyleBackColor = true;
+            this.ON_btn.Click += new System.EventHandler(this.ON_btn_Click);
+            // 
+            // Mode_clb
+            // 
+            this.Mode_clb.CheckOnClick = true;
+            resources.ApplyResources(this.Mode_clb, "Mode_clb");
+            this.Mode_clb.ForeColor = System.Drawing.SystemColors.WindowText;
+            this.Mode_clb.FormattingEnabled = true;
+            this.Mode_clb.Items.AddRange(new object[] {
+            resources.GetString("Mode_clb.Items"),
+            resources.GetString("Mode_clb.Items1"),
+            resources.GetString("Mode_clb.Items2"),
+            resources.GetString("Mode_clb.Items3")});
+            this.Mode_clb.Name = "Mode_clb";
+            // 
+            // tabStatus
+            // 
+            resources.ApplyResources(this.tabStatus, "tabStatus");
+            this.tabStatus.Name = "tabStatus";
+            this.tabStatus.Paint += new System.Windows.Forms.PaintEventHandler(this.tabStatus_Paint);
+            // 
+            // tabServo
+            // 
+            this.tabServo.Controls.Add(this.flowLayoutPanelServos);
+            resources.ApplyResources(this.tabServo, "tabServo");
+            this.tabServo.Name = "tabServo";
+            this.tabServo.UseVisualStyleBackColor = true;
+            // 
+            // flowLayoutPanelServos
+            // 
+            resources.ApplyResources(this.flowLayoutPanelServos, "flowLayoutPanelServos");
+            this.flowLayoutPanelServos.Controls.Add(this.servoOptions1);
+            this.flowLayoutPanelServos.Controls.Add(this.servoOptions2);
+            this.flowLayoutPanelServos.Controls.Add(this.servoOptions3);
+            this.flowLayoutPanelServos.Controls.Add(this.servoOptions4);
+            this.flowLayoutPanelServos.Controls.Add(this.servoOptions5);
+            this.flowLayoutPanelServos.Controls.Add(this.servoOptions6);
+            this.flowLayoutPanelServos.Controls.Add(this.servoOptions7);
+            this.flowLayoutPanelServos.Controls.Add(this.servoOptions8);
+            this.flowLayoutPanelServos.Controls.Add(this.servoOptions9);
+            this.flowLayoutPanelServos.Controls.Add(this.servoOptions10);
+            this.flowLayoutPanelServos.Controls.Add(this.servoOptions11);
+            this.flowLayoutPanelServos.Controls.Add(this.servoOptions12);
+            this.flowLayoutPanelServos.Controls.Add(this.relayOptions1);
+            this.flowLayoutPanelServos.Controls.Add(this.relayOptions2);
+            this.flowLayoutPanelServos.Controls.Add(this.relayOptions3);
+            this.flowLayoutPanelServos.Controls.Add(this.relayOptions4);
+            this.flowLayoutPanelServos.Controls.Add(this.relayOptions5);
+            this.flowLayoutPanelServos.Controls.Add(this.relayOptions6);
+            this.flowLayoutPanelServos.Name = "flowLayoutPanelServos";
+            // 
+            // servoOptions1
+            // 
+            resources.ApplyResources(this.servoOptions1, "servoOptions1");
+            this.servoOptions1.Name = "servoOptions1";
+            this.servoOptions1.thisservo = 5;
+            // 
+            // servoOptions2
+            // 
+            resources.ApplyResources(this.servoOptions2, "servoOptions2");
+            this.servoOptions2.Name = "servoOptions2";
+            this.servoOptions2.thisservo = 6;
+            // 
+            // servoOptions3
+            // 
+            resources.ApplyResources(this.servoOptions3, "servoOptions3");
+            this.servoOptions3.Name = "servoOptions3";
+            this.servoOptions3.thisservo = 7;
+            // 
+            // servoOptions4
+            // 
+            resources.ApplyResources(this.servoOptions4, "servoOptions4");
+            this.servoOptions4.Name = "servoOptions4";
+            this.servoOptions4.thisservo = 8;
+            // 
+            // servoOptions5
+            // 
+            resources.ApplyResources(this.servoOptions5, "servoOptions5");
+            this.servoOptions5.Name = "servoOptions5";
+            this.servoOptions5.thisservo = 9;
+            // 
+            // servoOptions6
+            // 
+            resources.ApplyResources(this.servoOptions6, "servoOptions6");
+            this.servoOptions6.Name = "servoOptions6";
+            this.servoOptions6.thisservo = 10;
+            // 
+            // servoOptions7
+            // 
+            resources.ApplyResources(this.servoOptions7, "servoOptions7");
+            this.servoOptions7.Name = "servoOptions7";
+            this.servoOptions7.thisservo = 11;
+            // 
+            // servoOptions8
+            // 
+            resources.ApplyResources(this.servoOptions8, "servoOptions8");
+            this.servoOptions8.Name = "servoOptions8";
+            this.servoOptions8.thisservo = 12;
+            // 
+            // servoOptions9
+            // 
+            resources.ApplyResources(this.servoOptions9, "servoOptions9");
+            this.servoOptions9.Name = "servoOptions9";
+            this.servoOptions9.thisservo = 13;
+            // 
+            // servoOptions10
+            // 
+            resources.ApplyResources(this.servoOptions10, "servoOptions10");
+            this.servoOptions10.Name = "servoOptions10";
+            this.servoOptions10.thisservo = 14;
+            // 
+            // servoOptions11
+            // 
+            resources.ApplyResources(this.servoOptions11, "servoOptions11");
+            this.servoOptions11.Name = "servoOptions11";
+            this.servoOptions11.thisservo = 15;
+            // 
+            // servoOptions12
+            // 
+            resources.ApplyResources(this.servoOptions12, "servoOptions12");
+            this.servoOptions12.Name = "servoOptions12";
+            this.servoOptions12.thisservo = 16;
+            // 
+            // relayOptions1
+            // 
+            resources.ApplyResources(this.relayOptions1, "relayOptions1");
+            this.relayOptions1.Name = "relayOptions1";
+            this.relayOptions1.thisrelay = 0;
+            // 
+            // relayOptions2
+            // 
+            resources.ApplyResources(this.relayOptions2, "relayOptions2");
+            this.relayOptions2.Name = "relayOptions2";
+            this.relayOptions2.thisrelay = 1;
+            // 
+            // relayOptions3
+            // 
+            resources.ApplyResources(this.relayOptions3, "relayOptions3");
+            this.relayOptions3.Name = "relayOptions3";
+            this.relayOptions3.thisrelay = 2;
+            // 
+            // relayOptions4
+            // 
+            resources.ApplyResources(this.relayOptions4, "relayOptions4");
+            this.relayOptions4.Name = "relayOptions4";
+            this.relayOptions4.thisrelay = 3;
+            // 
+            // relayOptions5
+            // 
+            resources.ApplyResources(this.relayOptions5, "relayOptions5");
+            this.relayOptions5.Name = "relayOptions5";
+            this.relayOptions5.thisrelay = 4;
+            // 
+            // relayOptions6
+            // 
+            resources.ApplyResources(this.relayOptions6, "relayOptions6");
+            this.relayOptions6.Name = "relayOptions6";
+            this.relayOptions6.thisrelay = 5;
+            // 
+            // tabAuxFunction
+            // 
+            this.tabAuxFunction.Controls.Add(this.flowLayoutPanel1);
+            resources.ApplyResources(this.tabAuxFunction, "tabAuxFunction");
+            this.tabAuxFunction.Name = "tabAuxFunction";
+            this.tabAuxFunction.UseVisualStyleBackColor = true;
+            // 
+            // flowLayoutPanel1
+            // 
+            this.flowLayoutPanel1.Controls.Add(this.auxOptions1);
+            this.flowLayoutPanel1.Controls.Add(this.auxOptions2);
+            this.flowLayoutPanel1.Controls.Add(this.auxOptions3);
+            this.flowLayoutPanel1.Controls.Add(this.auxOptions4);
+            this.flowLayoutPanel1.Controls.Add(this.auxOptions5);
+            this.flowLayoutPanel1.Controls.Add(this.auxOptions6);
+            this.flowLayoutPanel1.Controls.Add(this.auxOptions7);
+            resources.ApplyResources(this.flowLayoutPanel1, "flowLayoutPanel1");
+            this.flowLayoutPanel1.Name = "flowLayoutPanel1";
+            // 
+            // auxOptions1
+            // 
+            resources.ApplyResources(this.auxOptions1, "auxOptions1");
+            this.auxOptions1.Name = "auxOptions1";
+            // 
+            // auxOptions2
+            // 
+            resources.ApplyResources(this.auxOptions2, "auxOptions2");
+            this.auxOptions2.Name = "auxOptions2";
+            // 
+            // auxOptions3
+            // 
+            resources.ApplyResources(this.auxOptions3, "auxOptions3");
+            this.auxOptions3.Name = "auxOptions3";
+            // 
+            // auxOptions4
+            // 
+            resources.ApplyResources(this.auxOptions4, "auxOptions4");
+            this.auxOptions4.Name = "auxOptions4";
+            // 
+            // auxOptions5
+            // 
+            resources.ApplyResources(this.auxOptions5, "auxOptions5");
+            this.auxOptions5.Name = "auxOptions5";
+            // 
+            // auxOptions6
+            // 
+            resources.ApplyResources(this.auxOptions6, "auxOptions6");
+            this.auxOptions6.Name = "auxOptions6";
+            // 
+            // auxOptions7
+            // 
+            resources.ApplyResources(this.auxOptions7, "auxOptions7");
+            this.auxOptions7.Name = "auxOptions7";
+            // 
+            // tabScripts
+            // 
+            this.tabScripts.Controls.Add(this.checkBoxRedirectOutput);
+            this.tabScripts.Controls.Add(this.BUT_edit_selected);
+            this.tabScripts.Controls.Add(this.labelSelectedScript);
+            this.tabScripts.Controls.Add(this.BUT_run_script);
+            this.tabScripts.Controls.Add(this.BUT_abort_script);
+            this.tabScripts.Controls.Add(this.labelScriptStatus);
+            this.tabScripts.Controls.Add(this.BUT_select_script);
+            resources.ApplyResources(this.tabScripts, "tabScripts");
+            this.tabScripts.Name = "tabScripts";
+            this.tabScripts.UseVisualStyleBackColor = true;
+            // 
+            // checkBoxRedirectOutput
+            // 
+            resources.ApplyResources(this.checkBoxRedirectOutput, "checkBoxRedirectOutput");
+            this.checkBoxRedirectOutput.Checked = true;
+            this.checkBoxRedirectOutput.CheckState = System.Windows.Forms.CheckState.Checked;
+            this.checkBoxRedirectOutput.Name = "checkBoxRedirectOutput";
+            this.checkBoxRedirectOutput.UseVisualStyleBackColor = true;
+            // 
+            // BUT_edit_selected
+            // 
+            this.BUT_edit_selected.ColorMouseDown = System.Drawing.Color.Empty;
+            this.BUT_edit_selected.ColorMouseOver = System.Drawing.Color.Empty;
+            this.BUT_edit_selected.ColorNotEnabled = System.Drawing.Color.Empty;
+            resources.ApplyResources(this.BUT_edit_selected, "BUT_edit_selected");
+            this.BUT_edit_selected.Name = "BUT_edit_selected";
+            this.BUT_edit_selected.UseVisualStyleBackColor = true;
+            this.BUT_edit_selected.Click += new System.EventHandler(this.BUT_edit_selected_Click);
+            // 
+            // labelSelectedScript
+            // 
+            resources.ApplyResources(this.labelSelectedScript, "labelSelectedScript");
+            this.labelSelectedScript.Name = "labelSelectedScript";
+            // 
+            // BUT_run_script
+            // 
+            this.BUT_run_script.ColorMouseDown = System.Drawing.Color.Empty;
+            this.BUT_run_script.ColorMouseOver = System.Drawing.Color.Empty;
+            this.BUT_run_script.ColorNotEnabled = System.Drawing.Color.Empty;
+            resources.ApplyResources(this.BUT_run_script, "BUT_run_script");
+            this.BUT_run_script.Name = "BUT_run_script";
+            this.BUT_run_script.UseVisualStyleBackColor = true;
+            this.BUT_run_script.Click += new System.EventHandler(this.BUT_run_script_Click);
+            // 
+            // BUT_abort_script
+            // 
+            this.BUT_abort_script.ColorMouseDown = System.Drawing.Color.Empty;
+            this.BUT_abort_script.ColorMouseOver = System.Drawing.Color.Empty;
+            this.BUT_abort_script.ColorNotEnabled = System.Drawing.Color.Empty;
+            resources.ApplyResources(this.BUT_abort_script, "BUT_abort_script");
+            this.BUT_abort_script.Name = "BUT_abort_script";
+            this.BUT_abort_script.UseVisualStyleBackColor = true;
+            this.BUT_abort_script.Click += new System.EventHandler(this.BUT_abort_script_Click);
+            // 
+            // labelScriptStatus
+            // 
+            resources.ApplyResources(this.labelScriptStatus, "labelScriptStatus");
+            this.labelScriptStatus.Name = "labelScriptStatus";
+            // 
+            // BUT_select_script
+            // 
+            this.BUT_select_script.ColorMouseDown = System.Drawing.Color.Empty;
+            this.BUT_select_script.ColorMouseOver = System.Drawing.Color.Empty;
+            this.BUT_select_script.ColorNotEnabled = System.Drawing.Color.Empty;
+            resources.ApplyResources(this.BUT_select_script, "BUT_select_script");
+            this.BUT_select_script.Name = "BUT_select_script";
+            this.BUT_select_script.UseVisualStyleBackColor = true;
+            this.BUT_select_script.Click += new System.EventHandler(this.BUT_select_script_Click);
+            // 
+            // tabPayload
+            // 
+            this.tabPayload.Controls.Add(this.BUT_PayloadFolder);
+            this.tabPayload.Controls.Add(this.groupBoxRoll);
+            this.tabPayload.Controls.Add(this.groupBoxYaw);
+            this.tabPayload.Controls.Add(this.BUT_resetGimbalPos);
+            this.tabPayload.Controls.Add(this.groupBoxPitch);
+            resources.ApplyResources(this.tabPayload, "tabPayload");
+            this.tabPayload.Name = "tabPayload";
+            this.tabPayload.UseVisualStyleBackColor = true;
+            // 
+            // BUT_PayloadFolder
+            // 
+            resources.ApplyResources(this.BUT_PayloadFolder, "BUT_PayloadFolder");
+            this.BUT_PayloadFolder.Name = "BUT_PayloadFolder";
+            this.BUT_PayloadFolder.UseVisualStyleBackColor = true;
+            // 
+            // groupBoxRoll
+            // 
+            this.groupBoxRoll.Controls.Add(this.TXT_gimbalRollPos);
+            this.groupBoxRoll.Controls.Add(this.trackBarRoll);
+            resources.ApplyResources(this.groupBoxRoll, "groupBoxRoll");
+            this.groupBoxRoll.Name = "groupBoxRoll";
+            this.groupBoxRoll.TabStop = false;
+            // 
+            // TXT_gimbalRollPos
+            // 
+            this.TXT_gimbalRollPos.DataBindings.Add(new System.Windows.Forms.Binding("Text", this.bindingSourcePayloadTab, "campointb", true));
+            resources.ApplyResources(this.TXT_gimbalRollPos, "TXT_gimbalRollPos");
+            this.TXT_gimbalRollPos.Name = "TXT_gimbalRollPos";
+            // 
+            // bindingSourcePayloadTab
+            // 
+            this.bindingSourcePayloadTab.DataSource = typeof(MissionPlanner.CurrentState);
+            // 
+            // trackBarRoll
+            // 
+            resources.ApplyResources(this.trackBarRoll, "trackBarRoll");
+            this.trackBarRoll.LargeChange = 10;
+            this.trackBarRoll.Maximum = 90;
+            this.trackBarRoll.Minimum = -90;
+            this.trackBarRoll.Name = "trackBarRoll";
+            this.trackBarRoll.TickFrequency = 10;
+            this.trackBarRoll.Scroll += new System.EventHandler(this.gimbalTrackbar_Scroll);
+            // 
+            // groupBoxYaw
+            // 
+            this.groupBoxYaw.Controls.Add(this.TXT_gimbalYawPos);
+            this.groupBoxYaw.Controls.Add(this.trackBarYaw);
+            resources.ApplyResources(this.groupBoxYaw, "groupBoxYaw");
+            this.groupBoxYaw.Name = "groupBoxYaw";
+            this.groupBoxYaw.TabStop = false;
+            // 
+            // TXT_gimbalYawPos
+            // 
+            this.TXT_gimbalYawPos.DataBindings.Add(new System.Windows.Forms.Binding("Text", this.bindingSourcePayloadTab, "campointc", true));
+            resources.ApplyResources(this.TXT_gimbalYawPos, "TXT_gimbalYawPos");
+            this.TXT_gimbalYawPos.Name = "TXT_gimbalYawPos";
+            // 
+            // trackBarYaw
+            // 
+            resources.ApplyResources(this.trackBarYaw, "trackBarYaw");
+            this.trackBarYaw.LargeChange = 10;
+            this.trackBarYaw.Maximum = 180;
+            this.trackBarYaw.Minimum = -180;
+            this.trackBarYaw.Name = "trackBarYaw";
+            this.trackBarYaw.TickFrequency = 10;
+            this.trackBarYaw.Scroll += new System.EventHandler(this.gimbalTrackbar_Scroll);
+            // 
+            // BUT_resetGimbalPos
+            // 
+            resources.ApplyResources(this.BUT_resetGimbalPos, "BUT_resetGimbalPos");
+            this.BUT_resetGimbalPos.Name = "BUT_resetGimbalPos";
+            this.BUT_resetGimbalPos.UseVisualStyleBackColor = true;
+            this.BUT_resetGimbalPos.Click += new System.EventHandler(this.BUT_resetGimbalPos_Click);
+            // 
+            // groupBoxPitch
+            // 
+            this.groupBoxPitch.Controls.Add(this.trackBarPitch);
+            this.groupBoxPitch.Controls.Add(this.TXT_gimbalPitchPos);
+            resources.ApplyResources(this.groupBoxPitch, "groupBoxPitch");
+            this.groupBoxPitch.Name = "groupBoxPitch";
+            this.groupBoxPitch.TabStop = false;
+            // 
+            // trackBarPitch
+            // 
+            resources.ApplyResources(this.trackBarPitch, "trackBarPitch");
+            this.trackBarPitch.LargeChange = 10;
+            this.trackBarPitch.Maximum = 90;
+            this.trackBarPitch.Minimum = -90;
+            this.trackBarPitch.Name = "trackBarPitch";
+            this.trackBarPitch.SmallChange = 5;
+            this.trackBarPitch.TickFrequency = 10;
+            this.trackBarPitch.Scroll += new System.EventHandler(this.gimbalTrackbar_Scroll);
+            // 
+            // TXT_gimbalPitchPos
+            // 
+            this.TXT_gimbalPitchPos.DataBindings.Add(new System.Windows.Forms.Binding("Text", this.bindingSourcePayloadTab, "campointa", true));
+            resources.ApplyResources(this.TXT_gimbalPitchPos, "TXT_gimbalPitchPos");
+            this.TXT_gimbalPitchPos.Name = "TXT_gimbalPitchPos";
+            // 
+            // tabTLogs
+            // 
+            this.tabTLogs.Controls.Add(this.tableLayoutPaneltlogs);
+            resources.ApplyResources(this.tabTLogs, "tabTLogs");
+            this.tabTLogs.Name = "tabTLogs";
+            this.tabTLogs.UseVisualStyleBackColor = true;
+            // 
+            // tableLayoutPaneltlogs
+            // 
+            resources.ApplyResources(this.tableLayoutPaneltlogs, "tableLayoutPaneltlogs");
+            this.tableLayoutPaneltlogs.Controls.Add(this.panel2, 1, 2);
+            this.tableLayoutPaneltlogs.Controls.Add(this.BUT_loadtelem, 0, 0);
+            this.tableLayoutPaneltlogs.Controls.Add(this.lbl_playbackspeed, 2, 2);
+            this.tableLayoutPaneltlogs.Controls.Add(this.lbl_logpercent, 2, 1);
+            this.tableLayoutPaneltlogs.Controls.Add(this.LBL_logfn, 1, 0);
+            this.tableLayoutPaneltlogs.Controls.Add(this.BUT_log2kml, 0, 2);
+            this.tableLayoutPaneltlogs.Controls.Add(this.BUT_playlog, 0, 1);
+            this.tableLayoutPaneltlogs.Controls.Add(this.tracklog, 1, 1);
+            this.tableLayoutPaneltlogs.Name = "tableLayoutPaneltlogs";
+            // 
+            // panel2
+            // 
+            this.panel2.Controls.Add(this.label2);
+            this.panel2.Controls.Add(this.BUT_speed10);
+            this.panel2.Controls.Add(this.BUT_speed5);
+            this.panel2.Controls.Add(this.BUT_speed2);
+            this.panel2.Controls.Add(this.BUT_speed1);
+            this.panel2.Controls.Add(this.BUT_speed1_2);
+            this.panel2.Controls.Add(this.BUT_speed1_4);
+            this.panel2.Controls.Add(this.BUT_speed1_10);
+            resources.ApplyResources(this.panel2, "panel2");
+            this.panel2.Name = "panel2";
+            // 
+            // label2
+            // 
+            resources.ApplyResources(this.label2, "label2");
+            this.label2.Name = "label2";
+            // 
+            // BUT_speed10
+            // 
+            this.BUT_speed10.ColorMouseDown = System.Drawing.Color.Empty;
+            this.BUT_speed10.ColorMouseOver = System.Drawing.Color.Empty;
+            this.BUT_speed10.ColorNotEnabled = System.Drawing.Color.Empty;
+            resources.ApplyResources(this.BUT_speed10, "BUT_speed10");
+            this.BUT_speed10.Name = "BUT_speed10";
+            this.BUT_speed10.Tag = "10";
+            this.BUT_speed10.UseVisualStyleBackColor = true;
+            this.BUT_speed10.Click += new System.EventHandler(this.BUT_speed1_Click);
+            // 
+            // BUT_speed5
+            // 
+            this.BUT_speed5.ColorMouseDown = System.Drawing.Color.Empty;
+            this.BUT_speed5.ColorMouseOver = System.Drawing.Color.Empty;
+            this.BUT_speed5.ColorNotEnabled = System.Drawing.Color.Empty;
+            resources.ApplyResources(this.BUT_speed5, "BUT_speed5");
+            this.BUT_speed5.Name = "BUT_speed5";
+            this.BUT_speed5.Tag = "5";
+            this.BUT_speed5.UseVisualStyleBackColor = true;
+            this.BUT_speed5.Click += new System.EventHandler(this.BUT_speed1_Click);
+            // 
+            // BUT_speed2
+            // 
+            this.BUT_speed2.ColorMouseDown = System.Drawing.Color.Empty;
+            this.BUT_speed2.ColorMouseOver = System.Drawing.Color.Empty;
+            this.BUT_speed2.ColorNotEnabled = System.Drawing.Color.Empty;
+            resources.ApplyResources(this.BUT_speed2, "BUT_speed2");
+            this.BUT_speed2.Name = "BUT_speed2";
+            this.BUT_speed2.Tag = "2";
+            this.BUT_speed2.UseVisualStyleBackColor = true;
+            this.BUT_speed2.Click += new System.EventHandler(this.BUT_speed1_Click);
+            // 
+            // BUT_speed1
+            // 
+            this.BUT_speed1.ColorMouseDown = System.Drawing.Color.Empty;
+            this.BUT_speed1.ColorMouseOver = System.Drawing.Color.Empty;
+            this.BUT_speed1.ColorNotEnabled = System.Drawing.Color.Empty;
+            resources.ApplyResources(this.BUT_speed1, "BUT_speed1");
+            this.BUT_speed1.Name = "BUT_speed1";
+            this.BUT_speed1.Tag = "1";
+            this.BUT_speed1.UseVisualStyleBackColor = true;
+            this.BUT_speed1.Click += new System.EventHandler(this.BUT_speed1_Click);
+            // 
+            // BUT_speed1_2
+            // 
+            this.BUT_speed1_2.ColorMouseDown = System.Drawing.Color.Empty;
+            this.BUT_speed1_2.ColorMouseOver = System.Drawing.Color.Empty;
+            this.BUT_speed1_2.ColorNotEnabled = System.Drawing.Color.Empty;
+            resources.ApplyResources(this.BUT_speed1_2, "BUT_speed1_2");
+            this.BUT_speed1_2.Name = "BUT_speed1_2";
+            this.BUT_speed1_2.Tag = "0.5";
+            this.BUT_speed1_2.UseVisualStyleBackColor = true;
+            this.BUT_speed1_2.Click += new System.EventHandler(this.BUT_speed1_Click);
+            // 
+            // BUT_speed1_4
+            // 
+            this.BUT_speed1_4.ColorMouseDown = System.Drawing.Color.Empty;
+            this.BUT_speed1_4.ColorMouseOver = System.Drawing.Color.Empty;
+            this.BUT_speed1_4.ColorNotEnabled = System.Drawing.Color.Empty;
+            resources.ApplyResources(this.BUT_speed1_4, "BUT_speed1_4");
+            this.BUT_speed1_4.Name = "BUT_speed1_4";
+            this.BUT_speed1_4.Tag = "0.25";
+            this.BUT_speed1_4.UseVisualStyleBackColor = true;
+            this.BUT_speed1_4.Click += new System.EventHandler(this.BUT_speed1_Click);
+            // 
+            // BUT_speed1_10
+            // 
+            this.BUT_speed1_10.ColorMouseDown = System.Drawing.Color.Empty;
+            this.BUT_speed1_10.ColorMouseOver = System.Drawing.Color.Empty;
+            this.BUT_speed1_10.ColorNotEnabled = System.Drawing.Color.Empty;
+            resources.ApplyResources(this.BUT_speed1_10, "BUT_speed1_10");
+            this.BUT_speed1_10.Name = "BUT_speed1_10";
+            this.BUT_speed1_10.Tag = "0.1";
+            this.BUT_speed1_10.UseVisualStyleBackColor = true;
+            this.BUT_speed1_10.Click += new System.EventHandler(this.BUT_speed1_Click);
+            // 
+            // BUT_loadtelem
+            // 
+            this.BUT_loadtelem.ColorMouseDown = System.Drawing.Color.Empty;
+            this.BUT_loadtelem.ColorMouseOver = System.Drawing.Color.Empty;
+            this.BUT_loadtelem.ColorNotEnabled = System.Drawing.Color.Empty;
+            resources.ApplyResources(this.BUT_loadtelem, "BUT_loadtelem");
+            this.BUT_loadtelem.Name = "BUT_loadtelem";
+            this.BUT_loadtelem.UseVisualStyleBackColor = true;
+            this.BUT_loadtelem.Click += new System.EventHandler(this.BUT_loadtelem_Click);
+            // 
+            // lbl_playbackspeed
+            // 
+            resources.ApplyResources(this.lbl_playbackspeed, "lbl_playbackspeed");
+            this.lbl_playbackspeed.Name = "lbl_playbackspeed";
+            // 
+            // lbl_logpercent
+            // 
+            resources.ApplyResources(this.lbl_logpercent, "lbl_logpercent");
+            this.lbl_logpercent.Name = "lbl_logpercent";
+            // 
+            // LBL_logfn
+            // 
+            this.tableLayoutPaneltlogs.SetColumnSpan(this.LBL_logfn, 2);
+            resources.ApplyResources(this.LBL_logfn, "LBL_logfn");
+            this.LBL_logfn.Name = "LBL_logfn";
+            // 
+            // BUT_log2kml
+            // 
+            this.BUT_log2kml.ColorMouseDown = System.Drawing.Color.Empty;
+            this.BUT_log2kml.ColorMouseOver = System.Drawing.Color.Empty;
+            this.BUT_log2kml.ColorNotEnabled = System.Drawing.Color.Empty;
+            resources.ApplyResources(this.BUT_log2kml, "BUT_log2kml");
+            this.BUT_log2kml.Name = "BUT_log2kml";
+            this.BUT_log2kml.UseVisualStyleBackColor = true;
+            this.BUT_log2kml.Click += new System.EventHandler(this.BUT_log2kml_Click);
+            // 
+            // BUT_playlog
+            // 
+            this.BUT_playlog.ColorMouseDown = System.Drawing.Color.Empty;
+            this.BUT_playlog.ColorMouseOver = System.Drawing.Color.Empty;
+            this.BUT_playlog.ColorNotEnabled = System.Drawing.Color.Empty;
+            resources.ApplyResources(this.BUT_playlog, "BUT_playlog");
+            this.BUT_playlog.Name = "BUT_playlog";
+            this.BUT_playlog.UseVisualStyleBackColor = true;
+            this.BUT_playlog.Click += new System.EventHandler(this.BUT_playlog_Click);
+            // 
+            // tracklog
+            // 
+            resources.ApplyResources(this.tracklog, "tracklog");
+            this.tracklog.Maximum = 100;
+            this.tracklog.Name = "tracklog";
+            this.tracklog.TickFrequency = 5;
+            this.tracklog.Scroll += new System.EventHandler(this.tracklog_Scroll);
+            // 
+            // tablogbrowse
+            // 
+            this.tablogbrowse.Controls.Add(this.tableLayoutPanel2);
+            resources.ApplyResources(this.tablogbrowse, "tablogbrowse");
+            this.tablogbrowse.Name = "tablogbrowse";
+            this.tablogbrowse.UseVisualStyleBackColor = true;
+            // 
+            // tableLayoutPanel2
+            // 
+            resources.ApplyResources(this.tableLayoutPanel2, "tableLayoutPanel2");
+            this.tableLayoutPanel2.Controls.Add(this.BUT_DFMavlink, 0, 0);
+            this.tableLayoutPanel2.Controls.Add(this.BUT_georefimage, 0, 2);
+            this.tableLayoutPanel2.Controls.Add(this.BUT_logbrowse, 1, 0);
+            this.tableLayoutPanel2.Controls.Add(this.BUT_matlab, 2, 1);
+            this.tableLayoutPanel2.Controls.Add(this.but_bintolog, 1, 1);
+            this.tableLayoutPanel2.Controls.Add(this.but_dflogtokml, 0, 1);
+            this.tableLayoutPanel2.Controls.Add(this.BUT_loganalysis, 2, 0);
+            this.tableLayoutPanel2.Name = "tableLayoutPanel2";
+            // 
+            // BUT_DFMavlink
+            // 
+            this.BUT_DFMavlink.ColorMouseDown = System.Drawing.Color.Empty;
+            this.BUT_DFMavlink.ColorMouseOver = System.Drawing.Color.Empty;
+            this.BUT_DFMavlink.ColorNotEnabled = System.Drawing.Color.Empty;
+            resources.ApplyResources(this.BUT_DFMavlink, "BUT_DFMavlink");
+            this.BUT_DFMavlink.Name = "BUT_DFMavlink";
+            this.BUT_DFMavlink.UseVisualStyleBackColor = true;
+            this.BUT_DFMavlink.Click += new System.EventHandler(this.BUT_DFMavlink_Click);
+            // 
+            // BUT_georefimage
+            // 
+            resources.ApplyResources(this.BUT_georefimage, "BUT_georefimage");
+            this.BUT_georefimage.Name = "BUT_georefimage";
+            this.BUT_georefimage.Click += new System.EventHandler(this.BUT_georefimage_Click);
+            // 
+            // BUT_logbrowse
+            // 
+            this.BUT_logbrowse.ColorMouseDown = System.Drawing.Color.Empty;
+            this.BUT_logbrowse.ColorMouseOver = System.Drawing.Color.Empty;
+            this.BUT_logbrowse.ColorNotEnabled = System.Drawing.Color.Empty;
+            resources.ApplyResources(this.BUT_logbrowse, "BUT_logbrowse");
+            this.BUT_logbrowse.Name = "BUT_logbrowse";
+            this.BUT_logbrowse.UseVisualStyleBackColor = true;
+            this.BUT_logbrowse.Click += new System.EventHandler(this.BUT_logbrowse_Click);
+            // 
+            // BUT_matlab
+            // 
+            this.BUT_matlab.ColorMouseDown = System.Drawing.Color.Empty;
+            this.BUT_matlab.ColorMouseOver = System.Drawing.Color.Empty;
+            this.BUT_matlab.ColorNotEnabled = System.Drawing.Color.Empty;
+            resources.ApplyResources(this.BUT_matlab, "BUT_matlab");
+            this.BUT_matlab.Name = "BUT_matlab";
+            this.BUT_matlab.UseVisualStyleBackColor = true;
+            this.BUT_matlab.Click += new System.EventHandler(this.BUT_matlab_Click);
+            // 
+            // but_bintolog
+            // 
+            this.but_bintolog.ColorMouseDown = System.Drawing.Color.Empty;
+            this.but_bintolog.ColorMouseOver = System.Drawing.Color.Empty;
+            this.but_bintolog.ColorNotEnabled = System.Drawing.Color.Empty;
+            resources.ApplyResources(this.but_bintolog, "but_bintolog");
+            this.but_bintolog.Name = "but_bintolog";
+            this.but_bintolog.UseVisualStyleBackColor = true;
+            this.but_bintolog.Click += new System.EventHandler(this.but_bintolog_Click);
+            // 
+            // but_dflogtokml
+            // 
+            this.but_dflogtokml.ColorMouseDown = System.Drawing.Color.Empty;
+            this.but_dflogtokml.ColorMouseOver = System.Drawing.Color.Empty;
+            this.but_dflogtokml.ColorNotEnabled = System.Drawing.Color.Empty;
+            resources.ApplyResources(this.but_dflogtokml, "but_dflogtokml");
+            this.but_dflogtokml.Name = "but_dflogtokml";
+            this.but_dflogtokml.UseVisualStyleBackColor = true;
+            this.but_dflogtokml.Click += new System.EventHandler(this.but_dflogtokml_Click);
+            // 
+            // BUT_loganalysis
+            // 
+            this.BUT_loganalysis.ColorMouseDown = System.Drawing.Color.Empty;
+            this.BUT_loganalysis.ColorMouseOver = System.Drawing.Color.Empty;
+            this.BUT_loganalysis.ColorNotEnabled = System.Drawing.Color.Empty;
+            resources.ApplyResources(this.BUT_loganalysis, "BUT_loganalysis");
+            this.BUT_loganalysis.Name = "BUT_loganalysis";
+            this.BUT_loganalysis.UseVisualStyleBackColor = true;
+            this.BUT_loganalysis.Click += new System.EventHandler(this.BUT_loganalysis_Click);
+            // 
+            // panel_persistent
+            // 
+            resources.ApplyResources(this.panel_persistent, "panel_persistent");
+            this.panel_persistent.Name = "panel_persistent";
+            // 
+            // tableMap
+            // 
+            resources.ApplyResources(this.tableMap, "tableMap");
+            this.tableMap.Controls.Add(this.splitContainer1, 0, 0);
+            this.tableMap.Controls.Add(this.panel1, 0, 1);
+            this.tableMap.Name = "tableMap";
+            // 
+            // splitContainer1
+            // 
+            resources.ApplyResources(this.splitContainer1, "splitContainer1");
+            this.splitContainer1.Name = "splitContainer1";
+            // 
+            // splitContainer1.Panel1
+            // 
+            this.splitContainer1.Panel1.Controls.Add(this.zg1);
+            // 
+            // splitContainer1.Panel2
+            // 
+            this.splitContainer1.Panel2.ContextMenuStrip = this.contextMenuStripMap;
+            this.splitContainer1.Panel2.Controls.Add(this.but_disablejoystick);
+            this.splitContainer1.Panel2.Controls.Add(this.distanceBar1);
+            this.splitContainer1.Panel2.Controls.Add(this.windDir1);
+            this.splitContainer1.Panel2.Controls.Add(this.label6);
+            this.splitContainer1.Panel2.Controls.Add(this.label5);
+            this.splitContainer1.Panel2.Controls.Add(this.label3);
+            this.splitContainer1.Panel2.Controls.Add(this.label4);
+            this.splitContainer1.Panel2.Controls.Add(this.lbl_hdop);
+            this.splitContainer1.Panel2.Controls.Add(this.lbl_sats);
+            this.splitContainer1.Panel2.Controls.Add(this.gMapControl1);
+            this.splitContainer1.Panel2.Controls.Add(this.TRK_zoom);
+            // 
+            // zg1
+            // 
+            resources.ApplyResources(this.zg1, "zg1");
+            this.zg1.Name = "zg1";
+            this.zg1.ScrollGrace = 0D;
+            this.zg1.ScrollMaxX = 0D;
+            this.zg1.ScrollMaxY = 0D;
+            this.zg1.ScrollMaxY2 = 0D;
+            this.zg1.ScrollMinX = 0D;
+            this.zg1.ScrollMinY = 0D;
+            this.zg1.ScrollMinY2 = 0D;
+            this.zg1.DoubleClick += new System.EventHandler(this.zg1_DoubleClick);
+            // 
+            // contextMenuStripMap
+            // 
+            this.contextMenuStripMap.Items.AddRange(new System.Windows.Forms.ToolStripItem[] {
+            this.goHereToolStripMenuItem,
+            this.flyToHereAltToolStripMenuItem,
+            this.flyToCoordsToolStripMenuItem,
+            this.addPoiToolStripMenuItem,
+            this.pointCameraHereToolStripMenuItem,
+            this.PointCameraCoordsToolStripMenuItem1,
+            this.triggerCameraToolStripMenuItem,
+            this.flightPlannerToolStripMenuItem,
+            this.flightPlannerDropoutToolStripMenuItem,
+            this.setHomeHereToolStripMenuItem,
+            this.takeOffToolStripMenuItem,
+            this.onOffCameraOverlapToolStripMenuItem});
+            this.contextMenuStripMap.Name = "contextMenuStrip1";
+            resources.ApplyResources(this.contextMenuStripMap, "contextMenuStripMap");
+            // 
+            // goHereToolStripMenuItem
+            // 
+            this.goHereToolStripMenuItem.Name = "goHereToolStripMenuItem";
+            resources.ApplyResources(this.goHereToolStripMenuItem, "goHereToolStripMenuItem");
+            this.goHereToolStripMenuItem.Click += new System.EventHandler(this.goHereToolStripMenuItem_Click);
+            // 
+            // flyToHereAltToolStripMenuItem
+            // 
+            this.flyToHereAltToolStripMenuItem.Name = "flyToHereAltToolStripMenuItem";
+            resources.ApplyResources(this.flyToHereAltToolStripMenuItem, "flyToHereAltToolStripMenuItem");
+            this.flyToHereAltToolStripMenuItem.Click += new System.EventHandler(this.flyToHereAltToolStripMenuItem_Click);
+            // 
+            // flyToCoordsToolStripMenuItem
+            // 
+            this.flyToCoordsToolStripMenuItem.Name = "flyToCoordsToolStripMenuItem";
+            resources.ApplyResources(this.flyToCoordsToolStripMenuItem, "flyToCoordsToolStripMenuItem");
+            this.flyToCoordsToolStripMenuItem.Click += new System.EventHandler(this.flyToCoordsToolStripMenuItem_Click);
+            // 
+            // addPoiToolStripMenuItem
+            // 
+            this.addPoiToolStripMenuItem.DropDownItems.AddRange(new System.Windows.Forms.ToolStripItem[] {
+            this.deleteToolStripMenuItem,
+            this.saveFileToolStripMenuItem,
+            this.loadFileToolStripMenuItem,
+            this.poiatcoordsToolStripMenuItem});
+            this.addPoiToolStripMenuItem.Name = "addPoiToolStripMenuItem";
+            resources.ApplyResources(this.addPoiToolStripMenuItem, "addPoiToolStripMenuItem");
+            this.addPoiToolStripMenuItem.Click += new System.EventHandler(this.addPoiToolStripMenuItem_Click);
+            // 
+            // deleteToolStripMenuItem
+            // 
+            this.deleteToolStripMenuItem.Name = "deleteToolStripMenuItem";
+            resources.ApplyResources(this.deleteToolStripMenuItem, "deleteToolStripMenuItem");
+            this.deleteToolStripMenuItem.Click += new System.EventHandler(this.deleteToolStripMenuItem_Click);
+            // 
+            // saveFileToolStripMenuItem
+            // 
+            this.saveFileToolStripMenuItem.Name = "saveFileToolStripMenuItem";
+            resources.ApplyResources(this.saveFileToolStripMenuItem, "saveFileToolStripMenuItem");
+            this.saveFileToolStripMenuItem.Click += new System.EventHandler(this.saveFileToolStripMenuItem_Click);
+            // 
+            // loadFileToolStripMenuItem
+            // 
+            this.loadFileToolStripMenuItem.Name = "loadFileToolStripMenuItem";
+            resources.ApplyResources(this.loadFileToolStripMenuItem, "loadFileToolStripMenuItem");
+            this.loadFileToolStripMenuItem.Click += new System.EventHandler(this.loadFileToolStripMenuItem_Click);
+            // 
+            // poiatcoordsToolStripMenuItem
+            // 
+            this.poiatcoordsToolStripMenuItem.Name = "poiatcoordsToolStripMenuItem";
+            resources.ApplyResources(this.poiatcoordsToolStripMenuItem, "poiatcoordsToolStripMenuItem");
+            this.poiatcoordsToolStripMenuItem.Click += new System.EventHandler(this.poiatcoordsToolStripMenuItem_Click);
+            // 
+            // pointCameraHereToolStripMenuItem
+            // 
+            this.pointCameraHereToolStripMenuItem.Name = "pointCameraHereToolStripMenuItem";
+            resources.ApplyResources(this.pointCameraHereToolStripMenuItem, "pointCameraHereToolStripMenuItem");
+            this.pointCameraHereToolStripMenuItem.Click += new System.EventHandler(this.pointCameraHereToolStripMenuItem_Click);
+            // 
+            // PointCameraCoordsToolStripMenuItem1
+            // 
+            this.PointCameraCoordsToolStripMenuItem1.Name = "PointCameraCoordsToolStripMenuItem1";
+            resources.ApplyResources(this.PointCameraCoordsToolStripMenuItem1, "PointCameraCoordsToolStripMenuItem1");
+            this.PointCameraCoordsToolStripMenuItem1.Click += new System.EventHandler(this.PointCameraCoordsToolStripMenuItem1_Click);
+            // 
+            // triggerCameraToolStripMenuItem
+            // 
+            this.triggerCameraToolStripMenuItem.Name = "triggerCameraToolStripMenuItem";
+            resources.ApplyResources(this.triggerCameraToolStripMenuItem, "triggerCameraToolStripMenuItem");
+            this.triggerCameraToolStripMenuItem.Click += new System.EventHandler(this.triggerCameraToolStripMenuItem_Click);
+            // 
+            // flightPlannerToolStripMenuItem
+            // 
+            this.flightPlannerToolStripMenuItem.Name = "flightPlannerToolStripMenuItem";
+            resources.ApplyResources(this.flightPlannerToolStripMenuItem, "flightPlannerToolStripMenuItem");
+            this.flightPlannerToolStripMenuItem.Click += new System.EventHandler(this.flightPlannerToolStripMenuItem_Click);
+            // 
+            // flightPlannerDropoutToolStripMenuItem
+            // 
+            this.flightPlannerDropoutToolStripMenuItem.Name = "flightPlannerDropoutToolStripMenuItem";
+            this.flightPlannerDropoutToolStripMenuItem.Text = "Flight Planner (dropout)";
+            resources.ApplyResources(this.flightPlannerDropoutToolStripMenuItem, "flightPlannerDropoutToolStripMenuItem");
+            this.flightPlannerDropoutToolStripMenuItem.Click += new System.EventHandler(this.flightPlannerDropoutToolStripMenuItem_Click);
+            // 
+            // setHomeHereToolStripMenuItem
+            // 
+            this.setHomeHereToolStripMenuItem.DropDownItems.AddRange(new System.Windows.Forms.ToolStripItem[] {
+            this.setEKFHomeHereToolStripMenuItem,
+            this.setHomeHereToolStripMenuItem1});
+            this.setHomeHereToolStripMenuItem.Name = "setHomeHereToolStripMenuItem";
+            resources.ApplyResources(this.setHomeHereToolStripMenuItem, "setHomeHereToolStripMenuItem");
+            // 
+            // setEKFHomeHereToolStripMenuItem
+            // 
+            this.setEKFHomeHereToolStripMenuItem.Name = "setEKFHomeHereToolStripMenuItem";
+            resources.ApplyResources(this.setEKFHomeHereToolStripMenuItem, "setEKFHomeHereToolStripMenuItem");
+            this.setEKFHomeHereToolStripMenuItem.Click += new System.EventHandler(this.setEKFHomeHereToolStripMenuItem_Click);
+            // 
+            // setHomeHereToolStripMenuItem1
+            // 
+            this.setHomeHereToolStripMenuItem1.Name = "setHomeHereToolStripMenuItem1";
+            resources.ApplyResources(this.setHomeHereToolStripMenuItem1, "setHomeHereToolStripMenuItem1");
+            this.setHomeHereToolStripMenuItem1.Click += new System.EventHandler(this.setHomeHereToolStripMenuItem_Click);
+            // 
+            // takeOffToolStripMenuItem
+            // 
+            this.takeOffToolStripMenuItem.Name = "takeOffToolStripMenuItem";
+            resources.ApplyResources(this.takeOffToolStripMenuItem, "takeOffToolStripMenuItem");
+            this.takeOffToolStripMenuItem.Click += new System.EventHandler(this.takeOffToolStripMenuItem_Click);
+            // 
+            // onOffCameraOverlapToolStripMenuItem
+            // 
+            this.onOffCameraOverlapToolStripMenuItem.CheckOnClick = true;
+            this.onOffCameraOverlapToolStripMenuItem.Name = "onOffCameraOverlapToolStripMenuItem";
+            resources.ApplyResources(this.onOffCameraOverlapToolStripMenuItem, "onOffCameraOverlapToolStripMenuItem");
+            this.onOffCameraOverlapToolStripMenuItem.Click += new System.EventHandler(this.onOffCameraOverlapToolStripMenuItem_Click);
+            // 
+            // but_disablejoystick
+            // 
+            this.but_disablejoystick.ColorMouseDown = System.Drawing.Color.Empty;
+            this.but_disablejoystick.ColorMouseOver = System.Drawing.Color.Empty;
+            this.but_disablejoystick.ColorNotEnabled = System.Drawing.Color.Empty;
+            resources.ApplyResources(this.but_disablejoystick, "but_disablejoystick");
+            this.but_disablejoystick.Name = "but_disablejoystick";
+            this.but_disablejoystick.UseVisualStyleBackColor = true;
+            this.but_disablejoystick.Click += new System.EventHandler(this.but_disablejoystick_Click);
+            // 
+            // distanceBar1
+            // 
+            resources.ApplyResources(this.distanceBar1, "distanceBar1");
+            this.distanceBar1.BackColor = System.Drawing.Color.Transparent;
+            this.distanceBar1.Name = "distanceBar1";
+            this.distanceBar1.totaldist = 100F;
+            this.distanceBar1.traveleddist = 0F;
+            // 
+            // windDir1
+            // 
+            this.windDir1.BackColor = System.Drawing.Color.Transparent;
+            this.windDir1.DataBindings.Add(new System.Windows.Forms.Binding("Direction", this.bindingSource1, "wind_dir", true, System.Windows.Forms.DataSourceUpdateMode.Never));
+            this.windDir1.DataBindings.Add(new System.Windows.Forms.Binding("Speed", this.bindingSource1, "wind_vel", true, System.Windows.Forms.DataSourceUpdateMode.Never));
+            this.windDir1.Direction = 180D;
+            resources.ApplyResources(this.windDir1, "windDir1");
+            this.windDir1.Name = "windDir1";
+            this.windDir1.Speed = 0D;
+            // 
+            // bindingSource1
+            // 
+            this.bindingSource1.DataSource = typeof(MissionPlanner.CurrentState);
+            // 
+            // label6
+            // 
+            resources.ApplyResources(this.label6, "label6");
+            this.label6.BackColor = System.Drawing.Color.Black;
+            this.label6.ForeColor = System.Drawing.Color.White;
+            this.label6.Name = "label6";
+            this.label6.Tag = "custom";
+            // 
+            // label5
+            // 
+            resources.ApplyResources(this.label5, "label5");
+            this.label5.ForeColor = System.Drawing.Color.Green;
+            this.label5.Name = "label5";
+            this.label5.Tag = "custom";
+            // 
+            // label3
+            // 
+            resources.ApplyResources(this.label3, "label3");
+            this.label3.ForeColor = System.Drawing.Color.FromArgb(((int)(((byte)(255)))), ((int)(((byte)(128)))), ((int)(((byte)(0)))));
+            this.label3.Name = "label3";
+            this.label3.Tag = "custom";
+            // 
+            // label4
+            // 
+            resources.ApplyResources(this.label4, "label4");
+            this.label4.ForeColor = System.Drawing.Color.Red;
+            this.label4.Name = "label4";
+            this.label4.Tag = "custom";
+            // 
+            // lbl_hdop
+            // 
+            resources.ApplyResources(this.lbl_hdop, "lbl_hdop");
+            this.lbl_hdop.DataBindings.Add(new System.Windows.Forms.Binding("Text", this.bindingSource1, "gpshdop", true, System.Windows.Forms.DataSourceUpdateMode.Never, null, "hdop: 0.0"));
+            this.lbl_hdop.Name = "lbl_hdop";
+            this.lbl_hdop.resize = true;
+            this.toolTip1.SetToolTip(this.lbl_hdop, resources.GetString("lbl_hdop.ToolTip"));
+            // 
+            // lbl_sats
+            // 
+            resources.ApplyResources(this.lbl_sats, "lbl_sats");
+            this.lbl_sats.DataBindings.Add(new System.Windows.Forms.Binding("Text", this.bindingSource1, "satcount", true, System.Windows.Forms.DataSourceUpdateMode.Never, null, "Sats: 0"));
+            this.lbl_sats.Name = "lbl_sats";
+            this.lbl_sats.resize = true;
+            this.toolTip1.SetToolTip(this.lbl_sats, resources.GetString("lbl_sats.ToolTip"));
+            // 
+            // gMapControl1
+            // 
+            this.gMapControl1.BackColor = System.Drawing.Color.Black;
+            this.gMapControl1.Bearing = 0F;
+            this.gMapControl1.CanDragMap = true;
+            this.gMapControl1.ContextMenuStrip = this.contextMenuStripMap;
+            resources.ApplyResources(this.gMapControl1, "gMapControl1");
+            this.gMapControl1.EmptyTileColor = System.Drawing.Color.Gray;
+            this.gMapControl1.GrayScaleMode = false;
+            this.gMapControl1.HelperLineOption = GMap.NET.WindowsForms.HelperLineOptions.DontShow;
+            this.gMapControl1.HoldInvalidation = false;
+            this.gMapControl1.LevelsKeepInMemmory = 5;
+            this.gMapControl1.MarkersEnabled = true;
+            this.gMapControl1.MaxZoom = 24;
+            this.gMapControl1.MinZoom = 0;
+            this.gMapControl1.MouseWheelZoomType = GMap.NET.MouseWheelZoomType.MousePositionWithoutCenter;
+            this.gMapControl1.Name = "gMapControl1";
+            this.gMapControl1.NegativeMode = false;
+            this.gMapControl1.PolygonsEnabled = true;
+            this.gMapControl1.RetryLoadTile = 0;
+            this.gMapControl1.RoutesEnabled = true;
+            this.gMapControl1.ScaleMode = GMap.NET.WindowsForms.ScaleModes.Fractional;
+            this.gMapControl1.SelectedAreaFillColor = System.Drawing.Color.FromArgb(((int)(((byte)(33)))), ((int)(((byte)(65)))), ((int)(((byte)(105)))), ((int)(((byte)(225)))));
+            this.gMapControl1.ShowTileGridLines = false;
+            this.gMapControl1.Zoom = 3D;
+            this.gMapControl1.OnPositionChanged += new GMap.NET.PositionChanged(this.gMapControl1_OnPositionChanged);
+            this.gMapControl1.Click += new System.EventHandler(this.gMapControl1_Click);
+            this.gMapControl1.MouseDown += new System.Windows.Forms.MouseEventHandler(this.gMapControl1_MouseDown);
+            this.gMapControl1.MouseLeave += new System.EventHandler(this.gMapControl1_MouseLeave);
+            this.gMapControl1.MouseMove += new System.Windows.Forms.MouseEventHandler(this.gMapControl1_MouseMove);
+            this.gMapControl1.MouseUp += new System.Windows.Forms.MouseEventHandler(this.gMapControl1_MouseUp);
+            // 
+            // TRK_zoom
+            // 
+            resources.ApplyResources(this.TRK_zoom, "TRK_zoom");
+            this.TRK_zoom.LargeChange = 1F;
+            this.TRK_zoom.Maximum = 24F;
+            this.TRK_zoom.Minimum = 1F;
+            this.TRK_zoom.Name = "TRK_zoom";
+            this.TRK_zoom.SmallChange = 1F;
+            this.TRK_zoom.TickFrequency = 1F;
+            this.TRK_zoom.TickStyle = System.Windows.Forms.TickStyle.Both;
+            this.TRK_zoom.Value = 1F;
+            this.TRK_zoom.Scroll += new System.EventHandler(this.TRK_zoom_Scroll);
+            // 
+            // panel1
+            // 
+            resources.ApplyResources(this.panel1, "panel1");
+            this.panel1.Controls.Add(this.coords1);
+            this.panel1.Controls.Add(this.Zoomlevel);
+            this.panel1.Controls.Add(this.label1);
+            this.panel1.Controls.Add(this.CHK_autopan);
+            this.panel1.Controls.Add(this.CB_tuning);
+            this.panel1.Name = "panel1";
+            // 
+            // coords1
+            // 
+            this.coords1.Alt = 0D;
+            this.coords1.AltSource = "";
+            this.coords1.AltUnit = "m";
+            this.coords1.DataBindings.Add(new System.Windows.Forms.Binding("Alt", this.bindingSource1, "alt", true));
+            this.coords1.DataBindings.Add(new System.Windows.Forms.Binding("Lat", this.bindingSource1, "lat", true));
+            this.coords1.DataBindings.Add(new System.Windows.Forms.Binding("Lng", this.bindingSource1, "lng", true));
+            this.coords1.Lat = 0D;
+            this.coords1.Lng = 0D;
+            resources.ApplyResources(this.coords1, "coords1");
+            this.coords1.Name = "coords1";
+            this.coords1.Vertical = false;
+            // 
+            // Zoomlevel
+            // 
+            resources.ApplyResources(this.Zoomlevel, "Zoomlevel");
+            this.Zoomlevel.DecimalPlaces = 1;
+            this.Zoomlevel.Increment = new decimal(new int[] {
+            5,
+            0,
+            0,
+            65536});
+            this.Zoomlevel.Maximum = new decimal(new int[] {
+            18,
+            0,
+            0,
+            0});
+            this.Zoomlevel.Minimum = new decimal(new int[] {
+            1,
+            0,
+            0,
+            0});
+            this.Zoomlevel.Name = "Zoomlevel";
+            this.toolTip1.SetToolTip(this.Zoomlevel, resources.GetString("Zoomlevel.ToolTip"));
+            this.Zoomlevel.Value = new decimal(new int[] {
+            10,
+            0,
+            0,
+            0});
+            this.Zoomlevel.ValueChanged += new System.EventHandler(this.Zoomlevel_ValueChanged);
+            // 
+            // label1
+            // 
+            resources.ApplyResources(this.label1, "label1");
+            this.label1.Name = "label1";
+            this.label1.resize = false;
+            // 
+            // CHK_autopan
+            // 
+            resources.ApplyResources(this.CHK_autopan, "CHK_autopan");
+            this.CHK_autopan.Checked = true;
+            this.CHK_autopan.CheckState = System.Windows.Forms.CheckState.Checked;
+            this.CHK_autopan.Name = "CHK_autopan";
+            this.toolTip1.SetToolTip(this.CHK_autopan, resources.GetString("CHK_autopan.ToolTip"));
+            this.CHK_autopan.UseVisualStyleBackColor = true;
+            this.CHK_autopan.CheckedChanged += new System.EventHandler(this.CHK_autopan_CheckedChanged);
+            // 
+            // CB_tuning
+            // 
+            resources.ApplyResources(this.CB_tuning, "CB_tuning");
+            this.CB_tuning.Name = "CB_tuning";
+            this.toolTip1.SetToolTip(this.CB_tuning, resources.GetString("CB_tuning.ToolTip"));
+            this.CB_tuning.UseVisualStyleBackColor = true;
+            this.CB_tuning.CheckedChanged += new System.EventHandler(this.CB_tuning_CheckedChanged);
+            // 
+            // ZedGraphTimer
+            // 
+            this.ZedGraphTimer.Tick += new System.EventHandler(this.ZedGraphTimer_Tick);
+            // 
+            // toolTip1
+            // 
+            this.toolTip1.BackColor = System.Drawing.Color.FromArgb(((int)(((byte)(205)))), ((int)(((byte)(226)))), ((int)(((byte)(150)))));
+            this.toolTip1.ForeColor = System.Drawing.Color.FromArgb(((int)(((byte)(121)))), ((int)(((byte)(148)))), ((int)(((byte)(41)))));
+            // 
+            // openScriptDialog
+            // 
+            resources.ApplyResources(this.openScriptDialog, "openScriptDialog");
+            // 
+            // scriptChecker
+            // 
+            this.scriptChecker.Tick += new System.EventHandler(this.scriptChecker_Tick);
+            // 
+            // Messagetabtimer
+            // 
+            this.Messagetabtimer.Interval = 200;
+            this.Messagetabtimer.Tick += new System.EventHandler(this.Messagetabtimer_Tick);
+            // 
+            // bindingSourceStatusTab
+            // 
+            this.bindingSourceStatusTab.DataSource = typeof(MissionPlanner.CurrentState);
+            // 
+            // FlightData
+            // 
+            this.Controls.Add(this.MainH);
+            resources.ApplyResources(this, "$this");
+            this.Name = "FlightData";
+            this.FormClosing += new System.Windows.Forms.FormClosingEventHandler(this.FlightData_FormClosing);
+            this.Load += new System.EventHandler(this.FlightData_Load);
+            this.Resize += new System.EventHandler(this.FlightData_Resize);
+            this.ParentChanged += new System.EventHandler(this.FlightData_ParentChanged);
+            this.MainH.Panel1.ResumeLayout(false);
+            this.MainH.Panel2.ResumeLayout(false);
+            ((System.ComponentModel.ISupportInitialize)(this.MainH)).EndInit();
+            this.MainH.ResumeLayout(false);
+            this.SubMainLeft.Panel1.ResumeLayout(false);
+            this.SubMainLeft.Panel2.ResumeLayout(false);
+            this.SubMainLeft.Panel2.PerformLayout();
+            ((System.ComponentModel.ISupportInitialize)(this.SubMainLeft)).EndInit();
+            this.SubMainLeft.ResumeLayout(false);
+            this.contextMenuStripHud.ResumeLayout(false);
+            ((System.ComponentModel.ISupportInitialize)(this.bindingSourceHud)).EndInit();
+            this.tabControlactions.ResumeLayout(false);
+            this.contextMenuStripactionstab.ResumeLayout(false);
+            this.tabQuick.ResumeLayout(false);
+            this.tableLayoutPanelQuick.ResumeLayout(false);
+            this.contextMenuStripQuickView.ResumeLayout(false);
+            ((System.ComponentModel.ISupportInitialize)(this.bindingSourceQuickTab)).EndInit();
+            this.tabActions.ResumeLayout(false);
+            this.tableLayoutPanel1.ResumeLayout(false);
+            this.tableLayoutPanel1.PerformLayout();
+            this.tabPagemessages.ResumeLayout(false);
+            this.tabPagemessages.PerformLayout();
+            this.tabActionsSimple.ResumeLayout(false);
+            this.tabPagePreFlight.ResumeLayout(false);
+            this.tabGauges.ResumeLayout(false);
+            ((System.ComponentModel.ISupportInitialize)(this.bindingSourceGaugesTab)).EndInit();
+            this.tabTransponder.ResumeLayout(false);
+            this.tabTransponder.PerformLayout();
+            ((System.ComponentModel.ISupportInitialize)(this.Squawk_nud)).EndInit();
+            this.tabServo.ResumeLayout(false);
+            this.flowLayoutPanelServos.ResumeLayout(false);
+            this.tabAuxFunction.ResumeLayout(false);
+            this.flowLayoutPanel1.ResumeLayout(false);
+            this.tabScripts.ResumeLayout(false);
+            this.tabScripts.PerformLayout();
+            this.tabPayload.ResumeLayout(false);
+            this.groupBoxRoll.ResumeLayout(false);
+            this.groupBoxRoll.PerformLayout();
+            ((System.ComponentModel.ISupportInitialize)(this.bindingSourcePayloadTab)).EndInit();
+            ((System.ComponentModel.ISupportInitialize)(this.trackBarRoll)).EndInit();
+            this.groupBoxYaw.ResumeLayout(false);
+            this.groupBoxYaw.PerformLayout();
+            ((System.ComponentModel.ISupportInitialize)(this.trackBarYaw)).EndInit();
+            this.groupBoxPitch.ResumeLayout(false);
+            this.groupBoxPitch.PerformLayout();
+            ((System.ComponentModel.ISupportInitialize)(this.trackBarPitch)).EndInit();
+            this.tabTLogs.ResumeLayout(false);
+            this.tableLayoutPaneltlogs.ResumeLayout(false);
+            this.tableLayoutPaneltlogs.PerformLayout();
+            this.panel2.ResumeLayout(false);
+            this.panel2.PerformLayout();
+            ((System.ComponentModel.ISupportInitialize)(this.tracklog)).EndInit();
+            this.tablogbrowse.ResumeLayout(false);
+            this.tableLayoutPanel2.ResumeLayout(false);
+            this.tableMap.ResumeLayout(false);
+            this.tableMap.PerformLayout();
+            this.splitContainer1.Panel1.ResumeLayout(false);
+            this.splitContainer1.Panel2.ResumeLayout(false);
+            this.splitContainer1.Panel2.PerformLayout();
+            ((System.ComponentModel.ISupportInitialize)(this.splitContainer1)).EndInit();
+            this.splitContainer1.ResumeLayout(false);
+            this.contextMenuStripMap.ResumeLayout(false);
+            ((System.ComponentModel.ISupportInitialize)(this.bindingSource1)).EndInit();
+            ((System.ComponentModel.ISupportInitialize)(this.TRK_zoom)).EndInit();
+            this.panel1.ResumeLayout(false);
+            this.panel1.PerformLayout();
+            ((System.ComponentModel.ISupportInitialize)(this.Zoomlevel)).EndInit();
+            ((System.ComponentModel.ISupportInitialize)(this.bindingSourceStatusTab)).EndInit();
+            this.ResumeLayout(false);
+
+        }
+
+  
+
+        private System.Windows.Forms.BindingSource bindingSource1;
+        private System.Windows.Forms.Timer ZedGraphTimer;
+        private System.Windows.Forms.SplitContainer MainH;
+        private System.Windows.Forms.SplitContainer SubMainLeft;
+        private System.Windows.Forms.ToolStripMenuItem goHereToolStripMenuItem;
+        private Controls.HUD hud1;
+        private Controls.MyButton BUT_clear_track;
+        private System.Windows.Forms.CheckBox CB_tuning;
+        private Controls.MyButton BUT_RAWSensor;
+        private Controls.MyButton BUTactiondo;
+        private Controls.MyButton BUTrestartmission;
+        private System.Windows.Forms.ComboBox CMB_action;
+        private Controls.MyButton BUT_Homealt;
+        private System.Windows.Forms.TrackBar tracklog;
+        private Controls.MyButton BUT_playlog;
+        private Controls.MyButton BUT_loadtelem;
+        private AGaugeApp.AGauge Galt;
+        private AGaugeApp.AGauge Gspeed;
+        private AGaugeApp.AGauge Gvspeed;
+        private System.Windows.Forms.TableLayoutPanel tableMap;
+        private System.Windows.Forms.Panel panel1;
+        private System.Windows.Forms.NumericUpDown Zoomlevel;
+        private Controls.MyLabel label1;
+        private System.Windows.Forms.CheckBox CHK_autopan;
+        public Controls.myGMAP gMapControl1;
+        private ZedGraph.ZedGraphControl zg1;
+        public System.Windows.Forms.TabControl tabControlactions;
+        public System.Windows.Forms.TabPage tabGauges;
+        public System.Windows.Forms.TabPage tabStatus;
+        public System.Windows.Forms.TabPage tabActions;
+        public System.Windows.Forms.TabPage tabTLogs;
+        private System.Windows.Forms.ComboBox CMB_modes;
+        private Controls.MyButton BUT_setmode;
+        private System.Windows.Forms.ComboBox CMB_setwp;
+        private Controls.MyButton BUT_setwp;
+        private Controls.MyButton BUT_quickmanual;
+        private Controls.MyButton BUT_quickrtl;
+        private Controls.MyButton BUT_quickauto;
+        private Controls.MyButton BUT_log2kml;
+        private Controls.MyButton BUT_joystick;
+        private System.Windows.Forms.ToolTip toolTip1;
+        private Label lbl_logpercent;
+        private System.Windows.Forms.ToolStripMenuItem pointCameraHereToolStripMenuItem;
+        private System.Windows.Forms.SplitContainer splitContainer1;
+        private Controls.MyLabel lbl_hdop;
+        private Controls.MyLabel lbl_sats;
+        private Controls.HSI Gheading;
+        private Label lbl_playbackspeed;
+        private System.Windows.Forms.ToolStripMenuItem setAspectRatioToolStripMenuItem;
+        public System.Windows.Forms.TabPage tabQuick;
+        private Controls.QuickView quickView3;
+        private Controls.QuickView quickView2;
+        private Controls.QuickView quickView1;
+        private Controls.QuickView quickView4;
+        private System.Windows.Forms.ToolStripMenuItem flyToHereAltToolStripMenuItem;
+        private System.Windows.Forms.ToolStripMenuItem flightPlannerToolStripMenuItem;
+        private System.Windows.Forms.ToolStripMenuItem flightPlannerDropoutToolStripMenuItem;
+        private System.Windows.Forms.ToolStripMenuItem userItemsToolStripMenuItem;
+        //private Crom.Controls.Docking.DockContainer dockContainer1;
+        private Controls.MyButton BUT_ARM;
+        private Controls.ModifyandSet modifyandSetAlt;
+        private Controls.ModifyandSet modifyandSetSpeed;
+        private System.Windows.Forms.ToolStripMenuItem triggerCameraToolStripMenuItem;
+        private Controls.MyTrackBar TRK_zoom;
+        private Label LBL_logfn;
+        public System.Windows.Forms.TabPage tabServo;
+        private System.Windows.Forms.FlowLayoutPanel flowLayoutPanelServos;
+        private Controls.ServoOptions servoOptions1;
+        private Controls.ServoOptions servoOptions2;
+        private Controls.ServoOptions servoOptions3;
+        private Controls.ServoOptions servoOptions4;
+        private System.Windows.Forms.TableLayoutPanel tableLayoutPaneltlogs;
+        private Controls.ServoOptions servoOptions5;
+        private Controls.ServoOptions servoOptions6;
+        private Controls.ServoOptions servoOptions7;
+        private Controls.ServoOptions servoOptions8;
+        private Controls.ServoOptions servoOptions9;
+        private Controls.ServoOptions servoOptions10;
+        private Controls.ServoOptions servoOptions11;
+        private Controls.ServoOptions servoOptions12;
+        private System.Windows.Forms.BindingSource bindingSourceHud;
+        private System.Windows.Forms.TableLayoutPanel tableLayoutPanelQuick;
+        private System.Windows.Forms.Panel panel2;
+        private Controls.MyButton BUT_speed10;
+        private Controls.MyButton BUT_speed5;
+        private Controls.MyButton BUT_speed2;
+        private Controls.MyButton BUT_speed1;
+        private Controls.MyButton BUT_speed1_2;
+        private Controls.MyButton BUT_speed1_4;
+        private Controls.MyButton BUT_speed1_10;
+        private System.Windows.Forms.Label label2;
+        public System.Windows.Forms.TabPage tablogbrowse;
+        private Controls.MyButton BUT_logbrowse;
+        private System.Windows.Forms.Label label6;
+        private System.Windows.Forms.Label label5;
+        private System.Windows.Forms.Label label3;
+        private System.Windows.Forms.Label label4;
+        public System.Windows.Forms.TabPage tabScripts;
+        private Controls.MyButton BUT_edit_selected;
+        private System.Windows.Forms.Label labelSelectedScript;
+        private Controls.MyButton BUT_run_script;
+        private Controls.MyButton BUT_abort_script;
+        private System.Windows.Forms.Label labelScriptStatus;
+        private Controls.MyButton BUT_select_script;
+        private System.Windows.Forms.OpenFileDialog openScriptDialog;
+        private System.Windows.Forms.Timer scriptChecker;
+        private System.Windows.Forms.CheckBox checkBoxRedirectOutput;
+        private System.Windows.Forms.ToolStripMenuItem russianHudToolStripMenuItem;
+        public System.Windows.Forms.ContextMenuStrip contextMenuStripMap;
+        public System.Windows.Forms.ContextMenuStrip contextMenuStripHud;
+        private System.Windows.Forms.BindingSource bindingSourceQuickTab;
+        private System.Windows.Forms.BindingSource bindingSourceStatusTab;
+        private System.Windows.Forms.BindingSource bindingSourceGaugesTab;
+        private System.Windows.Forms.ToolStripMenuItem setHomeHereToolStripMenuItem;
+        private MissionPlanner.Controls.Coords coords1;
+        private Controls.MyButton BUT_matlab;
+        private System.Windows.Forms.ComboBox CMB_mountmode;
+        private Controls.MyButton BUT_mountmode;
+        public Controls.WindDir windDir1;
+        private Controls.MyButton but_bintolog;
+        private Controls.MyButton but_dflogtokml;
+        private Controls.MyButton BUT_DFMavlink;
+        public System.Windows.Forms.TabPage tabPagemessages;
+        private System.Windows.Forms.TextBox txt_messagebox;
+        private System.Windows.Forms.Timer Messagetabtimer;
+        public System.Windows.Forms.TabPage tabActionsSimple;
+        private Controls.MyButton myButton1;
+        private Controls.MyButton myButton2;
+        private Controls.MyButton myButton3;
+        private System.Windows.Forms.ContextMenuStrip contextMenuStripactionstab;
+        private Controls.MyButton BUT_loganalysis;
+        private System.Windows.Forms.ToolStripMenuItem addPoiToolStripMenuItem;
+        private System.Windows.Forms.ToolStripMenuItem deleteToolStripMenuItem;
+        private System.Windows.Forms.ToolStripMenuItem saveFileToolStripMenuItem;
+        private Controls.DistanceBar distanceBar1;
+        private System.Windows.Forms.ToolStripMenuItem takeOffToolStripMenuItem;
+        private Controls.MyButton BUT_resumemis;
+        public System.Windows.Forms.TabPage tabPagePreFlight;
+        private Controls.PreFlight.CheckListControl checkListControl1;
+        private System.Windows.Forms.ToolStripMenuItem swapWithMapToolStripMenuItem;
+        private Controls.MyButton BUT_abortland;
+        private Controls.MyButton but_disablejoystick;
+        private System.Windows.Forms.ToolStripMenuItem videoToolStripMenuItem;
+        private System.Windows.Forms.ToolStripMenuItem recordHudToAVIToolStripMenuItem;
+        private System.Windows.Forms.ToolStripMenuItem setMJPEGSourceToolStripMenuItem;
+        private System.Windows.Forms.ToolStripMenuItem stopRecordToolStripMenuItem;
+        private System.Windows.Forms.ToolStripMenuItem startCameraToolStripMenuItem;
+        private System.Windows.Forms.ToolStripMenuItem customizeToolStripMenuItem;
+        private System.Windows.Forms.ToolStripMenuItem loadFileToolStripMenuItem;
+        private System.Windows.Forms.ToolStripMenuItem PointCameraCoordsToolStripMenuItem1;
+        private Controls.ModifyandSet modifyandSetLoiterRad;
+        private System.Windows.Forms.ToolStripMenuItem onOffCameraOverlapToolStripMenuItem;
+        private System.Windows.Forms.ContextMenuStrip contextMenuStripQuickView;
+        private System.Windows.Forms.ToolStripMenuItem setViewCountToolStripMenuItem;
+        private System.Windows.Forms.ToolStripMenuItem setGStreamerSourceToolStripMenuItem;
+        private System.Windows.Forms.ToolStripMenuItem setEKFHomeHereToolStripMenuItem;
+        private System.Windows.Forms.TabPage tabPayload;
+        private System.Windows.Forms.BindingSource bindingSourcePayloadTab;
+        private System.Windows.Forms.TrackBar trackBarYaw;
+        private System.Windows.Forms.TrackBar trackBarRoll;
+        private System.Windows.Forms.TrackBar trackBarPitch;
+        private Controls.MyButton BUT_resetGimbalPos;
+        private System.Windows.Forms.TextBox TXT_gimbalPitchPos;
+        private System.Windows.Forms.TextBox TXT_gimbalYawPos;
+        private System.Windows.Forms.TextBox TXT_gimbalRollPos;
+        private System.Windows.Forms.GroupBox groupBoxRoll;
+        private System.Windows.Forms.GroupBox groupBoxYaw;
+        private System.Windows.Forms.GroupBox groupBoxPitch;
+        private Controls.MyButton BUT_PayloadFolder;
+        private System.Windows.Forms.ToolStripMenuItem setHomeHereToolStripMenuItem1;
+        private System.Windows.Forms.ToolStripMenuItem groundColorToolStripMenuItem;
+        private Controls.RelayOptions relayOptions1;
+        private Controls.RelayOptions relayOptions2;
+        private Controls.RelayOptions relayOptions3;
+        private Controls.RelayOptions relayOptions4;
+        private Controls.RelayOptions relayOptions5;
+        private Controls.RelayOptions relayOptions6;
+        private System.Windows.Forms.ToolStripMenuItem hereLinkVideoToolStripMenuItem;
+        private System.Windows.Forms.ToolStripMenuItem gStreamerStopToolStripMenuItem;
+        private Controls.MyButton BUT_georefimage;
+        private Controls.QuickView quickView6;
+        private Controls.QuickView quickView5;
+        private System.Windows.Forms.ToolStripMenuItem poiatcoordsToolStripMenuItem;
+        private System.Windows.Forms.ToolStripMenuItem flyToCoordsToolStripMenuItem;
+        private System.Windows.Forms.TableLayoutPanel tableLayoutPanel1;
+        private System.Windows.Forms.TableLayoutPanel tableLayoutPanel2;
+        private System.Windows.Forms.ToolStripMenuItem setBatteryCellCountToolStripMenuItem;
+        private System.Windows.Forms.Button ALT_btn;
+        private System.Windows.Forms.Button STBY_btn;
+        private System.Windows.Forms.Button ON_btn;
+        private System.Windows.Forms.CheckedListBox Mode_clb;
+        private System.Windows.Forms.NumericUpDown Squawk_nud;
+        private System.Windows.Forms.Label Squawk_label;
+        private System.Windows.Forms.Label FlightID_label;
+        private System.Windows.Forms.TextBox FlightID_tb;
+        private System.Windows.Forms.Button IDENT_btn;
+        public System.Windows.Forms.TabPage tabTransponder;
+        private System.Windows.Forms.Button XPDRConnect_btn;
+        private System.Windows.Forms.CheckedListBox fault_clb;
+        private System.Windows.Forms.Label NACp_lbl;
+        private System.Windows.Forms.Label NIC_lbl;
+        private System.Windows.Forms.TextBox NACp_tb;
+        private System.Windows.Forms.TextBox NIC_tb;
+        private ToolStripMenuItem showIconsToolStripMenuItem;
+        private ToolStripMenuItem multiLineToolStripMenuItem;
+        private Controls.MyButton BUT_SendMSG;
+        public Panel panel_persistent;
+        private TabPage tabAuxFunction;
+        private FlowLayoutPanel flowLayoutPanel1;
+        private Controls.AuxOptions auxOptions1;
+        private Controls.AuxOptions auxOptions2;
+        private Controls.AuxOptions auxOptions3;
+        private Controls.AuxOptions auxOptions4;
+        private Controls.AuxOptions auxOptions5;
+        private Controls.AuxOptions auxOptions6;
+        private Controls.AuxOptions auxOptions7;
+    }
+}