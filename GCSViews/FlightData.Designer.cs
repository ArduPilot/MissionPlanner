﻿using MissionPlanner.Controls;

namespace MissionPlanner.GCSViews
{
    partial class FlightData
    {
        private System.ComponentModel.IContainer components = null;

        private void InitializeComponent()
        {
            this.components = new System.ComponentModel.Container();
            System.ComponentModel.ComponentResourceManager resources = new System.ComponentModel.ComponentResourceManager(typeof(FlightData));
            this.MainH = new System.Windows.Forms.SplitContainer();
            this.SubMainLeft = new System.Windows.Forms.SplitContainer();
            this.hud1 = new MissionPlanner.Controls.HUD();
            this.contextMenuStripHud = new System.Windows.Forms.ContextMenuStrip(this.components);
            this.videoToolStripMenuItem = new System.Windows.Forms.ToolStripMenuItem();
            this.recordHudToAVIToolStripMenuItem = new System.Windows.Forms.ToolStripMenuItem();
            this.stopRecordToolStripMenuItem = new System.Windows.Forms.ToolStripMenuItem();
            this.setMJPEGSourceToolStripMenuItem = new System.Windows.Forms.ToolStripMenuItem();
            this.startCameraToolStripMenuItem = new System.Windows.Forms.ToolStripMenuItem();
            this.setGStreamerSourceToolStripMenuItem = new System.Windows.Forms.ToolStripMenuItem();
            this.hereLinkVideoToolStripMenuItem = new System.Windows.Forms.ToolStripMenuItem();
            this.gStreamerStopToolStripMenuItem = new System.Windows.Forms.ToolStripMenuItem();
            this.setAspectRatioToolStripMenuItem = new System.Windows.Forms.ToolStripMenuItem();
            this.userItemsToolStripMenuItem = new System.Windows.Forms.ToolStripMenuItem();
            this.russianHudToolStripMenuItem = new System.Windows.Forms.ToolStripMenuItem();
            this.swapWithMapToolStripMenuItem = new System.Windows.Forms.ToolStripMenuItem();
            this.groundColorToolStripMenuItem = new System.Windows.Forms.ToolStripMenuItem();
            this.bindingSourceHud = new System.Windows.Forms.BindingSource(this.components);
            this.tabControlactions = new System.Windows.Forms.TabControl();
            this.contextMenuStripactionstab = new System.Windows.Forms.ContextMenuStrip(this.components);
            this.customizeToolStripMenuItem = new System.Windows.Forms.ToolStripMenuItem();
            this.tabQuick = new System.Windows.Forms.TabPage();
            this.tableLayoutPanelQuick = new System.Windows.Forms.TableLayoutPanel();
            this.contextMenuStripQuickView = new System.Windows.Forms.ContextMenuStrip(this.components);
            this.setViewCountToolStripMenuItem = new System.Windows.Forms.ToolStripMenuItem();
            this.bindingSourceQuickTab = new System.Windows.Forms.BindingSource(this.components);
            this.quickView4 = new MissionPlanner.Controls.QuickView();
            this.quickView3 = new MissionPlanner.Controls.QuickView();
            this.quickView2 = new MissionPlanner.Controls.QuickView();
            this.quickView1 = new MissionPlanner.Controls.QuickView();
            this.tabActions = new System.Windows.Forms.TabPage();
            this.modifyandSetLoiterRad = new MissionPlanner.Controls.ModifyandSet();
            this.BUT_abortland = new MissionPlanner.Controls.MyButton();
            this.BUT_resumemis = new MissionPlanner.Controls.MyButton();
            this.CMB_mountmode = new System.Windows.Forms.ComboBox();
            this.BUT_mountmode = new MissionPlanner.Controls.MyButton();
            this.BUT_ARM = new MissionPlanner.Controls.MyButton();
            this.BUT_joystick = new MissionPlanner.Controls.MyButton();
            this.BUT_quickmanual = new MissionPlanner.Controls.MyButton();
            this.BUT_quickrtl = new MissionPlanner.Controls.MyButton();
            this.BUT_quickauto = new MissionPlanner.Controls.MyButton();
            this.CMB_setwp = new System.Windows.Forms.ComboBox();
            this.BUT_setwp = new MissionPlanner.Controls.MyButton();
            this.CMB_modes = new System.Windows.Forms.ComboBox();
            this.BUT_setmode = new MissionPlanner.Controls.MyButton();
            this.BUT_clear_track = new MissionPlanner.Controls.MyButton();
            this.CMB_action = new System.Windows.Forms.ComboBox();
            this.BUT_Homealt = new MissionPlanner.Controls.MyButton();
            this.BUT_RAWSensor = new MissionPlanner.Controls.MyButton();
            this.BUTrestartmission = new MissionPlanner.Controls.MyButton();
            this.BUTactiondo = new MissionPlanner.Controls.MyButton();
            this.modifyandSetSpeed = new MissionPlanner.Controls.ModifyandSet();
            this.modifyandSetAlt = new MissionPlanner.Controls.ModifyandSet();
            this.tabActionsSimple = new System.Windows.Forms.TabPage();
            this.Test1 = new MissionPlanner.Controls.MyButton();
            this.myButton2 = new MissionPlanner.Controls.MyButton();
            this.myButton3 = new MissionPlanner.Controls.MyButton();
            this.tabPagePreFlight = new System.Windows.Forms.TabPage();
            this.checkListControl1 = new MissionPlanner.Controls.PreFlight.CheckListControl();
            this.tabGauges = new System.Windows.Forms.TabPage();
            this.Gvspeed = new AGaugeApp.AGauge();
            this.bindingSourceGaugesTab = new System.Windows.Forms.BindingSource(this.components);
            this.Gheading = new MissionPlanner.Controls.HSI();
            this.Galt = new AGaugeApp.AGauge();
            this.Gspeed = new AGaugeApp.AGauge();
            this.tabStatus = new System.Windows.Forms.TabPage();
            this.tabServo = new System.Windows.Forms.TabPage();
            this.flowLayoutPanelServos = new System.Windows.Forms.FlowLayoutPanel();
            this.servoOptions1 = new MissionPlanner.Controls.ServoOptions();
            this.servoOptions2 = new MissionPlanner.Controls.ServoOptions();
            this.servoOptions3 = new MissionPlanner.Controls.ServoOptions();
            this.servoOptions4 = new MissionPlanner.Controls.ServoOptions();
            this.servoOptions5 = new MissionPlanner.Controls.ServoOptions();
            this.servoOptions6 = new MissionPlanner.Controls.ServoOptions();
            this.servoOptions7 = new MissionPlanner.Controls.ServoOptions();
            this.servoOptions8 = new MissionPlanner.Controls.ServoOptions();
            this.servoOptions9 = new MissionPlanner.Controls.ServoOptions();
            this.servoOptions10 = new MissionPlanner.Controls.ServoOptions();
            this.relayOptions1 = new MissionPlanner.Controls.RelayOptions();
            this.relayOptions2 = new MissionPlanner.Controls.RelayOptions();
            this.relayOptions3 = new MissionPlanner.Controls.RelayOptions();
            this.relayOptions4 = new MissionPlanner.Controls.RelayOptions();
            this.tabTLogs = new System.Windows.Forms.TabPage();
            this.tableLayoutPaneltlogs = new System.Windows.Forms.TableLayoutPanel();
            this.BUT_loadtelem = new MissionPlanner.Controls.MyButton();
            this.lbl_playbackspeed = new MissionPlanner.Controls.MyLabel();
            this.lbl_logpercent = new MissionPlanner.Controls.MyLabel();
            this.tracklog = new System.Windows.Forms.TrackBar();
            this.LBL_logfn = new MissionPlanner.Controls.MyLabel();
            this.BUT_log2kml = new MissionPlanner.Controls.MyButton();
            this.BUT_playlog = new MissionPlanner.Controls.MyButton();
            this.panel2 = new System.Windows.Forms.Panel();
            this.label2 = new System.Windows.Forms.Label();
            this.BUT_speed10 = new MissionPlanner.Controls.MyButton();
            this.BUT_speed5 = new MissionPlanner.Controls.MyButton();
            this.BUT_speed2 = new MissionPlanner.Controls.MyButton();
            this.BUT_speed1 = new MissionPlanner.Controls.MyButton();
            this.BUT_speed1_2 = new MissionPlanner.Controls.MyButton();
            this.BUT_speed1_4 = new MissionPlanner.Controls.MyButton();
            this.BUT_speed1_10 = new MissionPlanner.Controls.MyButton();
            this.tablogbrowse = new System.Windows.Forms.TabPage();
            this.BUT_georefimage = new MissionPlanner.Controls.MyButton();
            this.BUT_loganalysis = new MissionPlanner.Controls.MyButton();
            this.BUT_DFMavlink = new MissionPlanner.Controls.MyButton();
            this.but_dflogtokml = new MissionPlanner.Controls.MyButton();
            this.but_bintolog = new MissionPlanner.Controls.MyButton();
            this.BUT_matlab = new MissionPlanner.Controls.MyButton();
            this.BUT_logbrowse = new MissionPlanner.Controls.MyButton();
            this.tabScripts = new System.Windows.Forms.TabPage();
            this.checkBoxRedirectOutput = new System.Windows.Forms.CheckBox();
            this.BUT_edit_selected = new MissionPlanner.Controls.MyButton();
            this.labelSelectedScript = new System.Windows.Forms.Label();
            this.BUT_run_script = new MissionPlanner.Controls.MyButton();
            this.BUT_abort_script = new MissionPlanner.Controls.MyButton();
            this.labelScriptStatus = new System.Windows.Forms.Label();
            this.BUT_select_script = new MissionPlanner.Controls.MyButton();
            this.tabPagemessages = new System.Windows.Forms.TabPage();
            this.txt_messagebox = new System.Windows.Forms.TextBox();
            this.tabPayload = new System.Windows.Forms.TabPage();
            this.BUT_PayloadFolder = new MissionPlanner.Controls.MyButton();
            this.groupBoxRoll = new System.Windows.Forms.GroupBox();
            this.TXT_gimbalRollPos = new System.Windows.Forms.TextBox();
            this.bindingSourcePayloadTab = new System.Windows.Forms.BindingSource(this.components);
            this.trackBarRoll = new System.Windows.Forms.TrackBar();
            this.groupBoxYaw = new System.Windows.Forms.GroupBox();
            this.TXT_gimbalYawPos = new System.Windows.Forms.TextBox();
            this.trackBarYaw = new System.Windows.Forms.TrackBar();
            this.BUT_resetGimbalPos = new MissionPlanner.Controls.MyButton();
            this.groupBoxPitch = new System.Windows.Forms.GroupBox();
            this.trackBarPitch = new System.Windows.Forms.TrackBar();
            this.TXT_gimbalPitchPos = new System.Windows.Forms.TextBox();
            this.tableMap = new System.Windows.Forms.TableLayoutPanel();
            this.splitContainer1 = new System.Windows.Forms.SplitContainer();
            this.zg1 = new ZedGraph.ZedGraphControl();
            this.contextMenuStripMap = new System.Windows.Forms.ContextMenuStrip(this.components);
            this.goHereToolStripMenuItem = new System.Windows.Forms.ToolStripMenuItem();
            this.flyToHereAltToolStripMenuItem = new System.Windows.Forms.ToolStripMenuItem();
            this.addPoiToolStripMenuItem = new System.Windows.Forms.ToolStripMenuItem();
            this.deleteToolStripMenuItem = new System.Windows.Forms.ToolStripMenuItem();
            this.saveFileToolStripMenuItem = new System.Windows.Forms.ToolStripMenuItem();
            this.loadFileToolStripMenuItem = new System.Windows.Forms.ToolStripMenuItem();
            this.pointCameraHereToolStripMenuItem = new System.Windows.Forms.ToolStripMenuItem();
            this.PointCameraCoordsToolStripMenuItem1 = new System.Windows.Forms.ToolStripMenuItem();
            this.triggerCameraToolStripMenuItem = new System.Windows.Forms.ToolStripMenuItem();
            this.flightPlannerToolStripMenuItem = new System.Windows.Forms.ToolStripMenuItem();
            this.setHomeHereToolStripMenuItem = new System.Windows.Forms.ToolStripMenuItem();
            this.setEKFHomeHereToolStripMenuItem = new System.Windows.Forms.ToolStripMenuItem();
            this.setHomeHereToolStripMenuItem1 = new System.Windows.Forms.ToolStripMenuItem();
            this.takeOffToolStripMenuItem = new System.Windows.Forms.ToolStripMenuItem();
            this.onOffCameraOverlapToolStripMenuItem = new System.Windows.Forms.ToolStripMenuItem();
            this.altitudeAngelSettingsToolStripMenuItem = new System.Windows.Forms.ToolStripMenuItem();
            this.but_disablejoystick = new MissionPlanner.Controls.MyButton();
            this.distanceBar1 = new MissionPlanner.Controls.DistanceBar();
            this.windDir1 = new MissionPlanner.Controls.WindDir();
            this.bindingSource1 = new System.Windows.Forms.BindingSource(this.components);
            this.label6 = new System.Windows.Forms.Label();
            this.label5 = new System.Windows.Forms.Label();
            this.label3 = new System.Windows.Forms.Label();
            this.label4 = new System.Windows.Forms.Label();
            this.lbl_hdop = new MissionPlanner.Controls.MyLabel();
            this.lbl_sats = new MissionPlanner.Controls.MyLabel();
            this.gMapControl1 = new MissionPlanner.Controls.myGMAP();
            this.TRK_zoom = new MissionPlanner.Controls.MyTrackBar();
            this.panel1 = new System.Windows.Forms.Panel();
            this.coords1 = new MissionPlanner.Controls.Coords();
            this.Zoomlevel = new System.Windows.Forms.NumericUpDown();
            this.label1 = new MissionPlanner.Controls.MyLabel();
            this.CHK_autopan = new System.Windows.Forms.CheckBox();
            this.CB_tuning = new System.Windows.Forms.CheckBox();
            this.ZedGraphTimer = new System.Windows.Forms.Timer(this.components);
            this.toolTip1 = new System.Windows.Forms.ToolTip(this.components);
            this.openScriptDialog = new System.Windows.Forms.OpenFileDialog();
            this.scriptChecker = new System.Windows.Forms.Timer(this.components);
            this.Messagetabtimer = new System.Windows.Forms.Timer(this.components);
            this.bindingSourceStatusTab = new System.Windows.Forms.BindingSource(this.components);
            this.quickView5 = new MissionPlanner.Controls.QuickView();
            this.quickView6 = new MissionPlanner.Controls.QuickView();
            ((System.ComponentModel.ISupportInitialize)(this.MainH)).BeginInit();
            this.MainH.Panel1.SuspendLayout();
            this.MainH.Panel2.SuspendLayout();
            this.MainH.SuspendLayout();
            ((System.ComponentModel.ISupportInitialize)(this.SubMainLeft)).BeginInit();
            this.SubMainLeft.Panel1.SuspendLayout();
            this.SubMainLeft.Panel2.SuspendLayout();
            this.SubMainLeft.SuspendLayout();
            this.contextMenuStripHud.SuspendLayout();
            ((System.ComponentModel.ISupportInitialize)(this.bindingSourceHud)).BeginInit();
            this.tabControlactions.SuspendLayout();
            this.contextMenuStripactionstab.SuspendLayout();
            this.tabQuick.SuspendLayout();
            this.tableLayoutPanelQuick.SuspendLayout();
            this.contextMenuStripQuickView.SuspendLayout();
            ((System.ComponentModel.ISupportInitialize)(this.bindingSourceQuickTab)).BeginInit();
            this.tabActions.SuspendLayout();
            this.tabActionsSimple.SuspendLayout();
            this.tabPagePreFlight.SuspendLayout();
            this.tabGauges.SuspendLayout();
            ((System.ComponentModel.ISupportInitialize)(this.bindingSourceGaugesTab)).BeginInit();
            this.tabServo.SuspendLayout();
            this.flowLayoutPanelServos.SuspendLayout();
            this.tabTLogs.SuspendLayout();
            this.tableLayoutPaneltlogs.SuspendLayout();
            ((System.ComponentModel.ISupportInitialize)(this.tracklog)).BeginInit();
            this.panel2.SuspendLayout();
            this.tablogbrowse.SuspendLayout();
            this.tabScripts.SuspendLayout();
            this.tabPagemessages.SuspendLayout();
            this.tabPayload.SuspendLayout();
            this.groupBoxRoll.SuspendLayout();
            ((System.ComponentModel.ISupportInitialize)(this.bindingSourcePayloadTab)).BeginInit();
            ((System.ComponentModel.ISupportInitialize)(this.trackBarRoll)).BeginInit();
            this.groupBoxYaw.SuspendLayout();
            ((System.ComponentModel.ISupportInitialize)(this.trackBarYaw)).BeginInit();
            this.groupBoxPitch.SuspendLayout();
            ((System.ComponentModel.ISupportInitialize)(this.trackBarPitch)).BeginInit();
            this.tableMap.SuspendLayout();
            ((System.ComponentModel.ISupportInitialize)(this.splitContainer1)).BeginInit();
            this.splitContainer1.Panel1.SuspendLayout();
            this.splitContainer1.Panel2.SuspendLayout();
            this.splitContainer1.SuspendLayout();
            this.contextMenuStripMap.SuspendLayout();
            ((System.ComponentModel.ISupportInitialize)(this.bindingSource1)).BeginInit();
            ((System.ComponentModel.ISupportInitialize)(this.TRK_zoom)).BeginInit();
            this.panel1.SuspendLayout();
            ((System.ComponentModel.ISupportInitialize)(this.Zoomlevel)).BeginInit();
            ((System.ComponentModel.ISupportInitialize)(this.bindingSourceStatusTab)).BeginInit();
            this.SuspendLayout();
            // 
            // MainH
            // 
            this.MainH.BorderStyle = System.Windows.Forms.BorderStyle.FixedSingle;
            resources.ApplyResources(this.MainH, "MainH");
            this.MainH.FixedPanel = System.Windows.Forms.FixedPanel.Panel1;
            this.MainH.Name = "MainH";
            // 
            // MainH.Panel1
            // 
            this.MainH.Panel1.Controls.Add(this.SubMainLeft);
            // 
            // MainH.Panel2
            // 
            this.MainH.Panel2.Controls.Add(this.tableMap);
            // 
            // SubMainLeft
            // 
            this.SubMainLeft.BorderStyle = System.Windows.Forms.BorderStyle.FixedSingle;
            resources.ApplyResources(this.SubMainLeft, "SubMainLeft");
            this.SubMainLeft.Name = "SubMainLeft";
            // 
            // SubMainLeft.Panel1
            // 
            this.SubMainLeft.Panel1.Controls.Add(this.hud1);
            // 
            // SubMainLeft.Panel2
            // 
            this.SubMainLeft.Panel2.Controls.Add(this.tabControlactions);
            // 
            // hud1
            // 
            this.hud1.airspeed = 0F;
            this.hud1.alt = 0F;
            this.hud1.altunit = null;
            this.hud1.AOA = 0F;
            this.hud1.BackColor = System.Drawing.Color.Black;
            this.hud1.batterylevel = 0F;
            this.hud1.batteryremaining = 0F;
            this.hud1.bgimage = null;
            this.hud1.connected = false;
            this.hud1.ContextMenuStrip = this.contextMenuStripHud;
            this.hud1.critAOA = 25F;
            this.hud1.critSSA = 30F;
            this.hud1.current = 0F;
            this.hud1.DataBindings.Add(new System.Windows.Forms.Binding("airspeed", this.bindingSourceHud, "airspeed", true));
            this.hud1.DataBindings.Add(new System.Windows.Forms.Binding("alt", this.bindingSourceHud, "alt", true));
            this.hud1.DataBindings.Add(new System.Windows.Forms.Binding("batterylevel", this.bindingSourceHud, "battery_voltage", true));
            this.hud1.DataBindings.Add(new System.Windows.Forms.Binding("batteryremaining", this.bindingSourceHud, "battery_remaining", true));
            this.hud1.DataBindings.Add(new System.Windows.Forms.Binding("connected", this.bindingSourceHud, "connected", true));
            this.hud1.DataBindings.Add(new System.Windows.Forms.Binding("current", this.bindingSourceHud, "current", true));
            this.hud1.DataBindings.Add(new System.Windows.Forms.Binding("datetime", this.bindingSourceHud, "datetime", true));
            this.hud1.DataBindings.Add(new System.Windows.Forms.Binding("disttowp", this.bindingSourceHud, "wp_dist", true));
            this.hud1.DataBindings.Add(new System.Windows.Forms.Binding("ekfstatus", this.bindingSourceHud, "ekfstatus", true));
            this.hud1.DataBindings.Add(new System.Windows.Forms.Binding("failsafe", this.bindingSourceHud, "failsafe", true));
            this.hud1.DataBindings.Add(new System.Windows.Forms.Binding("gpsfix", this.bindingSourceHud, "gpsstatus", true));
            this.hud1.DataBindings.Add(new System.Windows.Forms.Binding("gpsfix2", this.bindingSourceHud, "gpsstatus2", true));
            this.hud1.DataBindings.Add(new System.Windows.Forms.Binding("gpshdop", this.bindingSourceHud, "gpshdop", true));
            this.hud1.DataBindings.Add(new System.Windows.Forms.Binding("gpshdop2", this.bindingSourceHud, "gpshdop2", true));
            this.hud1.DataBindings.Add(new System.Windows.Forms.Binding("groundalt", this.bindingSourceHud, "HomeAlt", true));
            this.hud1.DataBindings.Add(new System.Windows.Forms.Binding("groundcourse", this.bindingSourceHud, "groundcourse", true));
            this.hud1.DataBindings.Add(new System.Windows.Forms.Binding("groundspeed", this.bindingSourceHud, "groundspeed", true));
            this.hud1.DataBindings.Add(new System.Windows.Forms.Binding("heading", this.bindingSourceHud, "yaw", true));
            this.hud1.DataBindings.Add(new System.Windows.Forms.Binding("linkqualitygcs", this.bindingSourceHud, "linkqualitygcs", true));
            this.hud1.DataBindings.Add(new System.Windows.Forms.Binding("message", this.bindingSourceHud, "messageHigh", true));
            this.hud1.DataBindings.Add(new System.Windows.Forms.Binding("messagetime", this.bindingSourceHud, "messageHighTime", true));
            this.hud1.DataBindings.Add(new System.Windows.Forms.Binding("mode", this.bindingSourceHud, "mode", true));
            this.hud1.DataBindings.Add(new System.Windows.Forms.Binding("navpitch", this.bindingSourceHud, "nav_pitch", true));
            this.hud1.DataBindings.Add(new System.Windows.Forms.Binding("navroll", this.bindingSourceHud, "nav_roll", true));
            this.hud1.DataBindings.Add(new System.Windows.Forms.Binding("pitch", this.bindingSourceHud, "pitch", true));
            this.hud1.DataBindings.Add(new System.Windows.Forms.Binding("roll", this.bindingSourceHud, "roll", true));
            this.hud1.DataBindings.Add(new System.Windows.Forms.Binding("status", this.bindingSourceHud, "armed", true));
            this.hud1.DataBindings.Add(new System.Windows.Forms.Binding("targetalt", this.bindingSourceHud, "targetalt", true));
            this.hud1.DataBindings.Add(new System.Windows.Forms.Binding("targetheading", this.bindingSourceHud, "nav_bearing", true));
            this.hud1.DataBindings.Add(new System.Windows.Forms.Binding("targetspeed", this.bindingSourceHud, "targetairspeed", true));
            this.hud1.DataBindings.Add(new System.Windows.Forms.Binding("turnrate", this.bindingSourceHud, "turnrate", true));
            this.hud1.DataBindings.Add(new System.Windows.Forms.Binding("verticalspeed", this.bindingSourceHud, "verticalspeed", true));
            this.hud1.DataBindings.Add(new System.Windows.Forms.Binding("vibex", this.bindingSourceHud, "vibex", true));
            this.hud1.DataBindings.Add(new System.Windows.Forms.Binding("vibey", this.bindingSourceHud, "vibey", true));
            this.hud1.DataBindings.Add(new System.Windows.Forms.Binding("vibez", this.bindingSourceHud, "vibez", true));
            this.hud1.DataBindings.Add(new System.Windows.Forms.Binding("wpno", this.bindingSourceHud, "wpno", true));
            this.hud1.DataBindings.Add(new System.Windows.Forms.Binding("xtrack_error", this.bindingSourceHud, "xtrack_error", true));
            this.hud1.DataBindings.Add(new System.Windows.Forms.Binding("AOA", this.bindingSourceHud, "AOA", true));
            this.hud1.DataBindings.Add(new System.Windows.Forms.Binding("SSA", this.bindingSourceHud, "SSA", true));
            this.hud1.DataBindings.Add(new System.Windows.Forms.Binding("critAOA", this.bindingSourceHud, "crit_AOA", true));
            this.hud1.datetime = new System.DateTime(((long)(0)));
            this.hud1.displayAOASSA = false;
            this.hud1.disttowp = 0F;
            this.hud1.distunit = null;
            resources.ApplyResources(this.hud1, "hud1");
            this.hud1.ekfstatus = 0F;
            this.hud1.failsafe = false;
            this.hud1.gpsfix = 0F;
            this.hud1.gpsfix2 = 0F;
            this.hud1.gpshdop = 0F;
            this.hud1.gpshdop2 = 0F;
            this.hud1.groundalt = 0F;
            this.hud1.groundcourse = 0F;
            this.hud1.groundspeed = 0F;
            this.hud1.heading = 0F;
            this.hud1.hudcolor = System.Drawing.Color.LightGray;
            this.hud1.linkqualitygcs = 0F;
            this.hud1.lowairspeed = false;
            this.hud1.lowgroundspeed = false;
            this.hud1.lowvoltagealert = false;
            this.hud1.message = "";
            this.hud1.messagetime = new System.DateTime(((long)(0)));
            this.hud1.mode = "Unknown";
            this.hud1.Name = "hud1";
            this.hud1.navpitch = 0F;
            this.hud1.navroll = 0F;
            this.hud1.pitch = 0F;
            this.hud1.roll = 0F;
            this.hud1.Russian = false;
            this.hud1.skyColor1 = System.Drawing.Color.Blue;
            this.hud1.skyColor2 = System.Drawing.Color.LightBlue;
            this.hud1.speedunit = null;
            this.hud1.SSA = 0F;
            this.hud1.status = false;
            this.hud1.streamjpg = null;
            this.hud1.targetalt = 0F;
            this.hud1.targetheading = 0F;
            this.hud1.targetspeed = 0F;
            this.hud1.turnrate = 0F;
            this.hud1.verticalspeed = 0F;
            this.hud1.vibex = 0F;
            this.hud1.vibey = 0F;
            this.hud1.vibez = 0F;
            this.hud1.VSync = false;
            this.hud1.wpno = 0;
            this.hud1.xtrack_error = 0F;
            this.hud1.ekfclick += new System.EventHandler(this.hud1_ekfclick);
            this.hud1.vibeclick += new System.EventHandler(this.hud1_vibeclick);
            this.hud1.DoubleClick += new System.EventHandler(this.hud1_DoubleClick);
            this.hud1.Resize += new System.EventHandler(this.hud1_Resize);
            // 
            // contextMenuStripHud
            // 
            this.contextMenuStripHud.Items.AddRange(new System.Windows.Forms.ToolStripItem[] {
            this.videoToolStripMenuItem,
            this.setAspectRatioToolStripMenuItem,
            this.userItemsToolStripMenuItem,
            this.russianHudToolStripMenuItem,
            this.swapWithMapToolStripMenuItem,
            this.groundColorToolStripMenuItem});
            this.contextMenuStripHud.Name = "contextMenuStrip2";
            resources.ApplyResources(this.contextMenuStripHud, "contextMenuStripHud");
            // 
            // videoToolStripMenuItem
            // 
            this.videoToolStripMenuItem.DropDownItems.AddRange(new System.Windows.Forms.ToolStripItem[] {
            this.recordHudToAVIToolStripMenuItem,
            this.stopRecordToolStripMenuItem,
            this.setMJPEGSourceToolStripMenuItem,
            this.startCameraToolStripMenuItem,
            this.setGStreamerSourceToolStripMenuItem,
            this.hereLinkVideoToolStripMenuItem,
            this.gStreamerStopToolStripMenuItem});
            this.videoToolStripMenuItem.Name = "videoToolStripMenuItem";
            resources.ApplyResources(this.videoToolStripMenuItem, "videoToolStripMenuItem");
            // 
            // recordHudToAVIToolStripMenuItem
            // 
            this.recordHudToAVIToolStripMenuItem.Name = "recordHudToAVIToolStripMenuItem";
            resources.ApplyResources(this.recordHudToAVIToolStripMenuItem, "recordHudToAVIToolStripMenuItem");
            this.recordHudToAVIToolStripMenuItem.Click += new System.EventHandler(this.recordHudToAVIToolStripMenuItem_Click);
            // 
            // stopRecordToolStripMenuItem
            // 
            this.stopRecordToolStripMenuItem.Name = "stopRecordToolStripMenuItem";
            resources.ApplyResources(this.stopRecordToolStripMenuItem, "stopRecordToolStripMenuItem");
            this.stopRecordToolStripMenuItem.Click += new System.EventHandler(this.stopRecordToolStripMenuItem_Click);
            // 
            // setMJPEGSourceToolStripMenuItem
            // 
            this.setMJPEGSourceToolStripMenuItem.Name = "setMJPEGSourceToolStripMenuItem";
            resources.ApplyResources(this.setMJPEGSourceToolStripMenuItem, "setMJPEGSourceToolStripMenuItem");
            this.setMJPEGSourceToolStripMenuItem.Click += new System.EventHandler(this.setMJPEGSourceToolStripMenuItem_Click);
            // 
            // startCameraToolStripMenuItem
            // 
            this.startCameraToolStripMenuItem.Name = "startCameraToolStripMenuItem";
            resources.ApplyResources(this.startCameraToolStripMenuItem, "startCameraToolStripMenuItem");
            this.startCameraToolStripMenuItem.Click += new System.EventHandler(this.startCameraToolStripMenuItem_Click);
            // 
            // setGStreamerSourceToolStripMenuItem
            // 
            this.setGStreamerSourceToolStripMenuItem.Name = "setGStreamerSourceToolStripMenuItem";
            resources.ApplyResources(this.setGStreamerSourceToolStripMenuItem, "setGStreamerSourceToolStripMenuItem");
            this.setGStreamerSourceToolStripMenuItem.Click += new System.EventHandler(this.setGStreamerSourceToolStripMenuItem_Click);
            // 
            // hereLinkVideoToolStripMenuItem
            // 
            this.hereLinkVideoToolStripMenuItem.Name = "hereLinkVideoToolStripMenuItem";
            resources.ApplyResources(this.hereLinkVideoToolStripMenuItem, "hereLinkVideoToolStripMenuItem");
            this.hereLinkVideoToolStripMenuItem.Click += new System.EventHandler(this.HereLinkVideoToolStripMenuItem_Click);
            // 
            // gStreamerStopToolStripMenuItem
            // 
            this.gStreamerStopToolStripMenuItem.Name = "gStreamerStopToolStripMenuItem";
            resources.ApplyResources(this.gStreamerStopToolStripMenuItem, "gStreamerStopToolStripMenuItem");
            this.gStreamerStopToolStripMenuItem.Click += new System.EventHandler(this.GStreamerStopToolStripMenuItem_Click);
            // 
            // setAspectRatioToolStripMenuItem
            // 
            this.setAspectRatioToolStripMenuItem.Name = "setAspectRatioToolStripMenuItem";
            resources.ApplyResources(this.setAspectRatioToolStripMenuItem, "setAspectRatioToolStripMenuItem");
            this.setAspectRatioToolStripMenuItem.Click += new System.EventHandler(this.setAspectRatioToolStripMenuItem_Click);
            // 
            // userItemsToolStripMenuItem
            // 
            this.userItemsToolStripMenuItem.Name = "userItemsToolStripMenuItem";
            resources.ApplyResources(this.userItemsToolStripMenuItem, "userItemsToolStripMenuItem");
            this.userItemsToolStripMenuItem.Click += new System.EventHandler(this.hud_UserItem);
            // 
            // russianHudToolStripMenuItem
            // 
            this.russianHudToolStripMenuItem.Name = "russianHudToolStripMenuItem";
            resources.ApplyResources(this.russianHudToolStripMenuItem, "russianHudToolStripMenuItem");
            this.russianHudToolStripMenuItem.Click += new System.EventHandler(this.russianHudToolStripMenuItem_Click);
            // 
            // swapWithMapToolStripMenuItem
            // 
            this.swapWithMapToolStripMenuItem.Name = "swapWithMapToolStripMenuItem";
            resources.ApplyResources(this.swapWithMapToolStripMenuItem, "swapWithMapToolStripMenuItem");
            this.swapWithMapToolStripMenuItem.Click += new System.EventHandler(this.swapWithMapToolStripMenuItem_Click);
            // 
            // groundColorToolStripMenuItem
            // 
            this.groundColorToolStripMenuItem.CheckOnClick = true;
            this.groundColorToolStripMenuItem.Name = "groundColorToolStripMenuItem";
            resources.ApplyResources(this.groundColorToolStripMenuItem, "groundColorToolStripMenuItem");
            this.groundColorToolStripMenuItem.Click += new System.EventHandler(this.groundColorToolStripMenuItem_Click);
            // 
            // bindingSourceHud
            // 
            this.bindingSourceHud.DataSource = typeof(MissionPlanner.CurrentState);
            // 
            // tabControlactions
            // 
            this.tabControlactions.ContextMenuStrip = this.contextMenuStripactionstab;
            this.tabControlactions.Controls.Add(this.tabQuick);
            this.tabControlactions.Controls.Add(this.tabActions);
            this.tabControlactions.Controls.Add(this.tabActionsSimple);
            this.tabControlactions.Controls.Add(this.tabPagePreFlight);
            this.tabControlactions.Controls.Add(this.tabGauges);
            this.tabControlactions.Controls.Add(this.tabStatus);
            this.tabControlactions.Controls.Add(this.tabServo);
            this.tabControlactions.Controls.Add(this.tabTLogs);
            this.tabControlactions.Controls.Add(this.tablogbrowse);
            this.tabControlactions.Controls.Add(this.tabScripts);
            this.tabControlactions.Controls.Add(this.tabPagemessages);
            this.tabControlactions.Controls.Add(this.tabPayload);
            resources.ApplyResources(this.tabControlactions, "tabControlactions");
            this.tabControlactions.Multiline = true;
            this.tabControlactions.Name = "tabControlactions";
            this.tabControlactions.SelectedIndex = 0;
            this.tabControlactions.SizeMode = System.Windows.Forms.TabSizeMode.FillToRight;
            this.tabControlactions.DrawItem += new System.Windows.Forms.DrawItemEventHandler(this.tabControl1_DrawItem);
            this.tabControlactions.SelectedIndexChanged += new System.EventHandler(this.tabControl1_SelectedIndexChanged);
            // 
            // contextMenuStripactionstab
            // 
            this.contextMenuStripactionstab.Items.AddRange(new System.Windows.Forms.ToolStripItem[] {
            this.customizeToolStripMenuItem});
            this.contextMenuStripactionstab.Name = "contextMenuStripactionstab";
            resources.ApplyResources(this.contextMenuStripactionstab, "contextMenuStripactionstab");
            // 
            // customizeToolStripMenuItem
            // 
            this.customizeToolStripMenuItem.Name = "customizeToolStripMenuItem";
            resources.ApplyResources(this.customizeToolStripMenuItem, "customizeToolStripMenuItem");
            this.customizeToolStripMenuItem.Click += new System.EventHandler(this.customizeToolStripMenuItem_Click);
            // 
            // tabQuick
            // 
            resources.ApplyResources(this.tabQuick, "tabQuick");
            this.tabQuick.Controls.Add(this.tableLayoutPanelQuick);
            this.tabQuick.Name = "tabQuick";
            this.tabQuick.UseVisualStyleBackColor = true;
            this.tabQuick.Resize += new System.EventHandler(this.tabQuick_Resize);
            // 
            // tableLayoutPanelQuick
            // 
            resources.ApplyResources(this.tableLayoutPanelQuick, "tableLayoutPanelQuick");
            this.tableLayoutPanelQuick.Controls.Add(this.quickView6, 1, 2);
            this.tableLayoutPanelQuick.Controls.Add(this.quickView5, 0, 2);
            this.tableLayoutPanelQuick.Controls.Add(this.quickView4, 1, 1);
            this.tableLayoutPanelQuick.Controls.Add(this.quickView3, 0, 1);
            this.tableLayoutPanelQuick.Controls.Add(this.quickView2, 1, 0);
            this.tableLayoutPanelQuick.Controls.Add(this.quickView1, 0, 0);
            this.tableLayoutPanelQuick.Name = "tableLayoutPanelQuick";
            // 
            // contextMenuStripQuickView
            // 
            this.contextMenuStripQuickView.Items.AddRange(new System.Windows.Forms.ToolStripItem[] {
            this.setViewCountToolStripMenuItem});
            this.contextMenuStripQuickView.Name = "contextMenuStripQuickView";
            resources.ApplyResources(this.contextMenuStripQuickView, "contextMenuStripQuickView");
            // 
            // setViewCountToolStripMenuItem
            // 
            this.setViewCountToolStripMenuItem.Name = "setViewCountToolStripMenuItem";
            resources.ApplyResources(this.setViewCountToolStripMenuItem, "setViewCountToolStripMenuItem");
            this.setViewCountToolStripMenuItem.Click += new System.EventHandler(this.setViewCountToolStripMenuItem_Click);
            // 
            // bindingSourceQuickTab
            // 
            this.bindingSourceQuickTab.DataSource = typeof(MissionPlanner.CurrentState);
            // 
            // quickView4
            // 
            this.quickView4.ContextMenuStrip = this.contextMenuStripQuickView;
            this.quickView4.DataBindings.Add(new System.Windows.Forms.Binding("number", this.bindingSourceQuickTab, "yaw", true));
            this.quickView4.desc = "yaw";
            resources.ApplyResources(this.quickView4, "quickView4");
            this.quickView4.Name = "quickView4";
            this.quickView4.number = 0D;
            this.quickView4.numberColor = System.Drawing.Color.FromArgb(((int)(((byte)(0)))), ((int)(((byte)(255)))), ((int)(((byte)(83)))));
            this.quickView4.numberformat = "0.00";
            this.quickView4.DoubleClick += new System.EventHandler(this.quickView_DoubleClick);
            // 
            // quickView3
            // 
            this.quickView3.ContextMenuStrip = this.contextMenuStripQuickView;
            this.quickView3.DataBindings.Add(new System.Windows.Forms.Binding("number", this.bindingSourceQuickTab, "wp_dist", true));
            this.quickView3.desc = "wp_dist";
            resources.ApplyResources(this.quickView3, "quickView3");
            this.quickView3.Name = "quickView3";
            this.quickView3.number = 0D;
            this.quickView3.numberColor = System.Drawing.Color.FromArgb(((int)(((byte)(255)))), ((int)(((byte)(96)))), ((int)(((byte)(91)))));
            this.quickView3.numberformat = "0.00";
            this.quickView3.DoubleClick += new System.EventHandler(this.quickView_DoubleClick);
            // 
            // quickView2
            // 
            this.quickView2.ContextMenuStrip = this.contextMenuStripQuickView;
            this.quickView2.DataBindings.Add(new System.Windows.Forms.Binding("number", this.bindingSourceQuickTab, "groundspeed", true));
            this.quickView2.desc = "groundspeed";
            resources.ApplyResources(this.quickView2, "quickView2");
            this.quickView2.Name = "quickView2";
            this.quickView2.number = 0D;
            this.quickView2.numberColor = System.Drawing.Color.FromArgb(((int)(((byte)(254)))), ((int)(((byte)(132)))), ((int)(((byte)(46)))));
            this.quickView2.numberformat = "0.00";
            this.quickView2.DoubleClick += new System.EventHandler(this.quickView_DoubleClick);
            // 
            // quickView1
            // 
            this.quickView1.ContextMenuStrip = this.contextMenuStripQuickView;
            this.quickView1.DataBindings.Add(new System.Windows.Forms.Binding("number", this.bindingSourceQuickTab, "alt", true));
            this.quickView1.desc = "alt";
            resources.ApplyResources(this.quickView1, "quickView1");
            this.quickView1.Name = "quickView1";
            this.quickView1.number = 0D;
            this.quickView1.numberColor = System.Drawing.Color.FromArgb(((int)(((byte)(209)))), ((int)(((byte)(151)))), ((int)(((byte)(248)))));
            this.quickView1.numberformat = "0.00";
            this.toolTip1.SetToolTip(this.quickView1, resources.GetString("quickView1.ToolTip"));
            this.quickView1.DoubleClick += new System.EventHandler(this.quickView_DoubleClick);
            // 
            // tabActions
            // 
            this.tabActions.Controls.Add(this.modifyandSetLoiterRad);
            this.tabActions.Controls.Add(this.BUT_abortland);
            this.tabActions.Controls.Add(this.BUT_resumemis);
            this.tabActions.Controls.Add(this.CMB_mountmode);
            this.tabActions.Controls.Add(this.BUT_mountmode);
            this.tabActions.Controls.Add(this.BUT_ARM);
            this.tabActions.Controls.Add(this.BUT_joystick);
            this.tabActions.Controls.Add(this.BUT_quickmanual);
            this.tabActions.Controls.Add(this.BUT_quickrtl);
            this.tabActions.Controls.Add(this.BUT_quickauto);
            this.tabActions.Controls.Add(this.CMB_setwp);
            this.tabActions.Controls.Add(this.BUT_setwp);
            this.tabActions.Controls.Add(this.CMB_modes);
            this.tabActions.Controls.Add(this.BUT_setmode);
            this.tabActions.Controls.Add(this.BUT_clear_track);
            this.tabActions.Controls.Add(this.CMB_action);
            this.tabActions.Controls.Add(this.BUT_Homealt);
            this.tabActions.Controls.Add(this.BUT_RAWSensor);
            this.tabActions.Controls.Add(this.BUTrestartmission);
            this.tabActions.Controls.Add(this.BUTactiondo);
            this.tabActions.Controls.Add(this.modifyandSetSpeed);
            this.tabActions.Controls.Add(this.modifyandSetAlt);
            resources.ApplyResources(this.tabActions, "tabActions");
            this.tabActions.Name = "tabActions";
            this.tabActions.UseVisualStyleBackColor = true;
            // 
            // modifyandSetLoiterRad
            // 
            resources.ApplyResources(this.modifyandSetLoiterRad, "modifyandSetLoiterRad");
            this.modifyandSetLoiterRad.ButtonText = "Set Loiter Rad";
            this.modifyandSetLoiterRad.Maximum = new decimal(new int[] {
            10000,
            0,
            0,
            0});
            this.modifyandSetLoiterRad.Minimum = new decimal(new int[] {
            10000,
            0,
            0,
            -2147483648});
            this.modifyandSetLoiterRad.Name = "modifyandSetLoiterRad";
            this.modifyandSetLoiterRad.Value = new decimal(new int[] {
            100,
            0,
            0,
            0});
            this.modifyandSetLoiterRad.Click += new System.EventHandler(this.modifyandSetLoiterRad_Click);
            // 
            // BUT_abortland
            // 
            this.BUT_abortland.ColorMouseDown = System.Drawing.Color.Empty;
            this.BUT_abortland.ColorMouseOver = System.Drawing.Color.Empty;
            this.BUT_abortland.ColorNotEnabled = System.Drawing.Color.Empty;
            resources.ApplyResources(this.BUT_abortland, "BUT_abortland");
            this.BUT_abortland.Name = "BUT_abortland";
            this.toolTip1.SetToolTip(this.BUT_abortland, resources.GetString("BUT_abortland.ToolTip"));
            this.BUT_abortland.UseVisualStyleBackColor = true;
            this.BUT_abortland.Click += new System.EventHandler(this.BUT_abortland_Click);
            // 
            // BUT_resumemis
            // 
            this.BUT_resumemis.ColorMouseDown = System.Drawing.Color.Empty;
            this.BUT_resumemis.ColorMouseOver = System.Drawing.Color.Empty;
            this.BUT_resumemis.ColorNotEnabled = System.Drawing.Color.Empty;
            resources.ApplyResources(this.BUT_resumemis, "BUT_resumemis");
            this.BUT_resumemis.Name = "BUT_resumemis";
            this.BUT_resumemis.UseVisualStyleBackColor = true;
            this.BUT_resumemis.Click += new System.EventHandler(this.BUT_resumemis_Click);
            // 
            // CMB_mountmode
            // 
            this.CMB_mountmode.DropDownStyle = System.Windows.Forms.ComboBoxStyle.DropDownList;
            this.CMB_mountmode.FormattingEnabled = true;
            resources.ApplyResources(this.CMB_mountmode, "CMB_mountmode");
            this.CMB_mountmode.Name = "CMB_mountmode";
            // 
            // BUT_mountmode
            // 
            this.BUT_mountmode.ColorMouseDown = System.Drawing.Color.Empty;
            this.BUT_mountmode.ColorMouseOver = System.Drawing.Color.Empty;
            this.BUT_mountmode.ColorNotEnabled = System.Drawing.Color.Empty;
            resources.ApplyResources(this.BUT_mountmode, "BUT_mountmode");
            this.BUT_mountmode.Name = "BUT_mountmode";
            this.toolTip1.SetToolTip(this.BUT_mountmode, resources.GetString("BUT_mountmode.ToolTip"));
            this.BUT_mountmode.UseVisualStyleBackColor = true;
            this.BUT_mountmode.Click += new System.EventHandler(this.BUT_mountmode_Click);
            // 
            // BUT_ARM
            // 
            this.BUT_ARM.ColorMouseDown = System.Drawing.Color.Empty;
            this.BUT_ARM.ColorMouseOver = System.Drawing.Color.Empty;
            this.BUT_ARM.ColorNotEnabled = System.Drawing.Color.Empty;
            resources.ApplyResources(this.BUT_ARM, "BUT_ARM");
            this.BUT_ARM.Name = "BUT_ARM";
            this.toolTip1.SetToolTip(this.BUT_ARM, resources.GetString("BUT_ARM.ToolTip"));
            this.BUT_ARM.UseVisualStyleBackColor = true;
            this.BUT_ARM.Click += new System.EventHandler(this.BUT_ARM_Click);
            // 
            // BUT_joystick
            // 
            this.BUT_joystick.ColorMouseDown = System.Drawing.Color.Empty;
            this.BUT_joystick.ColorMouseOver = System.Drawing.Color.Empty;
            this.BUT_joystick.ColorNotEnabled = System.Drawing.Color.Empty;
            resources.ApplyResources(this.BUT_joystick, "BUT_joystick");
            this.BUT_joystick.Name = "BUT_joystick";
            this.toolTip1.SetToolTip(this.BUT_joystick, resources.GetString("BUT_joystick.ToolTip"));
            this.BUT_joystick.UseVisualStyleBackColor = true;
            this.BUT_joystick.Click += new System.EventHandler(this.BUT_joystick_Click);
            // 
            // BUT_quickmanual
            // 
            this.BUT_quickmanual.ColorMouseDown = System.Drawing.Color.Empty;
            this.BUT_quickmanual.ColorMouseOver = System.Drawing.Color.Empty;
            this.BUT_quickmanual.ColorNotEnabled = System.Drawing.Color.Empty;
            resources.ApplyResources(this.BUT_quickmanual, "BUT_quickmanual");
            this.BUT_quickmanual.Name = "BUT_quickmanual";
            this.toolTip1.SetToolTip(this.BUT_quickmanual, resources.GetString("BUT_quickmanual.ToolTip"));
            this.BUT_quickmanual.UseVisualStyleBackColor = true;
            this.BUT_quickmanual.Click += new System.EventHandler(this.BUT_quickmanual_Click);
            // 
            // BUT_quickrtl
            // 
            this.BUT_quickrtl.ColorMouseDown = System.Drawing.Color.Empty;
            this.BUT_quickrtl.ColorMouseOver = System.Drawing.Color.Empty;
            this.BUT_quickrtl.ColorNotEnabled = System.Drawing.Color.Empty;
            resources.ApplyResources(this.BUT_quickrtl, "BUT_quickrtl");
            this.BUT_quickrtl.Name = "BUT_quickrtl";
            this.toolTip1.SetToolTip(this.BUT_quickrtl, resources.GetString("BUT_quickrtl.ToolTip"));
            this.BUT_quickrtl.UseVisualStyleBackColor = true;
            this.BUT_quickrtl.Click += new System.EventHandler(this.BUT_quickrtl_Click);
            // 
            // BUT_quickauto
            // 
            this.BUT_quickauto.ColorMouseDown = System.Drawing.Color.Empty;
            this.BUT_quickauto.ColorMouseOver = System.Drawing.Color.Empty;
            this.BUT_quickauto.ColorNotEnabled = System.Drawing.Color.Empty;
            resources.ApplyResources(this.BUT_quickauto, "BUT_quickauto");
            this.BUT_quickauto.Name = "BUT_quickauto";
            this.toolTip1.SetToolTip(this.BUT_quickauto, resources.GetString("BUT_quickauto.ToolTip"));
            this.BUT_quickauto.UseVisualStyleBackColor = true;
            this.BUT_quickauto.Click += new System.EventHandler(this.BUT_quickauto_Click);
            // 
            // CMB_setwp
            // 
            this.CMB_setwp.DropDownStyle = System.Windows.Forms.ComboBoxStyle.DropDownList;
            this.CMB_setwp.FormattingEnabled = true;
            this.CMB_setwp.Items.AddRange(new object[] {
            resources.GetString("CMB_setwp.Items")});
            resources.ApplyResources(this.CMB_setwp, "CMB_setwp");
            this.CMB_setwp.Name = "CMB_setwp";
            this.CMB_setwp.Click += new System.EventHandler(this.CMB_setwp_Click);
            // 
            // BUT_setwp
            // 
            this.BUT_setwp.ColorMouseDown = System.Drawing.Color.Empty;
            this.BUT_setwp.ColorMouseOver = System.Drawing.Color.Empty;
            this.BUT_setwp.ColorNotEnabled = System.Drawing.Color.Empty;
            resources.ApplyResources(this.BUT_setwp, "BUT_setwp");
            this.BUT_setwp.Name = "BUT_setwp";
            this.toolTip1.SetToolTip(this.BUT_setwp, resources.GetString("BUT_setwp.ToolTip"));
            this.BUT_setwp.UseVisualStyleBackColor = true;
            this.BUT_setwp.Click += new System.EventHandler(this.BUT_setwp_Click);
            // 
            // CMB_modes
            // 
            this.CMB_modes.DropDownStyle = System.Windows.Forms.ComboBoxStyle.DropDownList;
            this.CMB_modes.FormattingEnabled = true;
            resources.ApplyResources(this.CMB_modes, "CMB_modes");
            this.CMB_modes.Name = "CMB_modes";
            this.CMB_modes.Click += new System.EventHandler(this.CMB_modes_Click);
            // 
            // BUT_setmode
            // 
            this.BUT_setmode.ColorMouseDown = System.Drawing.Color.Empty;
            this.BUT_setmode.ColorMouseOver = System.Drawing.Color.Empty;
            this.BUT_setmode.ColorNotEnabled = System.Drawing.Color.Empty;
            resources.ApplyResources(this.BUT_setmode, "BUT_setmode");
            this.BUT_setmode.Name = "BUT_setmode";
            this.toolTip1.SetToolTip(this.BUT_setmode, resources.GetString("BUT_setmode.ToolTip"));
            this.BUT_setmode.UseVisualStyleBackColor = true;
            this.BUT_setmode.Click += new System.EventHandler(this.BUT_setmode_Click);
            // 
            // BUT_clear_track
            // 
            this.BUT_clear_track.ColorMouseDown = System.Drawing.Color.Empty;
            this.BUT_clear_track.ColorMouseOver = System.Drawing.Color.Empty;
            this.BUT_clear_track.ColorNotEnabled = System.Drawing.Color.Empty;
            resources.ApplyResources(this.BUT_clear_track, "BUT_clear_track");
            this.BUT_clear_track.Name = "BUT_clear_track";
            this.toolTip1.SetToolTip(this.BUT_clear_track, resources.GetString("BUT_clear_track.ToolTip"));
            this.BUT_clear_track.UseVisualStyleBackColor = true;
            this.BUT_clear_track.Click += new System.EventHandler(this.BUT_clear_track_Click);
            // 
            // CMB_action
            // 
            this.CMB_action.DropDownStyle = System.Windows.Forms.ComboBoxStyle.DropDownList;
            this.CMB_action.DropDownWidth = 150;
            this.CMB_action.FormattingEnabled = true;
            resources.ApplyResources(this.CMB_action, "CMB_action");
            this.CMB_action.Name = "CMB_action";
            // 
            // BUT_Homealt
            // 
            this.BUT_Homealt.ColorMouseDown = System.Drawing.Color.Empty;
            this.BUT_Homealt.ColorMouseOver = System.Drawing.Color.Empty;
            this.BUT_Homealt.ColorNotEnabled = System.Drawing.Color.Empty;
            resources.ApplyResources(this.BUT_Homealt, "BUT_Homealt");
            this.BUT_Homealt.Name = "BUT_Homealt";
            this.toolTip1.SetToolTip(this.BUT_Homealt, resources.GetString("BUT_Homealt.ToolTip"));
            this.BUT_Homealt.UseVisualStyleBackColor = true;
            this.BUT_Homealt.Click += new System.EventHandler(this.BUT_Homealt_Click);
            // 
            // BUT_RAWSensor
            // 
            this.BUT_RAWSensor.ColorMouseDown = System.Drawing.Color.Empty;
            this.BUT_RAWSensor.ColorMouseOver = System.Drawing.Color.Empty;
            this.BUT_RAWSensor.ColorNotEnabled = System.Drawing.Color.Empty;
            resources.ApplyResources(this.BUT_RAWSensor, "BUT_RAWSensor");
            this.BUT_RAWSensor.Name = "BUT_RAWSensor";
            this.toolTip1.SetToolTip(this.BUT_RAWSensor, resources.GetString("BUT_RAWSensor.ToolTip"));
            this.BUT_RAWSensor.UseVisualStyleBackColor = true;
            this.BUT_RAWSensor.Click += new System.EventHandler(this.BUT_RAWSensor_Click);
            // 
            // BUTrestartmission
            // 
            this.BUTrestartmission.ColorMouseDown = System.Drawing.Color.Empty;
            this.BUTrestartmission.ColorMouseOver = System.Drawing.Color.Empty;
            this.BUTrestartmission.ColorNotEnabled = System.Drawing.Color.Empty;
            resources.ApplyResources(this.BUTrestartmission, "BUTrestartmission");
            this.BUTrestartmission.Name = "BUTrestartmission";
            this.toolTip1.SetToolTip(this.BUTrestartmission, resources.GetString("BUTrestartmission.ToolTip"));
            this.BUTrestartmission.UseVisualStyleBackColor = true;
            this.BUTrestartmission.Click += new System.EventHandler(this.BUTrestartmission_Click);
            // 
            // BUTactiondo
            // 
            this.BUTactiondo.ColorMouseDown = System.Drawing.Color.Empty;
            this.BUTactiondo.ColorMouseOver = System.Drawing.Color.Empty;
            this.BUTactiondo.ColorNotEnabled = System.Drawing.Color.Empty;
            resources.ApplyResources(this.BUTactiondo, "BUTactiondo");
            this.BUTactiondo.Name = "BUTactiondo";
            this.toolTip1.SetToolTip(this.BUTactiondo, resources.GetString("BUTactiondo.ToolTip"));
            this.BUTactiondo.UseVisualStyleBackColor = true;
            this.BUTactiondo.Click += new System.EventHandler(this.BUTactiondo_Click);
            // 
            // modifyandSetSpeed
            // 
            resources.ApplyResources(this.modifyandSetSpeed, "modifyandSetSpeed");
            this.modifyandSetSpeed.ButtonText = "Change Speed";
            this.modifyandSetSpeed.Maximum = new decimal(new int[] {
            1000,
            0,
            0,
            0});
            this.modifyandSetSpeed.Minimum = new decimal(new int[] {
            0,
            0,
            0,
            0});
            this.modifyandSetSpeed.Name = "modifyandSetSpeed";
            this.modifyandSetSpeed.Value = new decimal(new int[] {
            100,
            0,
            0,
            0});
            this.modifyandSetSpeed.Click += new System.EventHandler(this.modifyandSetSpeed_Click);
            this.modifyandSetSpeed.ParentChanged += new System.EventHandler(this.modifyandSetSpeed_ParentChanged);
            // 
            // modifyandSetAlt
            // 
            resources.ApplyResources(this.modifyandSetAlt, "modifyandSetAlt");
            this.modifyandSetAlt.ButtonText = "Change Alt";
            this.modifyandSetAlt.Maximum = new decimal(new int[] {
            1000,
            0,
            0,
            0});
            this.modifyandSetAlt.Minimum = new decimal(new int[] {
            0,
            0,
            0,
            0});
            this.modifyandSetAlt.Name = "modifyandSetAlt";
            this.modifyandSetAlt.Value = new decimal(new int[] {
            100,
            0,
            0,
            0});
            this.modifyandSetAlt.Click += new System.EventHandler(this.modifyandSetAlt_Click);
            // 
            // tabActionsSimple
            // 
            this.tabActionsSimple.Controls.Add(this.Test1);
            this.tabActionsSimple.Controls.Add(this.myButton2);
            this.tabActionsSimple.Controls.Add(this.myButton3);
            resources.ApplyResources(this.tabActionsSimple, "tabActionsSimple");
            this.tabActionsSimple.Name = "tabActionsSimple";
            this.tabActionsSimple.UseVisualStyleBackColor = true;
            // 
            // myButton1
            // 
            this.Test1.ColorMouseDown = System.Drawing.Color.Empty;
            this.Test1.ColorMouseOver = System.Drawing.Color.Empty;
            this.Test1.ColorNotEnabled = System.Drawing.Color.Empty;
            resources.ApplyResources(this.Test1, "myButton1");
            this.Test1.Name = "myButton1";
            this.toolTip1.SetToolTip(this.Test1, resources.GetString("myButton1.ToolTip"));
            this.Test1.UseVisualStyleBackColor = true;
            this.Test1.Click += new System.EventHandler(this.BUT_quickmanual_Click);
            // 
            // myButton2
            // 
            this.myButton2.ColorMouseDown = System.Drawing.Color.Empty;
            this.myButton2.ColorMouseOver = System.Drawing.Color.Empty;
            this.myButton2.ColorNotEnabled = System.Drawing.Color.Empty;
            resources.ApplyResources(this.myButton2, "myButton2");
            this.myButton2.Name = "myButton2";
            this.toolTip1.SetToolTip(this.myButton2, resources.GetString("myButton2.ToolTip"));
            this.myButton2.UseVisualStyleBackColor = true;
            this.myButton2.Click += new System.EventHandler(this.BUT_quickrtl_Click);
            // 
            // myButton3
            // 
            this.myButton3.ColorMouseDown = System.Drawing.Color.Empty;
            this.myButton3.ColorMouseOver = System.Drawing.Color.Empty;
            this.myButton3.ColorNotEnabled = System.Drawing.Color.Empty;
            resources.ApplyResources(this.myButton3, "myButton3");
            this.myButton3.Name = "myButton3";
            this.toolTip1.SetToolTip(this.myButton3, resources.GetString("myButton3.ToolTip"));
            this.myButton3.UseVisualStyleBackColor = true;
            this.myButton3.Click += new System.EventHandler(this.BUT_quickauto_Click);
            // 
            // tabPagePreFlight
            // 
            this.tabPagePreFlight.Controls.Add(this.checkListControl1);
            resources.ApplyResources(this.tabPagePreFlight, "tabPagePreFlight");
            this.tabPagePreFlight.Name = "tabPagePreFlight";
            this.tabPagePreFlight.UseVisualStyleBackColor = true;
            // 
            // checkListControl1
            // 
            resources.ApplyResources(this.checkListControl1, "checkListControl1");
            this.checkListControl1.Name = "checkListControl1";
            // 
            // tabGauges
            // 
            this.tabGauges.Controls.Add(this.Gvspeed);
            this.tabGauges.Controls.Add(this.Gheading);
            this.tabGauges.Controls.Add(this.Galt);
            this.tabGauges.Controls.Add(this.Gspeed);
            resources.ApplyResources(this.tabGauges, "tabGauges");
            this.tabGauges.Name = "tabGauges";
            this.tabGauges.UseVisualStyleBackColor = true;
            this.tabGauges.Resize += new System.EventHandler(this.tabPage1_Resize);
            // 
            // Gvspeed
            // 
            this.Gvspeed.BackColor = System.Drawing.Color.Transparent;
            resources.ApplyResources(this.Gvspeed, "Gvspeed");
            this.Gvspeed.BaseArcColor = System.Drawing.Color.Transparent;
            this.Gvspeed.BaseArcRadius = 60;
            this.Gvspeed.BaseArcStart = 20;
            this.Gvspeed.BaseArcSweep = 320;
            this.Gvspeed.BaseArcWidth = 2;
            this.Gvspeed.Cap_Idx = ((byte)(0));
            this.Gvspeed.CapColor = System.Drawing.Color.White;
            this.Gvspeed.CapColors = new System.Drawing.Color[] {
        System.Drawing.Color.White,
        System.Drawing.Color.Black,
        System.Drawing.Color.Black,
        System.Drawing.Color.Black,
        System.Drawing.Color.Black};
            this.Gvspeed.CapPosition = new System.Drawing.Point(65, 85);
            this.Gvspeed.CapsPosition = new System.Drawing.Point[] {
        new System.Drawing.Point(65, 85),
        new System.Drawing.Point(30, 55),
        new System.Drawing.Point(10, 10),
        new System.Drawing.Point(10, 10),
        new System.Drawing.Point(10, 10)};
            this.Gvspeed.CapsText = new string[] {
        "VSI",
        "",
        "",
        "",
        ""};
            this.Gvspeed.CapText = "VSI";
            this.Gvspeed.Center = new System.Drawing.Point(75, 75);
            this.Gvspeed.DataBindings.Add(new System.Windows.Forms.Binding("Value0", this.bindingSourceGaugesTab, "verticalspeed", true));
            this.Gvspeed.MaxValue = 10F;
            this.Gvspeed.MinValue = -10F;
            this.Gvspeed.Name = "Gvspeed";
            this.Gvspeed.Need_Idx = ((byte)(3));
            this.Gvspeed.NeedleColor1 = AGaugeApp.AGauge.NeedleColorEnum.Gray;
            this.Gvspeed.NeedleColor2 = System.Drawing.Color.White;
            this.Gvspeed.NeedleEnabled = false;
            this.Gvspeed.NeedleRadius = 80;
            this.Gvspeed.NeedlesColor1 = new AGaugeApp.AGauge.NeedleColorEnum[] {
        AGaugeApp.AGauge.NeedleColorEnum.Gray,
        AGaugeApp.AGauge.NeedleColorEnum.Gray,
        AGaugeApp.AGauge.NeedleColorEnum.Gray,
        AGaugeApp.AGauge.NeedleColorEnum.Gray};
            this.Gvspeed.NeedlesColor2 = new System.Drawing.Color[] {
        System.Drawing.Color.White,
        System.Drawing.Color.White,
        System.Drawing.Color.White,
        System.Drawing.Color.White};
            this.Gvspeed.NeedlesEnabled = new bool[] {
        true,
        false,
        false,
        false};
            this.Gvspeed.NeedlesRadius = new int[] {
        50,
        30,
        50,
        80};
            this.Gvspeed.NeedlesType = new int[] {
        0,
        0,
        0,
        0};
            this.Gvspeed.NeedlesWidth = new int[] {
        2,
        2,
        2,
        2};
            this.Gvspeed.NeedleType = 0;
            this.Gvspeed.NeedleWidth = 2;
            this.Gvspeed.Range_Idx = ((byte)(0));
            this.Gvspeed.RangeColor = System.Drawing.Color.LightGreen;
            this.Gvspeed.RangeEnabled = false;
            this.Gvspeed.RangeEndValue = 360F;
            this.Gvspeed.RangeInnerRadius = 1;
            this.Gvspeed.RangeOuterRadius = 60;
            this.Gvspeed.RangesColor = new System.Drawing.Color[] {
        System.Drawing.Color.LightGreen,
        System.Drawing.Color.Red,
        System.Drawing.Color.Orange,
        System.Drawing.SystemColors.Control,
        System.Drawing.SystemColors.Control};
            this.Gvspeed.RangesEnabled = new bool[] {
        false,
        false,
        false,
        false,
        false};
            this.Gvspeed.RangesEndValue = new float[] {
        360F,
        200F,
        150F,
        0F,
        0F};
            this.Gvspeed.RangesInnerRadius = new int[] {
        1,
        1,
        1,
        70,
        70};
            this.Gvspeed.RangesOuterRadius = new int[] {
        60,
        60,
        60,
        80,
        80};
            this.Gvspeed.RangesStartValue = new float[] {
        0F,
        150F,
        75F,
        0F,
        0F};
            this.Gvspeed.RangeStartValue = 0F;
            this.Gvspeed.ScaleLinesInterColor = System.Drawing.Color.White;
            this.Gvspeed.ScaleLinesInterInnerRadius = 52;
            this.Gvspeed.ScaleLinesInterOuterRadius = 60;
            this.Gvspeed.ScaleLinesInterWidth = 1;
            this.Gvspeed.ScaleLinesMajorColor = System.Drawing.Color.White;
            this.Gvspeed.ScaleLinesMajorInnerRadius = 50;
            this.Gvspeed.ScaleLinesMajorOuterRadius = 60;
            this.Gvspeed.ScaleLinesMajorStepValue = 2F;
            this.Gvspeed.ScaleLinesMajorWidth = 2;
            this.Gvspeed.ScaleLinesMinorColor = System.Drawing.Color.White;
            this.Gvspeed.ScaleLinesMinorInnerRadius = 55;
            this.Gvspeed.ScaleLinesMinorNumOf = 9;
            this.Gvspeed.ScaleLinesMinorOuterRadius = 60;
            this.Gvspeed.ScaleLinesMinorWidth = 1;
            this.Gvspeed.ScaleNumbersColor = System.Drawing.Color.White;
            this.Gvspeed.ScaleNumbersFormat = "";
            this.Gvspeed.ScaleNumbersRadius = 42;
            this.Gvspeed.ScaleNumbersRotation = 0;
            this.Gvspeed.ScaleNumbersStartScaleLine = 1;
            this.Gvspeed.ScaleNumbersStepScaleLines = 1;
            this.Gvspeed.Value = 0F;
            this.Gvspeed.Value0 = 0F;
            this.Gvspeed.Value1 = 0F;
            this.Gvspeed.Value2 = 0F;
            this.Gvspeed.Value3 = 0F;
            // 
            // bindingSourceGaugesTab
            // 
            this.bindingSourceGaugesTab.DataSource = typeof(MissionPlanner.CurrentState);
            // 
            // Gheading
            // 
            this.Gheading.BackColor = System.Drawing.Color.Transparent;
            resources.ApplyResources(this.Gheading, "Gheading");
            this.Gheading.DataBindings.Add(new System.Windows.Forms.Binding("Heading", this.bindingSourceGaugesTab, "yaw", true));
            this.Gheading.DataBindings.Add(new System.Windows.Forms.Binding("NavHeading", this.bindingSourceGaugesTab, "nav_bearing", true));
            this.Gheading.Heading = 0;
            this.Gheading.Name = "Gheading";
            this.Gheading.NavHeading = 0;
            // 
            // Galt
            // 
            this.Galt.BackColor = System.Drawing.Color.Transparent;
            resources.ApplyResources(this.Galt, "Galt");
            this.Galt.BaseArcColor = System.Drawing.Color.Transparent;
            this.Galt.BaseArcRadius = 60;
            this.Galt.BaseArcStart = 270;
            this.Galt.BaseArcSweep = 360;
            this.Galt.BaseArcWidth = 2;
            this.Galt.Cap_Idx = ((byte)(0));
            this.Galt.CapColor = System.Drawing.Color.White;
            this.Galt.CapColors = new System.Drawing.Color[] {
        System.Drawing.Color.White,
        System.Drawing.Color.Black,
        System.Drawing.Color.Black,
        System.Drawing.Color.Black,
        System.Drawing.Color.Black};
            this.Galt.CapPosition = new System.Drawing.Point(68, 85);
            this.Galt.CapsPosition = new System.Drawing.Point[] {
        new System.Drawing.Point(68, 85),
        new System.Drawing.Point(30, 55),
        new System.Drawing.Point(10, 10),
        new System.Drawing.Point(10, 10),
        new System.Drawing.Point(10, 10)};
            this.Galt.CapsText = new string[] {
        "Alt",
        "",
        "",
        "",
        ""};
            this.Galt.CapText = "Alt";
            this.Galt.Center = new System.Drawing.Point(75, 75);
            this.Galt.DataBindings.Add(new System.Windows.Forms.Binding("Value0", this.bindingSourceGaugesTab, "altd100", true));
            this.Galt.DataBindings.Add(new System.Windows.Forms.Binding("Value1", this.bindingSourceGaugesTab, "altd1000", true));
            this.Galt.DataBindings.Add(new System.Windows.Forms.Binding("Value2", this.bindingSourceGaugesTab, "targetaltd100", true));
            this.Galt.MaxValue = 9.99F;
            this.Galt.MinValue = 0F;
            this.Galt.Name = "Galt";
            this.Galt.Need_Idx = ((byte)(3));
            this.Galt.NeedleColor1 = AGaugeApp.AGauge.NeedleColorEnum.Gray;
            this.Galt.NeedleColor2 = System.Drawing.Color.White;
            this.Galt.NeedleEnabled = false;
            this.Galt.NeedleRadius = 80;
            this.Galt.NeedlesColor1 = new AGaugeApp.AGauge.NeedleColorEnum[] {
        AGaugeApp.AGauge.NeedleColorEnum.Gray,
        AGaugeApp.AGauge.NeedleColorEnum.Gray,
        AGaugeApp.AGauge.NeedleColorEnum.Red,
        AGaugeApp.AGauge.NeedleColorEnum.Gray};
            this.Galt.NeedlesColor2 = new System.Drawing.Color[] {
        System.Drawing.Color.White,
        System.Drawing.Color.White,
        System.Drawing.Color.White,
        System.Drawing.Color.White};
            this.Galt.NeedlesEnabled = new bool[] {
        true,
        true,
        true,
        false};
            this.Galt.NeedlesRadius = new int[] {
        50,
        30,
        50,
        80};
            this.Galt.NeedlesType = new int[] {
        0,
        0,
        0,
        0};
            this.Galt.NeedlesWidth = new int[] {
        2,
        2,
        2,
        2};
            this.Galt.NeedleType = 0;
            this.Galt.NeedleWidth = 2;
            this.Galt.Range_Idx = ((byte)(0));
            this.Galt.RangeColor = System.Drawing.Color.LightGreen;
            this.Galt.RangeEnabled = false;
            this.Galt.RangeEndValue = 360F;
            this.Galt.RangeInnerRadius = 1;
            this.Galt.RangeOuterRadius = 60;
            this.Galt.RangesColor = new System.Drawing.Color[] {
        System.Drawing.Color.LightGreen,
        System.Drawing.Color.Red,
        System.Drawing.Color.Orange,
        System.Drawing.SystemColors.Control,
        System.Drawing.SystemColors.Control};
            this.Galt.RangesEnabled = new bool[] {
        false,
        false,
        false,
        false,
        false};
            this.Galt.RangesEndValue = new float[] {
        360F,
        200F,
        150F,
        0F,
        0F};
            this.Galt.RangesInnerRadius = new int[] {
        1,
        1,
        1,
        70,
        70};
            this.Galt.RangesOuterRadius = new int[] {
        60,
        60,
        60,
        80,
        80};
            this.Galt.RangesStartValue = new float[] {
        0F,
        150F,
        75F,
        0F,
        0F};
            this.Galt.RangeStartValue = 0F;
            this.Galt.ScaleLinesInterColor = System.Drawing.Color.White;
            this.Galt.ScaleLinesInterInnerRadius = 52;
            this.Galt.ScaleLinesInterOuterRadius = 60;
            this.Galt.ScaleLinesInterWidth = 1;
            this.Galt.ScaleLinesMajorColor = System.Drawing.Color.White;
            this.Galt.ScaleLinesMajorInnerRadius = 50;
            this.Galt.ScaleLinesMajorOuterRadius = 60;
            this.Galt.ScaleLinesMajorStepValue = 1F;
            this.Galt.ScaleLinesMajorWidth = 2;
            this.Galt.ScaleLinesMinorColor = System.Drawing.Color.White;
            this.Galt.ScaleLinesMinorInnerRadius = 55;
            this.Galt.ScaleLinesMinorNumOf = 9;
            this.Galt.ScaleLinesMinorOuterRadius = 60;
            this.Galt.ScaleLinesMinorWidth = 1;
            this.Galt.ScaleNumbersColor = System.Drawing.Color.White;
            this.Galt.ScaleNumbersFormat = "";
            this.Galt.ScaleNumbersRadius = 42;
            this.Galt.ScaleNumbersRotation = 0;
            this.Galt.ScaleNumbersStartScaleLine = 1;
            this.Galt.ScaleNumbersStepScaleLines = 1;
            this.Galt.Value = 0F;
            this.Galt.Value0 = 0F;
            this.Galt.Value1 = 0F;
            this.Galt.Value2 = 0F;
            this.Galt.Value3 = 0F;
            // 
            // Gspeed
            // 
            this.Gspeed.BackColor = System.Drawing.Color.Transparent;
            resources.ApplyResources(this.Gspeed, "Gspeed");
            this.Gspeed.BaseArcColor = System.Drawing.Color.Transparent;
            this.Gspeed.BaseArcRadius = 70;
            this.Gspeed.BaseArcStart = 135;
            this.Gspeed.BaseArcSweep = 270;
            this.Gspeed.BaseArcWidth = 2;
            this.Gspeed.Cap_Idx = ((byte)(0));
            this.Gspeed.CapColor = System.Drawing.Color.White;
            this.Gspeed.CapColors = new System.Drawing.Color[] {
        System.Drawing.Color.White,
        System.Drawing.Color.White,
        System.Drawing.Color.Black,
        System.Drawing.Color.Black,
        System.Drawing.Color.Black};
            this.Gspeed.CapPosition = new System.Drawing.Point(58, 85);
            this.Gspeed.CapsPosition = new System.Drawing.Point[] {
        new System.Drawing.Point(58, 85),
        new System.Drawing.Point(50, 110),
        new System.Drawing.Point(10, 10),
        new System.Drawing.Point(10, 10),
        new System.Drawing.Point(10, 10)};
            this.Gspeed.CapsText = new string[] {
        "Speed",
        "",
        "",
        "",
        ""};
            this.Gspeed.CapText = "Speed";
            this.Gspeed.Center = new System.Drawing.Point(75, 75);
            this.Gspeed.DataBindings.Add(new System.Windows.Forms.Binding("Value0", this.bindingSourceGaugesTab, "airspeed", true));
            this.Gspeed.DataBindings.Add(new System.Windows.Forms.Binding("Value1", this.bindingSourceGaugesTab, "groundspeed", true));
            this.Gspeed.MaxValue = 60F;
            this.Gspeed.MinValue = 0F;
            this.Gspeed.Name = "Gspeed";
            this.Gspeed.Need_Idx = ((byte)(3));
            this.Gspeed.NeedleColor1 = AGaugeApp.AGauge.NeedleColorEnum.Gray;
            this.Gspeed.NeedleColor2 = System.Drawing.Color.Brown;
            this.Gspeed.NeedleEnabled = false;
            this.Gspeed.NeedleRadius = 70;
            this.Gspeed.NeedlesColor1 = new AGaugeApp.AGauge.NeedleColorEnum[] {
        AGaugeApp.AGauge.NeedleColorEnum.Gray,
        AGaugeApp.AGauge.NeedleColorEnum.Red,
        AGaugeApp.AGauge.NeedleColorEnum.Blue,
        AGaugeApp.AGauge.NeedleColorEnum.Gray};
            this.Gspeed.NeedlesColor2 = new System.Drawing.Color[] {
        System.Drawing.Color.White,
        System.Drawing.Color.White,
        System.Drawing.Color.White,
        System.Drawing.Color.Brown};
            this.Gspeed.NeedlesEnabled = new bool[] {
        true,
        true,
        false,
        false};
            this.Gspeed.NeedlesRadius = new int[] {
        50,
        50,
        70,
        70};
            this.Gspeed.NeedlesType = new int[] {
        0,
        0,
        0,
        0};
            this.Gspeed.NeedlesWidth = new int[] {
        2,
        1,
        2,
        2};
            this.Gspeed.NeedleType = 0;
            this.Gspeed.NeedleWidth = 2;
            this.Gspeed.Range_Idx = ((byte)(2));
            this.Gspeed.RangeColor = System.Drawing.Color.Orange;
            this.Gspeed.RangeEnabled = false;
            this.Gspeed.RangeEndValue = 50F;
            this.Gspeed.RangeInnerRadius = 1;
            this.Gspeed.RangeOuterRadius = 70;
            this.Gspeed.RangesColor = new System.Drawing.Color[] {
        System.Drawing.Color.LightGreen,
        System.Drawing.Color.Red,
        System.Drawing.Color.Orange,
        System.Drawing.SystemColors.Control,
        System.Drawing.SystemColors.Control};
            this.Gspeed.RangesEnabled = new bool[] {
        false,
        false,
        false,
        false,
        false};
            this.Gspeed.RangesEndValue = new float[] {
        35F,
        60F,
        50F,
        0F,
        0F};
            this.Gspeed.RangesInnerRadius = new int[] {
        1,
        1,
        1,
        70,
        70};
            this.Gspeed.RangesOuterRadius = new int[] {
        70,
        70,
        70,
        80,
        80};
            this.Gspeed.RangesStartValue = new float[] {
        0F,
        50F,
        35F,
        0F,
        0F};
            this.Gspeed.RangeStartValue = 35F;
            this.Gspeed.ScaleLinesInterColor = System.Drawing.Color.White;
            this.Gspeed.ScaleLinesInterInnerRadius = 52;
            this.Gspeed.ScaleLinesInterOuterRadius = 60;
            this.Gspeed.ScaleLinesInterWidth = 1;
            this.Gspeed.ScaleLinesMajorColor = System.Drawing.Color.White;
            this.Gspeed.ScaleLinesMajorInnerRadius = 50;
            this.Gspeed.ScaleLinesMajorOuterRadius = 60;
            this.Gspeed.ScaleLinesMajorStepValue = 10F;
            this.Gspeed.ScaleLinesMajorWidth = 2;
            this.Gspeed.ScaleLinesMinorColor = System.Drawing.Color.White;
            this.Gspeed.ScaleLinesMinorInnerRadius = 55;
            this.Gspeed.ScaleLinesMinorNumOf = 9;
            this.Gspeed.ScaleLinesMinorOuterRadius = 60;
            this.Gspeed.ScaleLinesMinorWidth = 1;
            this.Gspeed.ScaleNumbersColor = System.Drawing.Color.White;
            this.Gspeed.ScaleNumbersFormat = null;
            this.Gspeed.ScaleNumbersRadius = 42;
            this.Gspeed.ScaleNumbersRotation = 0;
            this.Gspeed.ScaleNumbersStartScaleLine = 1;
            this.Gspeed.ScaleNumbersStepScaleLines = 1;
            this.toolTip1.SetToolTip(this.Gspeed, resources.GetString("Gspeed.ToolTip"));
            this.Gspeed.Value = 0F;
            this.Gspeed.Value0 = 0F;
            this.Gspeed.Value1 = 0F;
            this.Gspeed.Value2 = 0F;
            this.Gspeed.Value3 = 0F;
            this.Gspeed.DoubleClick += new System.EventHandler(this.Gspeed_DoubleClick);
            // 
            // tabStatus
            // 
            resources.ApplyResources(this.tabStatus, "tabStatus");
            this.tabStatus.Name = "tabStatus";
            // 
            // tabServo
            // 
            this.tabServo.Controls.Add(this.flowLayoutPanelServos);
            resources.ApplyResources(this.tabServo, "tabServo");
            this.tabServo.Name = "tabServo";
            this.tabServo.UseVisualStyleBackColor = true;
            // 
            // flowLayoutPanelServos
            // 
            resources.ApplyResources(this.flowLayoutPanelServos, "flowLayoutPanelServos");
            this.flowLayoutPanelServos.Controls.Add(this.servoOptions1);
            this.flowLayoutPanelServos.Controls.Add(this.servoOptions2);
            this.flowLayoutPanelServos.Controls.Add(this.servoOptions3);
            this.flowLayoutPanelServos.Controls.Add(this.servoOptions4);
            this.flowLayoutPanelServos.Controls.Add(this.servoOptions5);
            this.flowLayoutPanelServos.Controls.Add(this.servoOptions6);
            this.flowLayoutPanelServos.Controls.Add(this.servoOptions7);
            this.flowLayoutPanelServos.Controls.Add(this.servoOptions8);
            this.flowLayoutPanelServos.Controls.Add(this.servoOptions9);
            this.flowLayoutPanelServos.Controls.Add(this.servoOptions10);
            this.flowLayoutPanelServos.Controls.Add(this.relayOptions1);
            this.flowLayoutPanelServos.Controls.Add(this.relayOptions2);
            this.flowLayoutPanelServos.Controls.Add(this.relayOptions3);
            this.flowLayoutPanelServos.Controls.Add(this.relayOptions4);
            this.flowLayoutPanelServos.Name = "flowLayoutPanelServos";
            // 
            // servoOptions1
            // 
            resources.ApplyResources(this.servoOptions1, "servoOptions1");
            this.servoOptions1.Name = "servoOptions1";
            this.servoOptions1.thisservo = 5;
            // 
            // servoOptions2
            // 
            resources.ApplyResources(this.servoOptions2, "servoOptions2");
            this.servoOptions2.Name = "servoOptions2";
            this.servoOptions2.thisservo = 6;
            // 
            // servoOptions3
            // 
            resources.ApplyResources(this.servoOptions3, "servoOptions3");
            this.servoOptions3.Name = "servoOptions3";
            this.servoOptions3.thisservo = 7;
            // 
            // servoOptions4
            // 
            resources.ApplyResources(this.servoOptions4, "servoOptions4");
            this.servoOptions4.Name = "servoOptions4";
            this.servoOptions4.thisservo = 8;
            // 
            // servoOptions5
            // 
            resources.ApplyResources(this.servoOptions5, "servoOptions5");
            this.servoOptions5.Name = "servoOptions5";
            this.servoOptions5.thisservo = 9;
            // 
            // servoOptions6
            // 
            resources.ApplyResources(this.servoOptions6, "servoOptions6");
            this.servoOptions6.Name = "servoOptions6";
            this.servoOptions6.thisservo = 10;
            // 
            // servoOptions7
            // 
            resources.ApplyResources(this.servoOptions7, "servoOptions7");
            this.servoOptions7.Name = "servoOptions7";
            this.servoOptions7.thisservo = 11;
            // 
            // servoOptions8
            // 
            resources.ApplyResources(this.servoOptions8, "servoOptions8");
            this.servoOptions8.Name = "servoOptions8";
            this.servoOptions8.thisservo = 12;
            // 
            // servoOptions9
            // 
            resources.ApplyResources(this.servoOptions9, "servoOptions9");
            this.servoOptions9.Name = "servoOptions9";
            this.servoOptions9.thisservo = 13;
            // 
            // servoOptions10
            // 
            resources.ApplyResources(this.servoOptions10, "servoOptions10");
            this.servoOptions10.Name = "servoOptions10";
            this.servoOptions10.thisservo = 14;
            // 
            // relayOptions1
            // 
            resources.ApplyResources(this.relayOptions1, "relayOptions1");
            this.relayOptions1.Name = "relayOptions1";
            this.relayOptions1.thisrelay = 0;
            // 
            // relayOptions2
            // 
            resources.ApplyResources(this.relayOptions2, "relayOptions2");
            this.relayOptions2.Name = "relayOptions2";
            this.relayOptions2.thisrelay = 1;
            // 
            // relayOptions3
            // 
            resources.ApplyResources(this.relayOptions3, "relayOptions3");
            this.relayOptions3.Name = "relayOptions3";
            this.relayOptions3.thisrelay = 2;
            // 
            // relayOptions4
            // 
            resources.ApplyResources(this.relayOptions4, "relayOptions4");
            this.relayOptions4.Name = "relayOptions4";
            this.relayOptions4.thisrelay = 3;
            // 
            // tabTLogs
            // 
            this.tabTLogs.Controls.Add(this.tableLayoutPaneltlogs);
            resources.ApplyResources(this.tabTLogs, "tabTLogs");
            this.tabTLogs.Name = "tabTLogs";
            this.tabTLogs.UseVisualStyleBackColor = true;
            // 
            // tableLayoutPaneltlogs
            // 
            resources.ApplyResources(this.tableLayoutPaneltlogs, "tableLayoutPaneltlogs");
            this.tableLayoutPaneltlogs.Controls.Add(this.BUT_loadtelem, 0, 0);
            this.tableLayoutPaneltlogs.Controls.Add(this.lbl_playbackspeed, 2, 2);
            this.tableLayoutPaneltlogs.Controls.Add(this.lbl_logpercent, 2, 1);
            this.tableLayoutPaneltlogs.Controls.Add(this.tracklog, 1, 1);
            this.tableLayoutPaneltlogs.Controls.Add(this.LBL_logfn, 1, 0);
            this.tableLayoutPaneltlogs.Controls.Add(this.BUT_log2kml, 0, 2);
            this.tableLayoutPaneltlogs.Controls.Add(this.BUT_playlog, 0, 1);
            this.tableLayoutPaneltlogs.Controls.Add(this.panel2, 1, 2);
            this.tableLayoutPaneltlogs.Name = "tableLayoutPaneltlogs";
            // 
            // BUT_loadtelem
            // 
            this.BUT_loadtelem.ColorMouseDown = System.Drawing.Color.Empty;
            this.BUT_loadtelem.ColorMouseOver = System.Drawing.Color.Empty;
            this.BUT_loadtelem.ColorNotEnabled = System.Drawing.Color.Empty;
            resources.ApplyResources(this.BUT_loadtelem, "BUT_loadtelem");
            this.BUT_loadtelem.Name = "BUT_loadtelem";
            this.BUT_loadtelem.UseVisualStyleBackColor = true;
            this.BUT_loadtelem.Click += new System.EventHandler(this.BUT_loadtelem_Click);
            // 
            // lbl_playbackspeed
            // 
            resources.ApplyResources(this.lbl_playbackspeed, "lbl_playbackspeed");
            this.lbl_playbackspeed.Name = "lbl_playbackspeed";
            this.lbl_playbackspeed.resize = false;
            // 
            // lbl_logpercent
            // 
            resources.ApplyResources(this.lbl_logpercent, "lbl_logpercent");
            this.lbl_logpercent.Name = "lbl_logpercent";
            this.lbl_logpercent.resize = false;
            // 
            // tracklog
            // 
            resources.ApplyResources(this.tracklog, "tracklog");
            this.tracklog.Maximum = 100;
            this.tracklog.Name = "tracklog";
            this.tracklog.TickFrequency = 5;
            this.tracklog.Scroll += new System.EventHandler(this.tracklog_Scroll);
            // 
            // LBL_logfn
            // 
            this.tableLayoutPaneltlogs.SetColumnSpan(this.LBL_logfn, 2);
            resources.ApplyResources(this.LBL_logfn, "LBL_logfn");
            this.LBL_logfn.Name = "LBL_logfn";
            this.LBL_logfn.resize = false;
            // 
            // BUT_log2kml
            // 
            this.BUT_log2kml.ColorMouseDown = System.Drawing.Color.Empty;
            this.BUT_log2kml.ColorMouseOver = System.Drawing.Color.Empty;
            this.BUT_log2kml.ColorNotEnabled = System.Drawing.Color.Empty;
            resources.ApplyResources(this.BUT_log2kml, "BUT_log2kml");
            this.BUT_log2kml.Name = "BUT_log2kml";
            this.BUT_log2kml.UseVisualStyleBackColor = true;
            this.BUT_log2kml.Click += new System.EventHandler(this.BUT_log2kml_Click);
            // 
            // BUT_playlog
            // 
            this.BUT_playlog.ColorMouseDown = System.Drawing.Color.Empty;
            this.BUT_playlog.ColorMouseOver = System.Drawing.Color.Empty;
            this.BUT_playlog.ColorNotEnabled = System.Drawing.Color.Empty;
            resources.ApplyResources(this.BUT_playlog, "BUT_playlog");
            this.BUT_playlog.Name = "BUT_playlog";
            this.BUT_playlog.UseVisualStyleBackColor = true;
            this.BUT_playlog.Click += new System.EventHandler(this.BUT_playlog_Click);
            // 
            // panel2
            // 
            this.panel2.Controls.Add(this.label2);
            this.panel2.Controls.Add(this.BUT_speed10);
            this.panel2.Controls.Add(this.BUT_speed5);
            this.panel2.Controls.Add(this.BUT_speed2);
            this.panel2.Controls.Add(this.BUT_speed1);
            this.panel2.Controls.Add(this.BUT_speed1_2);
            this.panel2.Controls.Add(this.BUT_speed1_4);
            this.panel2.Controls.Add(this.BUT_speed1_10);
            resources.ApplyResources(this.panel2, "panel2");
            this.panel2.Name = "panel2";
            // 
            // label2
            // 
            resources.ApplyResources(this.label2, "label2");
            this.label2.Name = "label2";
            // 
            // BUT_speed10
            // 
            this.BUT_speed10.ColorMouseDown = System.Drawing.Color.Empty;
            this.BUT_speed10.ColorMouseOver = System.Drawing.Color.Empty;
            this.BUT_speed10.ColorNotEnabled = System.Drawing.Color.Empty;
            resources.ApplyResources(this.BUT_speed10, "BUT_speed10");
            this.BUT_speed10.Name = "BUT_speed10";
            this.BUT_speed10.Tag = "10";
            this.BUT_speed10.UseVisualStyleBackColor = true;
            this.BUT_speed10.Click += new System.EventHandler(this.BUT_speed1_Click);
            // 
            // BUT_speed5
            // 
            this.BUT_speed5.ColorMouseDown = System.Drawing.Color.Empty;
            this.BUT_speed5.ColorMouseOver = System.Drawing.Color.Empty;
            this.BUT_speed5.ColorNotEnabled = System.Drawing.Color.Empty;
            resources.ApplyResources(this.BUT_speed5, "BUT_speed5");
            this.BUT_speed5.Name = "BUT_speed5";
            this.BUT_speed5.Tag = "5";
            this.BUT_speed5.UseVisualStyleBackColor = true;
            this.BUT_speed5.Click += new System.EventHandler(this.BUT_speed1_Click);
            // 
            // BUT_speed2
            // 
            this.BUT_speed2.ColorMouseDown = System.Drawing.Color.Empty;
            this.BUT_speed2.ColorMouseOver = System.Drawing.Color.Empty;
            this.BUT_speed2.ColorNotEnabled = System.Drawing.Color.Empty;
            resources.ApplyResources(this.BUT_speed2, "BUT_speed2");
            this.BUT_speed2.Name = "BUT_speed2";
            this.BUT_speed2.Tag = "2";
            this.BUT_speed2.UseVisualStyleBackColor = true;
            this.BUT_speed2.Click += new System.EventHandler(this.BUT_speed1_Click);
            // 
            // BUT_speed1
            // 
            this.BUT_speed1.ColorMouseDown = System.Drawing.Color.Empty;
            this.BUT_speed1.ColorMouseOver = System.Drawing.Color.Empty;
            this.BUT_speed1.ColorNotEnabled = System.Drawing.Color.Empty;
            resources.ApplyResources(this.BUT_speed1, "BUT_speed1");
            this.BUT_speed1.Name = "BUT_speed1";
            this.BUT_speed1.Tag = "1";
            this.BUT_speed1.UseVisualStyleBackColor = true;
            this.BUT_speed1.Click += new System.EventHandler(this.BUT_speed1_Click);
            // 
            // BUT_speed1_2
            // 
            this.BUT_speed1_2.ColorMouseDown = System.Drawing.Color.Empty;
            this.BUT_speed1_2.ColorMouseOver = System.Drawing.Color.Empty;
            this.BUT_speed1_2.ColorNotEnabled = System.Drawing.Color.Empty;
            resources.ApplyResources(this.BUT_speed1_2, "BUT_speed1_2");
            this.BUT_speed1_2.Name = "BUT_speed1_2";
            this.BUT_speed1_2.Tag = "0.5";
            this.BUT_speed1_2.UseVisualStyleBackColor = true;
            this.BUT_speed1_2.Click += new System.EventHandler(this.BUT_speed1_Click);
            // 
            // BUT_speed1_4
            // 
            this.BUT_speed1_4.ColorMouseDown = System.Drawing.Color.Empty;
            this.BUT_speed1_4.ColorMouseOver = System.Drawing.Color.Empty;
            this.BUT_speed1_4.ColorNotEnabled = System.Drawing.Color.Empty;
            resources.ApplyResources(this.BUT_speed1_4, "BUT_speed1_4");
            this.BUT_speed1_4.Name = "BUT_speed1_4";
            this.BUT_speed1_4.Tag = "0.25";
            this.BUT_speed1_4.UseVisualStyleBackColor = true;
            this.BUT_speed1_4.Click += new System.EventHandler(this.BUT_speed1_Click);
            // 
            // BUT_speed1_10
            // 
            this.BUT_speed1_10.ColorMouseDown = System.Drawing.Color.Empty;
            this.BUT_speed1_10.ColorMouseOver = System.Drawing.Color.Empty;
            this.BUT_speed1_10.ColorNotEnabled = System.Drawing.Color.Empty;
            resources.ApplyResources(this.BUT_speed1_10, "BUT_speed1_10");
            this.BUT_speed1_10.Name = "BUT_speed1_10";
            this.BUT_speed1_10.Tag = "0.1";
            this.BUT_speed1_10.UseVisualStyleBackColor = true;
            this.BUT_speed1_10.Click += new System.EventHandler(this.BUT_speed1_Click);
            // 
            // tablogbrowse
            // 
            this.tablogbrowse.Controls.Add(this.BUT_georefimage);
            this.tablogbrowse.Controls.Add(this.BUT_loganalysis);
            this.tablogbrowse.Controls.Add(this.BUT_DFMavlink);
            this.tablogbrowse.Controls.Add(this.but_dflogtokml);
            this.tablogbrowse.Controls.Add(this.but_bintolog);
            this.tablogbrowse.Controls.Add(this.BUT_matlab);
            this.tablogbrowse.Controls.Add(this.BUT_logbrowse);
            resources.ApplyResources(this.tablogbrowse, "tablogbrowse");
            this.tablogbrowse.Name = "tablogbrowse";
            this.tablogbrowse.UseVisualStyleBackColor = true;
            // 
            // BUT_georefimage
            // 
            resources.ApplyResources(this.BUT_georefimage, "BUT_georefimage");
            this.BUT_georefimage.Name = "BUT_georefimage";
            this.BUT_georefimage.Click += new System.EventHandler(this.BUT_georefimage_Click);
            // 
            // BUT_loganalysis
            // 
            this.BUT_loganalysis.ColorMouseDown = System.Drawing.Color.Empty;
            this.BUT_loganalysis.ColorMouseOver = System.Drawing.Color.Empty;
            this.BUT_loganalysis.ColorNotEnabled = System.Drawing.Color.Empty;
            resources.ApplyResources(this.BUT_loganalysis, "BUT_loganalysis");
            this.BUT_loganalysis.Name = "BUT_loganalysis";
            this.BUT_loganalysis.UseVisualStyleBackColor = true;
            this.BUT_loganalysis.Click += new System.EventHandler(this.BUT_loganalysis_Click);
            // 
            // BUT_DFMavlink
            // 
            this.BUT_DFMavlink.ColorMouseDown = System.Drawing.Color.Empty;
            this.BUT_DFMavlink.ColorMouseOver = System.Drawing.Color.Empty;
            this.BUT_DFMavlink.ColorNotEnabled = System.Drawing.Color.Empty;
            resources.ApplyResources(this.BUT_DFMavlink, "BUT_DFMavlink");
            this.BUT_DFMavlink.Name = "BUT_DFMavlink";
            this.BUT_DFMavlink.UseVisualStyleBackColor = true;
            this.BUT_DFMavlink.Click += new System.EventHandler(this.BUT_DFMavlink_Click);
            // 
            // but_dflogtokml
            // 
            this.but_dflogtokml.ColorMouseDown = System.Drawing.Color.Empty;
            this.but_dflogtokml.ColorMouseOver = System.Drawing.Color.Empty;
            this.but_dflogtokml.ColorNotEnabled = System.Drawing.Color.Empty;
            resources.ApplyResources(this.but_dflogtokml, "but_dflogtokml");
            this.but_dflogtokml.Name = "but_dflogtokml";
            this.but_dflogtokml.UseVisualStyleBackColor = true;
            this.but_dflogtokml.Click += new System.EventHandler(this.but_dflogtokml_Click);
            // 
            // but_bintolog
            // 
            this.but_bintolog.ColorMouseDown = System.Drawing.Color.Empty;
            this.but_bintolog.ColorMouseOver = System.Drawing.Color.Empty;
            this.but_bintolog.ColorNotEnabled = System.Drawing.Color.Empty;
            resources.ApplyResources(this.but_bintolog, "but_bintolog");
            this.but_bintolog.Name = "but_bintolog";
            this.but_bintolog.UseVisualStyleBackColor = true;
            this.but_bintolog.Click += new System.EventHandler(this.but_bintolog_Click);
            // 
            // BUT_matlab
            // 
            this.BUT_matlab.ColorMouseDown = System.Drawing.Color.Empty;
            this.BUT_matlab.ColorMouseOver = System.Drawing.Color.Empty;
            this.BUT_matlab.ColorNotEnabled = System.Drawing.Color.Empty;
            resources.ApplyResources(this.BUT_matlab, "BUT_matlab");
            this.BUT_matlab.Name = "BUT_matlab";
            this.BUT_matlab.UseVisualStyleBackColor = true;
            this.BUT_matlab.Click += new System.EventHandler(this.BUT_matlab_Click);
            // 
            // BUT_logbrowse
            // 
            this.BUT_logbrowse.ColorMouseDown = System.Drawing.Color.Empty;
            this.BUT_logbrowse.ColorMouseOver = System.Drawing.Color.Empty;
            this.BUT_logbrowse.ColorNotEnabled = System.Drawing.Color.Empty;
            resources.ApplyResources(this.BUT_logbrowse, "BUT_logbrowse");
            this.BUT_logbrowse.Name = "BUT_logbrowse";
            this.BUT_logbrowse.UseVisualStyleBackColor = true;
            this.BUT_logbrowse.Click += new System.EventHandler(this.BUT_logbrowse_Click);
            // 
            // tabScripts
            // 
            this.tabScripts.Controls.Add(this.checkBoxRedirectOutput);
            this.tabScripts.Controls.Add(this.BUT_edit_selected);
            this.tabScripts.Controls.Add(this.labelSelectedScript);
            this.tabScripts.Controls.Add(this.BUT_run_script);
            this.tabScripts.Controls.Add(this.BUT_abort_script);
            this.tabScripts.Controls.Add(this.labelScriptStatus);
            this.tabScripts.Controls.Add(this.BUT_select_script);
            resources.ApplyResources(this.tabScripts, "tabScripts");
            this.tabScripts.Name = "tabScripts";
            this.tabScripts.UseVisualStyleBackColor = true;
            // 
            // checkBoxRedirectOutput
            // 
            resources.ApplyResources(this.checkBoxRedirectOutput, "checkBoxRedirectOutput");
            this.checkBoxRedirectOutput.Checked = true;
            this.checkBoxRedirectOutput.CheckState = System.Windows.Forms.CheckState.Checked;
            this.checkBoxRedirectOutput.Name = "checkBoxRedirectOutput";
            this.checkBoxRedirectOutput.UseVisualStyleBackColor = true;
            // 
            // BUT_edit_selected
            // 
            this.BUT_edit_selected.ColorMouseDown = System.Drawing.Color.Empty;
            this.BUT_edit_selected.ColorMouseOver = System.Drawing.Color.Empty;
            this.BUT_edit_selected.ColorNotEnabled = System.Drawing.Color.Empty;
            resources.ApplyResources(this.BUT_edit_selected, "BUT_edit_selected");
            this.BUT_edit_selected.Name = "BUT_edit_selected";
            this.BUT_edit_selected.UseVisualStyleBackColor = true;
            this.BUT_edit_selected.Click += new System.EventHandler(this.BUT_edit_selected_Click);
            // 
            // labelSelectedScript
            // 
            resources.ApplyResources(this.labelSelectedScript, "labelSelectedScript");
            this.labelSelectedScript.Name = "labelSelectedScript";
            // 
            // BUT_run_script
            // 
            this.BUT_run_script.ColorMouseDown = System.Drawing.Color.Empty;
            this.BUT_run_script.ColorMouseOver = System.Drawing.Color.Empty;
            this.BUT_run_script.ColorNotEnabled = System.Drawing.Color.Empty;
            resources.ApplyResources(this.BUT_run_script, "BUT_run_script");
            this.BUT_run_script.Name = "BUT_run_script";
            this.BUT_run_script.UseVisualStyleBackColor = true;
            this.BUT_run_script.Click += new System.EventHandler(this.BUT_run_script_Click);
            // 
            // BUT_abort_script
            // 
            this.BUT_abort_script.ColorMouseDown = System.Drawing.Color.Empty;
            this.BUT_abort_script.ColorMouseOver = System.Drawing.Color.Empty;
            this.BUT_abort_script.ColorNotEnabled = System.Drawing.Color.Empty;
            resources.ApplyResources(this.BUT_abort_script, "BUT_abort_script");
            this.BUT_abort_script.Name = "BUT_abort_script";
            this.BUT_abort_script.UseVisualStyleBackColor = true;
            this.BUT_abort_script.Click += new System.EventHandler(this.BUT_abort_script_Click);
            // 
            // labelScriptStatus
            // 
            resources.ApplyResources(this.labelScriptStatus, "labelScriptStatus");
            this.labelScriptStatus.Name = "labelScriptStatus";
            // 
            // BUT_select_script
            // 
            this.BUT_select_script.ColorMouseDown = System.Drawing.Color.Empty;
            this.BUT_select_script.ColorMouseOver = System.Drawing.Color.Empty;
            this.BUT_select_script.ColorNotEnabled = System.Drawing.Color.Empty;
            resources.ApplyResources(this.BUT_select_script, "BUT_select_script");
            this.BUT_select_script.Name = "BUT_select_script";
            this.BUT_select_script.UseVisualStyleBackColor = true;
            this.BUT_select_script.Click += new System.EventHandler(this.BUT_select_script_Click);
            // 
            // tabPagemessages
            // 
            this.tabPagemessages.Controls.Add(this.txt_messagebox);
            resources.ApplyResources(this.tabPagemessages, "tabPagemessages");
            this.tabPagemessages.Name = "tabPagemessages";
            this.tabPagemessages.UseVisualStyleBackColor = true;
            // 
            // txt_messagebox
            // 
            resources.ApplyResources(this.txt_messagebox, "txt_messagebox");
            this.txt_messagebox.Name = "txt_messagebox";
            // 
            // tabPayload
            // 
            this.tabPayload.Controls.Add(this.BUT_PayloadFolder);
            this.tabPayload.Controls.Add(this.groupBoxRoll);
            this.tabPayload.Controls.Add(this.groupBoxYaw);
            this.tabPayload.Controls.Add(this.BUT_resetGimbalPos);
            this.tabPayload.Controls.Add(this.groupBoxPitch);
            resources.ApplyResources(this.tabPayload, "tabPayload");
            this.tabPayload.Name = "tabPayload";
            this.tabPayload.UseVisualStyleBackColor = true;
            // 
            // BUT_PayloadFolder
            // 
            resources.ApplyResources(this.BUT_PayloadFolder, "BUT_PayloadFolder");
            this.BUT_PayloadFolder.Name = "BUT_PayloadFolder";
            this.BUT_PayloadFolder.UseVisualStyleBackColor = true;
            // 
            // groupBoxRoll
            // 
            this.groupBoxRoll.Controls.Add(this.TXT_gimbalRollPos);
            this.groupBoxRoll.Controls.Add(this.trackBarRoll);
            resources.ApplyResources(this.groupBoxRoll, "groupBoxRoll");
            this.groupBoxRoll.Name = "groupBoxRoll";
            this.groupBoxRoll.TabStop = false;
            // 
            // TXT_gimbalRollPos
            // 
            this.TXT_gimbalRollPos.DataBindings.Add(new System.Windows.Forms.Binding("Text", this.bindingSourcePayloadTab, "campointb", true));
            resources.ApplyResources(this.TXT_gimbalRollPos, "TXT_gimbalRollPos");
            this.TXT_gimbalRollPos.Name = "TXT_gimbalRollPos";
            // 
            // bindingSourcePayloadTab
            // 
            this.bindingSourcePayloadTab.DataSource = typeof(MissionPlanner.CurrentState);
            // 
            // trackBarRoll
            // 
            resources.ApplyResources(this.trackBarRoll, "trackBarRoll");
            this.trackBarRoll.LargeChange = 10;
            this.trackBarRoll.Maximum = 45;
            this.trackBarRoll.Minimum = -45;
            this.trackBarRoll.Name = "trackBarRoll";
            this.trackBarRoll.TickFrequency = 10;
            this.trackBarRoll.Scroll += new System.EventHandler(this.gimbalTrackbar_Scroll);
            // 
            // groupBoxYaw
            // 
            this.groupBoxYaw.Controls.Add(this.TXT_gimbalYawPos);
            this.groupBoxYaw.Controls.Add(this.trackBarYaw);
            resources.ApplyResources(this.groupBoxYaw, "groupBoxYaw");
            this.groupBoxYaw.Name = "groupBoxYaw";
            this.groupBoxYaw.TabStop = false;
            // 
            // TXT_gimbalYawPos
            // 
            this.TXT_gimbalYawPos.DataBindings.Add(new System.Windows.Forms.Binding("Text", this.bindingSourcePayloadTab, "campointc", true));
            resources.ApplyResources(this.TXT_gimbalYawPos, "TXT_gimbalYawPos");
            this.TXT_gimbalYawPos.Name = "TXT_gimbalYawPos";
            // 
            // trackBarYaw
            // 
            resources.ApplyResources(this.trackBarYaw, "trackBarYaw");
            this.trackBarYaw.LargeChange = 10;
            this.trackBarYaw.Maximum = 45;
            this.trackBarYaw.Minimum = -45;
            this.trackBarYaw.Name = "trackBarYaw";
            this.trackBarYaw.TickFrequency = 10;
            this.trackBarYaw.Scroll += new System.EventHandler(this.gimbalTrackbar_Scroll);
            // 
            // BUT_resetGimbalPos
            // 
            resources.ApplyResources(this.BUT_resetGimbalPos, "BUT_resetGimbalPos");
            this.BUT_resetGimbalPos.Name = "BUT_resetGimbalPos";
            this.BUT_resetGimbalPos.UseVisualStyleBackColor = true;
            this.BUT_resetGimbalPos.Click += new System.EventHandler(this.BUT_resetGimbalPos_Click);
            // 
            // groupBoxPitch
            // 
            this.groupBoxPitch.Controls.Add(this.trackBarPitch);
            this.groupBoxPitch.Controls.Add(this.TXT_gimbalPitchPos);
            resources.ApplyResources(this.groupBoxPitch, "groupBoxPitch");
            this.groupBoxPitch.Name = "groupBoxPitch";
            this.groupBoxPitch.TabStop = false;
            // 
            // trackBarPitch
            // 
            resources.ApplyResources(this.trackBarPitch, "trackBarPitch");
            this.trackBarPitch.LargeChange = 10;
            this.trackBarPitch.Maximum = 45;
            this.trackBarPitch.Minimum = -45;
            this.trackBarPitch.Name = "trackBarPitch";
            this.trackBarPitch.SmallChange = 5;
            this.trackBarPitch.TickFrequency = 10;
            this.trackBarPitch.Scroll += new System.EventHandler(this.gimbalTrackbar_Scroll);
            // 
            // TXT_gimbalPitchPos
            // 
            this.TXT_gimbalPitchPos.DataBindings.Add(new System.Windows.Forms.Binding("Text", this.bindingSourcePayloadTab, "campointa", true));
            resources.ApplyResources(this.TXT_gimbalPitchPos, "TXT_gimbalPitchPos");
            this.TXT_gimbalPitchPos.Name = "TXT_gimbalPitchPos";
            // 
            // tableMap
            // 
            resources.ApplyResources(this.tableMap, "tableMap");
            this.tableMap.Controls.Add(this.splitContainer1, 0, 0);
            this.tableMap.Controls.Add(this.panel1, 0, 1);
            this.tableMap.Name = "tableMap";
            // 
            // splitContainer1
            // 
            resources.ApplyResources(this.splitContainer1, "splitContainer1");
            this.splitContainer1.Name = "splitContainer1";
            // 
            // splitContainer1.Panel1
            // 
            this.splitContainer1.Panel1.Controls.Add(this.zg1);
            this.splitContainer1.Panel1Collapsed = true;
            // 
            // splitContainer1.Panel2
            // 
            this.splitContainer1.Panel2.ContextMenuStrip = this.contextMenuStripMap;
            this.splitContainer1.Panel2.Controls.Add(this.but_disablejoystick);
            this.splitContainer1.Panel2.Controls.Add(this.distanceBar1);
            this.splitContainer1.Panel2.Controls.Add(this.windDir1);
            this.splitContainer1.Panel2.Controls.Add(this.label6);
            this.splitContainer1.Panel2.Controls.Add(this.label5);
            this.splitContainer1.Panel2.Controls.Add(this.label3);
            this.splitContainer1.Panel2.Controls.Add(this.label4);
            this.splitContainer1.Panel2.Controls.Add(this.lbl_hdop);
            this.splitContainer1.Panel2.Controls.Add(this.lbl_sats);
            this.splitContainer1.Panel2.Controls.Add(this.gMapControl1);
            this.splitContainer1.Panel2.Controls.Add(this.TRK_zoom);
            // 
            // zg1
            // 
            resources.ApplyResources(this.zg1, "zg1");
            this.zg1.Name = "zg1";
            this.zg1.ScrollGrace = 0D;
            this.zg1.ScrollMaxX = 0D;
            this.zg1.ScrollMaxY = 0D;
            this.zg1.ScrollMaxY2 = 0D;
            this.zg1.ScrollMinX = 0D;
            this.zg1.ScrollMinY = 0D;
            this.zg1.ScrollMinY2 = 0D;
            this.zg1.DoubleClick += new System.EventHandler(this.zg1_DoubleClick);
            // 
            // contextMenuStripMap
            // 
            this.contextMenuStripMap.Items.AddRange(new System.Windows.Forms.ToolStripItem[] {
            this.goHereToolStripMenuItem,
            this.flyToHereAltToolStripMenuItem,
            this.addPoiToolStripMenuItem,
            this.pointCameraHereToolStripMenuItem,
            this.PointCameraCoordsToolStripMenuItem1,
            this.triggerCameraToolStripMenuItem,
            this.flightPlannerToolStripMenuItem,
            this.setHomeHereToolStripMenuItem,
            this.takeOffToolStripMenuItem,
            this.onOffCameraOverlapToolStripMenuItem,
            this.altitudeAngelSettingsToolStripMenuItem});
            this.contextMenuStripMap.Name = "contextMenuStrip1";
            resources.ApplyResources(this.contextMenuStripMap, "contextMenuStripMap");
            // 
            // goHereToolStripMenuItem
            // 
            this.goHereToolStripMenuItem.Name = "goHereToolStripMenuItem";
            resources.ApplyResources(this.goHereToolStripMenuItem, "goHereToolStripMenuItem");
            this.goHereToolStripMenuItem.Click += new System.EventHandler(this.goHereToolStripMenuItem_Click);
            // 
            // flyToHereAltToolStripMenuItem
            // 
            this.flyToHereAltToolStripMenuItem.Name = "flyToHereAltToolStripMenuItem";
            resources.ApplyResources(this.flyToHereAltToolStripMenuItem, "flyToHereAltToolStripMenuItem");
            this.flyToHereAltToolStripMenuItem.Click += new System.EventHandler(this.flyToHereAltToolStripMenuItem_Click);
            // 
            // addPoiToolStripMenuItem
            // 
            this.addPoiToolStripMenuItem.DropDownItems.AddRange(new System.Windows.Forms.ToolStripItem[] {
            this.deleteToolStripMenuItem,
            this.saveFileToolStripMenuItem,
            this.loadFileToolStripMenuItem});
            this.addPoiToolStripMenuItem.Name = "addPoiToolStripMenuItem";
            resources.ApplyResources(this.addPoiToolStripMenuItem, "addPoiToolStripMenuItem");
            this.addPoiToolStripMenuItem.Click += new System.EventHandler(this.addPoiToolStripMenuItem_Click);
            // 
            // deleteToolStripMenuItem
            // 
            this.deleteToolStripMenuItem.Name = "deleteToolStripMenuItem";
            resources.ApplyResources(this.deleteToolStripMenuItem, "deleteToolStripMenuItem");
            this.deleteToolStripMenuItem.Click += new System.EventHandler(this.deleteToolStripMenuItem_Click);
            // 
            // saveFileToolStripMenuItem
            // 
            this.saveFileToolStripMenuItem.Name = "saveFileToolStripMenuItem";
            resources.ApplyResources(this.saveFileToolStripMenuItem, "saveFileToolStripMenuItem");
            this.saveFileToolStripMenuItem.Click += new System.EventHandler(this.saveFileToolStripMenuItem_Click);
            // 
            // loadFileToolStripMenuItem
            // 
            this.loadFileToolStripMenuItem.Name = "loadFileToolStripMenuItem";
            resources.ApplyResources(this.loadFileToolStripMenuItem, "loadFileToolStripMenuItem");
            this.loadFileToolStripMenuItem.Click += new System.EventHandler(this.loadFileToolStripMenuItem_Click);
            // 
            // pointCameraHereToolStripMenuItem
            // 
            this.pointCameraHereToolStripMenuItem.Name = "pointCameraHereToolStripMenuItem";
            resources.ApplyResources(this.pointCameraHereToolStripMenuItem, "pointCameraHereToolStripMenuItem");
            this.pointCameraHereToolStripMenuItem.Click += new System.EventHandler(this.pointCameraHereToolStripMenuItem_Click);
            // 
            // PointCameraCoordsToolStripMenuItem1
            // 
            this.PointCameraCoordsToolStripMenuItem1.Name = "PointCameraCoordsToolStripMenuItem1";
            resources.ApplyResources(this.PointCameraCoordsToolStripMenuItem1, "PointCameraCoordsToolStripMenuItem1");
            this.PointCameraCoordsToolStripMenuItem1.Click += new System.EventHandler(this.PointCameraCoordsToolStripMenuItem1_Click);
            // 
            // triggerCameraToolStripMenuItem
            // 
            this.triggerCameraToolStripMenuItem.Name = "triggerCameraToolStripMenuItem";
            resources.ApplyResources(this.triggerCameraToolStripMenuItem, "triggerCameraToolStripMenuItem");
            this.triggerCameraToolStripMenuItem.Click += new System.EventHandler(this.triggerCameraToolStripMenuItem_Click);
            // 
            // flightPlannerToolStripMenuItem
            // 
            this.flightPlannerToolStripMenuItem.Name = "flightPlannerToolStripMenuItem";
            resources.ApplyResources(this.flightPlannerToolStripMenuItem, "flightPlannerToolStripMenuItem");
            this.flightPlannerToolStripMenuItem.Click += new System.EventHandler(this.flightPlannerToolStripMenuItem_Click);
            // 
            // setHomeHereToolStripMenuItem
            // 
            this.setHomeHereToolStripMenuItem.DropDownItems.AddRange(new System.Windows.Forms.ToolStripItem[] {
            this.setEKFHomeHereToolStripMenuItem,
            this.setHomeHereToolStripMenuItem1});
            this.setHomeHereToolStripMenuItem.Name = "setHomeHereToolStripMenuItem";
            resources.ApplyResources(this.setHomeHereToolStripMenuItem, "setHomeHereToolStripMenuItem");
            this.setHomeHereToolStripMenuItem.Click += new System.EventHandler(this.setHomeHereToolStripMenuItem_Click);
            // 
            // setEKFHomeHereToolStripMenuItem
            // 
            this.setEKFHomeHereToolStripMenuItem.Name = "setEKFHomeHereToolStripMenuItem";
            resources.ApplyResources(this.setEKFHomeHereToolStripMenuItem, "setEKFHomeHereToolStripMenuItem");
            this.setEKFHomeHereToolStripMenuItem.Click += new System.EventHandler(this.setEKFHomeHereToolStripMenuItem_Click);
            // 
            // setHomeHereToolStripMenuItem1
            // 
            this.setHomeHereToolStripMenuItem1.Name = "setHomeHereToolStripMenuItem1";
            resources.ApplyResources(this.setHomeHereToolStripMenuItem1, "setHomeHereToolStripMenuItem1");
            this.setHomeHereToolStripMenuItem1.Click += new System.EventHandler(this.setHomeHereToolStripMenuItem_Click);
            // 
            // takeOffToolStripMenuItem
            // 
            this.takeOffToolStripMenuItem.Name = "takeOffToolStripMenuItem";
            resources.ApplyResources(this.takeOffToolStripMenuItem, "takeOffToolStripMenuItem");
            this.takeOffToolStripMenuItem.Click += new System.EventHandler(this.takeOffToolStripMenuItem_Click);
            // 
            // onOffCameraOverlapToolStripMenuItem
            // 
            this.onOffCameraOverlapToolStripMenuItem.CheckOnClick = true;
            this.onOffCameraOverlapToolStripMenuItem.Name = "onOffCameraOverlapToolStripMenuItem";
            resources.ApplyResources(this.onOffCameraOverlapToolStripMenuItem, "onOffCameraOverlapToolStripMenuItem");
            this.onOffCameraOverlapToolStripMenuItem.Click += new System.EventHandler(this.onOffCameraOverlapToolStripMenuItem_Click);
            // 
            // altitudeAngelSettingsToolStripMenuItem
            // 
            this.altitudeAngelSettingsToolStripMenuItem.Name = "altitudeAngelSettingsToolStripMenuItem";
            resources.ApplyResources(this.altitudeAngelSettingsToolStripMenuItem, "altitudeAngelSettingsToolStripMenuItem");
            this.altitudeAngelSettingsToolStripMenuItem.Click += new System.EventHandler(this.altitudeAngelSettingsToolStripMenuItem_Click);
            // 
            // but_disablejoystick
            // 
            this.but_disablejoystick.ColorMouseDown = System.Drawing.Color.Empty;
            this.but_disablejoystick.ColorMouseOver = System.Drawing.Color.Empty;
            this.but_disablejoystick.ColorNotEnabled = System.Drawing.Color.Empty;
            resources.ApplyResources(this.but_disablejoystick, "but_disablejoystick");
            this.but_disablejoystick.Name = "but_disablejoystick";
            this.but_disablejoystick.UseVisualStyleBackColor = true;
            this.but_disablejoystick.Click += new System.EventHandler(this.but_disablejoystick_Click);
            // 
            // distanceBar1
            // 
            resources.ApplyResources(this.distanceBar1, "distanceBar1");
            this.distanceBar1.BackColor = System.Drawing.Color.Transparent;
            this.distanceBar1.Name = "distanceBar1";
            this.distanceBar1.totaldist = 100F;
            this.distanceBar1.traveleddist = 0F;
            // 
            // windDir1
            // 
            this.windDir1.BackColor = System.Drawing.Color.Transparent;
            this.windDir1.DataBindings.Add(new System.Windows.Forms.Binding("Direction", this.bindingSource1, "wind_dir", true, System.Windows.Forms.DataSourceUpdateMode.Never));
            this.windDir1.DataBindings.Add(new System.Windows.Forms.Binding("Speed", this.bindingSource1, "wind_vel", true, System.Windows.Forms.DataSourceUpdateMode.Never));
            this.windDir1.Direction = 180D;
            resources.ApplyResources(this.windDir1, "windDir1");
            this.windDir1.Name = "windDir1";
            this.windDir1.Speed = 0D;
            // 
            // bindingSource1
            // 
            this.bindingSource1.DataSource = typeof(MissionPlanner.CurrentState);
            // 
            // label6
            // 
            resources.ApplyResources(this.label6, "label6");
            this.label6.BackColor = System.Drawing.Color.Black;
            this.label6.ForeColor = System.Drawing.Color.White;
            this.label6.Name = "label6";
            this.label6.Tag = "custom";
            // 
            // label5
            // 
            resources.ApplyResources(this.label5, "label5");
            this.label5.ForeColor = System.Drawing.Color.Green;
            this.label5.Name = "label5";
            this.label5.Tag = "custom";
            // 
            // label3
            // 
            resources.ApplyResources(this.label3, "label3");
            this.label3.ForeColor = System.Drawing.Color.FromArgb(((int)(((byte)(255)))), ((int)(((byte)(128)))), ((int)(((byte)(0)))));
            this.label3.Name = "label3";
            this.label3.Tag = "custom";
            // 
            // label4
            // 
            resources.ApplyResources(this.label4, "label4");
            this.label4.ForeColor = System.Drawing.Color.Red;
            this.label4.Name = "label4";
            this.label4.Tag = "custom";
            // 
            // lbl_hdop
            // 
            resources.ApplyResources(this.lbl_hdop, "lbl_hdop");
            this.lbl_hdop.DataBindings.Add(new System.Windows.Forms.Binding("Text", this.bindingSource1, "gpshdop", true, System.Windows.Forms.DataSourceUpdateMode.Never, null, "hdop: 0.0"));
            this.lbl_hdop.Name = "lbl_hdop";
            this.lbl_hdop.resize = true;
            this.toolTip1.SetToolTip(this.lbl_hdop, resources.GetString("lbl_hdop.ToolTip"));
            // 
            // lbl_sats
            // 
            resources.ApplyResources(this.lbl_sats, "lbl_sats");
            this.lbl_sats.DataBindings.Add(new System.Windows.Forms.Binding("Text", this.bindingSource1, "satcount", true, System.Windows.Forms.DataSourceUpdateMode.Never, null, "Sats: 0"));
            this.lbl_sats.Name = "lbl_sats";
            this.lbl_sats.resize = true;
            this.toolTip1.SetToolTip(this.lbl_sats, resources.GetString("lbl_sats.ToolTip"));
            // 
            // gMapControl1
            // 
            this.gMapControl1.BackColor = System.Drawing.Color.Black;
            this.gMapControl1.Bearing = 0F;
            this.gMapControl1.CanDragMap = true;
            this.gMapControl1.ContextMenuStrip = this.contextMenuStripMap;
            resources.ApplyResources(this.gMapControl1, "gMapControl1");
            this.gMapControl1.EmptyTileColor = System.Drawing.Color.Gray;
            this.gMapControl1.GrayScaleMode = false;
            this.gMapControl1.HelperLineOption = GMap.NET.WindowsForms.HelperLineOptions.DontShow;
            this.gMapControl1.HoldInvalidation = false;
            this.gMapControl1.LevelsKeepInMemmory = 5;
            this.gMapControl1.MarkersEnabled = true;
            this.gMapControl1.MaxZoom = 24;
            this.gMapControl1.MinZoom = 0;
            this.gMapControl1.MouseWheelZoomType = GMap.NET.MouseWheelZoomType.MousePositionWithoutCenter;
            this.gMapControl1.Name = "gMapControl1";
            this.gMapControl1.NegativeMode = false;
            this.gMapControl1.PolygonsEnabled = true;
            this.gMapControl1.RetryLoadTile = 0;
            this.gMapControl1.RoutesEnabled = true;
            this.gMapControl1.ScaleMode = GMap.NET.WindowsForms.ScaleModes.Fractional;
            this.gMapControl1.SelectedAreaFillColor = System.Drawing.Color.FromArgb(((int)(((byte)(33)))), ((int)(((byte)(65)))), ((int)(((byte)(105)))), ((int)(((byte)(225)))));
            this.gMapControl1.ShowTileGridLines = false;
            this.gMapControl1.Zoom = 3D;
            this.gMapControl1.OnPositionChanged += new GMap.NET.PositionChanged(this.gMapControl1_OnPositionChanged);
            this.gMapControl1.Click += new System.EventHandler(this.gMapControl1_Click);
            this.gMapControl1.MouseDown += new System.Windows.Forms.MouseEventHandler(this.gMapControl1_MouseDown);
            this.gMapControl1.MouseLeave += new System.EventHandler(this.gMapControl1_MouseLeave);
            this.gMapControl1.MouseMove += new System.Windows.Forms.MouseEventHandler(this.gMapControl1_MouseMove);
            // 
            // TRK_zoom
            // 
            resources.ApplyResources(this.TRK_zoom, "TRK_zoom");
            this.TRK_zoom.LargeChange = 1F;
            this.TRK_zoom.Maximum = 24F;
            this.TRK_zoom.Minimum = 1F;
            this.TRK_zoom.Name = "TRK_zoom";
            this.TRK_zoom.SmallChange = 1F;
            this.TRK_zoom.TickFrequency = 1F;
            this.TRK_zoom.TickStyle = System.Windows.Forms.TickStyle.Both;
            this.TRK_zoom.Value = 1F;
            this.TRK_zoom.Scroll += new System.EventHandler(this.TRK_zoom_Scroll);
            // 
            // panel1
            // 
            this.panel1.Controls.Add(this.coords1);
            this.panel1.Controls.Add(this.Zoomlevel);
            this.panel1.Controls.Add(this.label1);
            this.panel1.Controls.Add(this.CHK_autopan);
            this.panel1.Controls.Add(this.CB_tuning);
            resources.ApplyResources(this.panel1, "panel1");
            this.panel1.Name = "panel1";
            // 
            // coords1
            // 
            this.coords1.Alt = 0D;
            this.coords1.AltSource = "";
            this.coords1.AltUnit = "m";
            this.coords1.DataBindings.Add(new System.Windows.Forms.Binding("Alt", this.bindingSource1, "alt", true));
            this.coords1.DataBindings.Add(new System.Windows.Forms.Binding("Lat", this.bindingSource1, "lat", true));
            this.coords1.DataBindings.Add(new System.Windows.Forms.Binding("Lng", this.bindingSource1, "lng", true));
            this.coords1.Lat = 0D;
            this.coords1.Lng = 0D;
            resources.ApplyResources(this.coords1, "coords1");
            this.coords1.Name = "coords1";
            this.coords1.Vertical = false;
            // 
            // Zoomlevel
            // 
            resources.ApplyResources(this.Zoomlevel, "Zoomlevel");
            this.Zoomlevel.DecimalPlaces = 1;
            this.Zoomlevel.Increment = new decimal(new int[] {
            5,
            0,
            0,
            65536});
            this.Zoomlevel.Maximum = new decimal(new int[] {
            18,
            0,
            0,
            0});
            this.Zoomlevel.Minimum = new decimal(new int[] {
            1,
            0,
            0,
            0});
            this.Zoomlevel.Name = "Zoomlevel";
            this.toolTip1.SetToolTip(this.Zoomlevel, resources.GetString("Zoomlevel.ToolTip"));
            this.Zoomlevel.Value = new decimal(new int[] {
            10,
            0,
            0,
            0});
            this.Zoomlevel.ValueChanged += new System.EventHandler(this.Zoomlevel_ValueChanged);
            // 
            // label1
            // 
            resources.ApplyResources(this.label1, "label1");
            this.label1.Name = "label1";
            this.label1.resize = false;
            // 
            // CHK_autopan
            // 
            resources.ApplyResources(this.CHK_autopan, "CHK_autopan");
            this.CHK_autopan.Checked = true;
            this.CHK_autopan.CheckState = System.Windows.Forms.CheckState.Checked;
            this.CHK_autopan.Name = "CHK_autopan";
            this.toolTip1.SetToolTip(this.CHK_autopan, resources.GetString("CHK_autopan.ToolTip"));
            this.CHK_autopan.UseVisualStyleBackColor = true;
            this.CHK_autopan.CheckedChanged += new System.EventHandler(this.CHK_autopan_CheckedChanged);
            // 
            // CB_tuning
            // 
            resources.ApplyResources(this.CB_tuning, "CB_tuning");
            this.CB_tuning.Name = "CB_tuning";
            this.toolTip1.SetToolTip(this.CB_tuning, resources.GetString("CB_tuning.ToolTip"));
            this.CB_tuning.UseVisualStyleBackColor = true;
            this.CB_tuning.CheckedChanged += new System.EventHandler(this.CB_tuning_CheckedChanged);
            // 
            // ZedGraphTimer
            // 
            this.ZedGraphTimer.Tick += new System.EventHandler(this.timer1_Tick);
            // 
            // toolTip1
            // 
            this.toolTip1.BackColor = System.Drawing.Color.FromArgb(((int)(((byte)(205)))), ((int)(((byte)(226)))), ((int)(((byte)(150)))));
            this.toolTip1.ForeColor = System.Drawing.Color.FromArgb(((int)(((byte)(121)))), ((int)(((byte)(148)))), ((int)(((byte)(41)))));
            // 
            // openScriptDialog
            // 
            resources.ApplyResources(this.openScriptDialog, "openScriptDialog");
            // 
            // scriptChecker
            // 
            this.scriptChecker.Tick += new System.EventHandler(this.scriptChecker_Tick);
            // 
            // Messagetabtimer
            // 
            this.Messagetabtimer.Interval = 200;
            this.Messagetabtimer.Tick += new System.EventHandler(this.Messagetabtimer_Tick);
            // 
            // bindingSourceStatusTab
            // 
            this.bindingSourceStatusTab.DataSource = typeof(MissionPlanner.CurrentState);
            // 
            // quickView5
            // 
            this.quickView5.ContextMenuStrip = this.contextMenuStripQuickView;
            this.quickView5.DataBindings.Add(new System.Windows.Forms.Binding("number", this.bindingSourceQuickTab, "verticalspeed", true));
            this.quickView5.desc = "verticalspeed";
            resources.ApplyResources(this.quickView5, "quickView5");
            this.quickView5.Name = "quickView5";
            this.quickView5.number = 0D;
            this.quickView5.numberColor = System.Drawing.Color.FromArgb(((int)(((byte)(254)))), ((int)(((byte)(254)))), ((int)(((byte)(86)))));
            this.quickView5.numberformat = "0.00";
            this.quickView5.DoubleClick += new System.EventHandler(this.quickView_DoubleClick);
            // 
            // quickView6
            // 
            this.quickView6.ContextMenuStrip = this.contextMenuStripQuickView;
            this.quickView6.DataBindings.Add(new System.Windows.Forms.Binding("number", this.bindingSourceQuickTab, "DistToHome", true));
            this.quickView6.desc = "DistToMAV";
            resources.ApplyResources(this.quickView6, "quickView6");
            this.quickView6.Name = "quickView6";
            this.quickView6.number = 0D;
            this.quickView6.numberColor = System.Drawing.Color.FromArgb(((int)(((byte)(0)))), ((int)(((byte)(255)))), ((int)(((byte)(252)))));
            this.quickView6.numberformat = "0.00";
            this.quickView6.DoubleClick += new System.EventHandler(this.quickView_DoubleClick);
            // 
            // FlightData
            // 
            this.Controls.Add(this.MainH);
            resources.ApplyResources(this, "$this");
            this.Name = "FlightData";
            this.FormClosing += new System.Windows.Forms.FormClosingEventHandler(this.FlightData_FormClosing);
            this.Load += new System.EventHandler(this.FlightData_Load);
            this.Resize += new System.EventHandler(this.FlightData_Resize);
            this.ParentChanged += new System.EventHandler(this.FlightData_ParentChanged);
            this.MainH.Panel1.ResumeLayout(false);
            this.MainH.Panel2.ResumeLayout(false);
            ((System.ComponentModel.ISupportInitialize)(this.MainH)).EndInit();
            this.MainH.ResumeLayout(false);
            this.SubMainLeft.Panel1.ResumeLayout(false);
            this.SubMainLeft.Panel2.ResumeLayout(false);
            ((System.ComponentModel.ISupportInitialize)(this.SubMainLeft)).EndInit();
            this.SubMainLeft.ResumeLayout(false);
            this.contextMenuStripHud.ResumeLayout(false);
            ((System.ComponentModel.ISupportInitialize)(this.bindingSourceHud)).EndInit();
            this.tabControlactions.ResumeLayout(false);
            this.contextMenuStripactionstab.ResumeLayout(false);
            this.tabQuick.ResumeLayout(false);
            this.tableLayoutPanelQuick.ResumeLayout(false);
            this.contextMenuStripQuickView.ResumeLayout(false);
            ((System.ComponentModel.ISupportInitialize)(this.bindingSourceQuickTab)).EndInit();
            this.tabActions.ResumeLayout(false);
            this.tabActions.PerformLayout();
            this.tabActionsSimple.ResumeLayout(false);
            this.tabPagePreFlight.ResumeLayout(false);
            this.tabGauges.ResumeLayout(false);
            ((System.ComponentModel.ISupportInitialize)(this.bindingSourceGaugesTab)).EndInit();
            this.tabServo.ResumeLayout(false);
            this.flowLayoutPanelServos.ResumeLayout(false);
            this.tabTLogs.ResumeLayout(false);
            this.tableLayoutPaneltlogs.ResumeLayout(false);
            this.tableLayoutPaneltlogs.PerformLayout();
            ((System.ComponentModel.ISupportInitialize)(this.tracklog)).EndInit();
            this.panel2.ResumeLayout(false);
            this.panel2.PerformLayout();
            this.tablogbrowse.ResumeLayout(false);
            this.tabScripts.ResumeLayout(false);
            this.tabScripts.PerformLayout();
            this.tabPagemessages.ResumeLayout(false);
            this.tabPagemessages.PerformLayout();
            this.tabPayload.ResumeLayout(false);
            this.groupBoxRoll.ResumeLayout(false);
            this.groupBoxRoll.PerformLayout();
            ((System.ComponentModel.ISupportInitialize)(this.bindingSourcePayloadTab)).EndInit();
            ((System.ComponentModel.ISupportInitialize)(this.trackBarRoll)).EndInit();
            this.groupBoxYaw.ResumeLayout(false);
            this.groupBoxYaw.PerformLayout();
            ((System.ComponentModel.ISupportInitialize)(this.trackBarYaw)).EndInit();
            this.groupBoxPitch.ResumeLayout(false);
            this.groupBoxPitch.PerformLayout();
            ((System.ComponentModel.ISupportInitialize)(this.trackBarPitch)).EndInit();
            this.tableMap.ResumeLayout(false);
            this.splitContainer1.Panel1.ResumeLayout(false);
            this.splitContainer1.Panel2.ResumeLayout(false);
            this.splitContainer1.Panel2.PerformLayout();
            ((System.ComponentModel.ISupportInitialize)(this.splitContainer1)).EndInit();
            this.splitContainer1.ResumeLayout(false);
            this.contextMenuStripMap.ResumeLayout(false);
            ((System.ComponentModel.ISupportInitialize)(this.bindingSource1)).EndInit();
            ((System.ComponentModel.ISupportInitialize)(this.TRK_zoom)).EndInit();
            this.panel1.ResumeLayout(false);
            this.panel1.PerformLayout();
            ((System.ComponentModel.ISupportInitialize)(this.Zoomlevel)).EndInit();
            ((System.ComponentModel.ISupportInitialize)(this.bindingSourceStatusTab)).EndInit();
            this.ResumeLayout(false);

        }


        private System.Windows.Forms.BindingSource bindingSource1;
        private System.Windows.Forms.Timer ZedGraphTimer;
        private System.Windows.Forms.SplitContainer MainH;
        private System.Windows.Forms.SplitContainer SubMainLeft;
        private System.Windows.Forms.ToolStripMenuItem goHereToolStripMenuItem;
        private Controls.HUD hud1;
        private Controls.MyButton BUT_clear_track;
        private System.Windows.Forms.CheckBox CB_tuning;
        private Controls.MyButton BUT_RAWSensor;
        private Controls.MyButton BUTactiondo;
        private Controls.MyButton BUTrestartmission;
        private System.Windows.Forms.ComboBox CMB_action;
        private Controls.MyButton BUT_Homealt;
        private System.Windows.Forms.TrackBar tracklog;
        private Controls.MyButton BUT_playlog;
        private Controls.MyButton BUT_loadtelem;
        private AGaugeApp.AGauge Galt;
        private AGaugeApp.AGauge Gspeed;
        private AGaugeApp.AGauge Gvspeed;
        private System.Windows.Forms.TableLayoutPanel tableMap;
        private System.Windows.Forms.Panel panel1;
        private System.Windows.Forms.NumericUpDown Zoomlevel;
        private Controls.MyLabel label1;
        private System.Windows.Forms.CheckBox CHK_autopan;
        public Controls.myGMAP gMapControl1;
        private ZedGraph.ZedGraphControl zg1;
        public System.Windows.Forms.TabControl tabControlactions;
        public System.Windows.Forms.TabPage tabGauges;
        public System.Windows.Forms.TabPage tabStatus;
        public System.Windows.Forms.TabPage tabActions;
        public System.Windows.Forms.TabPage tabTLogs;
        private System.Windows.Forms.ComboBox CMB_modes;
        private Controls.MyButton BUT_setmode;
        private System.Windows.Forms.ComboBox CMB_setwp;
        private Controls.MyButton BUT_setwp;
        private Controls.MyButton BUT_quickmanual;
        private Controls.MyButton BUT_quickrtl;
        private Controls.MyButton BUT_quickauto;
        private Controls.MyButton BUT_log2kml;
        private Controls.MyButton BUT_joystick;
        private System.Windows.Forms.ToolTip toolTip1;
        private Controls.MyLabel lbl_logpercent;
        private System.Windows.Forms.ToolStripMenuItem pointCameraHereToolStripMenuItem;
        private System.Windows.Forms.SplitContainer splitContainer1;
        private Controls.MyLabel lbl_hdop;
        private Controls.MyLabel lbl_sats;
        private Controls.HSI Gheading;
        private Controls.MyLabel lbl_playbackspeed;
        private System.Windows.Forms.ToolStripMenuItem setAspectRatioToolStripMenuItem;
        public System.Windows.Forms.TabPage tabQuick;
        private Controls.QuickView quickView3;
        private Controls.QuickView quickView2;
        private Controls.QuickView quickView1;
        private Controls.QuickView quickView4;
        private System.Windows.Forms.ToolStripMenuItem flyToHereAltToolStripMenuItem;
        private System.Windows.Forms.ToolStripMenuItem flightPlannerToolStripMenuItem;
        private System.Windows.Forms.ToolStripMenuItem userItemsToolStripMenuItem;
        //private Crom.Controls.Docking.DockContainer dockContainer1;
        private Controls.MyButton BUT_ARM;
        private Controls.ModifyandSet modifyandSetAlt;
        private Controls.ModifyandSet modifyandSetSpeed;
        private System.Windows.Forms.ToolStripMenuItem triggerCameraToolStripMenuItem;
        private Controls.MyTrackBar TRK_zoom;
        private Controls.MyLabel LBL_logfn;
        public System.Windows.Forms.TabPage tabServo;
        private System.Windows.Forms.FlowLayoutPanel flowLayoutPanelServos;
        private Controls.ServoOptions servoOptions1;
        private Controls.ServoOptions servoOptions2;
        private Controls.ServoOptions servoOptions3;
        private Controls.ServoOptions servoOptions4;
        private System.Windows.Forms.TableLayoutPanel tableLayoutPaneltlogs;
        private Controls.ServoOptions servoOptions5;
        private Controls.ServoOptions servoOptions6;
        private Controls.ServoOptions servoOptions7;
        private Controls.ServoOptions servoOptions8;
        private Controls.ServoOptions servoOptions9;
        private Controls.ServoOptions servoOptions10;
        private System.Windows.Forms.BindingSource bindingSourceHud;
        private System.Windows.Forms.TableLayoutPanel tableLayoutPanelQuick;
        private System.Windows.Forms.Panel panel2;
        private Controls.MyButton BUT_speed10;
        private Controls.MyButton BUT_speed5;
        private Controls.MyButton BUT_speed2;
        private Controls.MyButton BUT_speed1;
        private Controls.MyButton BUT_speed1_2;
        private Controls.MyButton BUT_speed1_4;
        private Controls.MyButton BUT_speed1_10;
        private System.Windows.Forms.Label label2;
        public System.Windows.Forms.TabPage tablogbrowse;
        private Controls.MyButton BUT_logbrowse;
        private System.Windows.Forms.Label label6;
        private System.Windows.Forms.Label label5;
        private System.Windows.Forms.Label label3;
        private System.Windows.Forms.Label label4;
        public System.Windows.Forms.TabPage tabScripts;
        private Controls.MyButton BUT_edit_selected;
        private System.Windows.Forms.Label labelSelectedScript;
        private Controls.MyButton BUT_run_script;
        private Controls.MyButton BUT_abort_script;
        private System.Windows.Forms.Label labelScriptStatus;
        private Controls.MyButton BUT_select_script;
        private System.Windows.Forms.OpenFileDialog openScriptDialog;
        private System.Windows.Forms.Timer scriptChecker;
        private System.Windows.Forms.CheckBox checkBoxRedirectOutput;
        private System.Windows.Forms.ToolStripMenuItem russianHudToolStripMenuItem;
        public System.Windows.Forms.ContextMenuStrip contextMenuStripMap;
        public System.Windows.Forms.ContextMenuStrip contextMenuStripHud;
        private System.Windows.Forms.BindingSource bindingSourceQuickTab;
        private System.Windows.Forms.BindingSource bindingSourceStatusTab;
        private System.Windows.Forms.BindingSource bindingSourceGaugesTab;
        private System.Windows.Forms.ToolStripMenuItem setHomeHereToolStripMenuItem;
        private MissionPlanner.Controls.Coords coords1;
        private Controls.MyButton BUT_matlab;
        private System.Windows.Forms.ComboBox CMB_mountmode;
        private Controls.MyButton BUT_mountmode;
        public Controls.WindDir windDir1;
        private Controls.MyButton but_bintolog;
        private Controls.MyButton but_dflogtokml;
        private Controls.MyButton BUT_DFMavlink;
        public System.Windows.Forms.TabPage tabPagemessages;
        private System.Windows.Forms.TextBox txt_messagebox;
        private System.Windows.Forms.Timer Messagetabtimer;
        public System.Windows.Forms.TabPage tabActionsSimple;
        private Controls.MyButton myButton1;
        private Controls.MyButton myButton2;
        private Controls.MyButton myButton3;
        private System.Windows.Forms.ContextMenuStrip contextMenuStripactionstab;
        private Controls.MyButton BUT_loganalysis;
        private System.Windows.Forms.ToolStripMenuItem addPoiToolStripMenuItem;
        private System.Windows.Forms.ToolStripMenuItem deleteToolStripMenuItem;
        private System.Windows.Forms.ToolStripMenuItem saveFileToolStripMenuItem;
        private Controls.DistanceBar distanceBar1;
        private System.Windows.Forms.ToolStripMenuItem takeOffToolStripMenuItem;
        private Controls.MyButton BUT_resumemis;
        public System.Windows.Forms.TabPage tabPagePreFlight;
        private Controls.PreFlight.CheckListControl checkListControl1;
        private System.Windows.Forms.ToolStripMenuItem swapWithMapToolStripMenuItem;
        private Controls.MyButton BUT_abortland;
        private Controls.MyButton but_disablejoystick;
        private System.Windows.Forms.ToolStripMenuItem videoToolStripMenuItem;
        private System.Windows.Forms.ToolStripMenuItem recordHudToAVIToolStripMenuItem;
        private System.Windows.Forms.ToolStripMenuItem setMJPEGSourceToolStripMenuItem;
        private System.Windows.Forms.ToolStripMenuItem stopRecordToolStripMenuItem;
        private System.Windows.Forms.ToolStripMenuItem startCameraToolStripMenuItem;
        private System.Windows.Forms.ToolStripMenuItem customizeToolStripMenuItem;
        private System.Windows.Forms.ToolStripMenuItem loadFileToolStripMenuItem;
        private System.Windows.Forms.ToolStripMenuItem PointCameraCoordsToolStripMenuItem1;
        private Controls.ModifyandSet modifyandSetLoiterRad;
        private System.Windows.Forms.ToolStripMenuItem onOffCameraOverlapToolStripMenuItem;
        private System.Windows.Forms.ToolStripMenuItem altitudeAngelSettingsToolStripMenuItem;
        private System.Windows.Forms.ContextMenuStrip contextMenuStripQuickView;
        private System.Windows.Forms.ToolStripMenuItem setViewCountToolStripMenuItem;
        private System.Windows.Forms.ToolStripMenuItem setGStreamerSourceToolStripMenuItem;
        private System.Windows.Forms.ToolStripMenuItem setEKFHomeHereToolStripMenuItem;
        private System.Windows.Forms.TabPage tabPayload;
        private System.Windows.Forms.BindingSource bindingSourcePayloadTab;
        private System.Windows.Forms.TrackBar trackBarYaw;
        private System.Windows.Forms.TrackBar trackBarRoll;
        private System.Windows.Forms.TrackBar trackBarPitch;
        private Controls.MyButton BUT_resetGimbalPos;
        private System.Windows.Forms.TextBox TXT_gimbalPitchPos;
        private System.Windows.Forms.TextBox TXT_gimbalYawPos;
        private System.Windows.Forms.TextBox TXT_gimbalRollPos;
        private System.Windows.Forms.GroupBox groupBoxRoll;
        private System.Windows.Forms.GroupBox groupBoxYaw;
        private System.Windows.Forms.GroupBox groupBoxPitch;
        private Controls.MyButton BUT_PayloadFolder;
        private System.Windows.Forms.ToolStripMenuItem setHomeHereToolStripMenuItem1;
        private System.Windows.Forms.ToolStripMenuItem groundColorToolStripMenuItem;
        private Controls.RelayOptions relayOptions1;
        private Controls.RelayOptions relayOptions2;
        private Controls.RelayOptions relayOptions3;
        private Controls.RelayOptions relayOptions4;
        private System.Windows.Forms.ToolStripMenuItem hereLinkVideoToolStripMenuItem;
        private System.Windows.Forms.ToolStripMenuItem gStreamerStopToolStripMenuItem;
        private Controls.MyButton BUT_georefimage;
<<<<<<< HEAD

        public MyButton Test1 { get => myButton1; set => myButton1 = value; }
=======
        private Controls.QuickView quickView6;
        private Controls.QuickView quickView5;
>>>>>>> ab88b301
    }
}<|MERGE_RESOLUTION|>--- conflicted
+++ resolved
@@ -2610,12 +2610,7 @@
         private System.Windows.Forms.ToolStripMenuItem hereLinkVideoToolStripMenuItem;
         private System.Windows.Forms.ToolStripMenuItem gStreamerStopToolStripMenuItem;
         private Controls.MyButton BUT_georefimage;
-<<<<<<< HEAD
-
-        public MyButton Test1 { get => myButton1; set => myButton1 = value; }
-=======
         private Controls.QuickView quickView6;
         private Controls.QuickView quickView5;
->>>>>>> ab88b301
     }
 }