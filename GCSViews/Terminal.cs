--- conflicted
+++ resolved
@@ -1,608 +1,587 @@
-﻿using System;
-using System.Collections.Generic;
-using System.ComponentModel;
-using System.Drawing;
-using System.Data;
-using System.Linq;
-using System.Text;
-using System.Windows.Forms;
-using MissionPlanner;
-using System.IO.Ports;
-using MissionPlanner.Comms;
-using MissionPlanner.Utilities;
-using System.Text.RegularExpressions;
-using log4net;
-using System.Reflection;
-using MissionPlanner.Controls;
-
-namespace MissionPlanner.GCSViews
-{
-    public partial class Terminal : MyUserControl, IActivate, IDeactivate
-    {
-        private static readonly ILog log = LogManager.GetLogger(MethodBase.GetCurrentMethod().DeclaringType);
-
-        static internal ICommsSerial comPort;
-        Object thisLock = new Object();
-        
-        List<string> cmdHistory = new List<string>();
-        int history = 0;
-        int inputStartPos = 0;
-
-        //state control variables
-        bool inlogview = false;
-        bool threaderror = false;
-        bool threadrun = false;
-        System.Threading.Thread t11;
-
-        bool lastbuttonstate = true;
-
-        public Terminal()
-        {
-            InitializeComponent();
-        }
-
-        public void Activate()
-        {
-            MainV2.instance.MenuConnect.Visible = false;
-        }
-
-        public void Deactivate()
-        {
-            ExitThread();
-
-            MainV2.instance.MenuConnect.Visible = true;
-        }
-
-        void ExitThread()
-        {
-            if (threadrun)
-            {
-                threadrun = false;
-                t11.Join();
-            }
-        }
-
-        void comPort_DataReceived(object sender, SerialDataReceivedEventArgs e)
-        {
-            if (!comPort.IsOpen)
-                return;
-
-            // if btr > 0 then this shouldnt happen
-            comPort.ReadTimeout = 300;
-
-            lock (thisLock)
-            {
-                byte[] buffer = new byte[256];
-                int a = 0;
-
-<<<<<<< HEAD
-                while (comPort.IsOpen && comPort.BytesToRead > 0 && threadrun)
-                {
-                    byte indata = (byte)comPort.ReadByte();
-=======
-                        if (buffer[a] >= 0x20 && buffer[a] < 0x7f || buffer[a] == (int)'\n' || buffer[a] == 0x1b)
-                        {
-                            a++;
-                        }
->>>>>>> a9576715
-
-                    buffer[a] = indata;
-
-                    if (buffer[a] >= 0x20 && buffer[a] < 0x7f || buffer[a] == (int)'\n')// || buffer[a] == (int)'\r')
-                    {
-                        a++;
-                    }
-
-                    if (indata == '\n')
-                        break;
-
-                    if (a == (buffer.Length-1))
-                        break;
-                }
-
-                addText(ASCIIEncoding.ASCII.GetString(buffer,0,a+1));
-            }
-        }
-
-        void addText(string data)
-        {
-            this.BeginInvoke((System.Windows.Forms.MethodInvoker)delegate()
-            {
-                if (this.Disposing)
-                    return;
-
-                TXT_terminal.SelectionStart = TXT_terminal.Text.Length;
-
-                data = data.TrimEnd('\r'); // else added \n all by itself
-                data = data.Replace("\0", "");
-                data = data.Replace((char)0x1b+"[K",""); // remove control code
-                TXT_terminal.AppendText(data);
-
-                if (data.Contains("\b"))
-                {
-                    TXT_terminal.Text = TXT_terminal.Text.Remove(TXT_terminal.Text.IndexOf('\b'));
-                    TXT_terminal.SelectionStart = TXT_terminal.Text.Length;
-                }
-               
-                // erase to end of line. in our case jump to end of line
-                if (data.Contains((char)0x1b + "[K"))
-                {
-                    TXT_terminal.SelectionStart = TXT_terminal.Text.Length;
-                }
-                inputStartPos = TXT_terminal.SelectionStart;
-            });
-
-        }
-
-        private void TXT_terminal_KeyDown(object sender, KeyEventArgs e)
-        {
-            if ((e.Modifiers & Keys.Control) !=0)
-            {
-                if (e.KeyValue == (int)Keys.X)
-                    e.Handled = true; // ignore it, to prevent 'cut' action
-                return; //let it be handled by the system, for example ctrl+c for copy
-            }
-            TXT_terminal.SelectionStart = TXT_terminal.Text.Length;
-
-            lock (thisLock)
-            {
-                switch (e.KeyData)
-                {
-                    case Keys.Up:
-                        if (history > 0)
-                        {
-                            TXT_terminal.Select(inputStartPos, TXT_terminal.Text.Length - inputStartPos);
-                            TXT_terminal.SelectedText = "";
-                            TXT_terminal.AppendText(cmdHistory[--history]);
-                        }
-                        e.Handled = true;
-                        break;
-                    case Keys.Down:
-                        if (history < cmdHistory.Count - 1)
-                        {
-                            TXT_terminal.Select(inputStartPos, TXT_terminal.Text.Length - inputStartPos);
-                            TXT_terminal.SelectedText = "";
-                            TXT_terminal.AppendText(cmdHistory[++history]);
-                        }
-                        e.Handled = true;
-                        break;
-                    case Keys.Left:
-                    case Keys.Back:
-                        if (TXT_terminal.SelectionStart <= inputStartPos)
-                            e.Handled = true;
-                        break;
-
-                    //case Keys.Right:
-                    //    break;
-                }
-            }
-        }
-
-        private void Terminal_FormClosing(object sender, FormClosingEventArgs e)
-        {
-            //done by Deactivate()
-
-            //ExitThread();
-
-            //MainV2.instance.MenuConnect.Visible = true;
-        }
-
-        private void TXT_terminal_KeyPress(object sender, KeyPressEventArgs e)
-        {
-            if (e.KeyChar == '\r')
-            {
-                if (comPort.IsOpen)
-                {
-                    try
-                    {
-                        string cmd = "";
-                        lock (thisLock)
-                        {
-                            if (MainV2.MONO)
-                            {
-                                cmd = TXT_terminal.Text.Substring(inputStartPos, TXT_terminal.Text.Length - inputStartPos);
-                            }
-                            else
-                            {
-                                cmd = TXT_terminal.Text.Substring(inputStartPos, TXT_terminal.Text.Length - inputStartPos - 1);
-                            }
-                            TXT_terminal.Select(inputStartPos, TXT_terminal.Text.Length - inputStartPos);
-                            TXT_terminal.SelectedText = "";
-                            if (cmd.Length > 0 && (cmdHistory.Count == 0 || cmdHistory.Last() != cmd))
-                            {
-                                cmdHistory.Add(cmd);
-                                history = cmdHistory.Count;
-                            }
-                        }
-                        // do not change this  \r is correct - no \n
-                        if (cmd == "+++")
-                        {
-                            comPort.Write(Encoding.ASCII.GetBytes(cmd), 0, cmd.Length);
-                        }
-                        else
-                        {
-                            comPort.Write(Encoding.ASCII.GetBytes(cmd + "\r"), 0, cmd.Length + 1);
-                        }
-                    }
-                    catch { CustomMessageBox.Show("Error writing to com port"); }
-                }
-            }
-            /*
-            if (comPort.IsOpen)
-            {
-                try
-                {
-                    comPort.Write(new byte[] { (byte)e.KeyChar }, 0, 1);
-                }
-                catch { MessageBox.Show("Error writing to com port"); }
-            }
-            e.Handled = true;*/
-        }
-
-        private void waitandsleep(int time)
-        {
-            DateTime start = DateTime.Now;
-
-            while ((DateTime.Now - start).TotalMilliseconds < time)
-            {
-                if (!threadrun || comPort.BytesToRead > 0)
-                {
-                    return;
-                }
-            }
-        }
-
-        private void readandsleep(int time)
-        {
-            DateTime start = DateTime.Now;
-
-            while ((DateTime.Now - start).TotalMilliseconds < time)
-            {
-                if (!threadrun)
-                    return;
-                if (comPort.BytesToRead > 0)
-                {
-                    comPort_DataReceived((object)null, (SerialDataReceivedEventArgs)null);
-                }
-            }
-        }
-
-        private void Terminal_Load(object sender, EventArgs e)
-        {
-            setButtonState(false);
-        }
-
-        void setcomport()
-        {
-            if (comPort == null)
-            {
-                comPort = new MissionPlanner.Comms.SerialPort();
-                comPort.ReadBufferSize = 1024 * 1024 * 4;                
-            }
-            comPort.PortName = MainV2.comPortName;
-            comPort.BaudRate = int.Parse(MainV2._connectionControl.CMB_baudrate.Text);
-        }
-
-        private void start_Terminal(bool px4)
-        {
-            try
-            {
-                if (MainV2.comPort != null && MainV2.comPort.BaseStream != null && MainV2.comPort.BaseStream.IsOpen)
-                    MainV2.comPort.BaseStream.Close();
-
-                setcomport();
-
-                if (px4)
-                {
-                    TXT_terminal.AppendText("Rebooting " + MainV2.comPortName + " at " + comPort.BaudRate + "\n");
-                    // keep it local
-                    using (MAVLinkInterface mine = new MAVLinkInterface())
-                    {
-
-                        mine.BaseStream.PortName = MainV2.comPortName;
-                        mine.BaseStream.BaudRate = comPort.BaudRate;
-
-                        mine.giveComport = true;
-                        mine.BaseStream.Open();
-
-                        // check if we are a mavlink stream
-                        byte[] buffer = mine.readPacket();
-
-                        if (buffer.Length > 0)
-                        {
-                            log.Info("got packet - sending reboot via mavlink");
-                            TXT_terminal.AppendText("Via Mavlink\n");
-                            mine.doReboot(false);
-                            try
-                            {
-                                mine.BaseStream.Close();
-                            }
-                            catch { }
-
-                        }
-                        else
-                        {
-                            log.Info("no packet - sending reboot via console");
-                            TXT_terminal.AppendText("Via Console\n");
-                            try
-                            {
-                                mine.BaseStream.Write("reboot\r");
-                                mine.BaseStream.Write("exit\rreboot\r");
-                            }
-                            catch { }
-                            try
-                            {
-                                mine.BaseStream.Close();
-                            }
-                            catch { }
-                        }
-                    }
-
-                    TXT_terminal.AppendText("Waiting for reboot\n");
-
-                    // wait 7 seconds for px4 reboot
-                    log.Info("waiting for reboot");
-                    DateTime deadline = DateTime.Now.AddSeconds(9);
-                    while (DateTime.Now < deadline)
-                    {
-                        System.Threading.Thread.Sleep(500);
-                        Application.DoEvents();
-                    }
-                   
-                    int a = 0;
-                    while (a < 5)
-                    {
-                        try
-                        {
-                            if (!comPort.IsOpen)
-                                comPort.Open();
-                        }
-                        catch { }
-                        System.Threading.Thread.Sleep(200);
-                        a++;
-                    }
-                     
-                }
-                else
-                {
-                    log.Info("About to open " + comPort.PortName);
-
-                    comPort.Open();
-
-                    log.Info("Toggle dtr");
-
-                    comPort.toggleDTR();
-                }
-
-                try
-                {
-                    comPort.DiscardInBuffer();
-                }
-                catch { }
-
-                Console.WriteLine("Terminal_Load run " + threadrun + " " + comPort.IsOpen);
-
-                t11 = new System.Threading.Thread(delegate()
-                {
-                    threaderror = false;
-                    threadrun = true;
-
-                    Console.WriteLine("Terminal thread start run " + threadrun + " " + comPort.IsOpen);
-
-                    try
-                    {
-                        comPort.Write("\r");
-
-                        // 10 sec
-                        waitandsleep(10000);
-
-                        Console.WriteLine("Terminal thread 1 run " + threadrun + " " + comPort.IsOpen);
-
-                        // 100 ms
-                        readandsleep(100);
-                    }
-                    catch (Exception ex)
-                    {
-                        Console.WriteLine("Terminal thread 2 " + ex.ToString());
-                        threaderror = true;
-                    }
-                    Console.WriteLine("Terminal thread 2 run " + threadrun + " " + comPort.IsOpen);
-
-                    try
-                    {
-                        comPort.Write("\n\n\n");
-
-                        // 1 secs
-                        readandsleep(1000);
-
-                        comPort.Write("\r\r\r?\r");
-                    }
-                    catch (Exception ex)
-                    {
-                        if (!threaderror)
-                            Console.WriteLine("Terminal thread 3 " + ex.ToString());
-                        threaderror = true;
-                    }
-                    Console.WriteLine("Terminal thread 3 run " + threadrun + " " + comPort.IsOpen);
-
-                    if (!threaderror) setButtonState(true);
-
-                    while (threadrun && !threaderror)
-                    {
-                        try
-                        {
-                            System.Threading.Thread.Sleep(10);
-
-                            if (inlogview)
-                                continue;
-
-                            if (comPort.BytesToRead > 0)
-                            {
-                                comPort_DataReceived((object)null, (SerialDataReceivedEventArgs)null);
-                            }
-                        }
-                        catch (Exception ex)
-                        {
-                            Console.WriteLine("Terminal thread 4 " + ex.ToString());
-                            threaderror = true;
-                        }
-                    }
-
-                    try
-                    {
-                        //comPort.Write("\rexit\rreboot\r");
-                        comPort.DtrEnable = false;
-                    }
-                    catch { }
-                    try
-                    {
-                        Console.WriteLine("Terminal thread close run " + threadrun + " " + comPort.IsOpen);
-                        comPort.Close();
-                    }
-                    catch { }
-
-                    setButtonState(false);
-                    while (threadrun)
-                    {
-                        //stay in thread if threaderror
-                        System.Threading.Thread.Sleep(10);
-                    }
-                    log.Info("Terminal thread exit");
-                });
-                t11.IsBackground = true;
-                t11.Name = "Terminal serial thread";
-                t11.Start();
-
-                // doesnt seem to work on mac
-                //comPort.DataReceived += new SerialDataReceivedEventHandler(comPort_DataReceived);
-
-                BUT_ConnectAPM.Enabled = false;
-                BUT_disconnect.Enabled = true;
-                TXT_terminal.AppendText("Opened com port\r\n");
-
-                inputStartPos = TXT_terminal.SelectionStart;
-            }
-            catch (Exception ex)
-            {
-                log.Error(ex);
-                TXT_terminal.AppendText("Cant open com port\r\n");
-                return;
-            }
-
-            TXT_terminal.Focus();
-        }
-
-        void setButtonState(bool state)
-        {
-            if (state != lastbuttonstate)
-            {
-                lastbuttonstate = state;
-                this.BeginInvoke((System.Windows.Forms.MethodInvoker)delegate()
-                {
-                    this.BUTsetupshow.Enabled = state;
-                    this.BUTtests.Enabled = state;
-                    this.BUTradiosetup.Enabled = state;
-                    this.Logs.Enabled = state;
-                });
-            }
-        }
-
-        private void BUTsetupshow_Click(object sender, EventArgs e)
-        {
-            if (comPort.IsOpen)
-            {
-                try
-                {
-                    System.Text.ASCIIEncoding encoding = new System.Text.ASCIIEncoding();
-                    byte[] data = encoding.GetBytes("exit\rsetup\rshow\r");
-                    comPort.Write(data, 0, data.Length);
-                }
-                catch { }
-            }
-            TXT_terminal.Focus();
-        }
-
-        private void BUTradiosetup_Click(object sender, EventArgs e)
-        {
-            if (comPort.IsOpen)
-            {
-                try
-                {
-                    System.Text.ASCIIEncoding encoding = new System.Text.ASCIIEncoding();
-                    byte[] data = encoding.GetBytes("exit\rsetup\r\nradio\r");
-                    comPort.Write(data, 0, data.Length);
-                }
-                catch { }
-            }
-            TXT_terminal.Focus();
-        }
-
-        private void BUTtests_Click(object sender, EventArgs e)
-        {
-            if (comPort.IsOpen)
-            {
-                try
-                {
-                    System.Text.ASCIIEncoding encoding = new System.Text.ASCIIEncoding();
-                    byte[] data = encoding.GetBytes("exit\rtest\r?\r\n");
-                    comPort.Write(data, 0, data.Length);
-                }
-                catch { }
-            }
-            TXT_terminal.Focus();
-        }
-
-        private void Logs_Click(object sender, EventArgs e)
-        {
-            inlogview = true;
-
-            Form Log = new MissionPlanner.Log.LogDownload();
-            ThemeManager.ApplyThemeTo(Log);
-            Log.ShowDialog();
-            inlogview = false;
-        }
-
-        private void BUT_logbrowse_Click(object sender, EventArgs e)
-        {
-            Form logbrowse = new Log.LogBrowse();
-            ThemeManager.ApplyThemeTo(logbrowse);
-            logbrowse.Show();
-        }
-
-        private void BUT_RebootAPM_Click(object sender, EventArgs e)
-        {
-            if (MainV2.comPort.BaseStream.IsOpen)
-                MainV2.comPort.BaseStream.Close();
-
-            if (CMB_boardtype.Text.Contains("APM"))
-                start_Terminal(false);
-            if (CMB_boardtype.Text.Contains("PX4"))
-                start_Terminal(true);
-        }
-
-        private void BUT_disconnect_Click(object sender, EventArgs e)
-        {
-<<<<<<< HEAD
-            ExitThread();
-
-            BUT_ConnectAPM.Enabled = true;
-            BUT_disconnect.Enabled = false;
-
-            TXT_terminal.AppendText("Closed\n");
-=======
-            try
-            {
-                try
-                {
-                    comPort.Write("reboot\n");
-                }
-                catch { }
-                comPort.Close();
-                TXT_terminal.AppendText("Closed\n");
-            }
-            catch { }
->>>>>>> a9576715
-        }
-
-    }
+﻿using System;
+using System.Collections.Generic;
+using System.ComponentModel;
+using System.Drawing;
+using System.Data;
+using System.Linq;
+using System.Text;
+using System.Windows.Forms;
+using MissionPlanner;
+using System.IO.Ports;
+using MissionPlanner.Comms;
+using MissionPlanner.Utilities;
+using System.Text.RegularExpressions;
+using log4net;
+using System.Reflection;
+using MissionPlanner.Controls;
+
+namespace MissionPlanner.GCSViews
+{
+    public partial class Terminal : MyUserControl, IActivate, IDeactivate
+    {
+        private static readonly ILog log = LogManager.GetLogger(MethodBase.GetCurrentMethod().DeclaringType);
+
+        static internal ICommsSerial comPort;
+        Object thisLock = new Object();
+        
+        List<string> cmdHistory = new List<string>();
+        int history = 0;
+        int inputStartPos = 0;
+
+        //state control variables
+        bool inlogview = false;
+        bool threaderror = false;
+        bool threadrun = false;
+        System.Threading.Thread t11;
+
+        bool lastbuttonstate = true;
+
+        public Terminal()
+        {
+            InitializeComponent();
+        }
+
+        public void Activate()
+        {
+            MainV2.instance.MenuConnect.Visible = false;
+        }
+
+        public void Deactivate()
+        {
+            ExitThread();
+
+            MainV2.instance.MenuConnect.Visible = true;
+        }
+
+        void ExitThread()
+        {
+            if (threadrun)
+            {
+                threadrun = false;
+                t11.Join();
+            }
+        }
+
+        void comPort_DataReceived(object sender, SerialDataReceivedEventArgs e)
+        {
+            if (!comPort.IsOpen)
+                return;
+
+            // if btr > 0 then this shouldnt happen
+            comPort.ReadTimeout = 300;
+
+            lock (thisLock)
+            {
+                byte[] buffer = new byte[256];
+                int a = 0;
+
+                while (comPort.IsOpen && comPort.BytesToRead > 0 && threadrun)
+                {
+                    byte indata = (byte)comPort.ReadByte();
+
+                    buffer[a] = indata;
+
+                    if (buffer[a] >= 0x20 && buffer[a] < 0x7f || buffer[a] == (int)'\n' || buffer[a] == 0x1b)
+                    {
+                        a++;
+                    }
+
+                    if (indata == '\n')
+                        break;
+
+                    if (a == (buffer.Length-1))
+                        break;
+                }
+
+                addText(ASCIIEncoding.ASCII.GetString(buffer,0,a+1));
+            }
+        }
+
+        void addText(string data)
+        {
+            this.BeginInvoke((System.Windows.Forms.MethodInvoker)delegate()
+            {
+                if (this.Disposing)
+                    return;
+
+                TXT_terminal.SelectionStart = TXT_terminal.Text.Length;
+
+                data = data.TrimEnd('\r'); // else added \n all by itself
+                data = data.Replace("\0", "");
+                data = data.Replace((char)0x1b+"[K",""); // remove control code
+                TXT_terminal.AppendText(data);
+
+                if (data.Contains("\b"))
+                {
+                    TXT_terminal.Text = TXT_terminal.Text.Remove(TXT_terminal.Text.IndexOf('\b'));
+                    TXT_terminal.SelectionStart = TXT_terminal.Text.Length;
+                }
+               
+                // erase to end of line. in our case jump to end of line
+                if (data.Contains((char)0x1b + "[K"))
+                {
+                    TXT_terminal.SelectionStart = TXT_terminal.Text.Length;
+                }
+                inputStartPos = TXT_terminal.SelectionStart;
+            });
+
+        }
+
+        private void TXT_terminal_KeyDown(object sender, KeyEventArgs e)
+        {
+            if ((e.Modifiers & Keys.Control) !=0)
+            {
+                if (e.KeyValue == (int)Keys.X)
+                    e.Handled = true; // ignore it, to prevent 'cut' action
+                return; //let it be handled by the system, for example ctrl+c for copy
+            }
+            TXT_terminal.SelectionStart = TXT_terminal.Text.Length;
+
+            lock (thisLock)
+            {
+                switch (e.KeyData)
+                {
+                    case Keys.Up:
+                        if (history > 0)
+                        {
+                            TXT_terminal.Select(inputStartPos, TXT_terminal.Text.Length - inputStartPos);
+                            TXT_terminal.SelectedText = "";
+                            TXT_terminal.AppendText(cmdHistory[--history]);
+                        }
+                        e.Handled = true;
+                        break;
+                    case Keys.Down:
+                        if (history < cmdHistory.Count - 1)
+                        {
+                            TXT_terminal.Select(inputStartPos, TXT_terminal.Text.Length - inputStartPos);
+                            TXT_terminal.SelectedText = "";
+                            TXT_terminal.AppendText(cmdHistory[++history]);
+                        }
+                        e.Handled = true;
+                        break;
+                    case Keys.Left:
+                    case Keys.Back:
+                        if (TXT_terminal.SelectionStart <= inputStartPos)
+                            e.Handled = true;
+                        break;
+
+                    //case Keys.Right:
+                    //    break;
+                }
+            }
+        }
+
+        private void Terminal_FormClosing(object sender, FormClosingEventArgs e)
+        {
+            //done by Deactivate()
+
+            //ExitThread();
+
+            //MainV2.instance.MenuConnect.Visible = true;
+        }
+
+        private void TXT_terminal_KeyPress(object sender, KeyPressEventArgs e)
+        {
+            if (e.KeyChar == '\r')
+            {
+                if (comPort.IsOpen)
+                {
+                    try
+                    {
+                        string cmd = "";
+                        lock (thisLock)
+                        {
+                            if (MainV2.MONO)
+                            {
+                                cmd = TXT_terminal.Text.Substring(inputStartPos, TXT_terminal.Text.Length - inputStartPos);
+                            }
+                            else
+                            {
+                                cmd = TXT_terminal.Text.Substring(inputStartPos, TXT_terminal.Text.Length - inputStartPos - 1);
+                            }
+                            TXT_terminal.Select(inputStartPos, TXT_terminal.Text.Length - inputStartPos);
+                            TXT_terminal.SelectedText = "";
+                            if (cmd.Length > 0 && (cmdHistory.Count == 0 || cmdHistory.Last() != cmd))
+                            {
+                                cmdHistory.Add(cmd);
+                                history = cmdHistory.Count;
+                            }
+                        }
+                        // do not change this  \r is correct - no \n
+                        if (cmd == "+++")
+                        {
+                            comPort.Write(Encoding.ASCII.GetBytes(cmd), 0, cmd.Length);
+                        }
+                        else
+                        {
+                            comPort.Write(Encoding.ASCII.GetBytes(cmd + "\r"), 0, cmd.Length + 1);
+                        }
+                    }
+                    catch { CustomMessageBox.Show("Error writing to com port"); }
+                }
+            }
+            /*
+            if (comPort.IsOpen)
+            {
+                try
+                {
+                    comPort.Write(new byte[] { (byte)e.KeyChar }, 0, 1);
+                }
+                catch { MessageBox.Show("Error writing to com port"); }
+            }
+            e.Handled = true;*/
+        }
+
+        private void waitandsleep(int time)
+        {
+            DateTime start = DateTime.Now;
+
+            while ((DateTime.Now - start).TotalMilliseconds < time)
+            {
+                if (!threadrun || comPort.BytesToRead > 0)
+                {
+                    return;
+                }
+            }
+        }
+
+        private void readandsleep(int time)
+        {
+            DateTime start = DateTime.Now;
+
+            while ((DateTime.Now - start).TotalMilliseconds < time)
+            {
+                if (!threadrun)
+                    return;
+                if (comPort.BytesToRead > 0)
+                {
+                    comPort_DataReceived((object)null, (SerialDataReceivedEventArgs)null);
+                }
+            }
+        }
+
+        private void Terminal_Load(object sender, EventArgs e)
+        {
+            setButtonState(false);
+        }
+
+        void setcomport()
+        {
+            if (comPort == null)
+            {
+                comPort = new MissionPlanner.Comms.SerialPort();
+                comPort.ReadBufferSize = 1024 * 1024 * 4;                
+            }
+            comPort.PortName = MainV2.comPortName;
+            comPort.BaudRate = int.Parse(MainV2._connectionControl.CMB_baudrate.Text);
+        }
+
+        private void start_Terminal(bool px4)
+        {
+            try
+            {
+                if (MainV2.comPort != null && MainV2.comPort.BaseStream != null && MainV2.comPort.BaseStream.IsOpen)
+                    MainV2.comPort.BaseStream.Close();
+
+                setcomport();
+
+                if (px4)
+                {
+                    TXT_terminal.AppendText("Rebooting " + MainV2.comPortName + " at " + comPort.BaudRate + "\n");
+                    // keep it local
+                    using (MAVLinkInterface mine = new MAVLinkInterface())
+                    {
+
+                        mine.BaseStream.PortName = MainV2.comPortName;
+                        mine.BaseStream.BaudRate = comPort.BaudRate;
+
+                        mine.giveComport = true;
+                        mine.BaseStream.Open();
+
+                        // check if we are a mavlink stream
+                        byte[] buffer = mine.readPacket();
+
+                        if (buffer.Length > 0)
+                        {
+                            log.Info("got packet - sending reboot via mavlink");
+                            TXT_terminal.AppendText("Via Mavlink\n");
+                            mine.doReboot(false);
+                            try
+                            {
+                                mine.BaseStream.Close();
+                            }
+                            catch { }
+
+                        }
+                        else
+                        {
+                            log.Info("no packet - sending reboot via console");
+                            TXT_terminal.AppendText("Via Console\n");
+                            try
+                            {
+                                mine.BaseStream.Write("reboot\r");
+                                mine.BaseStream.Write("exit\rreboot\r");
+                            }
+                            catch { }
+                            try
+                            {
+                                mine.BaseStream.Close();
+                            }
+                            catch { }
+                        }
+                    }
+
+                    TXT_terminal.AppendText("Waiting for reboot\n");
+
+                    // wait 7 seconds for px4 reboot
+                    log.Info("waiting for reboot");
+                    DateTime deadline = DateTime.Now.AddSeconds(9);
+                    while (DateTime.Now < deadline)
+                    {
+                        System.Threading.Thread.Sleep(500);
+                        Application.DoEvents();
+                    }
+                   
+                    int a = 0;
+                    while (a < 5)
+                    {
+                        try
+                        {
+                            if (!comPort.IsOpen)
+                                comPort.Open();
+                        }
+                        catch { }
+                        System.Threading.Thread.Sleep(200);
+                        a++;
+                    }
+                     
+                }
+                else
+                {
+                    log.Info("About to open " + comPort.PortName);
+
+                    comPort.Open();
+
+                    log.Info("Toggle dtr");
+
+                    comPort.toggleDTR();
+                }
+
+                try
+                {
+                    comPort.DiscardInBuffer();
+                }
+                catch { }
+
+                Console.WriteLine("Terminal_Load run " + threadrun + " " + comPort.IsOpen);
+
+                t11 = new System.Threading.Thread(delegate()
+                {
+                    threaderror = false;
+                    threadrun = true;
+
+                    Console.WriteLine("Terminal thread startup 1 " + threadrun + " " + comPort.IsOpen);
+
+                    try
+                    {
+                        comPort.Write("\r");
+
+                        // 10 sec
+                        waitandsleep(10000);
+
+                        Console.WriteLine("Terminal thread startup 2 " + threadrun + " " + comPort.IsOpen);
+
+                        // 100 ms
+                        readandsleep(100);
+                    }
+                    catch (Exception ex)
+                    {
+                        Console.WriteLine("Terminal thread error 3 " + ex.ToString());
+                        threaderror = true;
+                    }
+                    Console.WriteLine("Terminal thread startup 3 " + threadrun + " " + comPort.IsOpen);
+
+                    try
+                    {
+                        comPort.Write("\n\n\n");
+
+                        // 1 secs
+                        readandsleep(1000);
+
+                        comPort.Write("\r\r\r?\r");
+                    }
+                    catch (Exception ex)
+                    {
+                        if (!threaderror)
+                            Console.WriteLine("Terminal thread error 4 " + ex.ToString());
+                        threaderror = true;
+                    }
+                    Console.WriteLine("Terminal thread startup 4 " + threadrun + " " + comPort.IsOpen);
+
+                    if (!threaderror) setButtonState(true);
+
+                    while (threadrun && !threaderror)
+                    {
+                        try
+                        {
+                            System.Threading.Thread.Sleep(10);
+
+                            if (inlogview)
+                                continue;
+
+                            if (comPort.BytesToRead > 0)
+                            {
+                                comPort_DataReceived((object)null, (SerialDataReceivedEventArgs)null);
+                            }
+                        }
+                        catch (Exception ex)
+                        {
+                            Console.WriteLine("Terminal thread error 5 " + ex.ToString());
+                            threaderror = true;
+                        }
+                    }
+
+                    try
+                    {
+                        //comPort.Write("\rreboot\r");
+                        comPort.DtrEnable = false;
+                    }
+                    catch { }
+                    try
+                    {
+                        Console.WriteLine("Terminal thread close port");
+                        comPort.Close();
+                    }
+                    catch { }
+
+                    setButtonState(false);
+                    while (threadrun)
+                    {
+                        //stay in thread if threaderror
+                        System.Threading.Thread.Sleep(10);
+                    }
+                    log.Info("Terminal thread exit");
+                });
+                t11.IsBackground = true;
+                t11.Name = "Terminal serial thread";
+                t11.Start();
+
+                // doesnt seem to work on mac
+                //comPort.DataReceived += new SerialDataReceivedEventHandler(comPort_DataReceived);
+
+                BUT_ConnectAPM.Enabled = false;
+                BUT_disconnect.Enabled = true;
+                TXT_terminal.AppendText("Opened com port\r\n");
+
+                inputStartPos = TXT_terminal.SelectionStart;
+            }
+            catch (Exception ex)
+            {
+                log.Error(ex);
+                TXT_terminal.AppendText("Cant open com port\r\n");
+                return;
+            }
+
+            TXT_terminal.Focus();
+        }
+
+        void setButtonState(bool state)
+        {
+            if (state != lastbuttonstate)
+            {
+                lastbuttonstate = state;
+                this.BeginInvoke((System.Windows.Forms.MethodInvoker)delegate()
+                {
+                    this.BUTsetupshow.Enabled = state;
+                    this.BUTtests.Enabled = state;
+                    this.BUTradiosetup.Enabled = state;
+                    this.Logs.Enabled = state;
+                });
+            }
+        }
+
+        private void BUTsetupshow_Click(object sender, EventArgs e)
+        {
+            if (comPort.IsOpen)
+            {
+                try
+                {
+                    System.Text.ASCIIEncoding encoding = new System.Text.ASCIIEncoding();
+                    byte[] data = encoding.GetBytes("exit\rsetup\rshow\r");
+                    comPort.Write(data, 0, data.Length);
+                }
+                catch { }
+            }
+            TXT_terminal.Focus();
+        }
+
+        private void BUTradiosetup_Click(object sender, EventArgs e)
+        {
+            if (comPort.IsOpen)
+            {
+                try
+                {
+                    System.Text.ASCIIEncoding encoding = new System.Text.ASCIIEncoding();
+                    byte[] data = encoding.GetBytes("exit\rsetup\r\nradio\r");
+                    comPort.Write(data, 0, data.Length);
+                }
+                catch { }
+            }
+            TXT_terminal.Focus();
+        }
+
+        private void BUTtests_Click(object sender, EventArgs e)
+        {
+            if (comPort.IsOpen)
+            {
+                try
+                {
+                    System.Text.ASCIIEncoding encoding = new System.Text.ASCIIEncoding();
+                    byte[] data = encoding.GetBytes("exit\rtest\r?\r\n");
+                    comPort.Write(data, 0, data.Length);
+                }
+                catch { }
+            }
+            TXT_terminal.Focus();
+        }
+
+        private void Logs_Click(object sender, EventArgs e)
+        {
+            inlogview = true;
+
+            Form Log = new MissionPlanner.Log.LogDownload();
+            ThemeManager.ApplyThemeTo(Log);
+            Log.ShowDialog();
+            inlogview = false;
+        }
+
+        private void BUT_logbrowse_Click(object sender, EventArgs e)
+        {
+            Form logbrowse = new Log.LogBrowse();
+            ThemeManager.ApplyThemeTo(logbrowse);
+            logbrowse.Show();
+        }
+
+        private void BUT_RebootAPM_Click(object sender, EventArgs e)
+        {
+            if (MainV2.comPort.BaseStream.IsOpen)
+                MainV2.comPort.BaseStream.Close();
+
+            if (CMB_boardtype.Text.Contains("APM"))
+                start_Terminal(false);
+            if (CMB_boardtype.Text.Contains("PX4"))
+                start_Terminal(true);
+        }
+
+        private void BUT_disconnect_Click(object sender, EventArgs e)
+        {
+            ExitThread();
+
+            BUT_ConnectAPM.Enabled = true;
+            BUT_disconnect.Enabled = false;
+
+            TXT_terminal.AppendText("Closed\n");
+        }
+
+    }
 }