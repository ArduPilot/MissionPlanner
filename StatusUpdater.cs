--- conflicted
+++ resolved
@@ -1,98 +1,3 @@
-<<<<<<< HEAD
-﻿using System;
-=======
-﻿/*using System;
-using System.Collections.Generic;
->>>>>>> 6baf8c11
-using System.Drawing;
-using System.Text.RegularExpressions;
-using System.Windows.Forms;
-
-namespace MissionPlanner
-{
-    public class StatusUpdater
-    {
-        private System.Windows.Forms.Timer statusTimer;
-        private System.Windows.Forms.Timer checkTimer;
-        private bool patternMatched;
-
-        public void showStatus(ToolStripMenuItem toolStripMenuItem)
-        {
-            if (statusTimer == null)
-            {
-                statusTimer = new System.Windows.Forms.Timer();
-                statusTimer.Interval = 1000; // Check every second
-                statusTimer.Tick += (sender, e) => findstatus(sender, e, toolStripMenuItem);
-                statusTimer.Start();
-            }
-            else if (!statusTimer.Enabled)
-            {
-                statusTimer.Start();
-            }
-
-            if (checkTimer == null)
-            {
-                checkTimer = new System.Windows.Forms.Timer();
-                checkTimer.Interval = 5000; // 5 seconds interval
-                checkTimer.Tick += (sender, e) => checkConnectionStatus(toolStripMenuItem);
-                checkTimer.Start();
-            }
-            else if (!checkTimer.Enabled)
-            {
-                checkTimer.Start();
-            }
-        }
-
-        private void findstatus(object sender, EventArgs e, ToolStripMenuItem toolStripMenuItem)
-        {
-            if (MainV2.comPort != null && MainV2.comPort.MAV != null && MainV2.comPort.MAV.cs != null)
-            {
-                string statusMessage = MainV2.comPort.MAV.cs.message;
-
-                if (string.IsNullOrWhiteSpace(statusMessage))
-                {
-                    patternMatched = false;
-                }
-                else
-                {
-                    string pattern1 = @"^GMs\s\d(\d{4})";
-                    Match match1 = Regex.Match(statusMessage, pattern1);
-
-                    if (match1.Success)
-                    {
-                        toolStripMenuItem.Text = "Connected";
-                        toolStripMenuItem.ForeColor = Color.Green;
-                        patternMatched = true;
-                    }
-                    else
-                    {
-                        patternMatched = false;
-                    }
-                }
-            }
-            else
-            {
-                patternMatched = false;
-            }
-        }
-
-        private void checkConnectionStatus(ToolStripMenuItem toolStripMenuItem)
-        {
-            if (!patternMatched)
-            {
-                toolStripMenuItem.Text = "Disconnected";
-                toolStripMenuItem.ForeColor = Color.Red;
-            }
-            patternMatched = false; // Reset for the next interval
-        }
-    }
-}*/
-
-
-
-
-
-
 using System;
 using System.Drawing;
 using System.Text.RegularExpressions;
