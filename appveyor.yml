version: 1.0.{build}
image: Visual Studio 2017
configuration: Release
clone_depth: 1
clone_folder: c:\MP\
init:
- cmd: 
cache:
    - packages -> appveyor.yml
build_script:
- cmd: >-
    dotnet --info

    rem c:\mp\.nuget\nuget.exe update -self

    c:\mp\.nuget\nuget.exe sources Add -Name "myget" -Source https://dotnet.myget.org/F/dotnet-core/api/v3/index.json
    
    c:\mp\.nuget\nuget.exe restore
    
    "C:\Program Files (x86)\Microsoft Visual Studio\2017\Community\MSBuild\15.0\Bin\MSBuild.exe" MissionPlanner.sln /m /p:Configuration=Release /logger:"C:\Program Files\AppVeyor\BuildAgent\Appveyor.MSBuildLogger.dll"
    
    dir c:\mp\bin\Release\net461

    cd bin\Release\net461

    for /f %%f in ('dir /a-d /b plugins') do if exist .\%%f del .\plugins\%%f

    copy version.txt c:\mp\

    7z a -tzip ..\..\..\MissionPlannerBeta.zip *  

    cd ..

    md5sum.exe net461 > checksums.txt

    copy checksums.txt c:\mp\

    cd c:\mp\

<<<<<<< HEAD
    cd msi

    wix.exe ..\bin\release\net461\

    "%wix%\bin\candle" installer.wxs -ext WiXNetFxExtension -ext WixDifxAppExtension -ext WixUIExtension.dll -ext WixUtilExtension -ext WixIisExtension

    "%wix%\bin\light" installer.wixobj "%wix%\bin\difxapp_x86.wixlib" -sval -o MissionPlanner-1.3.54.1.msi -ext WiXNetFxExtension -ext WixDifxAppExtension -ext WixUIExtension.dll -ext WixUtilExtension -ext WixIisExtension
=======
    cd msi 

    wix.exe ..\bin\release\net461\ 

    "%wix%\bin\candle" installer.wxs -ext WiXNetFxExtension -ext WixDifxAppExtension -ext WixUIExtension.dll -ext WixUtilExtension -ext WixIisExtension 
  
    "%wix%\bin\light" installer.wixobj "%wix%\bin\difxapp_x86.wixlib" -sval -o MissionPlanner-latest.msi -ext WiXNetFxExtension -ext WixDifxAppExtension -ext WixUIExtension.dll -ext WixUtilExtension -ext WixIisExtension 
>>>>>>> 8045c997

    rem if exist date.txt set /p datecheck=<date.txt

    rem echo %date% > datenow.txt

    rem if exist datenow.txt set /p datenow=<datenow.txt

    rem if not "%datecheck%"=="%datenow%" echo %date% > date.txt

    rem if not "%datecheck%"=="%datenow%" cov-build.exe --dir cov-int msbuild.exe MissionPlanner.sln /m /p:Configuration=Debug /l:"C:\Program Files\AppVeyor\BuildAgent\Appveyor.MSBuildLogger.dll"

    rem if not "%datecheck%"=="%datenow%" 7z a -tzip MissionPlannerCov-int.zip c:\mp\cov-int 

    rem curl --form %token% --form %email% --form file=@MissionPlannerCov-int.zip --form version="%APPVEYOR_BUILD_VERSION%" --form project="ArduPilot\MissionPlanner" --form description="" https://scan.coverity.com/builds
   

test: off
artifacts:
- path: MissionPlannerCov-int.zip
- path: MissionPlannerBeta.zip
<<<<<<< HEAD
- path: 'msi\*.msi'
=======
  name: MissionPlannerBeta
- path: 'msi\*.msi' 
>>>>>>> 8045c997
- path: checksums.txt
- path: version.txt
deploy: off
notifications:
- provider: Webhook
  url: https://webhooks.gitter.im/e/c7f1e74edef028cfa905
  method: POST
  on_build_success: true
  on_build_failure: false
  on_build_status_changed: false<|MERGE_RESOLUTION|>--- conflicted
+++ resolved
@@ -1,92 +1,86 @@
-version: 1.0.{build}
-image: Visual Studio 2017
-configuration: Release
-clone_depth: 1
-clone_folder: c:\MP\
-init:
-- cmd: 
-cache:
-    - packages -> appveyor.yml
-build_script:
-- cmd: >-
-    dotnet --info
-
-    rem c:\mp\.nuget\nuget.exe update -self
-
-    c:\mp\.nuget\nuget.exe sources Add -Name "myget" -Source https://dotnet.myget.org/F/dotnet-core/api/v3/index.json
-    
-    c:\mp\.nuget\nuget.exe restore
-    
-    "C:\Program Files (x86)\Microsoft Visual Studio\2017\Community\MSBuild\15.0\Bin\MSBuild.exe" MissionPlanner.sln /m /p:Configuration=Release /logger:"C:\Program Files\AppVeyor\BuildAgent\Appveyor.MSBuildLogger.dll"
-    
-    dir c:\mp\bin\Release\net461
-
-    cd bin\Release\net461
-
-    for /f %%f in ('dir /a-d /b plugins') do if exist .\%%f del .\plugins\%%f
-
-    copy version.txt c:\mp\
-
-    7z a -tzip ..\..\..\MissionPlannerBeta.zip *  
-
-    cd ..
-
-    md5sum.exe net461 > checksums.txt
-
-    copy checksums.txt c:\mp\
-
-    cd c:\mp\
-
-<<<<<<< HEAD
-    cd msi
-
-    wix.exe ..\bin\release\net461\
-
-    "%wix%\bin\candle" installer.wxs -ext WiXNetFxExtension -ext WixDifxAppExtension -ext WixUIExtension.dll -ext WixUtilExtension -ext WixIisExtension
-
-    "%wix%\bin\light" installer.wixobj "%wix%\bin\difxapp_x86.wixlib" -sval -o MissionPlanner-1.3.54.1.msi -ext WiXNetFxExtension -ext WixDifxAppExtension -ext WixUIExtension.dll -ext WixUtilExtension -ext WixIisExtension
-=======
-    cd msi 
-
-    wix.exe ..\bin\release\net461\ 
-
-    "%wix%\bin\candle" installer.wxs -ext WiXNetFxExtension -ext WixDifxAppExtension -ext WixUIExtension.dll -ext WixUtilExtension -ext WixIisExtension 
-  
-    "%wix%\bin\light" installer.wixobj "%wix%\bin\difxapp_x86.wixlib" -sval -o MissionPlanner-latest.msi -ext WiXNetFxExtension -ext WixDifxAppExtension -ext WixUIExtension.dll -ext WixUtilExtension -ext WixIisExtension 
->>>>>>> 8045c997
-
-    rem if exist date.txt set /p datecheck=<date.txt
-
-    rem echo %date% > datenow.txt
-
-    rem if exist datenow.txt set /p datenow=<datenow.txt
-
-    rem if not "%datecheck%"=="%datenow%" echo %date% > date.txt
-
-    rem if not "%datecheck%"=="%datenow%" cov-build.exe --dir cov-int msbuild.exe MissionPlanner.sln /m /p:Configuration=Debug /l:"C:\Program Files\AppVeyor\BuildAgent\Appveyor.MSBuildLogger.dll"
-
-    rem if not "%datecheck%"=="%datenow%" 7z a -tzip MissionPlannerCov-int.zip c:\mp\cov-int 
-
-    rem curl --form %token% --form %email% --form file=@MissionPlannerCov-int.zip --form version="%APPVEYOR_BUILD_VERSION%" --form project="ArduPilot\MissionPlanner" --form description="" https://scan.coverity.com/builds
-   
-
-test: off
-artifacts:
-- path: MissionPlannerCov-int.zip
-- path: MissionPlannerBeta.zip
-<<<<<<< HEAD
-- path: 'msi\*.msi'
-=======
-  name: MissionPlannerBeta
-- path: 'msi\*.msi' 
->>>>>>> 8045c997
-- path: checksums.txt
-- path: version.txt
-deploy: off
-notifications:
-- provider: Webhook
-  url: https://webhooks.gitter.im/e/c7f1e74edef028cfa905
-  method: POST
-  on_build_success: true
-  on_build_failure: false
+version: 1.0.{build}
+image: Visual Studio 2017
+configuration: Release
+clone_depth: 1
+clone_folder: c:\MP\
+init:
+- cmd: 
+cache:
+    - packages -> appveyor.yml
+environment:
+  email:
+    secure: dkWdmOxf3t/x2H0gEo1GurKM8Due1idnog5VJtUlSEA=
+  token:
+    secure: FfCpqsH/V1r7PoXHkMcJpW7kWiQ6rQaedlH2L8smyeY=
+build_script:
+- cmd: >-
+    dotnet --info
+
+    rem c:\mp\.nuget\nuget.exe update -self
+
+    c:\mp\.nuget\nuget.exe sources Add -Name "myget" -Source https://dotnet.myget.org/F/dotnet-core/api/v3/index.json
+    
+    c:\mp\.nuget\nuget.exe restore
+    
+    "C:\Program Files (x86)\Microsoft Visual Studio\2017\Community\MSBuild\15.0\Bin\MSBuild.exe" MissionPlanner.sln /m /p:Configuration=Release /logger:"C:\Program Files\AppVeyor\BuildAgent\Appveyor.MSBuildLogger.dll"
+    
+    dir c:\mp\bin\Release\net461
+
+    cd bin\Release\net461
+
+    for /f %%f in ('dir /a-d /b plugins') do if exist .\%%f del .\plugins\%%f
+
+    copy version.txt c:\mp\
+
+    7z a -tzip ..\..\..\MissionPlannerBeta.zip *  
+
+    cd ..
+
+    md5sum.exe net461 > checksums.txt
+
+    copy checksums.txt c:\mp\
+
+    cd c:\mp\
+
+    cd msi 
+
+    wix.exe ..\bin\release\net461\ 
+
+    "%wix%\bin\candle" installer.wxs -ext WiXNetFxExtension -ext WixDifxAppExtension -ext WixUIExtension.dll -ext WixUtilExtension -ext WixIisExtension 
+  
+    "%wix%\bin\light" installer.wixobj "%wix%\bin\difxapp_x86.wixlib" -sval -o MissionPlanner-latest.msi -ext WiXNetFxExtension -ext WixDifxAppExtension -ext WixUIExtension.dll -ext WixUtilExtension -ext WixIisExtension 
+
+    rem if exist date.txt set /p datecheck=<date.txt
+
+    rem echo %date% > datenow.txt
+
+    rem if exist datenow.txt set /p datenow=<datenow.txt
+
+    rem if not "%datecheck%"=="%datenow%" echo %date% > date.txt
+
+    rem if not "%datecheck%"=="%datenow%" cov-build.exe --dir cov-int msbuild.exe MissionPlanner.sln /m /p:Configuration=Debug /l:"C:\Program Files\AppVeyor\BuildAgent\Appveyor.MSBuildLogger.dll"
+
+    rem if not "%datecheck%"=="%datenow%" 7z a -tzip MissionPlannerCov-int.zip c:\mp\cov-int 
+
+    rem curl --form %token% --form %email% --form file=@MissionPlannerCov-int.zip --form version="%APPVEYOR_BUILD_VERSION%" --form project="ArduPilot\MissionPlanner" --form description="" https://scan.coverity.com/builds
+   
+
+test: off
+artifacts:
+- path: MissionPlannerCov-int.zip
+  name: MissionPlannerCov-int
+- path: MissionPlannerBeta.zip
+  name: MissionPlannerBeta
+- path: 'msi\*.msi' 
+- path: checksums.txt
+  name: checksums
+- path: version.txt
+  name: version
+deploy: off
+notifications:
+- provider: Webhook
+  url: https://webhooks.gitter.im/e/c7f1e74edef028cfa905
+  method: POST
+  on_build_success: true
+  on_build_failure: false
   on_build_status_changed: false