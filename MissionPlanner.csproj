--- conflicted
+++ resolved
@@ -1,5451 +1,4800 @@
-﻿<?xml version="1.0" encoding="utf-8"?>
-<<<<<<< HEAD
-<Project Sdk="Microsoft.NET.Sdk">
-=======
-<Project ToolsVersion="12.0" DefaultTargets="Build" xmlns="http://schemas.microsoft.com/developer/msbuild/2003">
-  <PropertyGroup>
-    <Configuration Condition=" '$(Configuration)' == '' ">Debug</Configuration>
-    <Platform Condition=" '$(Platform)' == '' ">x86</Platform>
-    <ProjectGuid>{A2E22272-95FE-47B6-B050-9AE7E2055BF5}</ProjectGuid>
-    <OutputType>Exe</OutputType>
-    <AppDesignerFolder>Properties</AppDesignerFolder>
-    <RootNamespace>MissionPlanner</RootNamespace>
-    <AssemblyName>MissionPlanner</AssemblyName>
-    <TargetFrameworkVersion>v4.0</TargetFrameworkVersion>
-    <TargetFrameworkProfile>
-    </TargetFrameworkProfile>
-    <FileAlignment>512</FileAlignment>
-    <IsWebBootstrapper>false</IsWebBootstrapper>
-    <SolutionDir Condition="$(SolutionDir) == '' Or $(SolutionDir) == '*Undefined*'">.\</SolutionDir>
-    <RestorePackages>true</RestorePackages>
-    <NuGetPackageImportStamp>
-    </NuGetPackageImportStamp>
-    <PublishUrl>f:\publish\MissionPlanner\</PublishUrl>
-    <Install>true</Install>
-    <InstallFrom>Disk</InstallFrom>
-    <UpdateEnabled>false</UpdateEnabled>
-    <UpdateMode>Foreground</UpdateMode>
-    <UpdateInterval>7</UpdateInterval>
-    <UpdateIntervalUnits>Days</UpdateIntervalUnits>
-    <UpdatePeriodically>true</UpdatePeriodically>
-    <UpdateRequired>false</UpdateRequired>
-    <MapFileExtensions>false</MapFileExtensions>
-    <TargetCulture>en-US</TargetCulture>
-    <ProductName>MissionPlanner</ProductName>
-    <PublisherName>Michael Oborne</PublisherName>
-    <CreateWebPageOnPublish>true</CreateWebPageOnPublish>
-    <WebPage>index.htm</WebPage>
-    <ApplicationRevision>0</ApplicationRevision>
-    <ApplicationVersion>1.39.1.0</ApplicationVersion>
-    <UseApplicationTrust>false</UseApplicationTrust>
-    <PublishWizardCompleted>true</PublishWizardCompleted>
-    <BootstrapperEnabled>true</BootstrapperEnabled>
-  </PropertyGroup>
-  <PropertyGroup Condition=" '$(Configuration)|$(Platform)' == 'Debug|x86' ">
-    <PlatformTarget>AnyCPU</PlatformTarget>
-    <DebugSymbols>true</DebugSymbols>
-    <DebugType>full</DebugType>
-    <Optimize>false</Optimize>
-    <OutputPath>bin\Debug\</OutputPath>
-    <DefineConstants>TRACE;DEBUG</DefineConstants>
-    <ErrorReport>prompt</ErrorReport>
-    <WarningLevel>4</WarningLevel>
-    <UseVSHostingProcess>true</UseVSHostingProcess>
-    <GenerateSerializationAssemblies>Auto</GenerateSerializationAssemblies>
-    <LangVersion>default</LangVersion>
-    <Prefer32Bit>false</Prefer32Bit>
-  </PropertyGroup>
-  <PropertyGroup Condition=" '$(Configuration)|$(Platform)' == 'Release|x86' ">
-    <PlatformTarget>AnyCPU</PlatformTarget>
-    <DebugType>full</DebugType>
-    <Optimize>false</Optimize>
-    <OutputPath>bin\Release\</OutputPath>
-    <DefineConstants>
-    </DefineConstants>
-    <ErrorReport>prompt</ErrorReport>
-    <WarningLevel>4</WarningLevel>
-    <DebugSymbols>true</DebugSymbols>
-    <UseVSHostingProcess>true</UseVSHostingProcess>
-    <Prefer32Bit>false</Prefer32Bit>
-  </PropertyGroup>
-  <PropertyGroup Condition="'$(Mavlink10)'=='false'">
-    <DefineConstants>TRACE;DEBUG</DefineConstants>
-    <AssemblyName>MissionPlanner.lanner</AssemblyName>
-    <OutputPath>bin\Release09\</OutputPath>
-  </PropertyGroup>
-  <PropertyGroup>
-    <StartupObject>MissionPlanner.Program</StartupObject>
-  </PropertyGroup>
-  <PropertyGroup>
-    <ManifestCertificateThumbprint>6DC36D951ED074FB9F9133D7127A2732E1A5C23E</ManifestCertificateThumbprint>
-  </PropertyGroup>
-  <PropertyGroup>
-    <ManifestKeyFile>
-    </ManifestKeyFile>
-  </PropertyGroup>
-  <PropertyGroup>
-    <GenerateManifests>false</GenerateManifests>
-  </PropertyGroup>
-  <PropertyGroup>
-    <SignManifests>false</SignManifests>
-  </PropertyGroup>
-  <PropertyGroup />
-  <PropertyGroup>
-    <TargetZone>Internet</TargetZone>
-  </PropertyGroup>
-  <PropertyGroup />
-  <PropertyGroup>
-    <AssemblyOriginatorKeyFile>mykey.snk</AssemblyOriginatorKeyFile>
-  </PropertyGroup>
-  <PropertyGroup />
-  <PropertyGroup />
-  <PropertyGroup>
-    <RunPostBuildEvent>OnBuildSuccess</RunPostBuildEvent>
-  </PropertyGroup>
->>>>>>> 0c4130ad
-  <PropertyGroup>
-    <TargetFramework>net461</TargetFramework>
-    <ApplicationIcon>mpdesktop.ico</ApplicationIcon>
-    <OutputType>Exe</OutputType>
-    <StartupObject></StartupObject>
-    <Authors>Michael Oborne</Authors>
-    <Version>1.3.49.28</Version>
-    <Company>Mission Planner</Company>
-    <Product>Mission Planner</Product>
-    <Description />
-    <Copyright>Copyright © Michael Oborne 2010-2017</Copyright>
-    <AssemblyVersion>$(Version)</AssemblyVersion>
-    <FileVersion>1.0.0.0</FileVersion>
-  </PropertyGroup>
-<PropertyGroup Condition=" '$(Configuration)'=='Debug' ">
-    <BumpRevision>false</BumpRevision>
-    <BumpResetLabel>dev</BumpResetLabel>
-  </PropertyGroup>
-  <PropertyGroup Condition="'$(Configuration)|$(Platform)'=='Debug|AnyCPU'">
-    <OutputPath>bin\Debug\</OutputPath>
-    <PlatformTarget>AnyCPU</PlatformTarget>
-    <Optimize>false</Optimize>
-  </PropertyGroup>
-  <PropertyGroup Condition="'$(Configuration)|$(Platform)'=='Release|AnyCPU'">
-    <OutputPath>bin\Release\</OutputPath>
-    <PlatformTarget>AnyCPU</PlatformTarget>
-    <Optimize>false</Optimize>
-  </PropertyGroup>
-  <ItemGroup>
-    <Compile Remove="APMPlannerXplanes\**" />
-    <Compile Remove="ExtLibs\**" />
-    <Compile Remove="Msi\**" />
-    <Compile Remove="Plugins\**" />
-    <Compile Remove="resedit\**" />
-    <Compile Remove="SikRadio\**" />
-    <Compile Remove="Updater\**" />
-    <Compile Remove="wix\**" />
-    <EmbeddedResource Remove="APMPlannerXplanes\**" />
-    <EmbeddedResource Remove="ExtLibs\**" />
-    <EmbeddedResource Remove="Msi\**" />
-    <EmbeddedResource Remove="Plugins\**" />
-    <EmbeddedResource Remove="resedit\**" />
-    <EmbeddedResource Remove="SikRadio\**" />
-    <EmbeddedResource Remove="Updater\**" />
-    <EmbeddedResource Remove="wix\**" />
-    <None Remove="APMPlannerXplanes\**" />
-    <None Remove="ExtLibs\**" />
-    <None Remove="Msi\**" />
-    <None Remove="Plugins\**" />
-    <None Remove="resedit\**" />
-    <None Remove="SikRadio\**" />
-    <None Remove="Updater\**" />
-    <None Remove="wix\**" />
-  </ItemGroup>
-  <ItemGroup>
-    <Reference Include="alglibnet2">
-      <HintPath>packages\alglibnet2.0.0.0\lib\alglibnet2.dll</HintPath>
-      <Private>True</Private>
-    </Reference>
-    <Reference Include="BitMiracle.LibTiff.NET">
-      <HintPath>packages\BitMiracle.LibTiff.NET.2.4.571\lib\net20\BitMiracle.LibTiff.NET.dll</HintPath>
-    </Reference>
-    <Reference Include="BouncyCastle.Crypto, Version=1.8.1.0, Culture=neutral, PublicKeyToken=0e99375e54769942">
-      <HintPath>packages\BouncyCastle.1.8.1\lib\BouncyCastle.Crypto.dll</HintPath>
-      <Private>True</Private>
-    </Reference>
-    <Reference Include="Community.CsharpSqlite">
-      <HintPath>packages\Community.CsharpSqlite.SQLiteClient.3.7.7.3\lib\net45\Community.CsharpSqlite.dll</HintPath>
-    </Reference>
-    <Reference Include="Community.CsharpSqlite.SQLiteClient">
-      <HintPath>packages\Community.CsharpSqlite.SQLiteClient.3.7.7.3\lib\net45\Community.CsharpSqlite.SQLiteClient.dll</HintPath>
-    </Reference>
-    <Reference Include="csmatio">
-      <HintPath>packages\CSMatIO.1.0.2\lib\net40\csmatio.dll</HintPath>
-      <Private>True</Private>
-    </Reference>
-    <Reference Include="DirectShowLib-2005">
-      <SpecificVersion>False</SpecificVersion>
-      <HintPath>ExtLibs\DirectShowLib-2005.dll</HintPath>
-    </Reference>
-    <Reference Include="DotNetZip">
-      <HintPath>packages\DotNetZip.1.10.1\lib\net20\DotNetZip.dll</HintPath>
-      <Private>True</Private>
-    </Reference>
-    <Reference Include="DotSpatial.Data">
-      <HintPath>packages\DotSpatial.Data.1.9\lib\net40-Client\DotSpatial.Data.dll</HintPath>
-    </Reference>
-    <Reference Include="DotSpatial.Data.Forms">
-      <HintPath>packages\DotSpatial.Data.Forms.1.9\lib\net40-Client\DotSpatial.Data.Forms.dll</HintPath>
-    </Reference>
-    <Reference Include="DotSpatial.Extensions">
-      <HintPath>packages\DotSpatial.Extensions.1.9\lib\net40-Client\DotSpatial.Extensions.dll</HintPath>
-    </Reference>
-    <Reference Include="DotSpatial.Modeling.Forms">
-      <HintPath>packages\DotSpatial.Modeling.Forms.1.9\lib\net40-Client\DotSpatial.Modeling.Forms.dll</HintPath>
-    </Reference>
-    <Reference Include="DotSpatial.Mono">
-      <HintPath>packages\DotSpatial.Mono.1.9\lib\net40-Client\DotSpatial.Mono.dll</HintPath>
-    </Reference>
-    <Reference Include="DotSpatial.Projections">
-      <HintPath>packages\DotSpatial.Projections.1.9\lib\net40-Client\DotSpatial.Projections.dll</HintPath>
-    </Reference>
-    <Reference Include="DotSpatial.Projections.Forms">
-      <HintPath>packages\DotSpatial.Projections.Forms.1.9\lib\net40-Client\DotSpatial.Projections.Forms.dll</HintPath>
-    </Reference>
-    <Reference Include="DotSpatial.Serialization">
-      <HintPath>packages\DotSpatial.Serialization.1.9\lib\net40-Client\DotSpatial.Serialization.dll</HintPath>
-    </Reference>
-    <Reference Include="DotSpatial.Symbology">
-      <HintPath>packages\DotSpatial.Symbology.1.9\lib\net40-Client\DotSpatial.Symbology.dll</HintPath>
-    </Reference>
-    <Reference Include="DotSpatial.Symbology.Forms">
-      <HintPath>packages\DotSpatial.Symbology.Forms.1.9\lib\net40-Client\DotSpatial.Symbology.Forms.dll</HintPath>
-    </Reference>
-    <Reference Include="DotSpatial.Topology">
-      <HintPath>packages\DotSpatial.Topology.1.9\lib\net40-Client\DotSpatial.Topology.dll</HintPath>
-    </Reference>
-    <Reference Include="Flurl">
-      <HintPath>packages\Flurl.2.5.0\lib\net40\Flurl.dll</HintPath>
-    </Reference>
-    <Reference Include="Flurl.Http">
-      <HintPath>packages\Flurl.Http.1.2.0\lib\net45\Flurl.Http.dll</HintPath>
-    </Reference>
-    <Reference Include="gdalconst_csharp">
-      <HintPath>packages\GDAL.1.11.1\lib\net40\gdalconst_csharp.dll</HintPath>
-    </Reference>
-    <Reference Include="gdal_csharp">
-      <HintPath>packages\GDAL.1.11.1\lib\net40\gdal_csharp.dll</HintPath>
-    </Reference>
-    <Reference Include="GeoJSON.Net">
-      <HintPath>packages\GeoJSON.Net.0.1.56\lib\portable-net40+sl5+wp80+win8+wpa81\GeoJSON.Net.dll</HintPath>
-    </Reference>
-    <Reference Include="ICSharpCode.SharpZipLib">
-      <HintPath>packages\SharpZipLib.0.86.0\lib\20\ICSharpCode.SharpZipLib.dll</HintPath>
-    </Reference>
-    <Reference Include="IronPython">
-      <HintPath>packages\IronPython.2.7.7\lib\Net45\IronPython.dll</HintPath>
-    </Reference>
-    <Reference Include="IronPython.Modules">
-      <HintPath>packages\IronPython.2.7.7\lib\Net45\IronPython.Modules.dll</HintPath>
-    </Reference>
-    <Reference Include="IronPython.SQLite">
-      <HintPath>packages\IronPython.2.7.7\lib\Net45\IronPython.SQLite.dll</HintPath>
-    </Reference>
-    <Reference Include="IronPython.Wpf">
-      <HintPath>packages\IronPython.2.7.7\lib\Net45\IronPython.Wpf.dll</HintPath>
-    </Reference>
-    <Reference Include="log4net">
-      <HintPath>packages\log4net.2.0.8\lib\net45-full\log4net.dll</HintPath>
-    </Reference>
-    <Reference Include="Microsoft.Dynamic">
-      <HintPath>packages\DynamicLanguageRuntime.1.1.2\lib\Net45\Microsoft.Dynamic.dll</HintPath>
-    </Reference>
-    <Reference Include="Microsoft.Scripting">
-      <HintPath>packages\DynamicLanguageRuntime.1.1.2\lib\Net45\Microsoft.Scripting.dll</HintPath>
-    </Reference>
-    <Reference Include="Microsoft.Scripting.AspNet">
-      <HintPath>packages\DynamicLanguageRuntime.1.1.2\lib\Net45\Microsoft.Scripting.AspNet.dll</HintPath>
-    </Reference>
-    <Reference Include="Microsoft.Scripting.Metadata">
-      <HintPath>packages\DynamicLanguageRuntime.1.1.2\lib\Net45\Microsoft.Scripting.Metadata.dll</HintPath>
-    </Reference>
-    <Reference Include="Microsoft.VisualStudio.Threading">
-      <HintPath>packages\Microsoft.VisualStudio.Threading.15.3.23\lib\net45\Microsoft.VisualStudio.Threading.dll</HintPath>
-    </Reference>
-    <Reference Include="Microsoft.VisualStudio.Validation">
-      <HintPath>packages\Microsoft.VisualStudio.Validation.15.3.15\lib\net45\Microsoft.VisualStudio.Validation.dll</HintPath>
-    </Reference>
-    <Reference Include="Microsoft.Win32.Primitives">
-      <HintPath>packages\Microsoft.Win32.Primitives.4.3.0\lib\net46\Microsoft.Win32.Primitives.dll</HintPath>
-    </Reference>
-    <Reference Include="netDxf">
-      <HintPath>packages\netDXF.2.0.2\lib\net45\netDxf.dll</HintPath>
-    </Reference>
-    <Reference Include="Newtonsoft.Json">
-      <HintPath>packages\Newtonsoft.Json.10.0.3\lib\net45\Newtonsoft.Json.dll</HintPath>
-    </Reference>
-    <Reference Include="ObjectListView">
-      <HintPath>packages\Unofficial.ObjectListView.2.6.0\lib\net20\ObjectListView.dll</HintPath>
-    </Reference>
-    <Reference Include="ogr_csharp">
-      <HintPath>packages\GDAL.1.11.1\lib\net40\ogr_csharp.dll</HintPath>
-    </Reference>
-    <Reference Include="OpenTK">
-      <SpecificVersion>False</SpecificVersion>
-      <HintPath>ExtLibs\OpenTK.dll</HintPath>
-    </Reference>
-    <Reference Include="OpenTK.GLControl">
-      <SpecificVersion>False</SpecificVersion>
-      <HintPath>ExtLibs\OpenTK.GLControl.dll</HintPath>
-    </Reference>
-    <Reference Include="osr_csharp">
-      <HintPath>packages\GDAL.1.11.1\lib\net40\osr_csharp.dll</HintPath>
-    </Reference>
-    <Reference Include="protobuf-net">
-      <HintPath>packages\protobuf-net.2.1.0\lib\net40\protobuf-net.dll</HintPath>
-      <Private>True</Private>
-    </Reference>
-    <Reference Include="Renci.SshNet">
-      <HintPath>packages\SSH.NET.2016.0.0\lib\net40\Renci.SshNet.dll</HintPath>
-    </Reference>
-    <Reference Include="SharpDX">
-      <HintPath>packages\SharpDX.4.0.1\lib\net45\SharpDX.dll</HintPath>
-    </Reference>
-    <Reference Include="SharpDX.DirectInput">
-      <HintPath>packages\SharpDX.DirectInput.4.0.1\lib\net45\SharpDX.DirectInput.dll</HintPath>
-    </Reference>
-    <Reference Include="SkiaSharp">
-      <HintPath>packages\SkiaSharp.1.58.0\lib\net45\SkiaSharp.dll</HintPath>
-    </Reference>
-    <Reference Include="StreamJsonRpc">
-      <HintPath>packages\StreamJsonRpc.1.0.36\lib\net45\StreamJsonRpc.dll</HintPath>
-    </Reference>
-    <Reference Include="System" />
-    <Reference Include="System.AppContext">
-      <HintPath>packages\System.AppContext.4.3.0\lib\net46\System.AppContext.dll</HintPath>
-    </Reference>
-    <Reference Include="System.ComponentModel.Composition" />
-    <Reference Include="System.Console">
-      <HintPath>packages\System.Console.4.3.0\lib\net46\System.Console.dll</HintPath>
-    </Reference>
-    <Reference Include="System.Data" />
-    <Reference Include="System.Data.DataSetExtensions" />
-    <Reference Include="System.Diagnostics.DiagnosticSource">
-      <HintPath>packages\System.Diagnostics.DiagnosticSource.4.4.1\lib\net46\System.Diagnostics.DiagnosticSource.dll</HintPath>
-    </Reference>
-    <Reference Include="System.Diagnostics.Tracing">
-      <HintPath>packages\System.Diagnostics.Tracing.4.3.0\lib\net462\System.Diagnostics.Tracing.dll</HintPath>
-    </Reference>
-    <Reference Include="System.DirectoryServices" />
-    <Reference Include="System.Drawing" />
-    <Reference Include="System.Globalization.Calendars">
-      <HintPath>packages\System.Globalization.Calendars.4.3.0\lib\net46\System.Globalization.Calendars.dll</HintPath>
-    </Reference>
-    <Reference Include="System.IO">
-      <HintPath>packages\System.IO.4.3.0\lib\net462\System.IO.dll</HintPath>
-    </Reference>
-    <Reference Include="System.IO.Compression">
-      <HintPath>packages\System.IO.Compression.4.3.0\lib\net46\System.IO.Compression.dll</HintPath>
-    </Reference>
-    <Reference Include="System.IO.Compression.FileSystem" />
-    <Reference Include="System.IO.Compression.ZipFile">
-      <HintPath>packages\System.IO.Compression.ZipFile.4.3.0\lib\net46\System.IO.Compression.ZipFile.dll</HintPath>
-    </Reference>
-    <Reference Include="System.IO.FileSystem">
-      <HintPath>packages\System.IO.FileSystem.4.3.0\lib\net46\System.IO.FileSystem.dll</HintPath>
-    </Reference>
-    <Reference Include="System.IO.FileSystem.Primitives">
-      <HintPath>packages\System.IO.FileSystem.Primitives.4.3.0\lib\net46\System.IO.FileSystem.Primitives.dll</HintPath>
-    </Reference>
-    <Reference Include="System.IO.Ports">
-      <HintPath>packages\System.IO.Ports.4.4.0\lib\net461\System.IO.Ports.dll</HintPath>
-    </Reference>
-    <Reference Include="System.Management" />
-    <Reference Include="System.Net" />
-    <Reference Include="System.Net.Http">
-      <HintPath>packages\System.Net.Http.4.3.2\lib\net46\System.Net.Http.dll</HintPath>
-    </Reference>
-    <Reference Include="System.Net.Sockets">
-      <HintPath>packages\System.Net.Sockets.4.3.0\lib\net46\System.Net.Sockets.dll</HintPath>
-    </Reference>
-    <Reference Include="System.Numerics" />
-    <Reference Include="System.Reactive.Core">
-      <HintPath>packages\System.Reactive.Core.3.1.1\lib\net46\System.Reactive.Core.dll</HintPath>
-    </Reference>
-    <Reference Include="System.Reactive.Interfaces">
-      <HintPath>packages\System.Reactive.Interfaces.3.1.1\lib\net45\System.Reactive.Interfaces.dll</HintPath>
-    </Reference>
-    <Reference Include="System.Reactive.Linq">
-      <HintPath>packages\System.Reactive.Linq.3.1.1\lib\net46\System.Reactive.Linq.dll</HintPath>
-    </Reference>
-    <Reference Include="System.Reactive.PlatformServices">
-      <HintPath>packages\System.Reactive.PlatformServices.3.1.1\lib\net46\System.Reactive.PlatformServices.dll</HintPath>
-    </Reference>
-    <Reference Include="System.Reactive.Windows.Threading">
-      <HintPath>packages\System.Reactive.Windows.Threading.3.1.1\lib\net45\System.Reactive.Windows.Threading.dll</HintPath>
-    </Reference>
-    <Reference Include="System.Reflection">
-      <HintPath>packages\System.Reflection.4.3.0\lib\net462\System.Reflection.dll</HintPath>
-    </Reference>
-    <Reference Include="System.Reflection.TypeExtensions">
-      <HintPath>packages\System.Reflection.TypeExtensions.4.3.0\lib\net462\System.Reflection.TypeExtensions.dll</HintPath>
-    </Reference>
-    <Reference Include="System.Runtime.Extensions">
-      <HintPath>packages\System.Runtime.Extensions.4.3.0\lib\net462\System.Runtime.Extensions.dll</HintPath>
-    </Reference>
-    <Reference Include="System.Runtime.InteropServices">
-      <HintPath>packages\System.Runtime.InteropServices.4.3.0\lib\net462\System.Runtime.InteropServices.dll</HintPath>
-    </Reference>
-    <Reference Include="System.Runtime.InteropServices.RuntimeInformation">
-      <HintPath>packages\System.Runtime.InteropServices.RuntimeInformation.4.3.0\lib\net45\System.Runtime.InteropServices.RuntimeInformation.dll</HintPath>
-    </Reference>
-    <Reference Include="System.Runtime.Serialization" />
-    <Reference Include="System.Security" />
-    <Reference Include="System.Security.Cryptography.Algorithms">
-      <HintPath>packages\System.Security.Cryptography.Algorithms.4.3.0\lib\net461\System.Security.Cryptography.Algorithms.dll</HintPath>
-    </Reference>
-    <Reference Include="System.Security.Cryptography.Encoding">
-      <HintPath>packages\System.Security.Cryptography.Encoding.4.3.0\lib\net46\System.Security.Cryptography.Encoding.dll</HintPath>
-    </Reference>
-    <Reference Include="System.Security.Cryptography.Primitives">
-      <HintPath>packages\System.Security.Cryptography.Primitives.4.3.0\lib\net46\System.Security.Cryptography.Primitives.dll</HintPath>
-    </Reference>
-    <Reference Include="System.Security.Cryptography.X509Certificates">
-      <HintPath>packages\System.Security.Cryptography.X509Certificates.4.3.0\lib\net461\System.Security.Cryptography.X509Certificates.dll</HintPath>
-    </Reference>
-    <Reference Include="System.Speech">
-      <Private>True</Private>
-      <HintPath>ExtLibs\System.Speech.dll</HintPath>
-    </Reference>
-    <Reference Include="System.Text.Encoding.CodePages">
-      <HintPath>packages\System.Text.Encoding.CodePages.4.4.0\lib\net461\System.Text.Encoding.CodePages.dll</HintPath>
-    </Reference>
-    <Reference Include="System.Web" />
-    <Reference Include="System.Web.Extensions" />
-    <Reference Include="System.Windows" />
-    <Reference Include="System.Windows.Forms" />
-    <Reference Include="System.Windows.Forms.DataVisualization" />
-    <Reference Include="System.Xaml" />
-    <Reference Include="System.Xml" />
-    <Reference Include="System.Xml.Linq" />
-    <Reference Include="ProjNet">
-      <HintPath>packages\ProjNet.1.2\lib\net20\ProjNet.dll</HintPath>
-    </Reference>
-    <Reference Include="System.Configuration" />
-    <Reference Include="System.Xml.ReaderWriter">
-      <HintPath>packages\System.Xml.ReaderWriter.4.3.0\lib\net46\System.Xml.ReaderWriter.dll</HintPath>
-    </Reference>
-    <Reference Include="Transitions">
-      <SpecificVersion>False</SpecificVersion>
-      <HintPath>ExtLibs\Transitions.dll</HintPath>
-    </Reference>
-    <Reference Include="WindowsBase" />
-    <Reference Include="Xamarin.Forms.Core">
-      <HintPath>packages\Xamarin.Forms.2.3.4.247\lib\portable-win+net45+wp80+win81+wpa81+MonoAndroid10+Xamarin.iOS10+xamarinmac20\Xamarin.Forms.Core.dll</HintPath>
-    </Reference>
-    <Reference Include="Xamarin.Forms.Platform">
-      <HintPath>packages\Xamarin.Forms.2.3.4.247\lib\portable-win+net45+wp80+win81+wpa81+MonoAndroid10+Xamarin.iOS10+xamarinmac20\Xamarin.Forms.Platform.dll</HintPath>
-    </Reference>
-    <Reference Include="Xamarin.Forms.Xaml">
-      <HintPath>packages\Xamarin.Forms.2.3.4.247\lib\portable-win+net45+wp80+win81+wpa81+MonoAndroid10+Xamarin.iOS10+xamarinmac20\Xamarin.Forms.Xaml.dll</HintPath>
-    </Reference>
-    <Reference Include="Zeroconf">
-      <SpecificVersion>False</SpecificVersion>
-      <HintPath>ExtLibs\Zeroconf.dll</HintPath>
-    </Reference>
-    <Reference Include="zlib.net, Version=1.0.3.0, Culture=neutral, PublicKeyToken=47d7877cb3620160">
-      <HintPath>packages\zlib.net.1.0.4.0\lib\zlib.net.dll</HintPath>
-      <Private>True</Private>
-    </Reference>
-  </ItemGroup>
-<<<<<<< HEAD
- <ItemGroup>
-    <Content Include="acsimplepids.xml">
-      <CopyToOutputDirectory>PreserveNewest</CopyToOutputDirectory>
-    </Content>
-    <Content Include="adb.exe">
-      <CopyToOutputDirectory>PreserveNewest</CopyToOutputDirectory>
-    </Content>
-    <Content Include="AdbWinApi.dll">
-      <CopyToOutputDirectory>PreserveNewest</CopyToOutputDirectory>
-    </Content>
-    <Content Include="aircraft.xml">
-      <CopyToOutputDirectory>PreserveNewest</CopyToOutputDirectory>
-    </Content>
-    <Content Include="appxmanifest.xml">
-      <CopyToOutputDirectory>Always</CopyToOutputDirectory>
-    </Content>
-    <Content Include="ArduCopterConfig.xml">
-      <CopyToOutputDirectory>PreserveNewest</CopyToOutputDirectory>
-    </Content>
-    <Content Include="camerasBuiltin.xml">
-      <CopyToOutputDirectory>PreserveNewest</CopyToOutputDirectory>
-    </Content>
-    <Content Include="ChangeLog.txt">
-      <CopyToOutputDirectory>PreserveNewest</CopyToOutputDirectory>
-    </Content>
-    <Content Include="checklistDefault.xml">
-      <CopyToOutputDirectory>PreserveNewest</CopyToOutputDirectory>
-    </Content>
-    <Content Include="DLLs\fftpack_lite.dll">
-      <CopyToOutputDirectory>PreserveNewest</CopyToOutputDirectory>
-    </Content>
-    <Content Include="DLLs\lapack_lite.dll">
-      <CopyToOutputDirectory>PreserveNewest</CopyToOutputDirectory>
-    </Content>
-    <Content Include="DLLs\mtrand.dll">
-      <CopyToOutputDirectory>PreserveNewest</CopyToOutputDirectory>
-    </Content>
-    <Content Include="DLLs\ndarray.dll">
-      <CopyToOutputDirectory>PreserveNewest</CopyToOutputDirectory>
-    </Content>
-    <Content Include="DLLs\NpyAccessLib.dll">
-      <CopyToOutputDirectory>PreserveNewest</CopyToOutputDirectory>
-    </Content>
-    <Content Include="DLLs\NumpyDotNet.dll">
-      <CopyToOutputDirectory>PreserveNewest</CopyToOutputDirectory>
-    </Content>
-    <Content Include="Drivers\dpinst.xml">
-      <CopyToOutputDirectory>Always</CopyToOutputDirectory>
-    </Content>
-    <Content Include="Drivers\DPInstx64.exe">
-      <CopyToOutputDirectory>Always</CopyToOutputDirectory>
-    </Content>
-    <Content Include="Drivers\DPInstx86.exe">
-      <CopyToOutputDirectory>Always</CopyToOutputDirectory>
-    </Content>
-    <Content Include="Drivers\mindpx.inf">
-      <CopyToOutputDirectory>PreserveNewest</CopyToOutputDirectory>
-    </Content>
-    <Content Include="Drivers\px4mav.inf">
-      <CopyToOutputDirectory>PreserveNewest</CopyToOutputDirectory>
-    </Content>
-    <Content Include="Drivers\ubloxusb.inf">
-      <CopyToOutputDirectory>PreserveNewest</CopyToOutputDirectory>
-    </Content>
-    <Content Include="Drivers\vrbrain.inf">
-      <CopyToOutputDirectory>Always</CopyToOutputDirectory>
-    </Content>
-    <Content Include="Drivers\vrcore.inf">
-      <CopyToOutputDirectory>PreserveNewest</CopyToOutputDirectory>
-    </Content>
-    <Content Include="Drivers\vrflightstop.inf">
-      <CopyToOutputDirectory>PreserveNewest</CopyToOutputDirectory>
-    </Content>
-    <Content Include="Drivers\vrgimbal.inf">
-      <CopyToOutputDirectory>PreserveNewest</CopyToOutputDirectory>
-    </Content>
-    <Content Include="Drivers\vrhero.inf" />
-    <Content Include="Drivers\vrmapper.inf">
-      <CopyToOutputDirectory>PreserveNewest</CopyToOutputDirectory>
-    </Content>
-    <Content Include="Drivers\vrspark.inf">
-      <CopyToOutputDirectory>PreserveNewest</CopyToOutputDirectory>
-    </Content>
-    <Content Include="Drivers\vrthermal.inf">
-      <CopyToOutputDirectory>PreserveNewest</CopyToOutputDirectory>
-    </Content>
-    <Content Include="Drivers\vrubrain.inf" />
-    <Content Include="Drivers\vrugimbal.inf">
-      <CopyToOutputDirectory>PreserveNewest</CopyToOutputDirectory>
-    </Content>
-    <None Include="Resources\Parachute.png" />
-    <Content Include="LogAnalyzer\py2exe\DataflashLog.py" />
-    <Content Include="LogAnalyzer\py2exe\example_output.xml" />
-    <Content Include="LogAnalyzer\py2exe\LogAnalyzer.py" />
-    <Content Include="LogAnalyzer\py2exe\runner.py" />
-    <Content Include="LogAnalyzer\py2exe\setup.py" />
-    <Content Include="LogAnalyzer\py2exe\tests\TestAutotune.py" />
-    <Content Include="LogAnalyzer\py2exe\tests\TestBrownout.py" />
-    <Content Include="LogAnalyzer\py2exe\tests\TestCompass.py" />
-    <Content Include="LogAnalyzer\py2exe\tests\TestDualGyroDrift.py" />
-    <Content Include="LogAnalyzer\py2exe\tests\TestDupeLogData.py" />
-    <Content Include="LogAnalyzer\py2exe\tests\TestEmpty.py" />
-    <Content Include="LogAnalyzer\py2exe\tests\TestEvents.py" />
-    <Content Include="LogAnalyzer\py2exe\tests\TestGPSGlitch.py" />
-    <Content Include="LogAnalyzer\py2exe\tests\TestIMUMatch.py" />
-    <Content Include="LogAnalyzer\py2exe\tests\TestMotorBalance.py" />
-    <Content Include="LogAnalyzer\py2exe\tests\TestParams.py" />
-    <Content Include="LogAnalyzer\py2exe\tests\TestPerformance.py" />
-    <Content Include="LogAnalyzer\py2exe\tests\TestPitchRollCoupling.py" />
-    <Content Include="LogAnalyzer\py2exe\tests\TestThrust.py" />
-    <Content Include="LogAnalyzer\py2exe\tests\TestVCC.py" />
-    <Content Include="LogAnalyzer\py2exe\tests\TestVibration.py" />
-    <Content Include="LogAnalyzer\py2exe\UnitTest.py" />
-    <Content Include="LogAnalyzer\py2exe\VehicleType.py" />
-    <Content Include="mavgraphs.xml">
-      <CopyToOutputDirectory>PreserveNewest</CopyToOutputDirectory>
-    </Content>
-    <Content Include="mpdesktop150.png">
-      <CopyToOutputDirectory>PreserveNewest</CopyToOutputDirectory>
-    </Content>
-    <Content Include="mpdesktop44.png">
-      <CopyToOutputDirectory>PreserveNewest</CopyToOutputDirectory>
-    </Content>
-    <Content Include="ParameterFactMetaData.xml">
-      <CopyToOutputDirectory>PreserveNewest</CopyToOutputDirectory>
-    </Content>
-    <None Include="Resources\camera-icon.png" />
-    <None Include="Resources\camera-icon-G.png" />
-    <None Include="Resources\PX4FLOW1.jpg" />
-    <None Include="Resources\redsinglecopter2.png" />
-    <None Include="Resources\FW icons 2013+logos-011.png" />
-    <None Include="Resources\FW icons 2013+logos-012.png" />
-    <None Include="Resources\uavcanesc.jpg" />
-    <None Include="Resources\boat.png" />
-    <None Include="Resources\sub.png" />
-    <None Include="Resources\0d92fed790a3a70170e61a86db103f399a595c70.png" />
-    <Content Include="Scripts\example7.py">
-      <CopyToOutputDirectory>PreserveNewest</CopyToOutputDirectory>
-    </Content>
-    <Content Include="Scripts\example5 inject data.py">
-      <CopyToOutputDirectory>PreserveNewest</CopyToOutputDirectory>
-    </Content>
-    <Content Include="Scripts\example6.py">
-      <CopyToOutputDirectory>PreserveNewest</CopyToOutputDirectory>
-    </Content>
-    <Content Include="Scripts\example9 - sitl.py">
-      <CopyToOutputDirectory>Always</CopyToOutputDirectory>
-    </Content>
-    <Content Include="Scripts\example8 - speech.py">
-      <CopyToOutputDirectory>PreserveNewest</CopyToOutputDirectory>
-    </Content>
-    <Content Include="Scripts\TAKEOFF.py">
-      <CopyToOutputDirectory>PreserveNewest</CopyToOutputDirectory>
-    </Content>
-    <Content Include="FirmwareHistory.txt">
-      <CopyToOutputDirectory>PreserveNewest</CopyToOutputDirectory>
-    </Content>
-    <Content Include="hud.html">
-      <CopyToOutputDirectory>PreserveNewest</CopyToOutputDirectory>
-      <SubType>Designer</SubType>
-    </Content>
-    <Content Include="mavcmd.xml">
-      <CopyToOutputDirectory>PreserveNewest</CopyToOutputDirectory>
-      <SubType>Designer</SubType>
-    </Content>
-    <None Include="Resources\hardwareconfig.png" />
-    <None Include="Resources\softwareconfig.png" />
-    <None Include="Resources\connect.png" />
-    <None Include="Resources\disconnect.png" />
-    <None Include="Resources\flightdata.png" />
-    <None Include="Resources\flightplanner.png" />
-    <None Include="Resources\simulation.png" />
-    <None Include="Resources\terminal.png" />
-    <None Include="Resources\helpwizard.png" />
-    <None Include="Resources\donate.png" />
-    <None Include="Resources\hardwareconfig02.png" />
-    <None Include="Resources\bgdark.jpg" />
-    <None Include="Resources\splashdark.jpg" />
-    <None Include="Resources\missionplannerlogo.png" />
-    <None Include="Resources\FW icons 2013+logos-01.png" />
-    <None Include="Resources\FW icons 2013+logos-02.png" />
-    <None Include="Resources\FW icons 2013+logos-03.png" />
-    <None Include="Resources\FW icons 2013+logos-04.png" />
-    <None Include="Resources\FW icons 2013+logos-05.png" />
-    <None Include="Resources\FW icons 2013+logos-06.png" />
-    <None Include="Resources\FW icons 2013+logos-07.png" />
-    <None Include="Resources\FW icons 2013+logos-08.png" />
-    <None Include="Resources\FW icons 2013+logos-09.png" />
-    <None Include="Resources\FW icons 2013+logos-10.png" />
-    <None Include="Resources\FW icons 2013+logos-11.png" />
-    <None Include="Resources\FW icons 2013+logos-12.png" />
-    <None Include="Resources\FW icons 2013+logos-13.png" />
-    <None Include="Resources\FW icons 2013+logos-14.png" />
-    <None Include="Resources\FW icons 2013+logos-15.png" />
-    <None Include="Resources\FW icons 2013+logos-16.png" />
-    <None Include="Resources\01_01.png" />
-    <None Include="Resources\01_03.png" />
-    <None Include="Resources\01_05.png" />
-    <None Include="Resources\01_06.png" />
-    <None Include="Resources\light_01.png" />
-    <None Include="Resources\light_03.png" />
-    <None Include="Resources\light_05.png" />
-    <None Include="Resources\light_06.png" />
-    <None Include="Resources\missionplannerlogodark.png" />
-    <None Include="Resources\selectvehicle.png" />
-    <None Include="Resources\wizardicon.png" />
-    <None Include="Resources\wizardicon1.png" />
-    <None Include="Resources\quadframes_01.jpg" />
-    <None Include="Resources\quadframes_03.jpg" />
-    <None Include="Resources\quadframes_05.jpg" />
-    <None Include="Resources\quadframes_07.jpg" />
-    <None Include="Resources\quadframes_13.jpg" />
-    <None Include="Resources\quadframes_15.jpg" />
-    <None Include="Resources\quadframes_16.png" />
-    <None Include="Resources\quadframeslight_01.jpg" />
-    <None Include="Resources\quadframeslight_03.jpg" />
-    <None Include="Resources\quadframeslight_05.jpg" />
-    <None Include="Resources\quadframeslight_07.jpg" />
-    <None Include="Resources\quadframeslight_13.jpg" />
-    <None Include="Resources\quadframeslight_15.jpg" />
-    <None Include="Resources\quadframeslight_16.png" />
-    <None Include="Resources\apmp1.jpg" />
-    <None Include="Resources\apmp2.jpg" />
-    <None Include="Resources\apmp3.jpg" />
-    <None Include="Resources\apmp4.jpg" />
-    <None Include="Resources\apmp5.jpg" />
-    <None Include="Resources\apmp6.jpg" />
-    <None Include="Resources\planebackground.png" />
-    <None Include="Resources\quadframesnormal_01.png" />
-    <None Include="Resources\quadframesnormal_03.png" />
-    <None Include="Resources\quadframesnormal_05.png" />
-    <None Include="Resources\quadframesnormal_06.png" />
-    <None Include="Resources\quadframesnormal_11.png" />
-    <None Include="Resources\quadframesnormal_12.png" />
-    <None Include="Resources\quadframesnormal_14.png" />
-    <None Include="Resources\quadhover_01.png" />
-    <None Include="Resources\quadhover_03.png" />
-    <None Include="Resources\quadhover_05.png" />
-    <None Include="Resources\quadhover_06.png" />
-    <None Include="Resources\quadhover_11.png" />
-    <None Include="Resources\quadhover_12.png" />
-    <None Include="Resources\quadhover_14.png" />
-    <None Include="Resources\maggps.png" />
-    <Content Include="mpdesktop.ico" />
-    <Content Include="ParameterMetaDataBackup.xml">
-      <CopyToOutputDirectory>PreserveNewest</CopyToOutputDirectory>
-    </Content>
-    <Content Include="Resources\APM_rover-firmware.png" />
-    <None Include="Resources\frames-h.png" />
-    <None Include="Resources\dark_connect_icon.png" />
-    <None Include="Resources\dark_disconnect_icon.png" />
-    <None Include="Resources\dark_flightdata_icon.png" />
-    <None Include="Resources\dark_flightplan_icon.png" />
-    <None Include="Resources\dark_help_icon.png" />
-    <None Include="Resources\dark_initialsetup_icon.png" />
-    <None Include="Resources\dark_simulation_icon.png" />
-    <None Include="Resources\dark_terminal_icon.png" />
-    <None Include="Resources\dark_tuningconfig_icon.png" />
-    <None Include="Resources\calibration01.jpg" />
-    <None Include="Resources\calibration02.jpg" />
-    <None Include="Resources\calibration03.jpg" />
-    <None Include="Resources\calibration04.jpg" />
-    <None Include="Resources\calibration05.jpg" />
-    <None Include="Resources\calibration06.jpg" />
-    <None Include="Resources\calibration07.jpg" />
-    <None Include="Resources\FW icons Y6.png" />
-    <Content Include="Resources\guagebg.jpg" />
-    <None Include="Resources\Hframe.png" />
-    <None Include="Resources\Hframelight.png" />
-    <None Include="Resources\light_connect_icon.png" />
-    <None Include="Resources\light_disconnect_icon.png" />
-    <None Include="Resources\light_flightdata_icon.png" />
-    <None Include="Resources\light_flightplan_icon.png" />
-    <None Include="Resources\light_help_icon.png" />
-    <None Include="Resources\light_initialsetup_icon.png" />
-    <None Include="Resources\light_simulation_icon.png" />
-    <None Include="Resources\light_terminal_icon.png" />
-    <None Include="Resources\light_tuningconfig_icon.png" />
-    <None Include="Resources\marker_01.png" />
-    <None Include="Resources\marker_02.png" />
-    <None Include="Resources\marker_03.png" />
-    <None Include="Resources\marker_04.png" />
-    <None Include="Resources\marker_05.png" />
-    <None Include="Resources\marker_06.png" />
-    <None Include="Resources\marker_07.png" />
-    <None Include="Resources\heli.png" />
-    <Content Include="Resources\MAVCmd.zh-TW.txt" />
-    <Content Include="Resources\MAVParam.zh-TW.txt" />
-    <Content Include="Resources\new frames-01.png" />
-    <Content Include="Resources\new frames-05X.png" />
-    <Content Include="Resources\new frames-14.png" />
-    <None Include="Resources\PlusFrames_02.png" />
-    <None Include="Resources\PlusFrames_04.png" />
-    <None Include="Resources\PlusFrames_06.png" />
-    <None Include="Resources\PlusFramesGreen_02.png" />
-    <None Include="Resources\PlusFramesGreen_04.png" />
-    <None Include="Resources\PlusFramesGreen_06.png" />
-    <None Include="Resources\pixhawk.jpg" />
-    <Content Include="Resources\rover.png" />
-    <Content Include="Resources\splash.jpg" />
-    <Content Include="Scripts\datetime.py">
-      <CopyToOutputDirectory>PreserveNewest</CopyToOutputDirectory>
-    </Content>
-    <Content Include="Scripts\example2.py">
-      <CopyToOutputDirectory>PreserveNewest</CopyToOutputDirectory>
-    </Content>
-    <Content Include="Scripts\example4 wp.py">
-      <CopyToOutputDirectory>PreserveNewest</CopyToOutputDirectory>
-    </Content>
-    <Content Include="Scripts\example3.py">
-      <CopyToOutputDirectory>PreserveNewest</CopyToOutputDirectory>
-    </Content>
-    <Content Include="Scripts\PARACHUTE LANDING APPROACH.py">
-      <CopyToOutputDirectory>PreserveNewest</CopyToOutputDirectory>
-    </Content>
-    <Content Include="Scripts\rc.py">
-      <CopyToOutputDirectory>PreserveNewest</CopyToOutputDirectory>
-    </Content>
-    <Content Include="Scripts\example1.py">
-      <CopyToOutputDirectory>PreserveNewest</CopyToOutputDirectory>
-    </Content>
-    <None Update="version.exe">
-      <CopyToOutputDirectory>PreserveNewest</CopyToOutputDirectory>
-    </None>
-    <None Include="Resources\MinimOSD.jpg" />
-    <None Include="Resources\new-3DR-04.png" />
-    <None Include="Resources\px4.jpg" />
-    <None Include="Resources\x8.png" />
-    <None Include="Resources\rover-10.png" />
-    <None Include="Resources\rover-11.png" />
-    <None Include="Resources\Shutter.png" />
-    <None Include="Resources\octox.png" />
-    <None Include="Resources\y6.png" />
-    <None Include="Resources\new frames-13.png" />
-    <None Include="Resources\new frames-12.png" />
-    <None Include="Resources\new frames-11.png" />
-    <None Include="Resources\new frames-10.png" />
-    <None Include="Resources\new frames-06.png" />
-    <None Include="Resources\new frames-05.png" />
-    <None Include="Resources\BR-0016-01-3T.jpg" />
-    <None Include="Resources\car.png" />
-    <None Include="Resources\iconWarning32.png" />
-    <None Include="Resources\iconWarning48.png" />
-    <None Include="Resources\cameraGimalPitch1.png" />
-    <None Include="Resources\cameraGimalRoll1.png" />
-    <None Include="Resources\frames_plus.png" />
-    <None Include="Resources\frames_x.png" />
-    <None Include="Resources\cameraGimalYaw.png" />
-    <None Include="Resources\BR-APMPWRDEAN-2.jpg" />
-    <Content Include="mavelous_web\index.html">
-      <CopyToOutputDirectory>PreserveNewest</CopyToOutputDirectory>
-    </Content>
-    <None Include="Resources\apm1.jpg" />
-    <None Include="Resources\apm2.5.jpg" />
-    <None Include="Resources\apm2.jpg" />
-    <Content Include="Resources\aw.png" />
-    <Content Include="Resources\MAVCmd.zh-Hans.txt" />
-    <None Include="Resources\MAVParam.txt" />
-    <Content Include="Resources\MAVParam.zh-Hans.txt" />
-    <None Update="Resources\MAVCmd.txt">
-      <CopyToOutputDirectory>PreserveNewest</CopyToOutputDirectory>
-    </None>
-    <None Include="Resources\new frames-09.png" />
-    <Content Include="dataflashlog.xml">
-      <CopyToOutputDirectory>PreserveNewest</CopyToOutputDirectory>
-      <SubType>Designer</SubType>
-    </Content>
-    <None Include="Resources\plane2.png" />
-    <None Include="Resources\quad2.png" />
-    <None Include="Resources\planetracker.png" />
-    <None Include="Resources\planner.png" />
-    <None Include="Resources\configuration.png" />
-    <None Include="Resources\data.png" />
-    <None Include="Resources\firmware.png" />
-    <None Include="Resources\bg.jpg" />
-    <None Include="Resources\help.png" />
-    <None Include="Resources\APM_airframes_001.png" />
-    <None Include="Resources\APM_airframes_002.png" />
-    <Content Include="m3u\both.m3u">
-      <CopyToOutputDirectory>PreserveNewest</CopyToOutputDirectory>
-    </Content>
-    <Content Include="m3u\hud.m3u">
-      <CopyToOutputDirectory>PreserveNewest</CopyToOutputDirectory>
-    </Content>
-    <Content Include="m3u\map.m3u">
-      <CopyToOutputDirectory>PreserveNewest</CopyToOutputDirectory>
-    </Content>
-    <None Include="Resources\09028-01.jpg" />
-    <None Include="Resources\AC-0004-11-2.jpg" />
-    <Content Include="MAVLink.xml">
-      <CopyToOutputDirectory>PreserveNewest</CopyToOutputDirectory>
-    </Content>
-    <Content Include="quadhil.xml">
-      <CopyToOutputDirectory>PreserveNewest</CopyToOutputDirectory>
-    </Content>
-    <None Include="Resources\APM_airframes-07.png" />
-    <None Include="Resources\APM_airframes-08.png" />
-    <None Include="Resources\frames-01.png" />
-    <None Include="Resources\frames-02.png" />
-    <None Include="Resources\frames-03.png" />
-    <None Include="Resources\frames-04.png" />
-    <None Include="Resources\frames-05.png" />
-    <None Include="Resources\frames-06.png" />
-    <None Include="Resources\frames-07.png" />
-    <None Include="Resources\frames-08.png" />
-    <None Include="Resources\BR-0004-03-2.jpg" />
-    <None Include="Resources\BR-HMC5883-01-2.jpg" />
-    <EmbeddedResource Include="Resources\down.png" />
-    <EmbeddedResource Include="Resources\up.png" />
-  </ItemGroup>
-  <ItemGroup>
-    <ProjectReference Include="ExtLibs\AltitudeAngelWings\AltitudeAngelWings.csproj">
-      <Project>{098f542c-7c70-4b9c-b2e2-ac5dc5e0294b}</Project>
-      <Name>AltitudeAngelWings</Name>
-    </ProjectReference>
-    <ProjectReference Include="ExtLibs\Arduino\Arduino.csproj">
-      <Project>{DFA3C3B7-F098-4567-A780-A37DC52CA577}</Project>
-      <Name>Arduino</Name>
-    </ProjectReference>
-    <ProjectReference Include="ExtLibs\AviFile\AviFile.csproj">
-      <Project>{ABB32A29-AF50-47FA-B243-5FD75A5ABA54}</Project>
-      <Name>AviFile</Name>
-      <EmbedInteropTypes>False</EmbedInteropTypes>
-    </ProjectReference>
-    <ProjectReference Include="ExtLibs\BSE.Windows.Forms\BSE.Windows.Forms.csproj">
-      <Project>{9ca367b8-0b98-49d1-84fb-735e612e3ba9}</Project>
-      <Name>BSE.Windows.Forms</Name>
-    </ProjectReference>
-    <ProjectReference Include="ExtLibs\Comms\MissionPlanner.Comms.csproj">
-      <Project>{825E7A10-390C-4A2B-B3A8-491D14966912}</Project>
-      <Name>MissionPlanner.Comms</Name>
-    </ProjectReference>
-    <ProjectReference Include="ExtLibs\Controls\MissionPlanner.Controls.csproj">
-      <Project>{C8B88795-6D01-494D-83AD-6944BD4C5023}</Project>
-      <Name>MissionPlanner.Controls</Name>
-    </ProjectReference>
-    <ProjectReference Include="ExtLibs\Core\Core.csproj">
-      <Project>{59129078-7B12-4198-B93E-0AA08D0BB7ED}</Project>
-      <Name>Core</Name>
-    </ProjectReference>
-    <ProjectReference Include="ExtLibs\GDAL\GDAL.csproj">
-      <Project>{766fcf85-4809-44db-b316-6c4902c65245}</Project>
-      <Name>GDAL</Name>
-    </ProjectReference>
-    <ProjectReference Include="ExtLibs\GeoUtility\GeoUtility.csproj">
-      <Project>{7F7994CE-823F-4A04-BBEA-D0A3808FF56D}</Project>
-      <Name>GeoUtility</Name>
-    </ProjectReference>
-    <ProjectReference Include="ExtLibs\GMap.NET.Core\GMap.NET.Core.csproj">
-      <Project>{d0c39d9d-bed0-418b-9a5e-713176caf40c}</Project>
-      <Name>GMap.NET.Core</Name>
-    </ProjectReference>
-    <ProjectReference Include="ExtLibs\GMap.NET.WindowsForms\GMap.NET.WindowsForms.csproj">
-      <Project>{e06def77-f933-42fb-afd7-db2d0d8d6a98}</Project>
-      <Name>GMap.NET.WindowsForms</Name>
-    </ProjectReference>
-    <ProjectReference Include="ExtLibs\KMLib\KMLib.csproj">
-      <Project>{29976BA4-A04D-4A80-A866-098C879C2FDE}</Project>
-      <Name>KMLib</Name>
-    </ProjectReference>
-    <ProjectReference Include="ExtLibs\LibVLC.NET\LibVLC.NET.csproj">
-      <Project>{bb06dff7-4f41-4b9d-a3c3-3b6d2b8702b6}</Project>
-      <Name>LibVLC.NET</Name>
-    </ProjectReference>
-    <ProjectReference Include="ExtLibs\ManagedNativeWifi.Simple\ManagedNativeWifi.Simple.csproj">
-      <Project>{cce510f7-1da6-40f2-8921-b86ed41bb85e}</Project>
-      <Name>ManagedNativeWifi.Simple</Name>
-    </ProjectReference>
-    <ProjectReference Include="ExtLibs\Mavlink\MAVLink.csproj">
-      <Project>{13d2ec90-c41f-48a1-aada-859b6dc24edc}</Project>
-      <Name>MAVLink</Name>
-    </ProjectReference>
-    <ProjectReference Include="ExtLibs\MetaDataExtractorCSharp240d\MetaDataExtractor.csproj">
-      <Project>{B46F6C6C-9184-41AF-8F8B-E0084752CA7C}</Project>
-      <Name>MetaDataExtractor</Name>
-    </ProjectReference>
-    <ProjectReference Include="ExtLibs\px4uploader\px4uploader.csproj">
-      <Project>{664FC484-2A94-4B0D-808F-A71F88E06B11}</Project>
-      <Name>px4uploader</Name>
-    </ProjectReference>
-    <ProjectReference Include="ExtLibs\SharpAdbClient\SharpAdbClient.csproj">
-      <Project>{65473257-e70f-410b-9269-d0c0f771ea87}</Project>
-      <Name>SharpAdbClient</Name>
-    </ProjectReference>
-    <ProjectReference Include="ExtLibs\SharpKml\SharpKml.csproj">
-      <Project>{53F12A60-E9CC-44BC-8366-1AE3AB2B547D}</Project>
-      <Name>SharpKml</Name>
-    </ProjectReference>
-    <ProjectReference Include="ExtLibs\solo\solo.csproj">
-      <Project>{cf402948-a3f4-4962-8a57-e40b46759d25}</Project>
-      <Name>solo</Name>
-    </ProjectReference>
-    <ProjectReference Include="ExtLibs\tlogThumbnailHandler\tlogThumbnailHandler.csproj">
-      <Project>{aba78b2e-77c3-4377-8568-9542ac227971}</Project>
-      <Name>tlogThumbnailHandler</Name>
-    </ProjectReference>
-    <ProjectReference Include="ExtLibs\Utilities\MissionPlanner.Utilities.csproj">
-      <Project>{1378A66C-38E4-46F5-A05F-DC04EF7D4D16}</Project>
-      <Name>MissionPlanner.Utilities</Name>
-    </ProjectReference>
-    <ProjectReference Include="ExtLibs\ZedGraph\ZedGraph.csproj">
-      <Project>{2541686B-1673-43BF-AF89-3163945DB009}</Project>
-      <Name>ZedGraph</Name>
-      <EmbedInteropTypes>False</EmbedInteropTypes>
-    </ProjectReference>
-    <ProjectReference Include="Updater\Updater.csproj" />
-  </ItemGroup>
- 
-   <ItemGroup>
-    <PackageReference Include="alglibnet2" version="0.0.0" targetFramework="net40" />
-    <PackageReference Include="BitMiracle.LibTiff.NET" version="2.4.571" targetFramework="net462" />
-    <PackageReference Include="BouncyCastle" version="1.8.1" targetFramework="net40" />
-    <PackageReference Include="Community.CsharpSqlite.SQLiteClient" version="3.7.7.3" targetFramework="net462" />
-    <PackageReference Include="CSMatIO" version="1.0.2" targetFramework="net40" requireReinstallation="true" />
-    <PackageReference Include="DotNetZip" version="1.10.1" targetFramework="net40" />
-    <PackageReference Include="DotSpatial.Data" version="1.9" targetFramework="net462" />
-    <PackageReference Include="DotSpatial.Data.Forms" version="1.9" targetFramework="net462" />
-    <PackageReference Include="DotSpatial.Extensions" version="1.9" targetFramework="net462" />
-    <PackageReference Include="DotSpatial.Modeling.Forms" version="1.9" targetFramework="net462" />
-    <PackageReference Include="DotSpatial.Mono" version="1.9" targetFramework="net462" />
-    <PackageReference Include="DotSpatial.Projections" version="1.9" targetFramework="net462" />
-    <PackageReference Include="DotSpatial.Projections.Forms" version="1.9" targetFramework="net462" />
-    <PackageReference Include="DotSpatial.Serialization" version="1.9" targetFramework="net462" />
-    <PackageReference Include="DotSpatial.Symbology" version="1.9" targetFramework="net462" />
-    <PackageReference Include="DotSpatial.Symbology.Forms" version="1.9" targetFramework="net462" />
-    <PackageReference Include="DotSpatial.Topology" version="1.9" targetFramework="net462" />
-  
-    <PackageReference Include="Flurl" version="2.5.0" targetFramework="net462" />
-    <PackageReference Include="Flurl.Http" version="1.2.0" targetFramework="net462" />
-    <PackageReference Include="GDAL" version="1.11.1" targetFramework="net462" />
-    <PackageReference Include="GDAL.Native" version="1.11.1" targetFramework="net462" />
-    <PackageReference Include="GeoJSON.Net" version="0.1.56" targetFramework="net462" />
-    <PackageReference Include="IronPython" version="2.7.7" targetFramework="net462" />
-    <PackageReference Include="IronPython.StdLib" version="2.7.7" targetFramework="net462" />
-    <PackageReference Include="log4net" version="2.0.8" targetFramework="net462" />
-    <PackageReference Include="Microsoft.Win32.Registry" Version="4.4.0" />
-    <PackageReference Include="MSBump" Version="2.3.0" />
-
-    <PackageReference Include="netDXF" version="2.0.2" targetFramework="net462" />
-    <PackageReference Include="NETStandard.Library" version="2.0.0" targetFramework="net462" />
-    <PackageReference Include="Newtonsoft.Json" version="10.0.3" targetFramework="net462" />
-    <PackageReference Include="ProjNet" version="1.2" targetFramework="net40" />
-    <PackageReference Include="protobuf-net" version="2.1.0" targetFramework="net40" requireReinstallation="true" />
-    <PackageReference Include="SharpDX" version="4.0.1" targetFramework="net462" />
-    <PackageReference Include="SharpDX.DirectInput" version="4.0.1" targetFramework="net462" />
-    <PackageReference Include="SharpZipLib" version="0.86.0" targetFramework="net40" />
-    <PackageReference Include="SkiaSharp" version="1.58.0" targetFramework="net462" />
-    <PackageReference Include="SSH.NET" version="2016.0.0" targetFramework="net40" />
-    <PackageReference Include="System.IO.Ports" Version="4.4.0" />
-    <PackageReference Include="System.Reactive.Core" Version="3.1.1" />
- 
-    <PackageReference Include="Unofficial.ObjectListView" version="2.6.0" targetFramework="net40" />
-    <PackageReference Include="Xamarin.Forms" version="2.3.4.247" targetFramework="net462" />
-    <PackageReference Include="zlib.net" version="1.0.4.0" targetFramework="net40" />
-  </ItemGroup>
-
-  <ItemGroup>
- 
- 
- 
- 
-    <Compile Update="Antenna\Tracker.cs">
-      <SubType>Control</SubType>
-    </Compile>
-    <Compile Update="Antenna\Tracker.Designer.cs">
-      <DependentUpon>Tracker.cs</DependentUpon>
-=======
-  <ItemGroup>
-    <Compile Include="Antenna\ArduTracker.cs" />
-    <Compile Include="Antenna\DegreeTracker.cs" />
-    <Compile Include="Antenna\ITrackerOutput.cs" />
-    <Compile Include="Antenna\Maestro.cs" />
-    <Compile Include="Antenna\Tracker.cs">
-      <SubType>UserControl</SubType>
-    </Compile>
-    <Compile Include="Antenna\Tracker.Designer.cs">
-      <DependentUpon>Tracker.cs</DependentUpon>
-    </Compile>
-    <Compile Include="Arduino\IArduinoComms.cs" />
-    <Compile Include="Controls\ControlSensorsStatus.cs">
-      <SubType>UserControl</SubType>
-    </Compile>
-    <Compile Include="Controls\ControlSensorsStatus.Designer.cs">
-      <DependentUpon>ControlSensorsStatus.cs</DependentUpon>
-    </Compile>
-    <Compile Include="GCSViews\ConfigurationView\ConfigFrameClassType.cs">
-      <SubType>UserControl</SubType>
-    </Compile>
-    <Compile Include="GCSViews\ConfigurationView\ConfigFrameClassType.Designer.cs">
-      <DependentUpon>ConfigFrameClassType.cs</DependentUpon>
-    </Compile>
-    <Compile Include="GCSViews\ConfigurationView\ConfigGPSInject.cs">
-      <SubType>UserControl</SubType>
-    </Compile>
-    <Compile Include="GCSViews\ConfigurationView\ConfigGPSInject.Designer.cs">
-      <DependentUpon>ConfigGPSInject.cs</DependentUpon>
-    </Compile>
-    <Compile Include="GCSViews\ConfigurationView\ConfigEnergyProfile.cs">
-      <SubType>UserControl</SubType>
-    </Compile>
-    <Compile Include="GCSViews\ConfigurationView\ConfigEnergyProfile.Designer.cs">
-      <DependentUpon>ConfigEnergyProfile.cs</DependentUpon>
-    </Compile>
-    <Compile Include="Swarm\FollowLeader\Control.cs">
-      <SubType>Form</SubType>
-    </Compile>
-    <Compile Include="Swarm\FollowLeader\Control.Designer.cs">
-      <DependentUpon>Control.cs</DependentUpon>
-    </Compile>
-    <Compile Include="Swarm\FollowLeader\Drone.cs" />
-    <Compile Include="Swarm\FollowLeader\DroneGroup.cs" />
-    <Compile Include="Swarm\WaypointLeader\WPControl.cs">
-      <SubType>Form</SubType>
-    </Compile>
-    <Compile Include="Swarm\WaypointLeader\WPControl.Designer.cs">
-      <DependentUpon>WPControl.cs</DependentUpon>
-    </Compile>
-    <Compile Include="Swarm\WaypointLeader\Drone.cs" />
-    <Compile Include="Swarm\WaypointLeader\DroneGroup.cs" />
-    <Compile Include="Swarm\WaypointLeader\Path.cs" />
-    <Compile Include="Utilities\AltitudeAngel\AASettings.cs">
-      <SubType>Form</SubType>
-    </Compile>
-    <Compile Include="Utilities\AltitudeAngel\AASettings.Designer.cs">
-      <DependentUpon>AASettings.cs</DependentUpon>
-    </Compile>
-    <Compile Include="Utilities\AltitudeAngel\AltitudeAngel.cs" />
-    <Compile Include="Utilities\AltitudeAngel\MapAdapter.cs" />
-    <Compile Include="Utilities\AltitudeAngel\MissionPlannerAdaptor.cs" />
-    <Compile Include="Utilities\AltitudeAngel\OverlayAdapter.cs" />
-    <Compile Include="Utilities\BoardDetect.cs" />
-    <Compile Include="Arduino\ArduinoSTK.cs">
-      <SubType>Component</SubType>
-    </Compile>
-    <Compile Include="Arduino\ArduinoSTKv2.cs">
-      <SubType>Component</SubType>
-    </Compile>
-    <Compile Include="CodeGen.cs" />
-    <Compile Include="Comms\CommsSerialScan.cs" />
-    <Compile Include="Comms\MAVLinkSerialPort.cs" />
-    <Compile Include="Controls\AuthKeys.cs">
-      <SubType>Form</SubType>
-    </Compile>
-    <Compile Include="Controls\AuthKeys.Designer.cs">
-      <DependentUpon>AuthKeys.cs</DependentUpon>
-    </Compile>
-    <Compile Include="Controls\ConnectionControl.cs">
-      <SubType>UserControl</SubType>
-    </Compile>
-    <Compile Include="Controls\ConnectionControl.Designer.cs">
-      <DependentUpon>ConnectionControl.cs</DependentUpon>
-    </Compile>
-    <Compile Include="Controls\ConnectionStats.cs">
-      <SubType>UserControl</SubType>
-    </Compile>
-    <Compile Include="Controls\ConnectionStats.Designer.cs">
-      <DependentUpon>ConnectionStats.cs</DependentUpon>
-    </Compile>
-    <Compile Include="Controls\ControlTest.cs">
-      <SubType>Form</SubType>
-    </Compile>
-    <Compile Include="Controls\ControlTest.Designer.cs">
-      <DependentUpon>ControlTest.cs</DependentUpon>
-    </Compile>
-    <Compile Include="Controls\DistanceBar.cs">
-      <SubType>UserControl</SubType>
-    </Compile>
-    <Compile Include="Controls\DistanceBar.Designer.cs">
-      <DependentUpon>DistanceBar.cs</DependentUpon>
-    </Compile>
-    <Compile Include="Controls\Icon\Icon.cs" />
-    <Compile Include="Controls\Icon\Polygon.cs" />
-    <Compile Include="Controls\Loading.cs">
-      <SubType>Form</SubType>
-    </Compile>
-    <Compile Include="Controls\Loading.Designer.cs">
-      <DependentUpon>Loading.cs</DependentUpon>
-    </Compile>
-    <Compile Include="Controls\LogAnalyzer.cs">
-      <SubType>Form</SubType>
-    </Compile>
-    <Compile Include="Controls\LogAnalyzer.Designer.cs">
-      <DependentUpon>LogAnalyzer.cs</DependentUpon>
-    </Compile>
-    <Compile Include="Controls\MavlinkCheckBoxBitMask.cs">
-      <SubType>UserControl</SubType>
-    </Compile>
-    <Compile Include="Controls\MavlinkCheckBox.cs">
-      <SubType>Component</SubType>
-    </Compile>
-    <Compile Include="Controls\MavlinkComboBox.cs">
-      <SubType>Component</SubType>
-    </Compile>
-    <Compile Include="Controls\MavlinkNumericUpDown.cs">
-      <SubType>Component</SubType>
-    </Compile>
-    <Compile Include="Controls\MAVLinkParamChanged.cs" />
-    <Compile Include="Controls\PreFlight\CheckListControl.cs">
-      <SubType>UserControl</SubType>
-    </Compile>
-    <Compile Include="Controls\PreFlight\CheckListControl.Designer.cs">
-      <DependentUpon>CheckListControl.cs</DependentUpon>
-    </Compile>
-    <Compile Include="Controls\PreFlight\CheckListItem.cs" />
-    <Compile Include="Controls\PreFlight\CheckListInput.cs">
-      <SubType>UserControl</SubType>
-    </Compile>
-    <Compile Include="Controls\PreFlight\CheckListEditor.cs">
-      <SubType>Form</SubType>
-    </Compile>
-    <Compile Include="Controls\PreFlight\CheckListEditor.Designer.cs">
-      <DependentUpon>CheckListEditor.cs</DependentUpon>
-    </Compile>
-    <Compile Include="Controls\ServoOptions.cs">
-      <SubType>UserControl</SubType>
-    </Compile>
-    <Compile Include="Controls\ServoOptions.Designer.cs">
-      <DependentUpon>ServoOptions.cs</DependentUpon>
-    </Compile>
-    <Compile Include="Controls\SITL.cs">
-      <SubType>UserControl</SubType>
-    </Compile>
-    <Compile Include="Controls\SITL.Designer.cs">
-      <DependentUpon>SITL.cs</DependentUpon>
-    </Compile>
-    <Compile Include="Controls\ThemeColors.cs">
-      <SubType>Form</SubType>
-    </Compile>
-    <Compile Include="Controls\ThemeColors.Designer.cs">
-      <DependentUpon>ThemeColors.cs</DependentUpon>
-    </Compile>
-    <Compile Include="Controls\ToolStripConnectionControl.cs">
-      <SubType>Component</SubType>
-    </Compile>
-    <Compile Include="Controls\ModifyandSet.cs">
-      <SubType>UserControl</SubType>
-    </Compile>
-    <Compile Include="Controls\ModifyandSet.Designer.cs">
-      <DependentUpon>ModifyandSet.cs</DependentUpon>
-    </Compile>
-    <Compile Include="Controls\EKFStatus.cs">
-      <SubType>Form</SubType>
-    </Compile>
-    <Compile Include="Controls\EKFStatus.Designer.cs">
-      <DependentUpon>EKFStatus.cs</DependentUpon>
-    </Compile>
-    <Compile Include="Controls\Vibration.cs">
-      <SubType>Form</SubType>
-    </Compile>
-    <Compile Include="Controls\Vibration.Designer.cs">
-      <DependentUpon>Vibration.cs</DependentUpon>
-    </Compile>
-    <Compile Include="Controls\Waypoints\Spline2.cs" />
-    <Compile Include="Controls\DefaultSettings.cs">
-      <SubType>UserControl</SubType>
-    </Compile>
-    <Compile Include="Controls\DefaultSettings.Designer.cs">
-      <DependentUpon>DefaultSettings.cs</DependentUpon>
-    </Compile>
-    <Compile Include="GCSViews\ConfigurationView\ConfigAccelerometerCalibration.cs">
-      <SubType>UserControl</SubType>
-    </Compile>
-    <Compile Include="GCSViews\ConfigurationView\ConfigAccelerometerCalibration.Designer.cs">
-      <DependentUpon>ConfigAccelerometerCalibration.cs</DependentUpon>
-    </Compile>
-    <Compile Include="GCSViews\ConfigurationView\ConfigAC_Fence.cs">
-      <SubType>UserControl</SubType>
-    </Compile>
-    <Compile Include="GCSViews\ConfigurationView\ConfigAC_Fence.Designer.cs">
-      <DependentUpon>ConfigAC_Fence.cs</DependentUpon>
-    </Compile>
-    <Compile Include="GCSViews\ConfigurationView\ConfigAntennaTracker.cs">
-      <SubType>UserControl</SubType>
-    </Compile>
-    <Compile Include="GCSViews\ConfigurationView\ConfigAntennaTracker.Designer.cs">
-      <DependentUpon>ConfigAntennaTracker.cs</DependentUpon>
-    </Compile>
-    <Compile Include="GCSViews\ConfigurationView\ConfigAP_Limits.cs">
-      <SubType>UserControl</SubType>
-    </Compile>
-    <Compile Include="GCSViews\ConfigurationView\ConfigAP_Limits.Designer.cs">
-      <DependentUpon>ConfigAP_Limits.cs</DependentUpon>
-    </Compile>
-    <Compile Include="GCSViews\ConfigurationView\ConfigArducopter.cs">
-      <SubType>UserControl</SubType>
-    </Compile>
-    <Compile Include="GCSViews\ConfigurationView\ConfigArducopter.Designer.cs">
-      <DependentUpon>ConfigArducopter.cs</DependentUpon>
-    </Compile>
-    <Compile Include="GCSViews\ConfigurationView\ConfigArduplane.cs">
-      <SubType>UserControl</SubType>
-    </Compile>
-    <Compile Include="GCSViews\ConfigurationView\ConfigArduplane.Designer.cs">
-      <DependentUpon>ConfigArduplane.cs</DependentUpon>
-    </Compile>
-    <Compile Include="GCSViews\ConfigurationView\ConfigArdurover.cs">
-      <SubType>UserControl</SubType>
-    </Compile>
-    <Compile Include="GCSViews\ConfigurationView\ConfigArdurover.Designer.cs">
-      <DependentUpon>ConfigArdurover.cs</DependentUpon>
-    </Compile>
-    <Compile Include="GCSViews\ConfigurationView\ConfigAteryx.cs">
-      <SubType>UserControl</SubType>
-    </Compile>
-    <Compile Include="GCSViews\ConfigurationView\ConfigAteryx.Designer.cs">
-      <DependentUpon>ConfigAteryx.cs</DependentUpon>
-    </Compile>
-    <Compile Include="GCSViews\ConfigurationView\ConfigAteryxSensors.cs">
-      <SubType>UserControl</SubType>
-    </Compile>
-    <Compile Include="GCSViews\ConfigurationView\ConfigAteryxSensors.Designer.cs">
-      <DependentUpon>ConfigAteryxSensors.cs</DependentUpon>
-    </Compile>
-    <Compile Include="GCSViews\ConfigurationView\ConfigBatteryMonitoring.cs">
-      <SubType>UserControl</SubType>
-    </Compile>
-    <Compile Include="GCSViews\ConfigurationView\ConfigBatteryMonitoring.Designer.cs">
-      <DependentUpon>ConfigBatteryMonitoring.cs</DependentUpon>
-    </Compile>
-    <Compile Include="GCSViews\ConfigurationView\ConfigBatteryMonitoring2.cs">
-      <SubType>UserControl</SubType>
-    </Compile>
-    <Compile Include="GCSViews\ConfigurationView\ConfigBatteryMonitoring2.Designer.cs">
-      <DependentUpon>ConfigBatteryMonitoring2.cs</DependentUpon>
-    </Compile>
-    <Compile Include="GCSViews\ConfigurationView\ConfigCompassMot.cs">
-      <SubType>UserControl</SubType>
-    </Compile>
-    <Compile Include="GCSViews\ConfigurationView\ConfigCompassMot.Designer.cs">
-      <DependentUpon>ConfigCompassMot.cs</DependentUpon>
-    </Compile>
-    <Compile Include="GCSViews\ConfigurationView\ConfigESCCalibration.cs">
-      <SubType>UserControl</SubType>
-    </Compile>
-    <Compile Include="GCSViews\ConfigurationView\ConfigESCCalibration.Designer.cs">
-      <DependentUpon>ConfigESCCalibration.cs</DependentUpon>
-    </Compile>
-    <Compile Include="GCSViews\ConfigurationView\ConfigFailSafe.cs">
-      <SubType>UserControl</SubType>
-    </Compile>
-    <Compile Include="GCSViews\ConfigurationView\ConfigFailSafe.Designer.cs">
-      <DependentUpon>ConfigFailSafe.cs</DependentUpon>
-    </Compile>
-    <Compile Include="GCSViews\ConfigurationView\ConfigFirmware.cs">
-      <SubType>UserControl</SubType>
-    </Compile>
-    <Compile Include="GCSViews\ConfigurationView\ConfigFirmware.Designer.cs">
-      <DependentUpon>ConfigFirmware.cs</DependentUpon>
-    </Compile>
-    <Compile Include="GCSViews\ConfigurationView\ConfigFirmwareDisabled.cs">
-      <SubType>UserControl</SubType>
-    </Compile>
-    <Compile Include="GCSViews\ConfigurationView\ConfigFirmwareDisabled.Designer.cs">
-      <DependentUpon>ConfigFirmwareDisabled.cs</DependentUpon>
-    </Compile>
-    <Compile Include="GCSViews\ConfigurationView\ConfigFlightModes.cs">
-      <SubType>UserControl</SubType>
-    </Compile>
-    <Compile Include="GCSViews\ConfigurationView\ConfigFlightModes.Designer.cs">
-      <DependentUpon>ConfigFlightModes.cs</DependentUpon>
-    </Compile>
-    <Compile Include="GCSViews\ConfigurationView\ConfigFrameType.cs">
-      <SubType>UserControl</SubType>
-    </Compile>
-    <Compile Include="GCSViews\ConfigurationView\ConfigFrameType.Designer.cs">
-      <DependentUpon>ConfigFrameType.cs</DependentUpon>
-    </Compile>
-    <Compile Include="GCSViews\ConfigurationView\ConfigFriendlyParams.cs">
-      <SubType>UserControl</SubType>
-    </Compile>
-    <Compile Include="GCSViews\ConfigurationView\ConfigFriendlyParams.Designer.cs">
-      <DependentUpon>ConfigFriendlyParams.cs</DependentUpon>
-    </Compile>
-    <Compile Include="GCSViews\ConfigurationView\ConfigFriendlyParamsAdv.cs">
-      <SubType>UserControl</SubType>
-    </Compile>
-    <Compile Include="GCSViews\ConfigurationView\ConfigHWAirspeed.cs">
-      <SubType>UserControl</SubType>
-    </Compile>
-    <Compile Include="GCSViews\ConfigurationView\ConfigHWAirspeed.Designer.cs">
-      <DependentUpon>ConfigHWAirspeed.cs</DependentUpon>
-    </Compile>
-    <Compile Include="GCSViews\ConfigurationView\ConfigHWesp8266.cs">
-      <SubType>UserControl</SubType>
-    </Compile>
-    <Compile Include="GCSViews\ConfigurationView\ConfigHWesp8266.Designer.cs">
-      <DependentUpon>ConfigHWesp8266.cs</DependentUpon>
-    </Compile>
-    <Compile Include="GCSViews\ConfigurationView\ConfigHWBT.cs">
-      <SubType>UserControl</SubType>
-    </Compile>
-    <Compile Include="GCSViews\ConfigurationView\ConfigHWBT.Designer.cs">
-      <DependentUpon>ConfigHWBT.cs</DependentUpon>
-    </Compile>
-    <Compile Include="GCSViews\ConfigurationView\ConfigHWCompass.cs">
-      <SubType>UserControl</SubType>
-    </Compile>
-    <Compile Include="GCSViews\ConfigurationView\ConfigHWCompass.Designer.cs">
-      <DependentUpon>ConfigHWCompass.cs</DependentUpon>
-    </Compile>
-    <Compile Include="GCSViews\ConfigurationView\ConfigHWUAVCAN.cs">
-      <SubType>UserControl</SubType>
-    </Compile>
-    <Compile Include="GCSViews\ConfigurationView\ConfigHWUAVCAN.Designer.cs">
-      <DependentUpon>ConfigHWUAVCAN.cs</DependentUpon>
-    </Compile>
-    <Compile Include="GCSViews\ConfigurationView\ConfigHWPX4Flow.cs">
-      <SubType>UserControl</SubType>
-    </Compile>
-    <Compile Include="GCSViews\ConfigurationView\ConfigHWPX4Flow.Designer.cs">
-      <DependentUpon>ConfigHWPX4Flow.cs</DependentUpon>
-    </Compile>
-    <Compile Include="GCSViews\ConfigurationView\ConfigHWOptFlow.cs">
-      <SubType>UserControl</SubType>
-    </Compile>
-    <Compile Include="GCSViews\ConfigurationView\ConfigHWOptFlow.Designer.cs">
-      <DependentUpon>ConfigHWOptFlow.cs</DependentUpon>
-    </Compile>
-    <Compile Include="GCSViews\ConfigurationView\ConfigHWOSD.cs">
-      <SubType>UserControl</SubType>
-    </Compile>
-    <Compile Include="GCSViews\ConfigurationView\ConfigHWOSD.Designer.cs">
-      <DependentUpon>ConfigHWOSD.cs</DependentUpon>
-    </Compile>
-    <Compile Include="GCSViews\ConfigurationView\ConfigHWParachute.cs">
-      <SubType>UserControl</SubType>
-    </Compile>
-    <Compile Include="GCSViews\ConfigurationView\ConfigHWParachute.Designer.cs">
-      <DependentUpon>ConfigHWParachute.cs</DependentUpon>
-    </Compile>
-    <Compile Include="GCSViews\ConfigurationView\ConfigHWRangeFinder.cs">
-      <SubType>UserControl</SubType>
-    </Compile>
-    <Compile Include="GCSViews\ConfigurationView\ConfigHWRangeFinder.Designer.cs">
-      <DependentUpon>ConfigHWRangeFinder.cs</DependentUpon>
-    </Compile>
-    <Compile Include="GCSViews\ConfigurationView\ConfigMandatory.cs">
-      <SubType>UserControl</SubType>
-    </Compile>
-    <Compile Include="GCSViews\ConfigurationView\ConfigMandatory.Designer.cs">
-      <DependentUpon>ConfigMandatory.cs</DependentUpon>
-    </Compile>
-    <Compile Include="GCSViews\ConfigurationView\ConfigMotorTest.cs">
-      <SubType>UserControl</SubType>
-    </Compile>
-    <Compile Include="GCSViews\ConfigurationView\ConfigMotorTest.Designer.cs">
-      <DependentUpon>ConfigMotorTest.cs</DependentUpon>
-    </Compile>
-    <Compile Include="GCSViews\ConfigurationView\ConfigMount.cs">
-      <SubType>UserControl</SubType>
-    </Compile>
-    <Compile Include="GCSViews\ConfigurationView\ConfigMount.designer.cs">
-      <DependentUpon>ConfigMount.cs</DependentUpon>
-    </Compile>
-    <Compile Include="GCSViews\ConfigurationView\ConfigOptional.cs">
-      <SubType>UserControl</SubType>
-    </Compile>
-    <Compile Include="GCSViews\ConfigurationView\ConfigOptional.Designer.cs">
-      <DependentUpon>ConfigOptional.cs</DependentUpon>
-    </Compile>
-    <Compile Include="GCSViews\ConfigurationView\ConfigPlanner.cs">
-      <SubType>UserControl</SubType>
-    </Compile>
-    <Compile Include="GCSViews\ConfigurationView\ConfigPlanner.Designer.cs">
-      <DependentUpon>ConfigPlanner.cs</DependentUpon>
-    </Compile>
-    <Compile Include="GCSViews\ConfigurationView\ConfigPlannerAdv.cs">
-      <SubType>UserControl</SubType>
-    </Compile>
-    <Compile Include="GCSViews\ConfigurationView\ConfigPlannerAdv.Designer.cs">
-      <DependentUpon>ConfigPlannerAdv.cs</DependentUpon>
-    </Compile>
-    <Compile Include="GCSViews\ConfigurationView\ConfigRadioInput.cs">
-      <SubType>UserControl</SubType>
-    </Compile>
-    <Compile Include="GCSViews\ConfigurationView\ConfigRadioInput.Designer.cs">
-      <DependentUpon>ConfigRadioInput.cs</DependentUpon>
-    </Compile>
-    <Compile Include="GCSViews\ConfigurationView\ConfigRawParams.cs">
-      <SubType>UserControl</SubType>
-    </Compile>
-    <Compile Include="GCSViews\ConfigurationView\ConfigRawParams.Designer.cs">
-      <DependentUpon>ConfigRawParams.cs</DependentUpon>
-    </Compile>
-    <Compile Include="GCSViews\ConfigurationView\ConfigRawParamsTree.cs">
-      <SubType>UserControl</SubType>
-    </Compile>
-    <Compile Include="GCSViews\ConfigurationView\ConfigRawParamsTree.Designer.cs">
-      <DependentUpon>ConfigRawParamsTree.cs</DependentUpon>
-    </Compile>
-    <Compile Include="GCSViews\ConfigurationView\ConfigSimplePids.cs">
-      <SubType>UserControl</SubType>
-    </Compile>
-    <Compile Include="GCSViews\ConfigurationView\ConfigSimplePids.Designer.cs">
-      <DependentUpon>ConfigSimplePids.cs</DependentUpon>
-    </Compile>
-    <Compile Include="GCSViews\ConfigurationView\ConfigTradHeli.cs">
-      <SubType>UserControl</SubType>
-    </Compile>
-    <Compile Include="GCSViews\ConfigurationView\ConfigTradHeli.Designer.cs">
-      <DependentUpon>ConfigTradHeli.cs</DependentUpon>
-    </Compile>
-    <Compile Include="GCSViews\ConfigurationView\ConfigWizard.cs">
-      <SubType>UserControl</SubType>
-    </Compile>
-    <Compile Include="GCSViews\ConfigurationView\ConfigWizard.Designer.cs">
-      <DependentUpon>ConfigWizard.cs</DependentUpon>
-    </Compile>
-    <Compile Include="GCSViews\FlightData.cs">
-      <SubType>UserControl</SubType>
-    </Compile>
-    <Compile Include="GCSViews\FlightData.Designer.cs">
-      <DependentUpon>FlightData.cs</DependentUpon>
-    </Compile>
-    <Compile Include="GCSViews\FlightPlanner.cs">
-      <SubType>UserControl</SubType>
-    </Compile>
-    <Compile Include="GCSViews\FlightPlanner.Designer.cs">
-      <DependentUpon>FlightPlanner.cs</DependentUpon>
-    </Compile>
-    <Compile Include="GCSViews\Help.cs">
-      <SubType>UserControl</SubType>
-    </Compile>
-    <Compile Include="GCSViews\Help.Designer.cs">
-      <DependentUpon>Help.cs</DependentUpon>
-    </Compile>
-    <Compile Include="GCSViews\InitialSetup.cs">
-      <SubType>UserControl</SubType>
-    </Compile>
-    <Compile Include="GCSViews\InitialSetup.Designer.cs">
-      <DependentUpon>InitialSetup.cs</DependentUpon>
-    </Compile>
-    <Compile Include="GCSViews\SoftwareConfig.cs">
-      <SubType>UserControl</SubType>
-    </Compile>
-    <Compile Include="GCSViews\SoftwareConfig.Designer.cs">
-      <DependentUpon>SoftwareConfig.cs</DependentUpon>
-    </Compile>
-    <Compile Include="GCSViews\Terminal.cs">
-      <SubType>UserControl</SubType>
-    </Compile>
-    <Compile Include="GCSViews\Terminal.Designer.cs">
-      <DependentUpon>Terminal.cs</DependentUpon>
->>>>>>> 0c4130ad
-    </Compile>
-    <Compile Update="Controls\ControlSensorsStatus.cs">
-      <SubType>Control</SubType>
-    </Compile>
-    <Compile Update="Controls\ControlSensorsStatus.Designer.cs">
-      <DependentUpon>ControlSensorsStatus.cs</DependentUpon>
-    </Compile>
-    <Compile Update="Controls\MyDataGridView.cs">
-      <SubType>Component</SubType>
-    </Compile>
-    <Compile Update="Controls\Video.cs">
-      <SubType>Form</SubType>
-    </Compile>
-    <Compile Update="Controls\Video.Designer.cs">
-      <DependentUpon>Video.cs</DependentUpon>
-    </Compile>
-    <Compile Update="GCSViews\ConfigurationView\ConfigFrameClassType.cs">
-      <SubType>Control</SubType>
-    </Compile>
-    <Compile Update="GCSViews\ConfigurationView\ConfigFrameClassType.Designer.cs">
-      <DependentUpon>ConfigFrameClassType.cs</DependentUpon>
-    </Compile>
-    <Compile Update="GCSViews\ConfigurationView\ConfigGPSInject.cs">
-      <SubType>Control</SubType>
-    </Compile>
-    <Compile Update="GCSViews\ConfigurationView\ConfigGPSInject.Designer.cs">
-      <DependentUpon>ConfigGPSInject.cs</DependentUpon>
-    </Compile>
- 
- 
-    <Compile Update="Grid\GridUI.cs">
-      <SubType>Form</SubType>
-    </Compile>
-    <Compile Update="Grid\GridUI.Designer.cs">
-      <DependentUpon>GridUI.cs</DependentUpon>
-    </Compile>
-    <Compile Update="Log\LogDownloadscp.cs">
-      <SubType>Form</SubType>
-    </Compile>
-    <Compile Update="Log\LogDownloadscp.Designer.cs">
-      <DependentUpon>LogDownloadscp.cs</DependentUpon>
-    </Compile>
- 
-    <Compile Update="Strings.cs">
-      <SubType>Component</SubType>
-    </Compile>
-    <Compile Update="Strings.Designer.cs">
-      <DependentUpon>Strings.cs</DependentUpon>
-    </Compile>
-    <Compile Update="Swarm\FollowLeader\Control.cs">
-      <SubType>Form</SubType>
-    </Compile>
-    <Compile Update="Swarm\FollowLeader\Control.Designer.cs">
-      <DependentUpon>Control.cs</DependentUpon>
-    </Compile>
- 
- 
-    <Compile Update="Swarm\SRB\Control.cs">
-      <SubType>Form</SubType>
-    </Compile>
-    <Compile Update="Swarm\SRB\Control.Designer.cs">
-      <DependentUpon>Control.cs</DependentUpon>
-    </Compile>
- 
- 
- 
- 
- 
- 
-    <Compile Update="Swarm\WaypointLeader\WPControl.cs">
-      <SubType>Form</SubType>
-    </Compile>
-    <Compile Update="Swarm\WaypointLeader\WPControl.Designer.cs">
-      <DependentUpon>WPControl.cs</DependentUpon>
-    </Compile>
- 
- 
- 
-    <Compile Update="Utilities\AltitudeAngel\AASettings.cs">
-      <SubType>Form</SubType>
-    </Compile>
-    <Compile Update="Utilities\AltitudeAngel\AASettings.Designer.cs">
-      <DependentUpon>AASettings.cs</DependentUpon>
-    </Compile>
- 
- 
- 
- 
- 
- 
- 
- 
-    <Compile Update="Controls\AuthKeys.cs">
-      <SubType>Form</SubType>
-    </Compile>
-    <Compile Update="Controls\AuthKeys.Designer.cs">
-      <DependentUpon>AuthKeys.cs</DependentUpon>
-    </Compile>
-    <Compile Update="Controls\ConnectionControl.cs">
-      <SubType>Control</SubType>
-    </Compile>
-    <Compile Update="Controls\ConnectionControl.Designer.cs">
-      <DependentUpon>ConnectionControl.cs</DependentUpon>
-    </Compile>
-    <Compile Update="Controls\ConnectionStats.cs">
-      <SubType>Control</SubType>
-    </Compile>
-    <Compile Update="Controls\ConnectionStats.Designer.cs">
-      <DependentUpon>ConnectionStats.cs</DependentUpon>
-    </Compile>
-    <Compile Update="Controls\ControlTest.cs">
-      <SubType>Form</SubType>
-    </Compile>
-    <Compile Update="Controls\ControlTest.Designer.cs">
-      <DependentUpon>ControlTest.cs</DependentUpon>
-    </Compile>
-    <Compile Update="Controls\DistanceBar.cs">
-      <SubType>Control</SubType>
-    </Compile>
-    <Compile Update="Controls\DistanceBar.Designer.cs">
-      <DependentUpon>DistanceBar.cs</DependentUpon>
-    </Compile>
- 
- 
-    <Compile Update="Controls\Loading.cs">
-      <SubType>Form</SubType>
-    </Compile>
-    <Compile Update="Controls\Loading.Designer.cs">
-      <DependentUpon>Loading.cs</DependentUpon>
-    </Compile>
-<<<<<<< HEAD
-    <Compile Update="Controls\LogAnalyzer.cs">
-      <SubType>Form</SubType>
-    </Compile>
-    <Compile Update="Controls\LogAnalyzer.Designer.cs">
-      <DependentUpon>LogAnalyzer.cs</DependentUpon>
-=======
-    <Compile Include="Utilities\Airports.cs" />
-    <Compile Include="Utilities\AP_GPS_base.cs" />
-    <Compile Include="Utilities\AP_GPS_GSOF.cs" />
-    <Compile Include="Utilities\AP_GPS_NOVA.cs" />
-    <Compile Include="Utilities\AP_GPS_SBF.cs" />
-    <Compile Include="Utilities\AP_Terrain.cs" />
-    <Compile Include="Utilities\Device.cs" />
-    <Compile Include="Utilities\dxf.cs" />
-    <Compile Include="Utilities\EnergyProfileController.cs" />
-    <Compile Include="Utilities\EnergyProfileModel.cs" />
-    <Compile Include="Utilities\Extensions.cs" />
-    <Compile Include="Utilities\GMapMarkerOverlapCount.cs" />
-    <Compile Include="Utilities\GMapMarkerPOI.cs" />
-    <Compile Include="Utilities\GMapMarkerPhoto.cs" />
-    <Compile Include="Utilities\GStreamer.cs" />
-    <Compile Include="Utilities\Crypto.cs" />
-    <Compile Include="Utilities\fft.cs" />
-    <Compile Include="Utilities\fftui.cs">
-      <SubType>Form</SubType>
-    </Compile>
-    <Compile Include="Utilities\fftui.Designer.cs">
-      <DependentUpon>fftui.cs</DependentUpon>
-    </Compile>
-    <Compile Include="Utilities\fitCurve.cs" />
-    <Compile Include="Utilities\fontgen.cs" />
-    <Compile Include="Utilities\GimbalPoint.cs" />
-    <Compile Include="Utilities\GitHubContent.cs" />
-    <Compile Include="Utilities\GMapMarkerAirport.cs" />
-    <Compile Include="Utilities\GMapMarkerRallyPt.cs" />
-    <Compile Include="Utilities\IConfigEnergyProfile.cs" />
-    <Compile Include="Utilities\ICorrections.cs" />
-    <Compile Include="Utilities\ImageProjection.cs" />
-    <Compile Include="Utilities\LineOffset.cs" />
-    <Compile Include="Utilities\ListExtension.cs" />
-    <Compile Include="Utilities\LogAnalyzer.cs" />
-    <Compile Include="NoFly\NoFly.cs" />
-    <Compile Include="Utilities\NGEN.cs" />
-    <Compile Include="Utilities\OpticalFlow.cs" />
-    <Compile Include="Utilities\ParameterMetaDataRepositoryAPM.cs" />
-    <Compile Include="Utilities\ParameterMetaDataRepositoryPX4.cs" />
-    <Compile Include="Utilities\Firmware.cs" />
-    <Compile Include="Utilities\Proximity.cs" />
-    <Compile Include="Utilities\ubx_m8p.cs" />
-    <Compile Include="Utilities\UDPVideoShim.cs" />
-    <Compile Include="Wizard\10FlightModes.cs">
-      <SubType>UserControl</SubType>
-    </Compile>
-    <Compile Include="Wizard\10FlightModes.Designer.cs">
-      <DependentUpon>10FlightModes.cs</DependentUpon>
-    </Compile>
-    <Compile Include="Wizard\11Verify.cs">
-      <SubType>UserControl</SubType>
->>>>>>> 0c4130ad
-    </Compile>
-    <Compile Update="Controls\MavlinkCheckBoxBitMask.cs">
-      <SubType>Control</SubType>
-    </Compile>
-    <Compile Update="Controls\MavlinkCheckBox.cs">
-      <SubType>Component</SubType>
-    </Compile>
-    <Compile Update="Controls\MavlinkComboBox.cs">
-      <SubType>Component</SubType>
-    </Compile>
-    <Compile Update="Controls\MavlinkNumericUpDown.cs">
-      <SubType>Component</SubType>
-    </Compile>
- 
-    <Compile Update="Controls\PreFlight\CheckListControl.cs">
-      <SubType>Control</SubType>
-    </Compile>
-    <Compile Update="Controls\PreFlight\CheckListControl.Designer.cs">
-      <DependentUpon>CheckListControl.cs</DependentUpon>
-    </Compile>
- 
-    <Compile Update="Controls\PreFlight\CheckListInput.cs">
-      <SubType>Control</SubType>
-    </Compile>
-    <Compile Update="Controls\PreFlight\CheckListEditor.cs">
-      <SubType>Form</SubType>
-    </Compile>
-    <Compile Update="Controls\PreFlight\CheckListEditor.Designer.cs">
-      <DependentUpon>CheckListEditor.cs</DependentUpon>
-    </Compile>
-    <Compile Update="Controls\ServoOptions.cs">
-      <SubType>Control</SubType>
-    </Compile>
-    <Compile Update="Controls\ServoOptions.Designer.cs">
-      <DependentUpon>ServoOptions.cs</DependentUpon>
-    </Compile>
-    <Compile Update="Controls\SITL.cs">
-      <SubType>Control</SubType>
-    </Compile>
-    <Compile Update="Controls\SITL.Designer.cs">
-      <DependentUpon>SITL.cs</DependentUpon>
-    </Compile>
-    <Compile Update="Controls\ThemeColors.cs">
-      <SubType>Form</SubType>
-    </Compile>
-    <Compile Update="Controls\ThemeColors.Designer.cs">
-      <DependentUpon>ThemeColors.cs</DependentUpon>
-    </Compile>
-    <Compile Update="Controls\ToolStripConnectionControl.cs">
-      <SubType>Component</SubType>
-    </Compile>
-    <Compile Update="Controls\ModifyandSet.cs">
-      <SubType>Control</SubType>
-    </Compile>
-    <Compile Update="Controls\ModifyandSet.Designer.cs">
-      <DependentUpon>ModifyandSet.cs</DependentUpon>
-    </Compile>
-    <Compile Update="Controls\EKFStatus.cs">
-      <SubType>Form</SubType>
-    </Compile>
-    <Compile Update="Controls\EKFStatus.Designer.cs">
-      <DependentUpon>EKFStatus.cs</DependentUpon>
-    </Compile>
-    <Compile Update="Controls\Vibration.cs">
-      <SubType>Form</SubType>
-    </Compile>
-    <Compile Update="Controls\Vibration.Designer.cs">
-      <DependentUpon>Vibration.cs</DependentUpon>
-    </Compile>
- 
-    <Compile Update="Controls\DefaultSettings.cs">
-      <SubType>Control</SubType>
-    </Compile>
-    <Compile Update="Controls\DefaultSettings.Designer.cs">
-      <DependentUpon>DefaultSettings.cs</DependentUpon>
-    </Compile>
-    <Compile Update="GCSViews\ConfigurationView\ConfigAccelerometerCalibration.cs">
-      <SubType>Control</SubType>
-    </Compile>
-    <Compile Update="GCSViews\ConfigurationView\ConfigAccelerometerCalibration.Designer.cs">
-      <DependentUpon>ConfigAccelerometerCalibration.cs</DependentUpon>
-    </Compile>
-    <Compile Update="GCSViews\ConfigurationView\ConfigAC_Fence.cs">
-      <SubType>Control</SubType>
-    </Compile>
-    <Compile Update="GCSViews\ConfigurationView\ConfigAC_Fence.Designer.cs">
-      <DependentUpon>ConfigAC_Fence.cs</DependentUpon>
-    </Compile>
-    <Compile Update="GCSViews\ConfigurationView\ConfigAntennaTracker.cs">
-      <SubType>Control</SubType>
-    </Compile>
-    <Compile Update="GCSViews\ConfigurationView\ConfigAntennaTracker.Designer.cs">
-      <DependentUpon>ConfigAntennaTracker.cs</DependentUpon>
-    </Compile>
-    <Compile Update="GCSViews\ConfigurationView\ConfigArducopter.cs">
-      <SubType>Control</SubType>
-    </Compile>
-    <Compile Update="GCSViews\ConfigurationView\ConfigArducopter.Designer.cs">
-      <DependentUpon>ConfigArducopter.cs</DependentUpon>
-    </Compile>
-    <Compile Update="GCSViews\ConfigurationView\ConfigArduplane.cs">
-      <SubType>Control</SubType>
-    </Compile>
-    <Compile Update="GCSViews\ConfigurationView\ConfigArduplane.Designer.cs">
-      <DependentUpon>ConfigArduplane.cs</DependentUpon>
-    </Compile>
-    <Compile Update="GCSViews\ConfigurationView\ConfigArdurover.cs">
-      <SubType>Control</SubType>
-    </Compile>
-    <Compile Update="GCSViews\ConfigurationView\ConfigArdurover.Designer.cs">
-      <DependentUpon>ConfigArdurover.cs</DependentUpon>
-    </Compile>
-    <Compile Update="GCSViews\ConfigurationView\ConfigAteryx.cs">
-      <SubType>Control</SubType>
-    </Compile>
-    <Compile Update="GCSViews\ConfigurationView\ConfigAteryx.Designer.cs">
-      <DependentUpon>ConfigAteryx.cs</DependentUpon>
-    </Compile>
-    <Compile Update="GCSViews\ConfigurationView\ConfigAteryxSensors.cs">
-      <SubType>Control</SubType>
-    </Compile>
-    <Compile Update="GCSViews\ConfigurationView\ConfigAteryxSensors.Designer.cs">
-      <DependentUpon>ConfigAteryxSensors.cs</DependentUpon>
-    </Compile>
-    <Compile Update="GCSViews\ConfigurationView\ConfigBatteryMonitoring.cs">
-      <SubType>Control</SubType>
-    </Compile>
-    <Compile Update="GCSViews\ConfigurationView\ConfigBatteryMonitoring.Designer.cs">
-      <DependentUpon>ConfigBatteryMonitoring.cs</DependentUpon>
-    </Compile>
-    <Compile Update="GCSViews\ConfigurationView\ConfigBatteryMonitoring2.cs">
-      <SubType>Control</SubType>
-    </Compile>
-    <Compile Update="GCSViews\ConfigurationView\ConfigBatteryMonitoring2.Designer.cs">
-      <DependentUpon>ConfigBatteryMonitoring2.cs</DependentUpon>
-    </Compile>
-    <Compile Update="GCSViews\ConfigurationView\ConfigCompassMot.cs">
-      <SubType>Control</SubType>
-    </Compile>
-    <Compile Update="GCSViews\ConfigurationView\ConfigCompassMot.Designer.cs">
-      <DependentUpon>ConfigCompassMot.cs</DependentUpon>
-<<<<<<< HEAD
-    </Compile>
-    <Compile Update="GCSViews\ConfigurationView\ConfigESCCalibration.cs">
-      <SubType>Control</SubType>
-    </Compile>
-    <Compile Update="GCSViews\ConfigurationView\ConfigESCCalibration.Designer.cs">
-=======
-    </EmbeddedResource>
-    <EmbeddedResource Include="GCSViews\ConfigurationView\ConfigEnergyProfile.resx">
-      <DependentUpon>ConfigEnergyProfile.cs</DependentUpon>
-    </EmbeddedResource>
-    <EmbeddedResource Include="GCSViews\ConfigurationView\ConfigESCCalibration.ar.resx">
-      <DependentUpon>ConfigESCCalibration.cs</DependentUpon>
-    </EmbeddedResource>
-    <EmbeddedResource Include="GCSViews\ConfigurationView\ConfigESCCalibration.id-ID.resx">
-      <DependentUpon>ConfigESCCalibration.cs</DependentUpon>
-    </EmbeddedResource>
-    <EmbeddedResource Include="GCSViews\ConfigurationView\ConfigESCCalibration.ko-KR.resx">
-      <DependentUpon>ConfigESCCalibration.cs</DependentUpon>
-    </EmbeddedResource>
-    <EmbeddedResource Include="GCSViews\ConfigurationView\ConfigESCCalibration.resx">
-      <DependentUpon>ConfigESCCalibration.cs</DependentUpon>
-    </EmbeddedResource>
-    <EmbeddedResource Include="GCSViews\ConfigurationView\ConfigESCCalibration.zh-Hans.resx">
->>>>>>> 0c4130ad
-      <DependentUpon>ConfigESCCalibration.cs</DependentUpon>
-    </Compile>
-    <Compile Update="GCSViews\ConfigurationView\ConfigFailSafe.cs">
-      <SubType>Control</SubType>
-    </Compile>
-    <Compile Update="GCSViews\ConfigurationView\ConfigFailSafe.Designer.cs">
-      <DependentUpon>ConfigFailSafe.cs</DependentUpon>
-    </Compile>
-    <Compile Update="GCSViews\ConfigurationView\ConfigFirmware.cs">
-      <SubType>Control</SubType>
-    </Compile>
-    <Compile Update="GCSViews\ConfigurationView\ConfigFirmware.Designer.cs">
-      <DependentUpon>ConfigFirmware.cs</DependentUpon>
-    </Compile>
-    <Compile Update="GCSViews\ConfigurationView\ConfigFirmwareDisabled.cs">
-      <SubType>Control</SubType>
-    </Compile>
-    <Compile Update="GCSViews\ConfigurationView\ConfigFirmwareDisabled.Designer.cs">
-      <DependentUpon>ConfigFirmwareDisabled.cs</DependentUpon>
-    </Compile>
-    <Compile Update="GCSViews\ConfigurationView\ConfigFlightModes.cs">
-      <SubType>Control</SubType>
-    </Compile>
-    <Compile Update="GCSViews\ConfigurationView\ConfigFlightModes.Designer.cs">
-      <DependentUpon>ConfigFlightModes.cs</DependentUpon>
-    </Compile>
-    <Compile Update="GCSViews\ConfigurationView\ConfigFrameType.cs">
-      <SubType>Control</SubType>
-    </Compile>
-    <Compile Update="GCSViews\ConfigurationView\ConfigFrameType.Designer.cs">
-      <DependentUpon>ConfigFrameType.cs</DependentUpon>
-    </Compile>
-    <Compile Update="GCSViews\ConfigurationView\ConfigFriendlyParams.cs">
-      <SubType>Control</SubType>
-    </Compile>
-    <Compile Update="GCSViews\ConfigurationView\ConfigFriendlyParams.Designer.cs">
-      <DependentUpon>ConfigFriendlyParams.cs</DependentUpon>
-    </Compile>
-    <Compile Update="GCSViews\ConfigurationView\ConfigFriendlyParamsAdv.cs">
-      <SubType>Control</SubType>
-    </Compile>
-    <Compile Update="GCSViews\ConfigurationView\ConfigHWAirspeed.cs">
-      <SubType>Control</SubType>
-    </Compile>
-    <Compile Update="GCSViews\ConfigurationView\ConfigHWAirspeed.Designer.cs">
-      <DependentUpon>ConfigHWAirspeed.cs</DependentUpon>
-    </Compile>
-    <Compile Update="GCSViews\ConfigurationView\ConfigHWesp8266.cs">
-      <SubType>Control</SubType>
-    </Compile>
-    <Compile Update="GCSViews\ConfigurationView\ConfigHWesp8266.Designer.cs">
-      <DependentUpon>ConfigHWesp8266.cs</DependentUpon>
-    </Compile>
-    <Compile Update="GCSViews\ConfigurationView\ConfigHWBT.cs">
-      <SubType>Control</SubType>
-    </Compile>
-    <Compile Update="GCSViews\ConfigurationView\ConfigHWBT.Designer.cs">
-      <DependentUpon>ConfigHWBT.cs</DependentUpon>
-    </Compile>
-    <Compile Update="GCSViews\ConfigurationView\ConfigHWCompass.cs">
-      <SubType>Control</SubType>
-    </Compile>
-    <Compile Update="GCSViews\ConfigurationView\ConfigHWCompass.Designer.cs">
-      <DependentUpon>ConfigHWCompass.cs</DependentUpon>
-    </Compile>
-    <Compile Update="GCSViews\ConfigurationView\ConfigHWUAVCAN.cs">
-      <SubType>Control</SubType>
-    </Compile>
-    <Compile Update="GCSViews\ConfigurationView\ConfigHWUAVCAN.Designer.cs">
-      <DependentUpon>ConfigHWUAVCAN.cs</DependentUpon>
-    </Compile>
-    <Compile Update="GCSViews\ConfigurationView\ConfigHWPX4Flow.cs">
-      <SubType>Control</SubType>
-    </Compile>
-    <Compile Update="GCSViews\ConfigurationView\ConfigHWPX4Flow.Designer.cs">
-      <DependentUpon>ConfigHWPX4Flow.cs</DependentUpon>
-    </Compile>
-    <Compile Update="GCSViews\ConfigurationView\ConfigHWOptFlow.cs">
-      <SubType>Control</SubType>
-    </Compile>
-    <Compile Update="GCSViews\ConfigurationView\ConfigHWOptFlow.Designer.cs">
-      <DependentUpon>ConfigHWOptFlow.cs</DependentUpon>
-    </Compile>
-    <Compile Update="GCSViews\ConfigurationView\ConfigHWOSD.cs">
-      <SubType>Control</SubType>
-    </Compile>
-    <Compile Update="GCSViews\ConfigurationView\ConfigHWOSD.Designer.cs">
-      <DependentUpon>ConfigHWOSD.cs</DependentUpon>
-    </Compile>
-    <Compile Update="GCSViews\ConfigurationView\ConfigHWParachute.cs">
-      <SubType>Control</SubType>
-    </Compile>
-    <Compile Update="GCSViews\ConfigurationView\ConfigHWParachute.Designer.cs">
-      <DependentUpon>ConfigHWParachute.cs</DependentUpon>
-    </Compile>
-    <Compile Update="GCSViews\ConfigurationView\ConfigHWRangeFinder.cs">
-      <SubType>Control</SubType>
-    </Compile>
-    <Compile Update="GCSViews\ConfigurationView\ConfigHWRangeFinder.Designer.cs">
-      <DependentUpon>ConfigHWRangeFinder.cs</DependentUpon>
-    </Compile>
-    <Compile Update="GCSViews\ConfigurationView\ConfigMandatory.cs">
-      <SubType>Control</SubType>
-    </Compile>
-    <Compile Update="GCSViews\ConfigurationView\ConfigMandatory.Designer.cs">
-      <DependentUpon>ConfigMandatory.cs</DependentUpon>
-    </Compile>
-    <Compile Update="GCSViews\ConfigurationView\ConfigMotorTest.cs">
-      <SubType>Control</SubType>
-    </Compile>
-    <Compile Update="GCSViews\ConfigurationView\ConfigMotorTest.Designer.cs">
-      <DependentUpon>ConfigMotorTest.cs</DependentUpon>
-    </Compile>
-    <Compile Update="GCSViews\ConfigurationView\ConfigMount.cs">
-      <SubType>Control</SubType>
-    </Compile>
-    <Compile Update="GCSViews\ConfigurationView\ConfigMount.designer.cs">
-      <DependentUpon>ConfigMount.cs</DependentUpon>
-    </Compile>
-    <Compile Update="GCSViews\ConfigurationView\ConfigOptional.cs">
-      <SubType>Control</SubType>
-    </Compile>
-    <Compile Update="GCSViews\ConfigurationView\ConfigOptional.Designer.cs">
-      <DependentUpon>ConfigOptional.cs</DependentUpon>
-    </Compile>
-    <Compile Update="GCSViews\ConfigurationView\ConfigPlanner.cs">
-      <SubType>Control</SubType>
-    </Compile>
-    <Compile Update="GCSViews\ConfigurationView\ConfigPlanner.Designer.cs">
-      <DependentUpon>ConfigPlanner.cs</DependentUpon>
-    </Compile>
-    <Compile Update="GCSViews\ConfigurationView\ConfigPlannerAdv.cs">
-      <SubType>Control</SubType>
-    </Compile>
-    <Compile Update="GCSViews\ConfigurationView\ConfigPlannerAdv.Designer.cs">
-      <DependentUpon>ConfigPlannerAdv.cs</DependentUpon>
-    </Compile>
-    <Compile Update="GCSViews\ConfigurationView\ConfigRadioInput.cs">
-      <SubType>Control</SubType>
-    </Compile>
-    <Compile Update="GCSViews\ConfigurationView\ConfigRadioInput.Designer.cs">
-      <DependentUpon>ConfigRadioInput.cs</DependentUpon>
-    </Compile>
-    <Compile Update="GCSViews\ConfigurationView\ConfigRawParams.cs">
-      <SubType>Control</SubType>
-    </Compile>
-    <Compile Update="GCSViews\ConfigurationView\ConfigRawParams.Designer.cs">
-      <DependentUpon>ConfigRawParams.cs</DependentUpon>
-    </Compile>
-    <Compile Update="GCSViews\ConfigurationView\ConfigRawParamsTree.cs">
-      <SubType>Control</SubType>
-    </Compile>
-    <Compile Update="GCSViews\ConfigurationView\ConfigRawParamsTree.Designer.cs">
-      <DependentUpon>ConfigRawParamsTree.cs</DependentUpon>
-    </Compile>
-    <Compile Update="GCSViews\ConfigurationView\ConfigSimplePids.cs">
-      <SubType>Control</SubType>
-    </Compile>
-    <Compile Update="GCSViews\ConfigurationView\ConfigSimplePids.Designer.cs">
-      <DependentUpon>ConfigSimplePids.cs</DependentUpon>
-    </Compile>
-    <Compile Update="GCSViews\ConfigurationView\ConfigTradHeli.cs">
-      <SubType>Control</SubType>
-    </Compile>
-    <Compile Update="GCSViews\ConfigurationView\ConfigTradHeli.Designer.cs">
-      <DependentUpon>ConfigTradHeli.cs</DependentUpon>
-    </Compile>
-    <Compile Update="GCSViews\ConfigurationView\ConfigWizard.cs">
-      <SubType>Control</SubType>
-    </Compile>
-    <Compile Update="GCSViews\ConfigurationView\ConfigWizard.Designer.cs">
-      <DependentUpon>ConfigWizard.cs</DependentUpon>
-    </Compile>
-    <Compile Update="GCSViews\FlightData.cs">
-      <SubType>Control</SubType>
-    </Compile>
-    <Compile Update="GCSViews\FlightData.Designer.cs">
-      <DependentUpon>FlightData.cs</DependentUpon>
-    </Compile>
-    <Compile Update="GCSViews\FlightPlanner.cs">
-      <SubType>Control</SubType>
-    </Compile>
-    <Compile Update="GCSViews\FlightPlanner.Designer.cs">
-      <DependentUpon>FlightPlanner.cs</DependentUpon>
-    </Compile>
-    <Compile Update="GCSViews\Help.cs">
-      <SubType>Control</SubType>
-    </Compile>
-    <Compile Update="GCSViews\Help.Designer.cs">
-      <DependentUpon>Help.cs</DependentUpon>
-    </Compile>
-    <Compile Update="GCSViews\InitialSetup.cs">
-      <SubType>Control</SubType>
-    </Compile>
-    <Compile Update="GCSViews\InitialSetup.Designer.cs">
-      <DependentUpon>InitialSetup.cs</DependentUpon>
-    </Compile>
-    <Compile Update="GCSViews\SoftwareConfig.cs">
-      <SubType>Control</SubType>
-    </Compile>
-    <Compile Update="GCSViews\SoftwareConfig.Designer.cs">
-      <DependentUpon>SoftwareConfig.cs</DependentUpon>
-    </Compile>
-    <Compile Update="GCSViews\Terminal.cs">
-      <SubType>Control</SubType>
-    </Compile>
-    <Compile Update="GCSViews\Terminal.Designer.cs">
-      <DependentUpon>Terminal.cs</DependentUpon>
-    </Compile>
-    <Compile Update="GeoRef\Georefimage.Designer.cs">
-      <DependentUpon>georefimage.cs</DependentUpon>
-    </Compile>
- 
- 
- 
- 
- 
-    <Compile Update="Joystick\Joy_Do_Repeat_Servo.cs">
-      <SubType>Form</SubType>
-    </Compile>
-    <Compile Update="Joystick\Joy_Do_Repeat_Servo.Designer.cs">
-      <DependentUpon>Joy_Do_Repeat_Servo.cs</DependentUpon>
-    </Compile>
-    <Compile Update="Joystick\Joy_Button_axis.cs">
-      <SubType>Form</SubType>
-    </Compile>
-    <Compile Update="Joystick\Joy_Button_axis.Designer.cs">
-      <DependentUpon>Joy_Button_axis.cs</DependentUpon>
-    </Compile>
-    <Compile Update="Joystick\Joy_Do_Set_Servo.cs">
-      <SubType>Form</SubType>
-    </Compile>
-    <Compile Update="Joystick\Joy_Do_Set_Servo.Designer.cs">
-      <DependentUpon>Joy_Do_Set_Servo.cs</DependentUpon>
-    </Compile>
-    <Compile Update="Joystick\Joy_Do_Repeat_Relay.cs">
-      <SubType>Form</SubType>
-    </Compile>
-    <Compile Update="Joystick\Joy_Do_Repeat_Relay.Designer.cs">
-      <DependentUpon>Joy_Do_Repeat_Relay.cs</DependentUpon>
-    </Compile>
-    <Compile Update="Joystick\Joy_ChangeMode.cs">
-      <SubType>Form</SubType>
-    </Compile>
-    <Compile Update="Joystick\Joy_ChangeMode.Designer.cs">
-      <DependentUpon>Joy_ChangeMode.cs</DependentUpon>
-    </Compile>
-    <Compile Update="Joystick\Joy_Do_Set_Relay.cs">
-      <SubType>Form</SubType>
-    </Compile>
-    <Compile Update="Joystick\Joy_Do_Set_Relay.Designer.cs">
-      <DependentUpon>Joy_Do_Set_Relay.cs</DependentUpon>
-    </Compile>
-    <Compile Update="Joystick\Joy_Mount_Mode.cs">
-      <SubType>Form</SubType>
-    </Compile>
-    <Compile Update="Joystick\Joy_Mount_Mode.Designer.cs">
-      <DependentUpon>Joy_Mount_Mode.cs</DependentUpon>
-    </Compile>
- 
- 
- 
-    <Compile Update="Log\LogDownloadMavLink.cs">
-      <SubType>Form</SubType>
-    </Compile>
-    <Compile Update="Log\LogDownloadMavLink.Designer.cs">
-      <DependentUpon>LogDownloadMavLink.cs</DependentUpon>
-    </Compile>
- 
-    <Compile Update="Log\LogIndex.cs">
-      <SubType>Form</SubType>
-    </Compile>
-    <Compile Update="Log\LogIndex.Designer.cs">
-      <DependentUpon>LogIndex.cs</DependentUpon>
-    </Compile>
- 
-    <Compile Update="Log\LogStrings.Designer.cs">
-      <AutoGen>True</AutoGen>
-      <DesignTime>True</DesignTime>
-      <DependentUpon>LogStrings.resx</DependentUpon>
-    </Compile>
- 
- 
- 
- 
- 
- 
- 
-    <Compile Update="MovingBase.cs">
-      <SubType>Form</SubType>
-    </Compile>
-    <Compile Update="MovingBase.Designer.cs">
-      <DependentUpon>MovingBase.cs</DependentUpon>
-    </Compile>
- 
- 
- 
- 
- 
-    <Compile Update="GenOTP.cs">
-      <SubType>Form</SubType>
-    </Compile>
-    <Compile Update="GenOTP.Designer.cs">
-      <DependentUpon>GenOTP.cs</DependentUpon>
-    </Compile>
- 
- 
- 
-    <Compile Update="OpenGLtest2.cs">
-      <SubType>Control</SubType>
-    </Compile>
- 
- 
-    <Compile Update="Plugin\PluginUI.cs">
-      <SubType>Form</SubType>
-    </Compile>
-    <Compile Update="Plugin\PluginUI.Designer.cs">
-      <DependentUpon>PluginUI.cs</DependentUpon>
-    </Compile>
-    <Compile Update="Properties\Resources.Designer.cs">
-      <AutoGen>True</AutoGen>
-      <DesignTime>True</DesignTime>
-      <DependentUpon>Resources.resx</DependentUpon>
-    </Compile>
- 
-    <Compile Update="ScriptConsole.cs">
-      <SubType>Form</SubType>
-    </Compile>
-    <Compile Update="ScriptConsole.Designer.cs">
-      <DependentUpon>ScriptConsole.cs</DependentUpon>
-    </Compile>
-    <Compile Update="SerialInjectGPS.cs">
-      <SubType>Control</SubType>
-    </Compile>
-    <Compile Update="SerialInjectGPS.Designer.cs">
-      <DependentUpon>SerialInjectGPS.cs</DependentUpon>
-    </Compile>
-    <Compile Update="ConnectionOptions.cs">
-      <SubType>Form</SubType>
-    </Compile>
-    <Compile Update="ConnectionOptions.Designer.cs">
-      <DependentUpon>ConnectionOptions.cs</DependentUpon>
-    </Compile>
-    <Compile Update="Swarm\FollowPathControl.cs">
-      <SubType>Form</SubType>
-    </Compile>
-    <Compile Update="Swarm\FollowPathControl.Designer.cs">
-      <DependentUpon>FollowPathControl.cs</DependentUpon>
-    </Compile>
- 
- 
- 
- 
- 
- 
- 
- 
- 
- 
- 
- 
- 
- 
- 
- 
- 
-    <Compile Update="Utilities\fftui.cs">
-      <SubType>Form</SubType>
-    </Compile>
-    <Compile Update="Utilities\fftui.Designer.cs">
-      <DependentUpon>fftui.cs</DependentUpon>
-    </Compile>
- 
- 
- 
- 
- 
- 
- 
- 
- 
- 
- 
- 
- 
- 
- 
- 
- 
- 
- 
- 
- 
- 
- 
- 
- 
- 
- 
- 
- 
- 
-    <Compile Update="Wizard\10FlightModes.cs">
-      <SubType>Control</SubType>
-    </Compile>
-    <Compile Update="Wizard\10FlightModes.Designer.cs">
-      <DependentUpon>10FlightModes.cs</DependentUpon>
-    </Compile>
-    <Compile Update="Wizard\11Verify.cs">
-      <SubType>Control</SubType>
-    </Compile>
-    <Compile Update="Wizard\11Verify.Designer.cs">
-      <DependentUpon>11Verify.cs</DependentUpon>
-    </Compile>
-    <Compile Update="Wizard\12FailSafe.cs">
-      <SubType>Control</SubType>
-    </Compile>
-    <Compile Update="Wizard\12FailSafe.Designer.cs">
-      <DependentUpon>12FailSafe.cs</DependentUpon>
-    </Compile>
-    <Compile Update="Wizard\13GeoFence.cs">
-      <SubType>Control</SubType>
-    </Compile>
-    <Compile Update="Wizard\13GeoFence.Designer.cs">
-      <DependentUpon>13GeoFence.cs</DependentUpon>
-    </Compile>
-    <Compile Update="Wizard\1Intro.cs">
-      <SubType>Control</SubType>
-    </Compile>
-    <Compile Update="Wizard\1Intro.Designer.cs">
-      <DependentUpon>1Intro.cs</DependentUpon>
-    </Compile>
-    <Compile Update="Wizard\2FrameFW.cs">
-      <SubType>Control</SubType>
-    </Compile>
-    <Compile Update="Wizard\2FrameFW.Designer.cs">
-      <DependentUpon>2FrameFW.cs</DependentUpon>
-    </Compile>
-    <Compile Update="Wizard\3ConnectAP.cs">
-      <SubType>Control</SubType>
-    </Compile>
-    <Compile Update="Wizard\3ConnectAP.Designer.cs">
-      <DependentUpon>3ConnectAP.cs</DependentUpon>
-    </Compile>
-    <Compile Update="Wizard\4FrameType.cs">
-      <SubType>Control</SubType>
-    </Compile>
-    <Compile Update="Wizard\4FrameType.Designer.cs">
-      <DependentUpon>4FrameType.cs</DependentUpon>
-    </Compile>
-    <Compile Update="Wizard\5AccelCalib.cs">
-      <SubType>Control</SubType>
-    </Compile>
-    <Compile Update="Wizard\5AccelCalib.Designer.cs">
-      <DependentUpon>5AccelCalib.cs</DependentUpon>
-    </Compile>
-    <Compile Update="Wizard\6CompassCalib.cs">
-      <SubType>Control</SubType>
-    </Compile>
-    <Compile Update="Wizard\6CompassCalib.Designer.cs">
-      <DependentUpon>6CompassCalib.cs</DependentUpon>
-    </Compile>
-    <Compile Update="Wizard\7BatteryMonitor.cs">
-      <SubType>Control</SubType>
-    </Compile>
-    <Compile Update="Wizard\7BatteryMonitor.Designer.cs">
-      <DependentUpon>7BatteryMonitor.cs</DependentUpon>
-    </Compile>
-    <Compile Update="Wizard\8OptionalItemsAC.cs">
-      <SubType>Control</SubType>
-    </Compile>
-    <Compile Update="Wizard\8OptionalItemsAC.Designer.cs">
-      <DependentUpon>8OptionalItemsAC.cs</DependentUpon>
-    </Compile>
-    <Compile Update="Wizard\8OptionalItemsAP.cs">
-      <SubType>Control</SubType>
-    </Compile>
-    <Compile Update="Wizard\8OptionalItemsAP.Designer.cs">
-      <DependentUpon>8OptionalItemsAP.cs</DependentUpon>
-    </Compile>
-    <Compile Update="Wizard\98DontForget.cs">
-      <SubType>Control</SubType>
-    </Compile>
-    <Compile Update="Wizard\98DontForget.Designer.cs">
-      <DependentUpon>98DontForget.cs</DependentUpon>
-    </Compile>
-    <Compile Update="Wizard\9RadioCalibration.cs">
-      <SubType>Control</SubType>
-    </Compile>
-    <Compile Update="Wizard\9RadioCalibration.Designer.cs">
-      <DependentUpon>9RadioCalibration.cs</DependentUpon>
-    </Compile>
- 
-    <Compile Update="Wizard\Wizard.cs">
-      <SubType>Form</SubType>
-    </Compile>
-    <Compile Update="Wizard\Wizard.Designer.cs">
-      <DependentUpon>Wizard.cs</DependentUpon>
-    </Compile>
-    <EmbeddedResource Update="Antenna\Tracker.ar.resx">
-      <DependentUpon>Tracker.cs</DependentUpon>
-    </EmbeddedResource>
-    <EmbeddedResource Update="Antenna\Tracker.pt.resx">
-      <DependentUpon>Tracker.cs</DependentUpon>
-    </EmbeddedResource>
-    <EmbeddedResource Update="ConnectionOptions.ar.resx">
-      <DependentUpon>ConnectionOptions.cs</DependentUpon>
-    </EmbeddedResource>
-    <EmbeddedResource Update="ConnectionOptions.pt.resx">
-      <DependentUpon>ConnectionOptions.cs</DependentUpon>
-    </EmbeddedResource>
-    <EmbeddedResource Update="Controls\AuthKeys.resx">
-      <DependentUpon>AuthKeys.cs</DependentUpon>
-    </EmbeddedResource>
-    <EmbeddedResource Update="Controls\ConnectionControl.ar.resx">
-      <DependentUpon>ConnectionControl.cs</DependentUpon>
-    </EmbeddedResource>
-    <EmbeddedResource Update="Controls\ConnectionControl.pt.resx">
-      <DependentUpon>ConnectionControl.cs</DependentUpon>
-    </EmbeddedResource>
-    <EmbeddedResource Update="Controls\ConnectionStats.ar.resx">
-      <DependentUpon>ConnectionStats.cs</DependentUpon>
-    </EmbeddedResource>
-    <EmbeddedResource Update="Controls\ConnectionStats.pt.resx">
-      <DependentUpon>ConnectionStats.cs</DependentUpon>
-    </EmbeddedResource>
-    <EmbeddedResource Update="Controls\ControlSensorsStatus.resx">
-      <DependentUpon>ControlSensorsStatus.cs</DependentUpon>
-    </EmbeddedResource>
-    <EmbeddedResource Update="Controls\ControlTest.resx">
-      <DependentUpon>ControlTest.cs</DependentUpon>
-    </EmbeddedResource>
-    <EmbeddedResource Update="Controls\DefaultSettings.ar.resx">
-      <DependentUpon>DefaultSettings.cs</DependentUpon>
-    </EmbeddedResource>
-    <EmbeddedResource Update="Controls\DefaultSettings.pt.resx">
-      <DependentUpon>DefaultSettings.cs</DependentUpon>
-    </EmbeddedResource>
-    <EmbeddedResource Update="Controls\Loading.resx">
-      <DependentUpon>Loading.cs</DependentUpon>
-    </EmbeddedResource>
-    <EmbeddedResource Update="Controls\ModifyandSet.ar.resx">
-      <DependentUpon>ModifyandSet.cs</DependentUpon>
-    </EmbeddedResource>
-    <EmbeddedResource Update="Controls\ModifyandSet.pt.resx">
-      <DependentUpon>ModifyandSet.cs</DependentUpon>
-    </EmbeddedResource>
-    <EmbeddedResource Update="Controls\ServoOptions.ar.resx">
-      <DependentUpon>ServoOptions.cs</DependentUpon>
-    </EmbeddedResource>
-    <EmbeddedResource Update="Controls\ServoOptions.pt.resx">
-      <DependentUpon>ServoOptions.cs</DependentUpon>
-    </EmbeddedResource>
-    <EmbeddedResource Update="Controls\ThemeColors.ar.resx">
-      <DependentUpon>ThemeColors.cs</DependentUpon>
-    </EmbeddedResource>
-    <EmbeddedResource Update="Controls\ThemeColors.pt.resx">
-      <DependentUpon>ThemeColors.cs</DependentUpon>
-    </EmbeddedResource>
-    <EmbeddedResource Update="Controls\Video.resx">
-      <DependentUpon>Video.cs</DependentUpon>
-    </EmbeddedResource>
-    <EmbeddedResource Update="FollowMe.ar.resx">
-      <DependentUpon>FollowMe.cs</DependentUpon>
-    </EmbeddedResource>
-    <EmbeddedResource Update="FollowMe.pt.resx">
-      <DependentUpon>FollowMe.cs</DependentUpon>
-    </EmbeddedResource>
-    <EmbeddedResource Update="GCSViews\ConfigurationView\ConfigAccelerometerCalibration.ar.resx">
-      <DependentUpon>ConfigAccelerometerCalibration.cs</DependentUpon>
-    </EmbeddedResource>
-    <EmbeddedResource Update="GCSViews\ConfigurationView\ConfigAccelerometerCalibration.de-DE.resx">
-      <DependentUpon>ConfigAccelerometerCalibration.cs</DependentUpon>
-    </EmbeddedResource>
-    <EmbeddedResource Update="GCSViews\ConfigurationView\ConfigAccelerometerCalibration.es-ES.resx">
-      <DependentUpon>ConfigAccelerometerCalibration.cs</DependentUpon>
-    </EmbeddedResource>
-    <EmbeddedResource Update="GCSViews\ConfigurationView\ConfigAccelerometerCalibration.fr.resx">
-      <DependentUpon>ConfigAccelerometerCalibration.cs</DependentUpon>
-    </EmbeddedResource>
-    <EmbeddedResource Update="GCSViews\ConfigurationView\ConfigAccelerometerCalibration.id-ID.resx">
-      <DependentUpon>ConfigAccelerometerCalibration.cs</DependentUpon>
-    </EmbeddedResource>
-    <EmbeddedResource Update="GCSViews\ConfigurationView\ConfigAccelerometerCalibration.it-IT.resx">
-      <DependentUpon>ConfigAccelerometerCalibration.cs</DependentUpon>
-    </EmbeddedResource>
-    <EmbeddedResource Update="GCSViews\ConfigurationView\ConfigAccelerometerCalibration.ko-KR.resx">
-      <DependentUpon>ConfigAccelerometerCalibration.cs</DependentUpon>
-    </EmbeddedResource>
-    <EmbeddedResource Update="GCSViews\ConfigurationView\ConfigAccelerometerCalibration.pl.resx">
-      <DependentUpon>ConfigAccelerometerCalibration.cs</DependentUpon>
-    </EmbeddedResource>
-    <EmbeddedResource Update="GCSViews\ConfigurationView\ConfigAccelerometerCalibration.pt.resx">
-      <DependentUpon>ConfigAccelerometerCalibration.cs</DependentUpon>
-    </EmbeddedResource>
-    <EmbeddedResource Update="GCSViews\ConfigurationView\ConfigAccelerometerCalibration.resx">
-      <DependentUpon>ConfigAccelerometerCalibration.cs</DependentUpon>
-    </EmbeddedResource>
-    <EmbeddedResource Update="GCSViews\ConfigurationView\ConfigAccelerometerCalibration.zh-Hans.resx">
-      <DependentUpon>ConfigAccelerometerCalibration.cs</DependentUpon>
-    </EmbeddedResource>
-    <EmbeddedResource Update="GCSViews\ConfigurationView\ConfigAccelerometerCalibration.zh-Hant.resx">
-      <DependentUpon>ConfigAccelerometerCalibration.cs</DependentUpon>
-    </EmbeddedResource>
-    <EmbeddedResource Update="GCSViews\ConfigurationView\ConfigAccelerometerCalibration.zh-TW.resx">
-      <DependentUpon>ConfigAccelerometerCalibration.cs</DependentUpon>
-    </EmbeddedResource>
-    <EmbeddedResource Update="GCSViews\ConfigurationView\ConfigAC_Fence.ar.resx">
-      <DependentUpon>ConfigAC_Fence.cs</DependentUpon>
-    </EmbeddedResource>
-    <EmbeddedResource Update="GCSViews\ConfigurationView\ConfigAC_Fence.de-DE.resx">
-      <DependentUpon>ConfigAC_Fence.cs</DependentUpon>
-    </EmbeddedResource>
-    <EmbeddedResource Update="GCSViews\ConfigurationView\ConfigAC_Fence.id-ID.resx">
-      <DependentUpon>ConfigAC_Fence.cs</DependentUpon>
-    </EmbeddedResource>
-    <EmbeddedResource Update="GCSViews\ConfigurationView\ConfigAC_Fence.ja-JP.resx">
-      <DependentUpon>ConfigAC_Fence.cs</DependentUpon>
-    </EmbeddedResource>
-    <EmbeddedResource Update="GCSViews\ConfigurationView\ConfigAC_Fence.ko-KR.resx">
-      <DependentUpon>ConfigAC_Fence.cs</DependentUpon>
-    </EmbeddedResource>
-    <EmbeddedResource Update="GCSViews\ConfigurationView\ConfigAC_Fence.pt.resx">
-      <DependentUpon>ConfigAC_Fence.cs</DependentUpon>
-    </EmbeddedResource>
-    <EmbeddedResource Update="GCSViews\ConfigurationView\ConfigAC_Fence.resx">
-      <DependentUpon>ConfigAC_Fence.cs</DependentUpon>
-    </EmbeddedResource>
-    <EmbeddedResource Update="GCSViews\ConfigurationView\ConfigAC_Fence.zh-Hans.resx">
-      <DependentUpon>ConfigAC_Fence.cs</DependentUpon>
-    </EmbeddedResource>
-    <EmbeddedResource Update="GCSViews\ConfigurationView\ConfigAC_Fence.zh-Hant.resx">
-      <DependentUpon>ConfigAC_Fence.cs</DependentUpon>
-    </EmbeddedResource>
-    <EmbeddedResource Update="GCSViews\ConfigurationView\ConfigAC_Fence.zh-TW.resx">
-      <DependentUpon>ConfigAC_Fence.cs</DependentUpon>
-    </EmbeddedResource>
-    <EmbeddedResource Update="GCSViews\ConfigurationView\ConfigAntennaTracker.ar.resx">
-      <DependentUpon>ConfigAntennaTracker.cs</DependentUpon>
-    </EmbeddedResource>
-    <EmbeddedResource Update="GCSViews\ConfigurationView\ConfigAntennaTracker.de-DE.resx">
-      <DependentUpon>ConfigAntennaTracker.cs</DependentUpon>
-    </EmbeddedResource>
-    <EmbeddedResource Update="GCSViews\ConfigurationView\ConfigAntennaTracker.id-ID.resx">
-      <DependentUpon>ConfigAntennaTracker.cs</DependentUpon>
-    </EmbeddedResource>
-    <EmbeddedResource Update="GCSViews\ConfigurationView\ConfigAntennaTracker.ja-JP.resx">
-      <DependentUpon>ConfigAntennaTracker.cs</DependentUpon>
-    </EmbeddedResource>
-    <EmbeddedResource Update="GCSViews\ConfigurationView\ConfigAntennaTracker.ko-KR.resx">
-      <DependentUpon>ConfigAntennaTracker.cs</DependentUpon>
-    </EmbeddedResource>
-    <EmbeddedResource Update="GCSViews\ConfigurationView\ConfigAntennaTracker.pt.resx">
-      <DependentUpon>ConfigAntennaTracker.cs</DependentUpon>
-    </EmbeddedResource>
-    <EmbeddedResource Update="GCSViews\ConfigurationView\ConfigAntennaTracker.resx">
-      <DependentUpon>ConfigAntennaTracker.cs</DependentUpon>
-    </EmbeddedResource>
-    <EmbeddedResource Update="GCSViews\ConfigurationView\ConfigArducopter.ar.resx">
-      <DependentUpon>ConfigArducopter.cs</DependentUpon>
-    </EmbeddedResource>
-    <EmbeddedResource Update="GCSViews\ConfigurationView\ConfigArducopter.de-DE.resx">
-      <DependentUpon>ConfigArducopter.cs</DependentUpon>
-      <SubType>Designer</SubType>
-    </EmbeddedResource>
-    <EmbeddedResource Update="GCSViews\ConfigurationView\ConfigArducopter.fr.resx">
-      <DependentUpon>ConfigArducopter.cs</DependentUpon>
-    </EmbeddedResource>
-    <EmbeddedResource Update="GCSViews\ConfigurationView\ConfigArducopter.id-ID.resx">
-      <DependentUpon>ConfigArducopter.cs</DependentUpon>
-    </EmbeddedResource>
-    <EmbeddedResource Update="GCSViews\ConfigurationView\ConfigArducopter.it-IT.resx">
-      <DependentUpon>ConfigArducopter.cs</DependentUpon>
-    </EmbeddedResource>
-    <EmbeddedResource Update="GCSViews\ConfigurationView\ConfigArducopter.ja-JP.resx">
-      <DependentUpon>ConfigArducopter.cs</DependentUpon>
-    </EmbeddedResource>
-    <EmbeddedResource Update="GCSViews\ConfigurationView\ConfigArducopter.ko-KR.resx">
-      <DependentUpon>ConfigArducopter.cs</DependentUpon>
-    </EmbeddedResource>
-    <EmbeddedResource Update="GCSViews\ConfigurationView\ConfigArducopter.pt.resx">
-      <DependentUpon>ConfigArducopter.cs</DependentUpon>
-    </EmbeddedResource>
-    <EmbeddedResource Update="GCSViews\ConfigurationView\ConfigArducopter.resx">
-      <DependentUpon>ConfigArducopter.cs</DependentUpon>
-    </EmbeddedResource>
-    <EmbeddedResource Update="GCSViews\ConfigurationView\ConfigArducopter.zh-Hans.resx">
-      <DependentUpon>ConfigArducopter.cs</DependentUpon>
-    </EmbeddedResource>
-    <EmbeddedResource Update="GCSViews\ConfigurationView\ConfigArducopter.zh-Hant.resx">
-      <DependentUpon>ConfigArducopter.cs</DependentUpon>
-    </EmbeddedResource>
-    <EmbeddedResource Update="GCSViews\ConfigurationView\ConfigArducopter.zh-TW.resx">
-      <DependentUpon>ConfigArducopter.cs</DependentUpon>
-    </EmbeddedResource>
-    <EmbeddedResource Update="GCSViews\ConfigurationView\ConfigArduplane.ar.resx">
-      <DependentUpon>ConfigArduplane.cs</DependentUpon>
-    </EmbeddedResource>
-    <EmbeddedResource Update="GCSViews\ConfigurationView\ConfigArduplane.de-DE.resx">
-      <DependentUpon>ConfigArduplane.cs</DependentUpon>
-    </EmbeddedResource>
-    <EmbeddedResource Update="GCSViews\ConfigurationView\ConfigArduplane.fr.resx">
-      <DependentUpon>ConfigArduplane.cs</DependentUpon>
-    </EmbeddedResource>
-    <EmbeddedResource Update="GCSViews\ConfigurationView\ConfigArduplane.id-ID.resx">
-      <DependentUpon>ConfigArduplane.cs</DependentUpon>
-    </EmbeddedResource>
-    <EmbeddedResource Update="GCSViews\ConfigurationView\ConfigArduplane.it-IT.resx">
-      <DependentUpon>ConfigArduplane.cs</DependentUpon>
-    </EmbeddedResource>
-    <EmbeddedResource Update="GCSViews\ConfigurationView\ConfigArduplane.ja-JP.resx">
-      <DependentUpon>ConfigArduplane.cs</DependentUpon>
-    </EmbeddedResource>
-    <EmbeddedResource Update="GCSViews\ConfigurationView\ConfigArduplane.ko-KR.resx">
-      <DependentUpon>ConfigArduplane.cs</DependentUpon>
-    </EmbeddedResource>
-    <EmbeddedResource Update="GCSViews\ConfigurationView\ConfigArduplane.pt.resx">
-      <DependentUpon>ConfigArduplane.cs</DependentUpon>
-    </EmbeddedResource>
-    <EmbeddedResource Update="GCSViews\ConfigurationView\ConfigArduplane.resx">
-      <DependentUpon>ConfigArduplane.cs</DependentUpon>
-    </EmbeddedResource>
-    <EmbeddedResource Update="GCSViews\ConfigurationView\ConfigArduplane.zh-Hans.resx">
-      <DependentUpon>ConfigArduplane.cs</DependentUpon>
-    </EmbeddedResource>
-    <EmbeddedResource Update="GCSViews\ConfigurationView\ConfigArduplane.zh-Hant.resx">
-      <DependentUpon>ConfigArduplane.cs</DependentUpon>
-    </EmbeddedResource>
-    <EmbeddedResource Update="GCSViews\ConfigurationView\ConfigArduplane.zh-TW.resx">
-      <DependentUpon>ConfigArduplane.cs</DependentUpon>
-    </EmbeddedResource>
-    <EmbeddedResource Update="GCSViews\ConfigurationView\ConfigArdurover.ar.resx">
-      <DependentUpon>ConfigArdurover.cs</DependentUpon>
-    </EmbeddedResource>
-    <EmbeddedResource Update="GCSViews\ConfigurationView\ConfigArdurover.de-DE.resx">
-      <DependentUpon>ConfigArdurover.cs</DependentUpon>
-    </EmbeddedResource>
-    <EmbeddedResource Update="GCSViews\ConfigurationView\ConfigArdurover.fr.resx">
-      <DependentUpon>ConfigArdurover.cs</DependentUpon>
-    </EmbeddedResource>
-    <EmbeddedResource Update="GCSViews\ConfigurationView\ConfigArdurover.id-ID.resx">
-      <DependentUpon>ConfigArdurover.cs</DependentUpon>
-    </EmbeddedResource>
-    <EmbeddedResource Update="GCSViews\ConfigurationView\ConfigArdurover.it-IT.resx">
-      <DependentUpon>ConfigArdurover.cs</DependentUpon>
-    </EmbeddedResource>
-    <EmbeddedResource Update="GCSViews\ConfigurationView\ConfigArdurover.ja-JP.resx">
-      <DependentUpon>ConfigArdurover.cs</DependentUpon>
-    </EmbeddedResource>
-    <EmbeddedResource Update="GCSViews\ConfigurationView\ConfigArdurover.ko-KR.resx">
-      <DependentUpon>ConfigArdurover.cs</DependentUpon>
-    </EmbeddedResource>
-    <EmbeddedResource Update="GCSViews\ConfigurationView\ConfigArdurover.pt.resx">
-      <DependentUpon>ConfigArdurover.cs</DependentUpon>
-    </EmbeddedResource>
-    <EmbeddedResource Update="GCSViews\ConfigurationView\ConfigArdurover.resx">
-      <DependentUpon>ConfigArdurover.cs</DependentUpon>
-    </EmbeddedResource>
-    <EmbeddedResource Update="GCSViews\ConfigurationView\ConfigArdurover.zh-Hans.resx">
-      <DependentUpon>ConfigArdurover.cs</DependentUpon>
-    </EmbeddedResource>
-    <EmbeddedResource Update="GCSViews\ConfigurationView\ConfigAteryx.ar.resx">
-      <DependentUpon>ConfigAteryx.cs</DependentUpon>
-    </EmbeddedResource>
-    <EmbeddedResource Update="GCSViews\ConfigurationView\ConfigAteryx.de-DE.resx">
-      <DependentUpon>ConfigAteryx.cs</DependentUpon>
-    </EmbeddedResource>
-    <EmbeddedResource Update="GCSViews\ConfigurationView\ConfigAteryx.fr.resx">
-      <DependentUpon>ConfigAteryx.cs</DependentUpon>
-    </EmbeddedResource>
-    <EmbeddedResource Update="GCSViews\ConfigurationView\ConfigAteryx.id-ID.resx">
-      <DependentUpon>ConfigAteryx.cs</DependentUpon>
-    </EmbeddedResource>
-    <EmbeddedResource Update="GCSViews\ConfigurationView\ConfigAteryx.it-IT.resx">
-      <DependentUpon>ConfigAteryx.cs</DependentUpon>
-    </EmbeddedResource>
-    <EmbeddedResource Update="GCSViews\ConfigurationView\ConfigAteryx.ja-JP.resx">
-      <DependentUpon>ConfigAteryx.cs</DependentUpon>
-    </EmbeddedResource>
-    <EmbeddedResource Update="GCSViews\ConfigurationView\ConfigAteryx.ko-KR.resx">
-      <DependentUpon>ConfigAteryx.cs</DependentUpon>
-    </EmbeddedResource>
-    <EmbeddedResource Update="GCSViews\ConfigurationView\ConfigAteryx.pt.resx">
-      <DependentUpon>ConfigAteryx.cs</DependentUpon>
-    </EmbeddedResource>
-    <EmbeddedResource Update="GCSViews\ConfigurationView\ConfigAteryx.resx">
-      <DependentUpon>ConfigAteryx.cs</DependentUpon>
-    </EmbeddedResource>
-    <EmbeddedResource Update="GCSViews\ConfigurationView\ConfigAteryx.zh-Hans.resx">
-      <DependentUpon>ConfigAteryx.cs</DependentUpon>
-    </EmbeddedResource>
-    <EmbeddedResource Update="GCSViews\ConfigurationView\ConfigAteryxSensors.ar.resx">
-      <DependentUpon>ConfigAteryxSensors.cs</DependentUpon>
-    </EmbeddedResource>
-    <EmbeddedResource Update="GCSViews\ConfigurationView\ConfigAteryxSensors.de-DE.resx">
-      <DependentUpon>ConfigAteryxSensors.cs</DependentUpon>
-    </EmbeddedResource>
-    <EmbeddedResource Update="GCSViews\ConfigurationView\ConfigAteryxSensors.es-ES.resx">
-      <DependentUpon>ConfigAteryxSensors.cs</DependentUpon>
-    </EmbeddedResource>
-    <EmbeddedResource Update="GCSViews\ConfigurationView\ConfigAteryxSensors.fr.resx">
-      <DependentUpon>ConfigAteryxSensors.cs</DependentUpon>
-    </EmbeddedResource>
-    <EmbeddedResource Update="GCSViews\ConfigurationView\ConfigAteryxSensors.id-ID.resx">
-      <DependentUpon>ConfigAteryxSensors.cs</DependentUpon>
-    </EmbeddedResource>
-    <EmbeddedResource Update="GCSViews\ConfigurationView\ConfigAteryxSensors.it-IT.resx">
-      <DependentUpon>ConfigAteryxSensors.cs</DependentUpon>
-    </EmbeddedResource>
-    <EmbeddedResource Update="GCSViews\ConfigurationView\ConfigAteryxSensors.ja-JP.resx">
-      <DependentUpon>ConfigAteryxSensors.cs</DependentUpon>
-    </EmbeddedResource>
-    <EmbeddedResource Update="GCSViews\ConfigurationView\ConfigAteryxSensors.ko-KR.resx">
-      <DependentUpon>ConfigAteryxSensors.cs</DependentUpon>
-    </EmbeddedResource>
-    <EmbeddedResource Update="GCSViews\ConfigurationView\ConfigAteryxSensors.pl.resx">
-      <DependentUpon>ConfigAteryxSensors.cs</DependentUpon>
-    </EmbeddedResource>
-    <EmbeddedResource Update="GCSViews\ConfigurationView\ConfigAteryxSensors.pt.resx">
-      <DependentUpon>ConfigAteryxSensors.cs</DependentUpon>
-    </EmbeddedResource>
-    <EmbeddedResource Update="GCSViews\ConfigurationView\ConfigAteryxSensors.resx">
-      <DependentUpon>ConfigAteryxSensors.cs</DependentUpon>
-      <SubType>Designer</SubType>
-    </EmbeddedResource>
-    <EmbeddedResource Update="GCSViews\ConfigurationView\ConfigAteryxSensors.zh-Hans.resx">
-      <DependentUpon>ConfigAteryxSensors.cs</DependentUpon>
-    </EmbeddedResource>
-    <EmbeddedResource Update="GCSViews\ConfigurationView\ConfigAteryxSensors.zh-Hant.resx">
-      <DependentUpon>ConfigAteryxSensors.cs</DependentUpon>
-    </EmbeddedResource>
-    <EmbeddedResource Update="GCSViews\ConfigurationView\ConfigAteryxSensors.zh-TW.resx">
-      <DependentUpon>ConfigAteryxSensors.cs</DependentUpon>
-    </EmbeddedResource>
-    <EmbeddedResource Update="GCSViews\ConfigurationView\ConfigBatteryMonitoring.ar.resx">
-      <DependentUpon>ConfigBatteryMonitoring.cs</DependentUpon>
-    </EmbeddedResource>
-    <EmbeddedResource Update="GCSViews\ConfigurationView\ConfigBatteryMonitoring.de-DE.resx">
-      <DependentUpon>ConfigBatteryMonitoring.cs</DependentUpon>
-    </EmbeddedResource>
-    <EmbeddedResource Update="GCSViews\ConfigurationView\ConfigBatteryMonitoring.es-ES.resx">
-      <DependentUpon>ConfigBatteryMonitoring.cs</DependentUpon>
-    </EmbeddedResource>
-    <EmbeddedResource Update="GCSViews\ConfigurationView\ConfigBatteryMonitoring.fr.resx">
-      <DependentUpon>ConfigBatteryMonitoring.cs</DependentUpon>
-    </EmbeddedResource>
-    <EmbeddedResource Update="GCSViews\ConfigurationView\ConfigBatteryMonitoring.id-ID.resx">
-      <DependentUpon>ConfigBatteryMonitoring.cs</DependentUpon>
-    </EmbeddedResource>
-    <EmbeddedResource Update="GCSViews\ConfigurationView\ConfigBatteryMonitoring.it-IT.resx">
-      <DependentUpon>ConfigBatteryMonitoring.cs</DependentUpon>
-    </EmbeddedResource>
-    <EmbeddedResource Update="GCSViews\ConfigurationView\ConfigBatteryMonitoring.ja-JP.resx">
-      <DependentUpon>ConfigBatteryMonitoring.cs</DependentUpon>
-    </EmbeddedResource>
-    <EmbeddedResource Update="GCSViews\ConfigurationView\ConfigBatteryMonitoring.ko-KR.resx">
-      <DependentUpon>ConfigBatteryMonitoring.cs</DependentUpon>
-    </EmbeddedResource>
-    <EmbeddedResource Update="GCSViews\ConfigurationView\ConfigBatteryMonitoring.pl.resx">
-      <DependentUpon>ConfigBatteryMonitoring.cs</DependentUpon>
-    </EmbeddedResource>
-    <EmbeddedResource Update="GCSViews\ConfigurationView\ConfigBatteryMonitoring.pt.resx">
-      <DependentUpon>ConfigBatteryMonitoring.cs</DependentUpon>
-    </EmbeddedResource>
-    <EmbeddedResource Update="GCSViews\ConfigurationView\ConfigBatteryMonitoring.resx">
-      <DependentUpon>ConfigBatteryMonitoring.cs</DependentUpon>
-    </EmbeddedResource>
-    <EmbeddedResource Update="GCSViews\ConfigurationView\ConfigBatteryMonitoring.zh-Hans.resx">
-      <DependentUpon>ConfigBatteryMonitoring.cs</DependentUpon>
-    </EmbeddedResource>
-    <EmbeddedResource Update="GCSViews\ConfigurationView\ConfigBatteryMonitoring.zh-Hant.resx">
-      <DependentUpon>ConfigBatteryMonitoring.cs</DependentUpon>
-    </EmbeddedResource>
-    <EmbeddedResource Update="GCSViews\ConfigurationView\ConfigBatteryMonitoring.zh-TW.resx">
-      <DependentUpon>ConfigBatteryMonitoring.cs</DependentUpon>
-    </EmbeddedResource>
-    <EmbeddedResource Update="GCSViews\ConfigurationView\ConfigBatteryMonitoring2.ar.resx">
-      <DependentUpon>ConfigBatteryMonitoring2.cs</DependentUpon>
-    </EmbeddedResource>
-    <EmbeddedResource Update="GCSViews\ConfigurationView\ConfigBatteryMonitoring2.de-DE.resx">
-      <DependentUpon>ConfigBatteryMonitoring2.cs</DependentUpon>
-    </EmbeddedResource>
-    <EmbeddedResource Update="GCSViews\ConfigurationView\ConfigBatteryMonitoring2.es-ES.resx">
-      <DependentUpon>ConfigBatteryMonitoring2.cs</DependentUpon>
-    </EmbeddedResource>
-    <EmbeddedResource Update="GCSViews\ConfigurationView\ConfigBatteryMonitoring2.fr.resx">
-      <DependentUpon>ConfigBatteryMonitoring2.cs</DependentUpon>
-    </EmbeddedResource>
-    <EmbeddedResource Update="GCSViews\ConfigurationView\ConfigBatteryMonitoring2.id-ID.resx">
-      <DependentUpon>ConfigBatteryMonitoring2.cs</DependentUpon>
-    </EmbeddedResource>
-    <EmbeddedResource Update="GCSViews\ConfigurationView\ConfigBatteryMonitoring2.it-IT.resx">
-      <DependentUpon>ConfigBatteryMonitoring2.cs</DependentUpon>
-    </EmbeddedResource>
-    <EmbeddedResource Update="GCSViews\ConfigurationView\ConfigBatteryMonitoring2.ja-JP.resx">
-      <DependentUpon>ConfigBatteryMonitoring2.cs</DependentUpon>
-    </EmbeddedResource>
-    <EmbeddedResource Update="GCSViews\ConfigurationView\ConfigBatteryMonitoring2.ko-KR.resx">
-      <DependentUpon>ConfigBatteryMonitoring2.cs</DependentUpon>
-    </EmbeddedResource>
-    <EmbeddedResource Update="GCSViews\ConfigurationView\ConfigBatteryMonitoring2.pl.resx">
-      <DependentUpon>ConfigBatteryMonitoring2.cs</DependentUpon>
-    </EmbeddedResource>
-    <EmbeddedResource Update="GCSViews\ConfigurationView\ConfigBatteryMonitoring2.pt.resx">
-      <DependentUpon>ConfigBatteryMonitoring2.cs</DependentUpon>
-    </EmbeddedResource>
-    <EmbeddedResource Update="GCSViews\ConfigurationView\ConfigBatteryMonitoring2.resx">
-      <DependentUpon>ConfigBatteryMonitoring2.cs</DependentUpon>
-    </EmbeddedResource>
-    <EmbeddedResource Update="GCSViews\ConfigurationView\ConfigBatteryMonitoring2.zh-Hans.resx">
-      <DependentUpon>ConfigBatteryMonitoring2.cs</DependentUpon>
-    </EmbeddedResource>
-    <EmbeddedResource Update="GCSViews\ConfigurationView\ConfigBatteryMonitoring2.zh-Hant.resx">
-      <DependentUpon>ConfigBatteryMonitoring2.cs</DependentUpon>
-    </EmbeddedResource>
-    <EmbeddedResource Update="GCSViews\ConfigurationView\ConfigBatteryMonitoring2.zh-TW.resx">
-      <DependentUpon>ConfigBatteryMonitoring2.cs</DependentUpon>
-    </EmbeddedResource>
-    <EmbeddedResource Update="GCSViews\ConfigurationView\ConfigCompassMot.resx">
-      <DependentUpon>ConfigCompassMot.cs</DependentUpon>
-    </EmbeddedResource>
-    <EmbeddedResource Update="GCSViews\ConfigurationView\ConfigESCCalibration.ar.resx">
-      <DependentUpon>ConfigESCCalibration.cs</DependentUpon>
-    </EmbeddedResource>
-    <EmbeddedResource Update="GCSViews\ConfigurationView\ConfigESCCalibration.de-DE.resx">
-      <DependentUpon>ConfigESCCalibration.cs</DependentUpon>
-    </EmbeddedResource>
-    <EmbeddedResource Update="GCSViews\ConfigurationView\ConfigESCCalibration.id-ID.resx">
-      <DependentUpon>ConfigESCCalibration.cs</DependentUpon>
-    </EmbeddedResource>
-    <EmbeddedResource Update="GCSViews\ConfigurationView\ConfigESCCalibration.ko-KR.resx">
-      <DependentUpon>ConfigESCCalibration.cs</DependentUpon>
-    </EmbeddedResource>
-    <EmbeddedResource Update="GCSViews\ConfigurationView\ConfigESCCalibration.pt.resx">
-      <DependentUpon>ConfigESCCalibration.cs</DependentUpon>
-    </EmbeddedResource>
-    <EmbeddedResource Update="GCSViews\ConfigurationView\ConfigESCCalibration.resx">
-      <DependentUpon>ConfigESCCalibration.cs</DependentUpon>
-    </EmbeddedResource>
-    <EmbeddedResource Update="GCSViews\ConfigurationView\ConfigESCCalibration.zh-Hans.resx">
-      <DependentUpon>ConfigESCCalibration.cs</DependentUpon>
-    </EmbeddedResource>
-    <EmbeddedResource Update="GCSViews\ConfigurationView\ConfigFailSafe.ar.resx">
-      <DependentUpon>ConfigFailSafe.cs</DependentUpon>
-    </EmbeddedResource>
-    <EmbeddedResource Update="GCSViews\ConfigurationView\ConfigFailSafe.de-DE.resx">
-      <DependentUpon>ConfigFailSafe.cs</DependentUpon>
-    </EmbeddedResource>
-    <EmbeddedResource Update="GCSViews\ConfigurationView\ConfigFailSafe.es-ES.resx">
-      <DependentUpon>ConfigFailSafe.cs</DependentUpon>
-    </EmbeddedResource>
-    <EmbeddedResource Update="GCSViews\ConfigurationView\ConfigFailSafe.fr.resx">
-      <DependentUpon>ConfigFailSafe.cs</DependentUpon>
-    </EmbeddedResource>
-    <EmbeddedResource Update="GCSViews\ConfigurationView\ConfigFailSafe.id-ID.resx">
-      <DependentUpon>ConfigFailSafe.cs</DependentUpon>
-    </EmbeddedResource>
-    <EmbeddedResource Update="GCSViews\ConfigurationView\ConfigFailSafe.it-IT.resx">
-      <DependentUpon>ConfigFailSafe.cs</DependentUpon>
-    </EmbeddedResource>
-    <EmbeddedResource Update="GCSViews\ConfigurationView\ConfigFailSafe.ja-JP.resx">
-      <DependentUpon>ConfigFailSafe.cs</DependentUpon>
-    </EmbeddedResource>
-    <EmbeddedResource Update="GCSViews\ConfigurationView\ConfigFailSafe.ko-KR.resx">
-      <DependentUpon>ConfigFailSafe.cs</DependentUpon>
-    </EmbeddedResource>
-    <EmbeddedResource Update="GCSViews\ConfigurationView\ConfigFailSafe.pl.resx">
-      <DependentUpon>ConfigFailSafe.cs</DependentUpon>
-    </EmbeddedResource>
-    <EmbeddedResource Update="GCSViews\ConfigurationView\ConfigFailSafe.pt.resx">
-      <DependentUpon>ConfigFailSafe.cs</DependentUpon>
-    </EmbeddedResource>
-    <EmbeddedResource Update="GCSViews\ConfigurationView\ConfigFailSafe.resx">
-      <DependentUpon>ConfigFailSafe.cs</DependentUpon>
-    </EmbeddedResource>
-    <EmbeddedResource Update="GCSViews\ConfigurationView\ConfigFailSafe.zh-Hans.resx">
-      <DependentUpon>ConfigFailSafe.cs</DependentUpon>
-    </EmbeddedResource>
-    <EmbeddedResource Update="GCSViews\ConfigurationView\ConfigFailSafe.zh-Hant.resx">
-      <DependentUpon>ConfigFailSafe.cs</DependentUpon>
-    </EmbeddedResource>
-    <EmbeddedResource Update="GCSViews\ConfigurationView\ConfigFailSafe.zh-TW.resx">
-      <DependentUpon>ConfigFailSafe.cs</DependentUpon>
-    </EmbeddedResource>
-    <EmbeddedResource Update="GCSViews\ConfigurationView\ConfigFirmware.ar.resx">
-      <DependentUpon>ConfigFirmware.cs</DependentUpon>
-    </EmbeddedResource>
-    <EmbeddedResource Update="GCSViews\ConfigurationView\ConfigFirmware.de-DE.resx">
-      <DependentUpon>ConfigFirmware.cs</DependentUpon>
-    </EmbeddedResource>
-    <EmbeddedResource Update="GCSViews\ConfigurationView\ConfigFirmware.es-ES.resx">
-      <DependentUpon>ConfigFirmware.cs</DependentUpon>
-    </EmbeddedResource>
-    <EmbeddedResource Update="GCSViews\ConfigurationView\ConfigFirmware.fr.resx">
-      <DependentUpon>ConfigFirmware.cs</DependentUpon>
-    </EmbeddedResource>
-    <EmbeddedResource Update="GCSViews\ConfigurationView\ConfigFirmware.id-ID.resx">
-      <DependentUpon>ConfigFirmware.cs</DependentUpon>
-    </EmbeddedResource>
-    <EmbeddedResource Update="GCSViews\ConfigurationView\ConfigFirmware.it-IT.resx">
-      <DependentUpon>ConfigFirmware.cs</DependentUpon>
-    </EmbeddedResource>
-    <EmbeddedResource Update="GCSViews\ConfigurationView\ConfigFirmware.ja-JP.resx">
-      <DependentUpon>ConfigFirmware.cs</DependentUpon>
-    </EmbeddedResource>
-    <EmbeddedResource Update="GCSViews\ConfigurationView\ConfigFirmware.ko-KR.resx">
-      <DependentUpon>ConfigFirmware.cs</DependentUpon>
-    </EmbeddedResource>
-    <EmbeddedResource Update="GCSViews\ConfigurationView\ConfigFirmware.pl.resx">
-      <DependentUpon>ConfigFirmware.cs</DependentUpon>
-    </EmbeddedResource>
-    <EmbeddedResource Update="GCSViews\ConfigurationView\ConfigFirmware.pt.resx">
-      <DependentUpon>ConfigFirmware.cs</DependentUpon>
-    </EmbeddedResource>
-    <EmbeddedResource Update="GCSViews\ConfigurationView\ConfigFirmware.resx">
-      <DependentUpon>ConfigFirmware.cs</DependentUpon>
-      <SubType>Designer</SubType>
-    </EmbeddedResource>
-    <EmbeddedResource Update="GCSViews\ConfigurationView\ConfigFirmware.ru-RU.resx">
-      <DependentUpon>ConfigFirmware.cs</DependentUpon>
-    </EmbeddedResource>
-    <EmbeddedResource Update="GCSViews\ConfigurationView\ConfigFirmware.zh-Hans.resx">
-      <DependentUpon>ConfigFirmware.cs</DependentUpon>
-    </EmbeddedResource>
-    <EmbeddedResource Update="GCSViews\ConfigurationView\ConfigFirmware.zh-Hant.resx">
-      <DependentUpon>ConfigFirmware.cs</DependentUpon>
-    </EmbeddedResource>
-    <EmbeddedResource Update="GCSViews\ConfigurationView\ConfigFirmware.zh-TW.resx">
-      <DependentUpon>ConfigFirmware.cs</DependentUpon>
-    </EmbeddedResource>
-    <EmbeddedResource Update="GCSViews\ConfigurationView\ConfigFirmwareDisabled.ar.resx">
-      <DependentUpon>ConfigFirmwareDisabled.cs</DependentUpon>
-    </EmbeddedResource>
-    <EmbeddedResource Update="GCSViews\ConfigurationView\ConfigFirmwareDisabled.de-DE.resx">
-      <DependentUpon>ConfigFirmwareDisabled.cs</DependentUpon>
-    </EmbeddedResource>
-    <EmbeddedResource Update="GCSViews\ConfigurationView\ConfigFirmwareDisabled.id-ID.resx">
-      <DependentUpon>ConfigFirmwareDisabled.cs</DependentUpon>
-    </EmbeddedResource>
-    <EmbeddedResource Update="GCSViews\ConfigurationView\ConfigFirmwareDisabled.ja-JP.resx">
-      <DependentUpon>ConfigFirmwareDisabled.cs</DependentUpon>
-    </EmbeddedResource>
-    <EmbeddedResource Update="GCSViews\ConfigurationView\ConfigFirmwareDisabled.ko-KR.resx">
-      <DependentUpon>ConfigFirmwareDisabled.cs</DependentUpon>
-    </EmbeddedResource>
-    <EmbeddedResource Update="GCSViews\ConfigurationView\ConfigFirmwareDisabled.pt.resx">
-      <DependentUpon>ConfigFirmwareDisabled.cs</DependentUpon>
-    </EmbeddedResource>
-    <EmbeddedResource Update="GCSViews\ConfigurationView\ConfigFirmwareDisabled.resx">
-      <DependentUpon>ConfigFirmwareDisabled.cs</DependentUpon>
-    </EmbeddedResource>
-    <EmbeddedResource Update="GCSViews\ConfigurationView\ConfigFirmwareDisabled.zh-Hans.resx">
-      <DependentUpon>ConfigFirmwareDisabled.cs</DependentUpon>
-    </EmbeddedResource>
-    <EmbeddedResource Update="GCSViews\ConfigurationView\ConfigFlightModes.ar.resx">
-      <DependentUpon>ConfigFlightModes.cs</DependentUpon>
-    </EmbeddedResource>
-    <EmbeddedResource Update="GCSViews\ConfigurationView\ConfigFlightModes.de-DE.resx">
-      <DependentUpon>ConfigFlightModes.cs</DependentUpon>
-    </EmbeddedResource>
-    <EmbeddedResource Update="GCSViews\ConfigurationView\ConfigFlightModes.es-ES.resx">
-      <DependentUpon>ConfigFlightModes.cs</DependentUpon>
-    </EmbeddedResource>
-    <EmbeddedResource Update="GCSViews\ConfigurationView\ConfigFlightModes.fr.resx">
-      <DependentUpon>ConfigFlightModes.cs</DependentUpon>
-    </EmbeddedResource>
-    <EmbeddedResource Update="GCSViews\ConfigurationView\ConfigFlightModes.id-ID.resx">
-      <DependentUpon>ConfigFlightModes.cs</DependentUpon>
-    </EmbeddedResource>
-    <EmbeddedResource Update="GCSViews\ConfigurationView\ConfigFlightModes.it-IT.resx">
-      <DependentUpon>ConfigFlightModes.cs</DependentUpon>
-    </EmbeddedResource>
-    <EmbeddedResource Update="GCSViews\ConfigurationView\ConfigFlightModes.ja-JP.resx">
-      <DependentUpon>ConfigFlightModes.cs</DependentUpon>
-    </EmbeddedResource>
-    <EmbeddedResource Update="GCSViews\ConfigurationView\ConfigFlightModes.ko-KR.resx">
-      <DependentUpon>ConfigFlightModes.cs</DependentUpon>
-    </EmbeddedResource>
-    <EmbeddedResource Update="GCSViews\ConfigurationView\ConfigFlightModes.pl.resx">
-      <DependentUpon>ConfigFlightModes.cs</DependentUpon>
-    </EmbeddedResource>
-    <EmbeddedResource Update="GCSViews\ConfigurationView\ConfigFlightModes.pt.resx">
-      <DependentUpon>ConfigFlightModes.cs</DependentUpon>
-    </EmbeddedResource>
-    <EmbeddedResource Update="GCSViews\ConfigurationView\ConfigFlightModes.resx">
-      <DependentUpon>ConfigFlightModes.cs</DependentUpon>
-    </EmbeddedResource>
-    <EmbeddedResource Update="GCSViews\ConfigurationView\ConfigFlightModes.zh-Hans.resx">
-      <DependentUpon>ConfigFlightModes.cs</DependentUpon>
-    </EmbeddedResource>
-    <EmbeddedResource Update="GCSViews\ConfigurationView\ConfigFlightModes.zh-Hant.resx">
-      <DependentUpon>ConfigFlightModes.cs</DependentUpon>
-    </EmbeddedResource>
-    <EmbeddedResource Update="GCSViews\ConfigurationView\ConfigFlightModes.zh-TW.resx">
-      <DependentUpon>ConfigFlightModes.cs</DependentUpon>
-    </EmbeddedResource>
-    <EmbeddedResource Update="GCSViews\ConfigurationView\ConfigFrameClassType.ar.resx">
-      <DependentUpon>ConfigFrameClassType.cs</DependentUpon>
-    </EmbeddedResource>
-    <EmbeddedResource Update="GCSViews\ConfigurationView\ConfigFrameClassType.de-DE.resx">
-      <DependentUpon>ConfigFrameClassType.cs</DependentUpon>
-    </EmbeddedResource>
-    <EmbeddedResource Update="GCSViews\ConfigurationView\ConfigFrameClassType.es-ES.resx">
-      <DependentUpon>ConfigFrameClassType.cs</DependentUpon>
-    </EmbeddedResource>
-    <EmbeddedResource Update="GCSViews\ConfigurationView\ConfigFrameClassType.fr.resx">
-      <DependentUpon>ConfigFrameClassType.cs</DependentUpon>
-    </EmbeddedResource>
-    <EmbeddedResource Update="GCSViews\ConfigurationView\ConfigFrameClassType.id-ID.resx">
-      <DependentUpon>ConfigFrameClassType.cs</DependentUpon>
-    </EmbeddedResource>
-    <EmbeddedResource Update="GCSViews\ConfigurationView\ConfigFrameClassType.it-IT.resx">
-      <DependentUpon>ConfigFrameClassType.cs</DependentUpon>
-    </EmbeddedResource>
-    <EmbeddedResource Update="GCSViews\ConfigurationView\ConfigFrameClassType.ja-JP.resx">
-      <DependentUpon>ConfigFrameClassType.cs</DependentUpon>
-    </EmbeddedResource>
-    <EmbeddedResource Update="GCSViews\ConfigurationView\ConfigFrameClassType.ko-KR.resx">
-      <DependentUpon>ConfigFrameClassType.cs</DependentUpon>
-    </EmbeddedResource>
-    <EmbeddedResource Update="GCSViews\ConfigurationView\ConfigFrameClassType.pl.resx">
-      <DependentUpon>ConfigFrameClassType.cs</DependentUpon>
-    </EmbeddedResource>
-    <EmbeddedResource Update="GCSViews\ConfigurationView\ConfigFrameClassType.pt.resx">
-      <DependentUpon>ConfigFrameClassType.cs</DependentUpon>
-    </EmbeddedResource>
-    <EmbeddedResource Update="GCSViews\ConfigurationView\ConfigFrameClassType.resx">
-      <DependentUpon>ConfigFrameClassType.cs</DependentUpon>
-    </EmbeddedResource>
-    <EmbeddedResource Update="GCSViews\ConfigurationView\ConfigFrameClassType.zh-Hans.resx">
-      <DependentUpon>ConfigFrameClassType.cs</DependentUpon>
-    </EmbeddedResource>
-    <EmbeddedResource Update="GCSViews\ConfigurationView\ConfigFrameClassType.zh-Hant.resx">
-      <DependentUpon>ConfigFrameClassType.cs</DependentUpon>
-    </EmbeddedResource>
-    <EmbeddedResource Update="GCSViews\ConfigurationView\ConfigFrameClassType.zh-TW.resx">
-      <DependentUpon>ConfigFrameClassType.cs</DependentUpon>
-    </EmbeddedResource>
-    <EmbeddedResource Update="GCSViews\ConfigurationView\ConfigFrameType.ar.resx">
-      <DependentUpon>ConfigFrameType.cs</DependentUpon>
-    </EmbeddedResource>
-    <EmbeddedResource Update="GCSViews\ConfigurationView\ConfigFrameType.de-DE.resx">
-      <DependentUpon>ConfigFrameType.cs</DependentUpon>
-    </EmbeddedResource>
-    <EmbeddedResource Update="GCSViews\ConfigurationView\ConfigFrameType.es-ES.resx">
-      <DependentUpon>ConfigFrameType.cs</DependentUpon>
-    </EmbeddedResource>
-    <EmbeddedResource Update="GCSViews\ConfigurationView\ConfigFrameType.fr.resx">
-      <DependentUpon>ConfigFrameType.cs</DependentUpon>
-    </EmbeddedResource>
-    <EmbeddedResource Update="GCSViews\ConfigurationView\ConfigFrameType.id-ID.resx">
-      <DependentUpon>ConfigFrameType.cs</DependentUpon>
-    </EmbeddedResource>
-    <EmbeddedResource Update="GCSViews\ConfigurationView\ConfigFrameType.it-IT.resx">
-      <DependentUpon>ConfigFrameType.cs</DependentUpon>
-    </EmbeddedResource>
-    <EmbeddedResource Update="GCSViews\ConfigurationView\ConfigFrameType.ja-JP.resx">
-      <DependentUpon>ConfigFrameType.cs</DependentUpon>
-    </EmbeddedResource>
-    <EmbeddedResource Update="GCSViews\ConfigurationView\ConfigFrameType.ko-KR.resx">
-      <DependentUpon>ConfigFrameType.cs</DependentUpon>
-    </EmbeddedResource>
-    <EmbeddedResource Update="GCSViews\ConfigurationView\ConfigFrameType.pl.resx">
-      <DependentUpon>ConfigFrameType.cs</DependentUpon>
-    </EmbeddedResource>
-    <EmbeddedResource Update="GCSViews\ConfigurationView\ConfigFrameType.pt.resx">
-      <DependentUpon>ConfigFrameType.cs</DependentUpon>
-    </EmbeddedResource>
-    <EmbeddedResource Update="GCSViews\ConfigurationView\ConfigFrameType.resx">
-      <DependentUpon>ConfigFrameType.cs</DependentUpon>
-    </EmbeddedResource>
-    <EmbeddedResource Update="GCSViews\ConfigurationView\ConfigFrameType.zh-Hans.resx">
-      <DependentUpon>ConfigFrameType.cs</DependentUpon>
-    </EmbeddedResource>
-    <EmbeddedResource Update="GCSViews\ConfigurationView\ConfigFrameType.zh-Hant.resx">
-      <DependentUpon>ConfigFrameType.cs</DependentUpon>
-    </EmbeddedResource>
-    <EmbeddedResource Update="GCSViews\ConfigurationView\ConfigFrameType.zh-TW.resx">
-      <DependentUpon>ConfigFrameType.cs</DependentUpon>
-    </EmbeddedResource>
-    <EmbeddedResource Update="GCSViews\ConfigurationView\ConfigFriendlyParams.ar.resx">
-      <DependentUpon>ConfigFriendlyParams.cs</DependentUpon>
-    </EmbeddedResource>
-    <EmbeddedResource Update="GCSViews\ConfigurationView\ConfigFriendlyParams.de-DE.resx">
-      <DependentUpon>ConfigFriendlyParams.cs</DependentUpon>
-    </EmbeddedResource>
-    <EmbeddedResource Update="GCSViews\ConfigurationView\ConfigFriendlyParams.id-ID.resx">
-      <DependentUpon>ConfigFriendlyParams.cs</DependentUpon>
-    </EmbeddedResource>
-    <EmbeddedResource Update="GCSViews\ConfigurationView\ConfigFriendlyParams.ja-JP.resx">
-      <DependentUpon>ConfigFriendlyParams.cs</DependentUpon>
-    </EmbeddedResource>
-    <EmbeddedResource Update="GCSViews\ConfigurationView\ConfigFriendlyParams.ko-KR.resx">
-      <DependentUpon>ConfigFriendlyParams.cs</DependentUpon>
-    </EmbeddedResource>
-    <EmbeddedResource Update="GCSViews\ConfigurationView\ConfigFriendlyParams.pt.resx">
-      <DependentUpon>ConfigFriendlyParams.cs</DependentUpon>
-    </EmbeddedResource>
-    <EmbeddedResource Update="GCSViews\ConfigurationView\ConfigFriendlyParams.resx">
-      <DependentUpon>ConfigFriendlyParams.cs</DependentUpon>
-    </EmbeddedResource>
-    <EmbeddedResource Update="GCSViews\ConfigurationView\ConfigFriendlyParams.zh-Hans.resx">
-      <DependentUpon>ConfigFriendlyParams.cs</DependentUpon>
-    </EmbeddedResource>
-    <EmbeddedResource Update="GCSViews\ConfigurationView\ConfigGPSInject.resx">
-      <DependentUpon>ConfigGPSInject.cs</DependentUpon>
-    </EmbeddedResource>
-    <EmbeddedResource Update="GCSViews\ConfigurationView\ConfigHWAirspeed.ar.resx">
-      <DependentUpon>ConfigHWAirspeed.cs</DependentUpon>
-    </EmbeddedResource>
-    <EmbeddedResource Update="GCSViews\ConfigurationView\ConfigHWAirspeed.de-DE.resx">
-      <DependentUpon>ConfigHWAirspeed.cs</DependentUpon>
-    </EmbeddedResource>
-    <EmbeddedResource Update="GCSViews\ConfigurationView\ConfigHWAirspeed.es-ES.resx">
-      <DependentUpon>ConfigHWAirspeed.cs</DependentUpon>
-    </EmbeddedResource>
-    <EmbeddedResource Update="GCSViews\ConfigurationView\ConfigHWAirspeed.fr.resx">
-      <DependentUpon>ConfigHWAirspeed.cs</DependentUpon>
-    </EmbeddedResource>
-    <EmbeddedResource Update="GCSViews\ConfigurationView\ConfigHWAirspeed.id-ID.resx">
-      <DependentUpon>ConfigHWAirspeed.cs</DependentUpon>
-    </EmbeddedResource>
-    <EmbeddedResource Update="GCSViews\ConfigurationView\ConfigHWAirspeed.it-IT.resx">
-      <DependentUpon>ConfigHWAirspeed.cs</DependentUpon>
-    </EmbeddedResource>
-    <EmbeddedResource Update="GCSViews\ConfigurationView\ConfigHWAirspeed.ja-JP.resx">
-      <DependentUpon>ConfigHWAirspeed.cs</DependentUpon>
-    </EmbeddedResource>
-    <EmbeddedResource Update="GCSViews\ConfigurationView\ConfigHWAirspeed.ko-KR.resx">
-      <DependentUpon>ConfigHWAirspeed.cs</DependentUpon>
-    </EmbeddedResource>
-    <EmbeddedResource Update="GCSViews\ConfigurationView\ConfigHWAirspeed.pl.resx">
-      <DependentUpon>ConfigHWAirspeed.cs</DependentUpon>
-    </EmbeddedResource>
-    <EmbeddedResource Update="GCSViews\ConfigurationView\ConfigHWAirspeed.pt.resx">
-      <DependentUpon>ConfigHWAirspeed.cs</DependentUpon>
-    </EmbeddedResource>
-    <EmbeddedResource Update="GCSViews\ConfigurationView\ConfigHWAirspeed.resx">
-      <DependentUpon>ConfigHWAirspeed.cs</DependentUpon>
-    </EmbeddedResource>
-    <EmbeddedResource Update="GCSViews\ConfigurationView\ConfigHWAirspeed.zh-Hans.resx">
-      <DependentUpon>ConfigHWAirspeed.cs</DependentUpon>
-    </EmbeddedResource>
-    <EmbeddedResource Update="GCSViews\ConfigurationView\ConfigHWAirspeed.zh-Hant.resx">
-      <DependentUpon>ConfigHWAirspeed.cs</DependentUpon>
-    </EmbeddedResource>
-    <EmbeddedResource Update="GCSViews\ConfigurationView\ConfigHWAirspeed.zh-TW.resx">
-      <DependentUpon>ConfigHWAirspeed.cs</DependentUpon>
-    </EmbeddedResource>
-    <EmbeddedResource Update="GCSViews\ConfigurationView\ConfigHWBT.ar.resx">
-      <DependentUpon>ConfigHWBT.cs</DependentUpon>
-    </EmbeddedResource>
-    <EmbeddedResource Update="GCSViews\ConfigurationView\ConfigHWBT.de-DE.resx">
-      <DependentUpon>ConfigHWBT.cs</DependentUpon>
-    </EmbeddedResource>
-    <EmbeddedResource Update="GCSViews\ConfigurationView\ConfigHWBT.pt.resx">
-      <DependentUpon>ConfigHWBT.cs</DependentUpon>
-    </EmbeddedResource>
-    <EmbeddedResource Update="GCSViews\ConfigurationView\ConfigHWCompass.ar.resx">
-      <DependentUpon>ConfigHWCompass.cs</DependentUpon>
-    </EmbeddedResource>
-    <EmbeddedResource Update="GCSViews\ConfigurationView\ConfigHWCompass.pt.resx">
-      <DependentUpon>ConfigHWCompass.cs</DependentUpon>
-    </EmbeddedResource>
-    <EmbeddedResource Update="GCSViews\ConfigurationView\ConfigHWESP8266.ar.resx">
-      <DependentUpon>ConfigHWesp8266.cs</DependentUpon>
-    </EmbeddedResource>
-    <EmbeddedResource Update="GCSViews\ConfigurationView\ConfigHWESP8266.de-DE.resx">
-      <DependentUpon>ConfigHWesp8266.cs</DependentUpon>
-    </EmbeddedResource>
-    <EmbeddedResource Update="GCSViews\ConfigurationView\ConfigHWESP8266.pt.resx">
-      <DependentUpon>ConfigHWesp8266.cs</DependentUpon>
-    </EmbeddedResource>
-    <EmbeddedResource Update="GCSViews\ConfigurationView\ConfigHWesp8266.resx">
-      <DependentUpon>ConfigHWesp8266.cs</DependentUpon>
-    </EmbeddedResource>
-    <EmbeddedResource Update="GCSViews\ConfigurationView\ConfigHWBT.id-ID.resx">
-      <DependentUpon>ConfigHWBT.cs</DependentUpon>
-    </EmbeddedResource>
-    <EmbeddedResource Update="GCSViews\ConfigurationView\ConfigHWBT.ja-JP.resx">
-      <DependentUpon>ConfigHWBT.cs</DependentUpon>
-    </EmbeddedResource>
-    <EmbeddedResource Update="GCSViews\ConfigurationView\ConfigHWBT.ko-KR.resx">
-      <DependentUpon>ConfigHWBT.cs</DependentUpon>
-    </EmbeddedResource>
-    <EmbeddedResource Update="GCSViews\ConfigurationView\ConfigHWBT.resx">
-      <DependentUpon>ConfigHWBT.cs</DependentUpon>
-    </EmbeddedResource>
-    <EmbeddedResource Update="GCSViews\ConfigurationView\ConfigHWBT.zh-Hans.resx">
-      <DependentUpon>ConfigHWBT.cs</DependentUpon>
-    </EmbeddedResource>
-    <EmbeddedResource Update="GCSViews\ConfigurationView\ConfigHWCompass.de-DE.resx">
-      <DependentUpon>ConfigHWCompass.cs</DependentUpon>
-    </EmbeddedResource>
-    <EmbeddedResource Update="GCSViews\ConfigurationView\ConfigHWCompass.es-ES.resx">
-      <DependentUpon>ConfigHWCompass.cs</DependentUpon>
-    </EmbeddedResource>
-    <EmbeddedResource Update="GCSViews\ConfigurationView\ConfigHWCompass.fr.resx">
-      <DependentUpon>ConfigHWCompass.cs</DependentUpon>
-    </EmbeddedResource>
-    <EmbeddedResource Update="GCSViews\ConfigurationView\ConfigHWCompass.id-ID.resx">
-      <DependentUpon>ConfigHWCompass.cs</DependentUpon>
-    </EmbeddedResource>
-    <EmbeddedResource Update="GCSViews\ConfigurationView\ConfigHWCompass.it-IT.resx">
-      <DependentUpon>ConfigHWCompass.cs</DependentUpon>
-    </EmbeddedResource>
-    <EmbeddedResource Update="GCSViews\ConfigurationView\ConfigHWCompass.ja-JP.resx">
-      <DependentUpon>ConfigHWCompass.cs</DependentUpon>
-    </EmbeddedResource>
-    <EmbeddedResource Update="GCSViews\ConfigurationView\ConfigHWCompass.ko-KR.resx">
-      <DependentUpon>ConfigHWCompass.cs</DependentUpon>
-    </EmbeddedResource>
-    <EmbeddedResource Update="GCSViews\ConfigurationView\ConfigHWCompass.pl.resx">
-      <DependentUpon>ConfigHWCompass.cs</DependentUpon>
-    </EmbeddedResource>
-    <EmbeddedResource Update="GCSViews\ConfigurationView\ConfigHWCompass.resx">
-      <DependentUpon>ConfigHWCompass.cs</DependentUpon>
-    </EmbeddedResource>
-    <EmbeddedResource Update="GCSViews\ConfigurationView\ConfigHWCompass.zh-Hans.resx">
-      <DependentUpon>ConfigHWCompass.cs</DependentUpon>
-      <SubType>Designer</SubType>
-    </EmbeddedResource>
-    <EmbeddedResource Update="GCSViews\ConfigurationView\ConfigHWCompass.zh-Hant.resx">
-      <DependentUpon>ConfigHWCompass.cs</DependentUpon>
-    </EmbeddedResource>
-    <EmbeddedResource Update="GCSViews\ConfigurationView\ConfigHWCompass.zh-TW.resx">
-      <DependentUpon>ConfigHWCompass.cs</DependentUpon>
-    </EmbeddedResource>
-    <EmbeddedResource Update="GCSViews\ConfigurationView\ConfigHWOptFlow.ar.resx">
-      <DependentUpon>ConfigHWOptFlow.cs</DependentUpon>
-    </EmbeddedResource>
-    <EmbeddedResource Update="GCSViews\ConfigurationView\ConfigHWOptFlow.pt.resx">
-      <DependentUpon>ConfigHWOptFlow.cs</DependentUpon>
-    </EmbeddedResource>
-    <EmbeddedResource Update="GCSViews\ConfigurationView\ConfigHWOSD.ar.resx">
-      <DependentUpon>ConfigHWOSD.cs</DependentUpon>
-    </EmbeddedResource>
-    <EmbeddedResource Update="GCSViews\ConfigurationView\ConfigHWOSD.pt.resx">
-      <DependentUpon>ConfigHWOSD.cs</DependentUpon>
-    </EmbeddedResource>
-    <EmbeddedResource Update="GCSViews\ConfigurationView\ConfigHWParachute.ar.resx">
-      <DependentUpon>ConfigHWParachute.cs</DependentUpon>
-    </EmbeddedResource>
-    <EmbeddedResource Update="GCSViews\ConfigurationView\ConfigHWParachute.de-DE.resx">
-      <DependentUpon>ConfigHWParachute.cs</DependentUpon>
-    </EmbeddedResource>
-    <EmbeddedResource Update="GCSViews\ConfigurationView\ConfigHWParachute.pt.resx">
-      <DependentUpon>ConfigHWParachute.cs</DependentUpon>
-    </EmbeddedResource>
-    <EmbeddedResource Update="GCSViews\ConfigurationView\ConfigHWPX4Flow.ar.resx">
-      <DependentUpon>ConfigHWPX4Flow.cs</DependentUpon>
-    </EmbeddedResource>
-    <EmbeddedResource Update="GCSViews\ConfigurationView\ConfigHWPX4Flow.de-DE.resx">
-      <DependentUpon>ConfigHWPX4Flow.cs</DependentUpon>
-    </EmbeddedResource>
-    <EmbeddedResource Update="GCSViews\ConfigurationView\ConfigHWPX4Flow.pt.resx">
-      <DependentUpon>ConfigHWPX4Flow.cs</DependentUpon>
-    </EmbeddedResource>
-    <EmbeddedResource Update="GCSViews\ConfigurationView\ConfigHWRangeFinder.ar.resx">
-      <DependentUpon>ConfigHWRangeFinder.cs</DependentUpon>
-    </EmbeddedResource>
-    <EmbeddedResource Update="GCSViews\ConfigurationView\ConfigHWRangeFinder.pt.resx">
-      <DependentUpon>ConfigHWRangeFinder.cs</DependentUpon>
-    </EmbeddedResource>
-    <EmbeddedResource Update="GCSViews\ConfigurationView\ConfigHWUAVCAN.ar.resx">
-      <DependentUpon>ConfigHWUAVCAN.cs</DependentUpon>
-    </EmbeddedResource>
-    <EmbeddedResource Update="GCSViews\ConfigurationView\ConfigHWUAVCAN.de-DE.resx">
-      <DependentUpon>ConfigHWUAVCAN.cs</DependentUpon>
-    </EmbeddedResource>
-    <EmbeddedResource Update="GCSViews\ConfigurationView\ConfigHWUAVCAN.pt.resx">
-      <DependentUpon>ConfigHWUAVCAN.cs</DependentUpon>
-    </EmbeddedResource>
-    <EmbeddedResource Update="GCSViews\ConfigurationView\ConfigHWUAVCAN.resx">
-      <DependentUpon>ConfigHWUAVCAN.cs</DependentUpon>
-    </EmbeddedResource>
-    <EmbeddedResource Update="GCSViews\ConfigurationView\ConfigHWPX4Flow.resx">
-      <DependentUpon>ConfigHWPX4Flow.cs</DependentUpon>
-    </EmbeddedResource>
-    <EmbeddedResource Update="GCSViews\ConfigurationView\ConfigHWOptFlow.de-DE.resx">
-      <DependentUpon>ConfigHWOptFlow.cs</DependentUpon>
-    </EmbeddedResource>
-    <EmbeddedResource Update="GCSViews\ConfigurationView\ConfigHWOptFlow.es-ES.resx">
-      <DependentUpon>ConfigHWOptFlow.cs</DependentUpon>
-    </EmbeddedResource>
-    <EmbeddedResource Update="GCSViews\ConfigurationView\ConfigHWOptFlow.fr.resx">
-      <DependentUpon>ConfigHWOptFlow.cs</DependentUpon>
-    </EmbeddedResource>
-    <EmbeddedResource Update="GCSViews\ConfigurationView\ConfigHWOptFlow.id-ID.resx">
-      <DependentUpon>ConfigHWOptFlow.cs</DependentUpon>
-    </EmbeddedResource>
-    <EmbeddedResource Update="GCSViews\ConfigurationView\ConfigHWOptFlow.it-IT.resx">
-      <DependentUpon>ConfigHWOptFlow.cs</DependentUpon>
-    </EmbeddedResource>
-    <EmbeddedResource Update="GCSViews\ConfigurationView\ConfigHWOptFlow.ja-JP.resx">
-      <DependentUpon>ConfigHWOptFlow.cs</DependentUpon>
-    </EmbeddedResource>
-    <EmbeddedResource Update="GCSViews\ConfigurationView\ConfigHWOptFlow.ko-KR.resx">
-      <DependentUpon>ConfigHWOptFlow.cs</DependentUpon>
-    </EmbeddedResource>
-    <EmbeddedResource Update="GCSViews\ConfigurationView\ConfigHWOptFlow.pl.resx">
-      <DependentUpon>ConfigHWOptFlow.cs</DependentUpon>
-    </EmbeddedResource>
-    <EmbeddedResource Update="GCSViews\ConfigurationView\ConfigHWOptFlow.resx">
-      <DependentUpon>ConfigHWOptFlow.cs</DependentUpon>
-    </EmbeddedResource>
-    <EmbeddedResource Update="GCSViews\ConfigurationView\ConfigHWOptFlow.zh-Hans.resx">
-      <DependentUpon>ConfigHWOptFlow.cs</DependentUpon>
-    </EmbeddedResource>
-    <EmbeddedResource Update="GCSViews\ConfigurationView\ConfigHWOptFlow.zh-Hant.resx">
-      <DependentUpon>ConfigHWOptFlow.cs</DependentUpon>
-    </EmbeddedResource>
-    <EmbeddedResource Update="GCSViews\ConfigurationView\ConfigHWOptFlow.zh-TW.resx">
-      <DependentUpon>ConfigHWOptFlow.cs</DependentUpon>
-    </EmbeddedResource>
-    <EmbeddedResource Update="GCSViews\ConfigurationView\ConfigHWOSD.de-DE.resx">
-      <DependentUpon>ConfigHWOSD.cs</DependentUpon>
-    </EmbeddedResource>
-    <EmbeddedResource Update="GCSViews\ConfigurationView\ConfigHWOSD.es-ES.resx">
-      <DependentUpon>ConfigHWOSD.cs</DependentUpon>
-    </EmbeddedResource>
-    <EmbeddedResource Update="GCSViews\ConfigurationView\ConfigHWOSD.fr.resx">
-      <DependentUpon>ConfigHWOSD.cs</DependentUpon>
-    </EmbeddedResource>
-    <EmbeddedResource Update="GCSViews\ConfigurationView\ConfigHWOSD.id-ID.resx">
-      <DependentUpon>ConfigHWOSD.cs</DependentUpon>
-    </EmbeddedResource>
-    <EmbeddedResource Update="GCSViews\ConfigurationView\ConfigHWOSD.it-IT.resx">
-      <DependentUpon>ConfigHWOSD.cs</DependentUpon>
-    </EmbeddedResource>
-    <EmbeddedResource Update="GCSViews\ConfigurationView\ConfigHWOSD.ja-JP.resx">
-      <DependentUpon>ConfigHWOSD.cs</DependentUpon>
-    </EmbeddedResource>
-    <EmbeddedResource Update="GCSViews\ConfigurationView\ConfigHWOSD.ko-KR.resx">
-      <DependentUpon>ConfigHWOSD.cs</DependentUpon>
-    </EmbeddedResource>
-    <EmbeddedResource Update="GCSViews\ConfigurationView\ConfigHWOSD.pl.resx">
-      <DependentUpon>ConfigHWOSD.cs</DependentUpon>
-    </EmbeddedResource>
-    <EmbeddedResource Update="GCSViews\ConfigurationView\ConfigHWOSD.resx">
-      <DependentUpon>ConfigHWOSD.cs</DependentUpon>
-    </EmbeddedResource>
-    <EmbeddedResource Update="GCSViews\ConfigurationView\ConfigHWOSD.zh-Hans.resx">
-      <DependentUpon>ConfigHWOSD.cs</DependentUpon>
-    </EmbeddedResource>
-    <EmbeddedResource Update="GCSViews\ConfigurationView\ConfigHWOSD.zh-Hant.resx">
-      <DependentUpon>ConfigHWOSD.cs</DependentUpon>
-    </EmbeddedResource>
-    <EmbeddedResource Update="GCSViews\ConfigurationView\ConfigHWOSD.zh-TW.resx">
-      <DependentUpon>ConfigHWOSD.cs</DependentUpon>
-    </EmbeddedResource>
-    <EmbeddedResource Update="GCSViews\ConfigurationView\ConfigHWParachute.id-ID.resx">
-      <DependentUpon>ConfigHWParachute.cs</DependentUpon>
-    </EmbeddedResource>
-    <EmbeddedResource Update="GCSViews\ConfigurationView\ConfigHWParachute.ko-KR.resx">
-      <DependentUpon>ConfigHWParachute.cs</DependentUpon>
-    </EmbeddedResource>
-    <EmbeddedResource Update="GCSViews\ConfigurationView\ConfigHWParachute.resx">
-      <DependentUpon>ConfigHWParachute.cs</DependentUpon>
-    </EmbeddedResource>
-    <EmbeddedResource Update="GCSViews\ConfigurationView\ConfigHWParachute.zh-Hans.resx">
-      <DependentUpon>ConfigHWParachute.cs</DependentUpon>
-    </EmbeddedResource>
-    <EmbeddedResource Update="GCSViews\ConfigurationView\ConfigHWRangeFinder.de-DE.resx">
-      <DependentUpon>ConfigHWRangeFinder.cs</DependentUpon>
-    </EmbeddedResource>
-    <EmbeddedResource Update="GCSViews\ConfigurationView\ConfigHWRangeFinder.es-ES.resx">
-      <DependentUpon>ConfigHWRangeFinder.cs</DependentUpon>
-    </EmbeddedResource>
-    <EmbeddedResource Update="GCSViews\ConfigurationView\ConfigHWRangeFinder.fr.resx">
-      <DependentUpon>ConfigHWRangeFinder.cs</DependentUpon>
-    </EmbeddedResource>
-    <EmbeddedResource Update="GCSViews\ConfigurationView\ConfigHWRangeFinder.id-ID.resx">
-      <DependentUpon>ConfigHWRangeFinder.cs</DependentUpon>
-    </EmbeddedResource>
-    <EmbeddedResource Update="GCSViews\ConfigurationView\ConfigHWRangeFinder.it-IT.resx">
-      <DependentUpon>ConfigHWRangeFinder.cs</DependentUpon>
-    </EmbeddedResource>
-    <EmbeddedResource Update="GCSViews\ConfigurationView\ConfigHWRangeFinder.ja-JP.resx">
-      <DependentUpon>ConfigHWRangeFinder.cs</DependentUpon>
-    </EmbeddedResource>
-    <EmbeddedResource Update="GCSViews\ConfigurationView\ConfigHWRangeFinder.ko-KR.resx">
-      <DependentUpon>ConfigHWRangeFinder.cs</DependentUpon>
-    </EmbeddedResource>
-    <EmbeddedResource Update="GCSViews\ConfigurationView\ConfigHWRangeFinder.pl.resx">
-      <DependentUpon>ConfigHWRangeFinder.cs</DependentUpon>
-    </EmbeddedResource>
-    <EmbeddedResource Update="GCSViews\ConfigurationView\ConfigHWRangeFinder.resx">
-      <DependentUpon>ConfigHWRangeFinder.cs</DependentUpon>
-    </EmbeddedResource>
-    <EmbeddedResource Update="GCSViews\ConfigurationView\ConfigHWRangeFinder.zh-Hans.resx">
-      <DependentUpon>ConfigHWRangeFinder.cs</DependentUpon>
-    </EmbeddedResource>
-    <EmbeddedResource Update="GCSViews\ConfigurationView\ConfigHWRangeFinder.zh-Hant.resx">
-      <DependentUpon>ConfigHWRangeFinder.cs</DependentUpon>
-    </EmbeddedResource>
-    <EmbeddedResource Update="GCSViews\ConfigurationView\ConfigHWRangeFinder.zh-TW.resx">
-      <DependentUpon>ConfigHWRangeFinder.cs</DependentUpon>
-    </EmbeddedResource>
-    <EmbeddedResource Update="GCSViews\ConfigurationView\ConfigMandatory.ar.resx">
-      <DependentUpon>ConfigMandatory.cs</DependentUpon>
-    </EmbeddedResource>
-    <EmbeddedResource Update="GCSViews\ConfigurationView\ConfigMandatory.de-DE.resx">
-      <DependentUpon>ConfigMandatory.cs</DependentUpon>
-    </EmbeddedResource>
-    <EmbeddedResource Update="GCSViews\ConfigurationView\ConfigMandatory.id-ID.resx">
-      <DependentUpon>ConfigMandatory.cs</DependentUpon>
-    </EmbeddedResource>
-    <EmbeddedResource Update="GCSViews\ConfigurationView\ConfigMandatory.ja-JP.resx">
-      <DependentUpon>ConfigMandatory.cs</DependentUpon>
-    </EmbeddedResource>
-    <EmbeddedResource Update="GCSViews\ConfigurationView\ConfigMandatory.ko-KR.resx">
-      <DependentUpon>ConfigMandatory.cs</DependentUpon>
-    </EmbeddedResource>
-    <EmbeddedResource Update="GCSViews\ConfigurationView\ConfigMandatory.pt.resx">
-      <DependentUpon>ConfigMandatory.cs</DependentUpon>
-    </EmbeddedResource>
-    <EmbeddedResource Update="GCSViews\ConfigurationView\ConfigMandatory.resx">
-      <DependentUpon>ConfigMandatory.cs</DependentUpon>
-    </EmbeddedResource>
-    <EmbeddedResource Update="GCSViews\ConfigurationView\ConfigMandatory.zh-Hans.resx">
-      <DependentUpon>ConfigMandatory.cs</DependentUpon>
-    </EmbeddedResource>
-    <EmbeddedResource Update="GCSViews\ConfigurationView\ConfigMotorTest.ar.resx">
-      <DependentUpon>ConfigMotorTest.cs</DependentUpon>
-    </EmbeddedResource>
-    <EmbeddedResource Update="GCSViews\ConfigurationView\ConfigMotorTest.de-DE.resx">
-      <DependentUpon>ConfigMotorTest.cs</DependentUpon>
-    </EmbeddedResource>
-    <EmbeddedResource Update="GCSViews\ConfigurationView\ConfigMotorTest.id-ID.resx">
-      <DependentUpon>ConfigMotorTest.cs</DependentUpon>
-    </EmbeddedResource>
-    <EmbeddedResource Update="GCSViews\ConfigurationView\ConfigMotorTest.ja-JP.resx">
-      <DependentUpon>ConfigMotorTest.cs</DependentUpon>
-    </EmbeddedResource>
-    <EmbeddedResource Update="GCSViews\ConfigurationView\ConfigMotorTest.ko-KR.resx">
-      <DependentUpon>ConfigMotorTest.cs</DependentUpon>
-    </EmbeddedResource>
-    <EmbeddedResource Update="GCSViews\ConfigurationView\ConfigMotorTest.pt.resx">
-      <DependentUpon>ConfigMotorTest.cs</DependentUpon>
-    </EmbeddedResource>
-    <EmbeddedResource Update="GCSViews\ConfigurationView\ConfigMotorTest.resx">
-      <DependentUpon>ConfigMotorTest.cs</DependentUpon>
-    </EmbeddedResource>
-    <EmbeddedResource Update="GCSViews\ConfigurationView\ConfigMotorTest.zh-Hans.resx">
-      <DependentUpon>ConfigMotorTest.cs</DependentUpon>
-    </EmbeddedResource>
-    <EmbeddedResource Update="GCSViews\ConfigurationView\ConfigMount.ar.resx">
-      <DependentUpon>ConfigMount.cs</DependentUpon>
-    </EmbeddedResource>
-    <EmbeddedResource Update="GCSViews\ConfigurationView\ConfigMount.de-DE.resx">
-      <DependentUpon>ConfigMount.cs</DependentUpon>
-    </EmbeddedResource>
-    <EmbeddedResource Update="GCSViews\ConfigurationView\ConfigMount.fr.resx">
-      <DependentUpon>ConfigMount.cs</DependentUpon>
-    </EmbeddedResource>
-    <EmbeddedResource Update="GCSViews\ConfigurationView\ConfigMount.id-ID.resx">
-      <DependentUpon>ConfigMount.cs</DependentUpon>
-    </EmbeddedResource>
-    <EmbeddedResource Update="GCSViews\ConfigurationView\ConfigMount.it-IT.resx">
-      <DependentUpon>ConfigMount.cs</DependentUpon>
-    </EmbeddedResource>
-    <EmbeddedResource Update="GCSViews\ConfigurationView\ConfigMount.ja-JP.resx">
-      <DependentUpon>ConfigMount.cs</DependentUpon>
-    </EmbeddedResource>
-    <EmbeddedResource Update="GCSViews\ConfigurationView\ConfigMount.ko-KR.resx">
-      <DependentUpon>ConfigMount.cs</DependentUpon>
-    </EmbeddedResource>
-    <EmbeddedResource Update="GCSViews\ConfigurationView\ConfigMount.pt.resx">
-      <DependentUpon>ConfigMount.cs</DependentUpon>
-    </EmbeddedResource>
-    <EmbeddedResource Update="GCSViews\ConfigurationView\ConfigMount.resx">
-      <DependentUpon>ConfigMount.cs</DependentUpon>
-    </EmbeddedResource>
-    <EmbeddedResource Update="GCSViews\ConfigurationView\ConfigMount.zh-Hans.resx">
-      <DependentUpon>ConfigMount.cs</DependentUpon>
-    </EmbeddedResource>
-    <EmbeddedResource Update="GCSViews\ConfigurationView\ConfigMount.zh-Hant.resx">
-      <DependentUpon>ConfigMount.cs</DependentUpon>
-    </EmbeddedResource>
-    <EmbeddedResource Update="GCSViews\ConfigurationView\ConfigMount.zh-TW.resx">
-      <DependentUpon>ConfigMount.cs</DependentUpon>
-    </EmbeddedResource>
-    <EmbeddedResource Update="GCSViews\ConfigurationView\ConfigOptional.ar.resx">
-      <DependentUpon>ConfigOptional.cs</DependentUpon>
-    </EmbeddedResource>
-    <EmbeddedResource Update="GCSViews\ConfigurationView\ConfigOptional.de-DE.resx">
-      <DependentUpon>ConfigOptional.cs</DependentUpon>
-    </EmbeddedResource>
-    <EmbeddedResource Update="GCSViews\ConfigurationView\ConfigOptional.id-ID.resx">
-      <DependentUpon>ConfigOptional.cs</DependentUpon>
-    </EmbeddedResource>
-    <EmbeddedResource Update="GCSViews\ConfigurationView\ConfigOptional.ja-JP.resx">
-      <DependentUpon>ConfigOptional.cs</DependentUpon>
-    </EmbeddedResource>
-    <EmbeddedResource Update="GCSViews\ConfigurationView\ConfigOptional.ko-KR.resx">
-      <DependentUpon>ConfigOptional.cs</DependentUpon>
-    </EmbeddedResource>
-    <EmbeddedResource Update="GCSViews\ConfigurationView\ConfigOptional.pt.resx">
-      <DependentUpon>ConfigOptional.cs</DependentUpon>
-    </EmbeddedResource>
-    <EmbeddedResource Update="GCSViews\ConfigurationView\ConfigOptional.resx">
-      <DependentUpon>ConfigOptional.cs</DependentUpon>
-    </EmbeddedResource>
-    <EmbeddedResource Update="GCSViews\ConfigurationView\ConfigOptional.zh-Hans.resx">
-      <DependentUpon>ConfigOptional.cs</DependentUpon>
-    </EmbeddedResource>
-    <EmbeddedResource Update="GCSViews\ConfigurationView\ConfigPlanner.ar.resx">
-      <DependentUpon>ConfigPlanner.cs</DependentUpon>
-    </EmbeddedResource>
-    <EmbeddedResource Update="GCSViews\ConfigurationView\ConfigPlanner.de-DE.resx">
-      <DependentUpon>ConfigPlanner.cs</DependentUpon>
-    </EmbeddedResource>
-    <EmbeddedResource Update="GCSViews\ConfigurationView\ConfigPlanner.fr.resx">
-      <DependentUpon>ConfigPlanner.cs</DependentUpon>
-    </EmbeddedResource>
-    <EmbeddedResource Update="GCSViews\ConfigurationView\ConfigPlanner.id-ID.resx">
-      <DependentUpon>ConfigPlanner.cs</DependentUpon>
-    </EmbeddedResource>
-    <EmbeddedResource Update="GCSViews\ConfigurationView\ConfigPlanner.it-IT.resx">
-      <DependentUpon>ConfigPlanner.cs</DependentUpon>
-    </EmbeddedResource>
-    <EmbeddedResource Update="GCSViews\ConfigurationView\ConfigPlanner.ja-JP.resx">
-      <DependentUpon>ConfigPlanner.cs</DependentUpon>
-    </EmbeddedResource>
-    <EmbeddedResource Update="GCSViews\ConfigurationView\ConfigPlanner.ko-KR.resx">
-      <DependentUpon>ConfigPlanner.cs</DependentUpon>
-    </EmbeddedResource>
-    <EmbeddedResource Update="GCSViews\ConfigurationView\ConfigPlanner.pt.resx">
-      <DependentUpon>ConfigPlanner.cs</DependentUpon>
-    </EmbeddedResource>
-    <EmbeddedResource Update="GCSViews\ConfigurationView\ConfigPlanner.resx">
-      <DependentUpon>ConfigPlanner.cs</DependentUpon>
-    </EmbeddedResource>
-    <EmbeddedResource Update="GCSViews\ConfigurationView\ConfigPlanner.zh-Hans.resx">
-      <DependentUpon>ConfigPlanner.cs</DependentUpon>
-    </EmbeddedResource>
-    <EmbeddedResource Update="GCSViews\ConfigurationView\ConfigPlanner.zh-Hant.resx">
-      <DependentUpon>ConfigPlanner.cs</DependentUpon>
-    </EmbeddedResource>
-    <EmbeddedResource Update="GCSViews\ConfigurationView\ConfigPlanner.zh-TW.resx">
-      <DependentUpon>ConfigPlanner.cs</DependentUpon>
-    </EmbeddedResource>
-    <EmbeddedResource Update="GCSViews\ConfigurationView\ConfigRadioInput.ar.resx">
-      <DependentUpon>ConfigRadioInput.cs</DependentUpon>
-    </EmbeddedResource>
-    <EmbeddedResource Update="GCSViews\ConfigurationView\ConfigRadioInput.de-DE.resx">
-      <DependentUpon>ConfigRadioInput.cs</DependentUpon>
-    </EmbeddedResource>
-    <EmbeddedResource Update="GCSViews\ConfigurationView\ConfigRadioInput.es-ES.resx">
-      <DependentUpon>ConfigRadioInput.cs</DependentUpon>
-    </EmbeddedResource>
-    <EmbeddedResource Update="GCSViews\ConfigurationView\ConfigRadioInput.fr.resx">
-      <DependentUpon>ConfigRadioInput.cs</DependentUpon>
-    </EmbeddedResource>
-    <EmbeddedResource Update="GCSViews\ConfigurationView\ConfigRadioInput.id-ID.resx">
-      <DependentUpon>ConfigRadioInput.cs</DependentUpon>
-    </EmbeddedResource>
-    <EmbeddedResource Update="GCSViews\ConfigurationView\ConfigRadioInput.it-IT.resx">
-      <DependentUpon>ConfigRadioInput.cs</DependentUpon>
-    </EmbeddedResource>
-    <EmbeddedResource Update="GCSViews\ConfigurationView\ConfigRadioInput.ja-JP.resx">
-      <DependentUpon>ConfigRadioInput.cs</DependentUpon>
-    </EmbeddedResource>
-    <EmbeddedResource Update="GCSViews\ConfigurationView\ConfigRadioInput.ko-KR.resx">
-      <DependentUpon>ConfigRadioInput.cs</DependentUpon>
-    </EmbeddedResource>
-    <EmbeddedResource Update="GCSViews\ConfigurationView\ConfigRadioInput.pl.resx">
-      <DependentUpon>ConfigRadioInput.cs</DependentUpon>
-    </EmbeddedResource>
-    <EmbeddedResource Update="GCSViews\ConfigurationView\ConfigRadioInput.pt.resx">
-      <DependentUpon>ConfigRadioInput.cs</DependentUpon>
-    </EmbeddedResource>
-    <EmbeddedResource Update="GCSViews\ConfigurationView\ConfigRadioInput.resx">
-      <DependentUpon>ConfigRadioInput.cs</DependentUpon>
-    </EmbeddedResource>
-    <EmbeddedResource Update="GCSViews\ConfigurationView\ConfigRadioInput.zh-Hans.resx">
-      <DependentUpon>ConfigRadioInput.cs</DependentUpon>
-    </EmbeddedResource>
-    <EmbeddedResource Update="GCSViews\ConfigurationView\ConfigRadioInput.zh-Hant.resx">
-      <DependentUpon>ConfigRadioInput.cs</DependentUpon>
-    </EmbeddedResource>
-    <EmbeddedResource Update="GCSViews\ConfigurationView\ConfigRadioInput.zh-TW.resx">
-      <DependentUpon>ConfigRadioInput.cs</DependentUpon>
-    </EmbeddedResource>
-    <EmbeddedResource Update="GCSViews\ConfigurationView\ConfigRawParams.ar.resx">
-      <DependentUpon>ConfigRawParams.cs</DependentUpon>
-    </EmbeddedResource>
-    <EmbeddedResource Update="GCSViews\ConfigurationView\ConfigRawParams.de-DE.resx">
-      <DependentUpon>ConfigRawParams.cs</DependentUpon>
-    </EmbeddedResource>
-    <EmbeddedResource Update="GCSViews\ConfigurationView\ConfigRawParams.fr.resx">
-      <DependentUpon>ConfigRawParams.cs</DependentUpon>
-    </EmbeddedResource>
-    <EmbeddedResource Update="GCSViews\ConfigurationView\ConfigRawParams.id-ID.resx">
-      <DependentUpon>ConfigRawParams.cs</DependentUpon>
-    </EmbeddedResource>
-    <EmbeddedResource Update="GCSViews\ConfigurationView\ConfigRawParams.it-IT.resx">
-      <DependentUpon>ConfigRawParams.cs</DependentUpon>
-    </EmbeddedResource>
-    <EmbeddedResource Update="GCSViews\ConfigurationView\ConfigRawParams.ja-JP.resx">
-      <DependentUpon>ConfigRawParams.cs</DependentUpon>
-    </EmbeddedResource>
-    <EmbeddedResource Update="GCSViews\ConfigurationView\ConfigRawParams.ko-KR.resx">
-      <DependentUpon>ConfigRawParams.cs</DependentUpon>
-    </EmbeddedResource>
-    <EmbeddedResource Update="GCSViews\ConfigurationView\ConfigRawParams.pt.resx">
-      <DependentUpon>ConfigRawParams.cs</DependentUpon>
-    </EmbeddedResource>
-    <EmbeddedResource Update="GCSViews\ConfigurationView\ConfigRawParams.resx">
-      <DependentUpon>ConfigRawParams.cs</DependentUpon>
-    </EmbeddedResource>
-    <EmbeddedResource Update="GCSViews\ConfigurationView\ConfigRawParams.zh-Hans.resx">
-      <DependentUpon>ConfigRawParams.cs</DependentUpon>
-    </EmbeddedResource>
-    <EmbeddedResource Update="GCSViews\ConfigurationView\ConfigRawParams.zh-Hant.resx">
-      <DependentUpon>ConfigRawParams.cs</DependentUpon>
-    </EmbeddedResource>
-    <EmbeddedResource Update="GCSViews\ConfigurationView\ConfigRawParams.zh-TW.resx">
-      <DependentUpon>ConfigRawParams.cs</DependentUpon>
-    </EmbeddedResource>
-    <EmbeddedResource Update="GCSViews\ConfigurationView\ConfigRawParamsTree.ar.resx">
-      <DependentUpon>ConfigRawParamsTree.cs</DependentUpon>
-    </EmbeddedResource>
-    <EmbeddedResource Update="GCSViews\ConfigurationView\ConfigRawParamsTree.de-DE.resx">
-      <DependentUpon>ConfigRawParamsTree.cs</DependentUpon>
-    </EmbeddedResource>
-    <EmbeddedResource Update="GCSViews\ConfigurationView\ConfigRawParamsTree.fr.resx">
-      <DependentUpon>ConfigRawParamsTree.cs</DependentUpon>
-    </EmbeddedResource>
-    <EmbeddedResource Update="GCSViews\ConfigurationView\ConfigRawParamsTree.id-ID.resx">
-      <DependentUpon>ConfigRawParamsTree.cs</DependentUpon>
-    </EmbeddedResource>
-    <EmbeddedResource Update="GCSViews\ConfigurationView\ConfigRawParamsTree.it-IT.resx">
-      <DependentUpon>ConfigRawParamsTree.cs</DependentUpon>
-    </EmbeddedResource>
-    <EmbeddedResource Update="GCSViews\ConfigurationView\ConfigRawParamsTree.ja-JP.resx">
-      <DependentUpon>ConfigRawParamsTree.cs</DependentUpon>
-    </EmbeddedResource>
-    <EmbeddedResource Update="GCSViews\ConfigurationView\ConfigRawParamsTree.ko-KR.resx">
-      <DependentUpon>ConfigRawParamsTree.cs</DependentUpon>
-      <SubType>Designer</SubType>
-    </EmbeddedResource>
-    <EmbeddedResource Update="GCSViews\ConfigurationView\ConfigRawParamsTree.pt.resx">
-      <DependentUpon>ConfigRawParamsTree.cs</DependentUpon>
-    </EmbeddedResource>
-    <EmbeddedResource Update="GCSViews\ConfigurationView\ConfigRawParamsTree.resx">
-      <DependentUpon>ConfigRawParamsTree.cs</DependentUpon>
-    </EmbeddedResource>
-    <EmbeddedResource Update="GCSViews\ConfigurationView\ConfigRawParamsTree.zh-Hans.resx">
-      <DependentUpon>ConfigRawParamsTree.cs</DependentUpon>
-    </EmbeddedResource>
-    <EmbeddedResource Update="GCSViews\ConfigurationView\ConfigRawParamsTree.zh-Hant.resx">
-      <DependentUpon>ConfigRawParamsTree.cs</DependentUpon>
-    </EmbeddedResource>
-    <EmbeddedResource Update="GCSViews\ConfigurationView\ConfigRawParamsTree.zh-TW.resx">
-      <DependentUpon>ConfigRawParamsTree.cs</DependentUpon>
-    </EmbeddedResource>
-    <EmbeddedResource Update="GCSViews\ConfigurationView\ConfigSimplePids.ar.resx">
-      <DependentUpon>ConfigSimplePids.cs</DependentUpon>
-    </EmbeddedResource>
-    <EmbeddedResource Update="GCSViews\ConfigurationView\ConfigSimplePids.de-DE.resx">
-      <DependentUpon>ConfigSimplePids.cs</DependentUpon>
-    </EmbeddedResource>
-    <EmbeddedResource Update="GCSViews\ConfigurationView\ConfigSimplePids.id-ID.resx">
-      <DependentUpon>ConfigSimplePids.cs</DependentUpon>
-    </EmbeddedResource>
-    <EmbeddedResource Update="GCSViews\ConfigurationView\ConfigSimplePids.ja-JP.resx">
-      <DependentUpon>ConfigSimplePids.cs</DependentUpon>
-    </EmbeddedResource>
-    <EmbeddedResource Update="GCSViews\ConfigurationView\ConfigSimplePids.ko-KR.resx">
-      <DependentUpon>ConfigSimplePids.cs</DependentUpon>
-    </EmbeddedResource>
-    <EmbeddedResource Update="GCSViews\ConfigurationView\ConfigSimplePids.pt.resx">
-      <DependentUpon>ConfigSimplePids.cs</DependentUpon>
-    </EmbeddedResource>
-    <EmbeddedResource Update="GCSViews\ConfigurationView\ConfigSimplePids.resx">
-      <DependentUpon>ConfigSimplePids.cs</DependentUpon>
-    </EmbeddedResource>
-    <EmbeddedResource Update="GCSViews\ConfigurationView\ConfigSimplePids.zh-Hans.resx">
-      <DependentUpon>ConfigSimplePids.cs</DependentUpon>
-    </EmbeddedResource>
-    <EmbeddedResource Update="GCSViews\ConfigurationView\ConfigTradHeli.ar.resx">
-      <DependentUpon>ConfigTradHeli.cs</DependentUpon>
-    </EmbeddedResource>
-    <EmbeddedResource Update="GCSViews\ConfigurationView\ConfigTradHeli.de-DE.resx">
-      <DependentUpon>ConfigTradHeli.cs</DependentUpon>
-    </EmbeddedResource>
-    <EmbeddedResource Update="GCSViews\ConfigurationView\ConfigTradHeli.es-ES.resx">
-      <DependentUpon>ConfigTradHeli.cs</DependentUpon>
-    </EmbeddedResource>
-    <EmbeddedResource Update="GCSViews\ConfigurationView\ConfigTradHeli.fr.resx">
-      <DependentUpon>ConfigTradHeli.cs</DependentUpon>
-    </EmbeddedResource>
-    <EmbeddedResource Update="GCSViews\ConfigurationView\ConfigTradHeli.id-ID.resx">
-      <DependentUpon>ConfigTradHeli.cs</DependentUpon>
-    </EmbeddedResource>
-    <EmbeddedResource Update="GCSViews\ConfigurationView\ConfigTradHeli.it-IT.resx">
-      <DependentUpon>ConfigTradHeli.cs</DependentUpon>
-    </EmbeddedResource>
-    <EmbeddedResource Update="GCSViews\ConfigurationView\ConfigTradHeli.ja-JP.resx">
-      <DependentUpon>ConfigTradHeli.cs</DependentUpon>
-    </EmbeddedResource>
-    <EmbeddedResource Update="GCSViews\ConfigurationView\ConfigTradHeli.ko-KR.resx">
-      <DependentUpon>ConfigTradHeli.cs</DependentUpon>
-    </EmbeddedResource>
-    <EmbeddedResource Update="GCSViews\ConfigurationView\ConfigTradHeli.pl.resx">
-      <DependentUpon>ConfigTradHeli.cs</DependentUpon>
-    </EmbeddedResource>
-    <EmbeddedResource Update="GCSViews\ConfigurationView\ConfigTradHeli.pt.resx">
-      <DependentUpon>ConfigTradHeli.cs</DependentUpon>
-    </EmbeddedResource>
-    <EmbeddedResource Update="GCSViews\ConfigurationView\ConfigTradHeli.resx">
-      <DependentUpon>ConfigTradHeli.cs</DependentUpon>
-      <SubType>Designer</SubType>
-    </EmbeddedResource>
-    <EmbeddedResource Update="GCSViews\ConfigurationView\ConfigTradHeli.zh-Hans.resx">
-      <DependentUpon>ConfigTradHeli.cs</DependentUpon>
-    </EmbeddedResource>
-    <EmbeddedResource Update="GCSViews\ConfigurationView\ConfigTradHeli.zh-TW.resx">
-      <DependentUpon>ConfigTradHeli.cs</DependentUpon>
-    </EmbeddedResource>
-    <EmbeddedResource Update="GCSViews\ConfigurationView\ConfigWizard.resx">
-      <DependentUpon>ConfigWizard.cs</DependentUpon>
-    </EmbeddedResource>
-    <EmbeddedResource Update="GCSViews\FlightData.ar.resx">
-      <DependentUpon>FlightData.cs</DependentUpon>
-    </EmbeddedResource>
-    <EmbeddedResource Update="GCSViews\FlightData.de-DE.resx">
-      <DependentUpon>FlightData.cs</DependentUpon>
-    </EmbeddedResource>
-    <EmbeddedResource Update="GCSViews\FlightData.es-ES.resx">
-      <DependentUpon>FlightData.cs</DependentUpon>
-    </EmbeddedResource>
-    <EmbeddedResource Update="GCSViews\FlightData.fr.resx">
-      <DependentUpon>FlightData.cs</DependentUpon>
-    </EmbeddedResource>
-    <EmbeddedResource Update="GCSViews\FlightData.id-ID.resx">
-      <DependentUpon>FlightData.cs</DependentUpon>
-    </EmbeddedResource>
-    <EmbeddedResource Update="GCSViews\FlightData.it-IT.resx">
-      <DependentUpon>FlightData.cs</DependentUpon>
-    </EmbeddedResource>
-    <EmbeddedResource Update="GCSViews\FlightData.ja-JP.resx">
-      <DependentUpon>FlightData.cs</DependentUpon>
-    </EmbeddedResource>
-    <EmbeddedResource Update="GCSViews\FlightData.ko-KR.resx">
-      <DependentUpon>FlightData.cs</DependentUpon>
-    </EmbeddedResource>
-    <EmbeddedResource Update="GCSViews\FlightData.pl.resx">
-      <DependentUpon>FlightData.cs</DependentUpon>
-    </EmbeddedResource>
-    <EmbeddedResource Update="GCSViews\FlightData.pt.resx">
-      <DependentUpon>FlightData.cs</DependentUpon>
-    </EmbeddedResource>
-    <EmbeddedResource Update="GCSViews\FlightData.resx">
-      <DependentUpon>FlightData.cs</DependentUpon>
-      <SubType>Designer</SubType>
-    </EmbeddedResource>
-    <EmbeddedResource Update="GCSViews\FlightData.ru-RU.resx">
-      <DependentUpon>FlightData.cs</DependentUpon>
-    </EmbeddedResource>
-    <EmbeddedResource Update="GCSViews\FlightData.zh-Hans.resx">
-      <DependentUpon>FlightData.cs</DependentUpon>
-      <SubType>Designer</SubType>
-    </EmbeddedResource>
-    <EmbeddedResource Update="GCSViews\FlightData.zh-Hant.resx">
-      <DependentUpon>FlightData.cs</DependentUpon>
-    </EmbeddedResource>
-    <EmbeddedResource Update="GCSViews\FlightData.zh-TW.resx">
-      <DependentUpon>FlightData.cs</DependentUpon>
-    </EmbeddedResource>
-    <EmbeddedResource Update="GCSViews\FlightPlanner.ar.resx">
-      <DependentUpon>FlightPlanner.cs</DependentUpon>
-    </EmbeddedResource>
-    <EmbeddedResource Update="GCSViews\FlightPlanner.de-DE.resx">
-      <DependentUpon>FlightPlanner.cs</DependentUpon>
-      <SubType>Designer</SubType>
-    </EmbeddedResource>
-    <EmbeddedResource Update="GCSViews\FlightPlanner.es-ES.resx">
-      <DependentUpon>FlightPlanner.cs</DependentUpon>
-    </EmbeddedResource>
-    <EmbeddedResource Update="GCSViews\FlightPlanner.fr.resx">
-      <DependentUpon>FlightPlanner.cs</DependentUpon>
-    </EmbeddedResource>
-    <EmbeddedResource Update="GCSViews\FlightPlanner.id-ID.resx">
-      <DependentUpon>FlightPlanner.cs</DependentUpon>
-    </EmbeddedResource>
-    <EmbeddedResource Update="GCSViews\FlightPlanner.it-IT.resx">
-      <DependentUpon>FlightPlanner.cs</DependentUpon>
-    </EmbeddedResource>
-    <EmbeddedResource Update="GCSViews\FlightPlanner.ja-JP.resx">
-      <DependentUpon>FlightPlanner.cs</DependentUpon>
-    </EmbeddedResource>
-    <EmbeddedResource Update="GCSViews\FlightPlanner.ko-KR.resx">
-      <DependentUpon>FlightPlanner.cs</DependentUpon>
-    </EmbeddedResource>
-    <EmbeddedResource Update="GCSViews\FlightPlanner.pl.resx">
-      <DependentUpon>FlightPlanner.cs</DependentUpon>
-    </EmbeddedResource>
-    <EmbeddedResource Update="GCSViews\FlightPlanner.pt.resx">
-      <DependentUpon>FlightPlanner.cs</DependentUpon>
-    </EmbeddedResource>
-    <EmbeddedResource Update="GCSViews\FlightPlanner.resx">
-      <DependentUpon>FlightPlanner.cs</DependentUpon>
-      <SubType>Designer</SubType>
-    </EmbeddedResource>
-    <EmbeddedResource Update="GCSViews\FlightPlanner.ru-RU.resx">
-      <DependentUpon>FlightPlanner.cs</DependentUpon>
-    </EmbeddedResource>
-    <EmbeddedResource Update="GCSViews\FlightPlanner.zh-Hans.resx">
-      <DependentUpon>FlightPlanner.cs</DependentUpon>
-      <SubType>Designer</SubType>
-    </EmbeddedResource>
-    <EmbeddedResource Update="GCSViews\FlightPlanner.zh-Hant.resx">
-      <DependentUpon>FlightPlanner.cs</DependentUpon>
-    </EmbeddedResource>
-    <EmbeddedResource Update="GCSViews\FlightPlanner.zh-TW.resx">
-      <DependentUpon>FlightPlanner.cs</DependentUpon>
-    </EmbeddedResource>
-    <EmbeddedResource Update="GCSViews\Help.ar.resx">
-      <DependentUpon>Help.cs</DependentUpon>
-    </EmbeddedResource>
-    <EmbeddedResource Update="GCSViews\Help.de-DE.resx">
-      <DependentUpon>Help.cs</DependentUpon>
-      <SubType>Designer</SubType>
-    </EmbeddedResource>
-    <EmbeddedResource Update="GCSViews\Help.es-ES.resx">
-      <DependentUpon>Help.cs</DependentUpon>
-    </EmbeddedResource>
-    <EmbeddedResource Update="GCSViews\Help.fr.resx">
-      <DependentUpon>Help.cs</DependentUpon>
-    </EmbeddedResource>
-    <EmbeddedResource Update="GCSViews\Help.id-ID.resx">
-      <DependentUpon>Help.cs</DependentUpon>
-    </EmbeddedResource>
-    <EmbeddedResource Update="GCSViews\Help.it-IT.resx">
-      <DependentUpon>Help.cs</DependentUpon>
-    </EmbeddedResource>
-    <EmbeddedResource Update="GCSViews\Help.ja-JP.resx">
-      <DependentUpon>Help.cs</DependentUpon>
-    </EmbeddedResource>
-    <EmbeddedResource Update="GCSViews\Help.ko-KR.resx">
-      <DependentUpon>Help.cs</DependentUpon>
-    </EmbeddedResource>
-    <EmbeddedResource Update="GCSViews\Help.pl.resx">
-      <DependentUpon>Help.cs</DependentUpon>
-    </EmbeddedResource>
-    <EmbeddedResource Update="GCSViews\Help.pt.resx">
-      <DependentUpon>Help.cs</DependentUpon>
-    </EmbeddedResource>
-    <EmbeddedResource Update="GCSViews\Help.resx">
-      <DependentUpon>Help.cs</DependentUpon>
-    </EmbeddedResource>
-    <EmbeddedResource Update="GCSViews\Help.ru-RU.resx">
-      <DependentUpon>Help.cs</DependentUpon>
-    </EmbeddedResource>
-    <EmbeddedResource Update="GCSViews\Help.zh-Hans.resx">
-      <DependentUpon>Help.cs</DependentUpon>
-      <SubType>Designer</SubType>
-    </EmbeddedResource>
-    <EmbeddedResource Update="GCSViews\Help.zh-Hant.resx">
-      <DependentUpon>Help.cs</DependentUpon>
-    </EmbeddedResource>
-    <EmbeddedResource Update="GCSViews\Help.zh-TW.resx">
-      <DependentUpon>Help.cs</DependentUpon>
-    </EmbeddedResource>
-    <EmbeddedResource Update="GCSViews\InitialSetup.ar.resx">
-      <DependentUpon>InitialSetup.cs</DependentUpon>
-    </EmbeddedResource>
-    <EmbeddedResource Update="GCSViews\InitialSetup.de-DE.resx">
-      <DependentUpon>InitialSetup.cs</DependentUpon>
-    </EmbeddedResource>
-    <EmbeddedResource Update="GCSViews\InitialSetup.id-ID.resx">
-      <DependentUpon>InitialSetup.cs</DependentUpon>
-    </EmbeddedResource>
-    <EmbeddedResource Update="GCSViews\InitialSetup.ja-JP.resx">
-      <DependentUpon>InitialSetup.cs</DependentUpon>
-    </EmbeddedResource>
-    <EmbeddedResource Update="GCSViews\InitialSetup.ko-KR.resx">
-      <DependentUpon>InitialSetup.cs</DependentUpon>
-    </EmbeddedResource>
-    <EmbeddedResource Update="GCSViews\InitialSetup.pt.resx">
-      <DependentUpon>InitialSetup.cs</DependentUpon>
-    </EmbeddedResource>
-    <EmbeddedResource Update="GCSViews\InitialSetup.resx">
-      <DependentUpon>InitialSetup.cs</DependentUpon>
-    </EmbeddedResource>
-    <EmbeddedResource Update="GCSViews\InitialSetup.zh-Hans.resx">
-      <DependentUpon>InitialSetup.cs</DependentUpon>
-    </EmbeddedResource>
-    <EmbeddedResource Update="GCSViews\InitialSetup.zh-Hant.resx">
-      <DependentUpon>InitialSetup.cs</DependentUpon>
-    </EmbeddedResource>
-    <EmbeddedResource Update="GCSViews\InitialSetup.zh-TW.resx">
-      <DependentUpon>InitialSetup.cs</DependentUpon>
-    </EmbeddedResource>
-    <EmbeddedResource Update="GCSViews\SoftwareConfig.resx">
-      <DependentUpon>SoftwareConfig.cs</DependentUpon>
-    </EmbeddedResource>
-    <EmbeddedResource Update="GCSViews\Terminal.ar.resx">
-      <DependentUpon>Terminal.cs</DependentUpon>
-    </EmbeddedResource>
-    <EmbeddedResource Update="GCSViews\Terminal.de-DE.resx">
-      <DependentUpon>Terminal.cs</DependentUpon>
-    </EmbeddedResource>
-    <EmbeddedResource Update="GCSViews\Terminal.es-ES.resx">
-      <DependentUpon>Terminal.cs</DependentUpon>
-    </EmbeddedResource>
-    <EmbeddedResource Update="GCSViews\Terminal.fr.resx">
-      <DependentUpon>Terminal.cs</DependentUpon>
-    </EmbeddedResource>
-    <EmbeddedResource Update="GCSViews\Terminal.id-ID.resx">
-      <DependentUpon>Terminal.cs</DependentUpon>
-    </EmbeddedResource>
-    <EmbeddedResource Update="GCSViews\Terminal.it-IT.resx">
-      <DependentUpon>Terminal.cs</DependentUpon>
-    </EmbeddedResource>
-    <EmbeddedResource Update="GCSViews\Terminal.ja-JP.resx">
-      <DependentUpon>Terminal.cs</DependentUpon>
-    </EmbeddedResource>
-    <EmbeddedResource Update="GCSViews\Terminal.ko-KR.resx">
-      <DependentUpon>Terminal.cs</DependentUpon>
-    </EmbeddedResource>
-    <EmbeddedResource Update="GCSViews\Terminal.pl.resx">
-      <DependentUpon>Terminal.cs</DependentUpon>
-    </EmbeddedResource>
-    <EmbeddedResource Update="GCSViews\Terminal.pt.resx">
-      <DependentUpon>Terminal.cs</DependentUpon>
-    </EmbeddedResource>
-    <EmbeddedResource Update="GCSViews\Terminal.resx">
-      <DependentUpon>Terminal.cs</DependentUpon>
-    </EmbeddedResource>
-    <EmbeddedResource Update="GCSViews\Terminal.ru-RU.resx">
-      <DependentUpon>Terminal.cs</DependentUpon>
-    </EmbeddedResource>
-    <EmbeddedResource Update="GCSViews\Terminal.zh-Hans.resx">
-      <DependentUpon>Terminal.cs</DependentUpon>
-    </EmbeddedResource>
-    <EmbeddedResource Update="GCSViews\Terminal.zh-Hant.resx">
-      <DependentUpon>Terminal.cs</DependentUpon>
-    </EmbeddedResource>
-    <EmbeddedResource Update="GCSViews\Terminal.zh-TW.resx">
-      <DependentUpon>Terminal.cs</DependentUpon>
-    </EmbeddedResource>
-    <EmbeddedResource Update="GeoRef\Georefimage.ar.resx">
-      <DependentUpon>georefimage.cs</DependentUpon>
-    </EmbeddedResource>
-    <EmbeddedResource Update="GeoRef\Georefimage.pt.resx">
-      <DependentUpon>georefimage.cs</DependentUpon>
-    </EmbeddedResource>
-    <EmbeddedResource Update="Grid\GridUI.resx">
-      <DependentUpon>GridUI.cs</DependentUpon>
-    </EmbeddedResource>
-    <EmbeddedResource Update="Joystick\JoystickSetup.ar.resx">
-      <DependentUpon>JoystickSetup.cs</DependentUpon>
-    </EmbeddedResource>
-    <EmbeddedResource Update="Joystick\JoystickSetup.pt.resx">
-      <DependentUpon>JoystickSetup.cs</DependentUpon>
-    </EmbeddedResource>
-    <EmbeddedResource Update="Joystick\Joy_Mount_Mode.ar.resx">
-      <DependentUpon>Joy_Mount_Mode.cs</DependentUpon>
-    </EmbeddedResource>
-    <EmbeddedResource Update="Joystick\Joy_Mount_Mode.pt.resx">
-      <DependentUpon>Joy_Mount_Mode.cs</DependentUpon>
-    </EmbeddedResource>
-    <EmbeddedResource Update="Log\LogBrowse.ar.resx">
-      <DependentUpon>LogBrowse.cs</DependentUpon>
-    </EmbeddedResource>
-    <EmbeddedResource Update="Log\LogBrowse.pt.resx">
-      <DependentUpon>LogBrowse.cs</DependentUpon>
-    </EmbeddedResource>
-    <EmbeddedResource Update="Log\LogDownload.ar.resx">
-      <DependentUpon>LogDownload.cs</DependentUpon>
-    </EmbeddedResource>
-    <EmbeddedResource Update="Log\LogDownload.pt.resx">
-      <DependentUpon>LogDownload.cs</DependentUpon>
-    </EmbeddedResource>
-    <EmbeddedResource Update="Log\LogDownloadMavLink.pt.resx">
-      <DependentUpon>LogDownloadMavLink.cs</DependentUpon>
-    </EmbeddedResource>
-    <EmbeddedResource Update="Log\LogDownloadscp.de-DE.resx">
-      <DependentUpon>LogDownloadscp.cs</DependentUpon>
-    </EmbeddedResource>
-    <EmbeddedResource Update="Log\LogDownloadscp.pt.resx">
-      <DependentUpon>LogDownloadscp.cs</DependentUpon>
-    </EmbeddedResource>
-    <EmbeddedResource Update="Log\LogDownloadscp.resx">
-      <DependentUpon>LogDownloadscp.cs</DependentUpon>
-      <SubType>Designer</SubType>
-    </EmbeddedResource>
-    <EmbeddedResource Update="Log\LogDownloadMavLink.ar.resx">
-      <DependentUpon>LogDownloadMavLink.cs</DependentUpon>
-    </EmbeddedResource>
-    <EmbeddedResource Update="Log\LogStrings.resx">
-      <LastGenOutput>LogStrings.Designer.cs</LastGenOutput>
-      <Generator>PublicResXFileCodeGenerator</Generator>
-      <SubType>Designer</SubType>
-    </EmbeddedResource>
-    <EmbeddedResource Update="Log\MavlinkLog.ar.resx">
-      <DependentUpon>MavlinkLog.cs</DependentUpon>
-    </EmbeddedResource>
-    <EmbeddedResource Update="Log\MavlinkLog.pt.resx">
-      <DependentUpon>MavlinkLog.cs</DependentUpon>
-    </EmbeddedResource>
-    <EmbeddedResource Update="MainV2.ar.resx">
-      <DependentUpon>MainV2.cs</DependentUpon>
-    </EmbeddedResource>
-    <EmbeddedResource Update="MainV2.pt.resx">
-      <DependentUpon>MainV2.cs</DependentUpon>
-    </EmbeddedResource>
-    <EmbeddedResource Update="MovingBase.ar.resx">
-      <DependentUpon>MovingBase.cs</DependentUpon>
-    </EmbeddedResource>
-    <EmbeddedResource Update="MovingBase.pt.resx">
-      <DependentUpon>MovingBase.cs</DependentUpon>
-    </EmbeddedResource>
-    <EmbeddedResource Update="Radio\Sikradio.ar.resx">
-      <DependentUpon>Sikradio.cs</DependentUpon>
-    </EmbeddedResource>
-    <EmbeddedResource Update="Radio\Sikradio.zh-Hant.resx">
-      <DependentUpon>Sikradio.cs</DependentUpon>
-    </EmbeddedResource>
-    <EmbeddedResource Update="Radio\Sikradio.zh-TW.resx">
-      <DependentUpon>Sikradio.cs</DependentUpon>
-    </EmbeddedResource>
-    <EmbeddedResource Update="RAW_Sensor.ar.resx">
-      <DependentUpon>RAW_Sensor.cs</DependentUpon>
-    </EmbeddedResource>
-    <EmbeddedResource Update="RAW_Sensor.pt.resx">
-      <DependentUpon>RAW_Sensor.cs</DependentUpon>
-    </EmbeddedResource>
-    <EmbeddedResource Update="ScriptConsole.ar.resx">
-      <DependentUpon>ScriptConsole.cs</DependentUpon>
-    </EmbeddedResource>
-    <EmbeddedResource Update="ScriptConsole.pt.resx">
-      <DependentUpon>ScriptConsole.cs</DependentUpon>
-    </EmbeddedResource>
-    <EmbeddedResource Update="SerialInjectGPS.ar.resx">
-      <DependentUpon>SerialInjectGPS.cs</DependentUpon>
-    </EmbeddedResource>
-    <EmbeddedResource Update="SerialInjectGPS.de-DE.resx">
-      <DependentUpon>SerialInjectGPS.cs</DependentUpon>
-    </EmbeddedResource>
-    <EmbeddedResource Update="SerialInjectGPS.pt.resx">
-      <DependentUpon>SerialInjectGPS.cs</DependentUpon>
-    </EmbeddedResource>
-    <EmbeddedResource Update="SerialOutputMD.ar.resx">
-      <DependentUpon>SerialOutputMD.cs</DependentUpon>
-    </EmbeddedResource>
-    <EmbeddedResource Update="SerialOutputMD.pt.resx">
-      <DependentUpon>SerialOutputMD.cs</DependentUpon>
-    </EmbeddedResource>
-    <EmbeddedResource Update="SerialOutputNMEA.ar.resx">
-      <DependentUpon>SerialOutputNMEA.cs</DependentUpon>
-    </EmbeddedResource>
-    <EmbeddedResource Update="SerialOutputNMEA.pt.resx">
-      <DependentUpon>SerialOutputNMEA.cs</DependentUpon>
-    </EmbeddedResource>
-    <EmbeddedResource Update="SerialOutputPass.ar.resx">
-      <DependentUpon>SerialOutputPass.cs</DependentUpon>
-    </EmbeddedResource>
-    <EmbeddedResource Update="SerialOutputPass.pt.resx">
-      <DependentUpon>SerialOutputPass.cs</DependentUpon>
-    </EmbeddedResource>
-    <EmbeddedResource Update="Strings.de-DE.resx">
-      <DependentUpon>Strings.cs</DependentUpon>
-    </EmbeddedResource>
-    <EmbeddedResource Update="Strings.id-ID.resx">
-      <DependentUpon>Strings.cs</DependentUpon>
-    </EmbeddedResource>
-    <EmbeddedResource Update="Strings.ja-JP.resx">
-      <DependentUpon>Strings.cs</DependentUpon>
-    </EmbeddedResource>
-    <EmbeddedResource Update="Strings.ko-KR.resx">
-      <DependentUpon>Strings.cs</DependentUpon>
-    </EmbeddedResource>
-    <EmbeddedResource Update="Strings.pt.resx">
-      <DependentUpon>Strings.cs</DependentUpon>
-    </EmbeddedResource>
-    <EmbeddedResource Update="Strings.resx">
-      <DependentUpon>Strings.cs</DependentUpon>
-    </EmbeddedResource>
-    <EmbeddedResource Update="Strings.zh-Hans.resx">
-      <DependentUpon>Strings.cs</DependentUpon>
-    </EmbeddedResource>
-    <EmbeddedResource Update="Swarm\FollowLeader\Control.resx">
-      <DependentUpon>Control.cs</DependentUpon>
-    </EmbeddedResource>
-    <EmbeddedResource Update="Swarm\SRB\Control.resx">
-      <DependentUpon>Control.cs</DependentUpon>
-    </EmbeddedResource>
-    <EmbeddedResource Update="Swarm\WaypointLeader\WPControl.pt.resx">
-      <DependentUpon>WPControl.cs</DependentUpon>
-    </EmbeddedResource>
-    <EmbeddedResource Update="Swarm\WaypointLeader\WPControl.resx">
-      <DependentUpon>WPControl.cs</DependentUpon>
-    </EmbeddedResource>
-    <EmbeddedResource Update="Utilities\AltitudeAngel\AASettings.resx">
-      <DependentUpon>AASettings.cs</DependentUpon>
-    </EmbeddedResource>
-    <EmbeddedResource Update="Wizard\10FlightModes.ar.resx">
-      <DependentUpon>10FlightModes.cs</DependentUpon>
-    </EmbeddedResource>
-    <EmbeddedResource Update="Wizard\10FlightModes.id-ID.resx">
-      <DependentUpon>10FlightModes.cs</DependentUpon>
-    </EmbeddedResource>
-    <EmbeddedResource Update="Wizard\10FlightModes.ja-JP.resx">
-      <DependentUpon>10FlightModes.cs</DependentUpon>
-    </EmbeddedResource>
-    <EmbeddedResource Update="Wizard\10FlightModes.ko-KR.resx">
-      <DependentUpon>10FlightModes.cs</DependentUpon>
-    </EmbeddedResource>
-    <EmbeddedResource Update="Wizard\10FlightModes.pt.resx">
-      <DependentUpon>10FlightModes.cs</DependentUpon>
-    </EmbeddedResource>
-    <EmbeddedResource Update="Wizard\10FlightModes.resx">
-      <DependentUpon>10FlightModes.cs</DependentUpon>
-    </EmbeddedResource>
-    <EmbeddedResource Update="Wizard\10FlightModes.zh-Hans.resx">
-      <DependentUpon>10FlightModes.cs</DependentUpon>
-    </EmbeddedResource>
-    <EmbeddedResource Update="Wizard\10FlightModes.zh-Hant.resx">
-      <DependentUpon>10FlightModes.cs</DependentUpon>
-    </EmbeddedResource>
-    <EmbeddedResource Update="Wizard\10FlightModes.zh-TW.resx">
-      <DependentUpon>10FlightModes.cs</DependentUpon>
-    </EmbeddedResource>
-    <EmbeddedResource Update="Wizard\11Verify.ar.resx">
-      <DependentUpon>11Verify.cs</DependentUpon>
-    </EmbeddedResource>
-    <EmbeddedResource Update="Wizard\11Verify.id-ID.resx">
-      <DependentUpon>11Verify.cs</DependentUpon>
-    </EmbeddedResource>
-    <EmbeddedResource Update="Wizard\11Verify.ja-JP.resx">
-      <DependentUpon>11Verify.cs</DependentUpon>
-    </EmbeddedResource>
-    <EmbeddedResource Update="Wizard\11Verify.ko-KR.resx">
-      <DependentUpon>11Verify.cs</DependentUpon>
-    </EmbeddedResource>
-    <EmbeddedResource Update="Wizard\11Verify.pt.resx">
-      <DependentUpon>11Verify.cs</DependentUpon>
-    </EmbeddedResource>
-    <EmbeddedResource Update="Wizard\11Verify.resx">
-      <DependentUpon>11Verify.cs</DependentUpon>
-    </EmbeddedResource>
-    <EmbeddedResource Update="Wizard\11Verify.zh-Hans.resx">
-      <DependentUpon>11Verify.cs</DependentUpon>
-    </EmbeddedResource>
-    <EmbeddedResource Update="Wizard\11Verify.zh-Hant.resx">
-      <DependentUpon>11Verify.cs</DependentUpon>
-    </EmbeddedResource>
-    <EmbeddedResource Update="Wizard\11Verify.zh-TW.resx">
-      <DependentUpon>11Verify.cs</DependentUpon>
-    </EmbeddedResource>
-    <EmbeddedResource Update="Wizard\12FailSafe.ar.resx">
-      <DependentUpon>12FailSafe.cs</DependentUpon>
-    </EmbeddedResource>
-    <EmbeddedResource Update="Wizard\12FailSafe.id-ID.resx">
-      <DependentUpon>12FailSafe.cs</DependentUpon>
-    </EmbeddedResource>
-    <EmbeddedResource Update="Wizard\12FailSafe.ja-JP.resx">
-      <DependentUpon>12FailSafe.cs</DependentUpon>
-    </EmbeddedResource>
-    <EmbeddedResource Update="Wizard\12FailSafe.ko-KR.resx">
-      <DependentUpon>12FailSafe.cs</DependentUpon>
-    </EmbeddedResource>
-    <EmbeddedResource Update="Wizard\12FailSafe.pt.resx">
-      <DependentUpon>12FailSafe.cs</DependentUpon>
-    </EmbeddedResource>
-    <EmbeddedResource Update="Wizard\12FailSafe.resx">
-      <DependentUpon>12FailSafe.cs</DependentUpon>
-    </EmbeddedResource>
-    <EmbeddedResource Update="Wizard\12FailSafe.zh-Hans.resx">
-      <DependentUpon>12FailSafe.cs</DependentUpon>
-    </EmbeddedResource>
-    <EmbeddedResource Update="Wizard\12FailSafe.zh-Hant.resx">
-      <DependentUpon>12FailSafe.cs</DependentUpon>
-    </EmbeddedResource>
-    <EmbeddedResource Update="Wizard\12FailSafe.zh-TW.resx">
-      <DependentUpon>12FailSafe.cs</DependentUpon>
-    </EmbeddedResource>
-    <EmbeddedResource Update="Wizard\13GeoFence.ar.resx">
-      <DependentUpon>13GeoFence.cs</DependentUpon>
-    </EmbeddedResource>
-    <EmbeddedResource Update="Wizard\13GeoFence.id-ID.resx">
-      <DependentUpon>13GeoFence.cs</DependentUpon>
-    </EmbeddedResource>
-    <EmbeddedResource Update="Wizard\13GeoFence.ja-JP.resx">
-      <DependentUpon>13GeoFence.cs</DependentUpon>
-    </EmbeddedResource>
-    <EmbeddedResource Update="Wizard\13GeoFence.ko-KR.resx">
-      <DependentUpon>13GeoFence.cs</DependentUpon>
-    </EmbeddedResource>
-    <EmbeddedResource Update="Wizard\13GeoFence.pt.resx">
-      <DependentUpon>13GeoFence.cs</DependentUpon>
-    </EmbeddedResource>
-    <EmbeddedResource Update="Wizard\13GeoFence.resx">
-      <DependentUpon>13GeoFence.cs</DependentUpon>
-    </EmbeddedResource>
-    <EmbeddedResource Update="Wizard\13GeoFence.zh-Hans.resx">
-      <DependentUpon>13GeoFence.cs</DependentUpon>
-    </EmbeddedResource>
-    <EmbeddedResource Update="Wizard\13GeoFence.zh-Hant.resx">
-      <DependentUpon>13GeoFence.cs</DependentUpon>
-    </EmbeddedResource>
-    <EmbeddedResource Update="Wizard\13GeoFence.zh-TW.resx">
-      <DependentUpon>13GeoFence.cs</DependentUpon>
-    </EmbeddedResource>
-    <EmbeddedResource Update="Wizard\1Intro.ar.resx">
-      <DependentUpon>1Intro.cs</DependentUpon>
-    </EmbeddedResource>
-    <EmbeddedResource Update="Wizard\1Intro.id-ID.resx">
-      <DependentUpon>1Intro.cs</DependentUpon>
-    </EmbeddedResource>
-    <EmbeddedResource Update="Wizard\1Intro.ja-JP.resx">
-      <DependentUpon>1Intro.cs</DependentUpon>
-    </EmbeddedResource>
-    <EmbeddedResource Update="Wizard\1Intro.ko-KR.resx">
-      <DependentUpon>1Intro.cs</DependentUpon>
-    </EmbeddedResource>
-    <EmbeddedResource Update="Wizard\1Intro.pt.resx">
-      <DependentUpon>1Intro.cs</DependentUpon>
-    </EmbeddedResource>
-    <EmbeddedResource Update="Wizard\1Intro.resx">
-      <DependentUpon>1Intro.cs</DependentUpon>
-    </EmbeddedResource>
-    <EmbeddedResource Update="Wizard\1Intro.zh-Hans.resx">
-      <DependentUpon>1Intro.cs</DependentUpon>
-    </EmbeddedResource>
-    <EmbeddedResource Update="Wizard\1Intro.zh-Hant.resx">
-      <DependentUpon>1Intro.cs</DependentUpon>
-    </EmbeddedResource>
-    <EmbeddedResource Update="Wizard\1Intro.zh-TW.resx">
-      <DependentUpon>1Intro.cs</DependentUpon>
-    </EmbeddedResource>
-    <EmbeddedResource Update="Wizard\2FrameFW.ar.resx">
-      <DependentUpon>2FrameFW.cs</DependentUpon>
-    </EmbeddedResource>
-    <EmbeddedResource Update="Wizard\2FrameFW.id-ID.resx">
-      <DependentUpon>2FrameFW.cs</DependentUpon>
-    </EmbeddedResource>
-    <EmbeddedResource Update="Wizard\2FrameFW.ja-JP.resx">
-      <DependentUpon>2FrameFW.cs</DependentUpon>
-    </EmbeddedResource>
-    <EmbeddedResource Update="Wizard\2FrameFW.ko-KR.resx">
-      <DependentUpon>2FrameFW.cs</DependentUpon>
-    </EmbeddedResource>
-    <EmbeddedResource Update="Wizard\2FrameFW.pt.resx">
-      <DependentUpon>2FrameFW.cs</DependentUpon>
-    </EmbeddedResource>
-    <EmbeddedResource Update="Wizard\2FrameFW.resx">
-      <DependentUpon>2FrameFW.cs</DependentUpon>
-    </EmbeddedResource>
-    <EmbeddedResource Update="Wizard\2FrameFW.zh-Hans.resx">
-      <DependentUpon>2FrameFW.cs</DependentUpon>
-    </EmbeddedResource>
-    <EmbeddedResource Update="Wizard\2FrameFW.zh-Hant.resx">
-      <DependentUpon>2FrameFW.cs</DependentUpon>
-    </EmbeddedResource>
-    <EmbeddedResource Update="Wizard\2FrameFW.zh-TW.resx">
-      <DependentUpon>2FrameFW.cs</DependentUpon>
-    </EmbeddedResource>
-    <EmbeddedResource Update="Wizard\3ConnectAP.ar.resx">
-      <DependentUpon>3ConnectAP.cs</DependentUpon>
-    </EmbeddedResource>
-    <EmbeddedResource Update="Wizard\3ConnectAP.id-ID.resx">
-      <DependentUpon>3ConnectAP.cs</DependentUpon>
-    </EmbeddedResource>
-    <EmbeddedResource Update="Wizard\3ConnectAP.ja-JP.resx">
-      <DependentUpon>3ConnectAP.cs</DependentUpon>
-    </EmbeddedResource>
-    <EmbeddedResource Update="Wizard\3ConnectAP.ko-KR.resx">
-      <DependentUpon>3ConnectAP.cs</DependentUpon>
-    </EmbeddedResource>
-    <EmbeddedResource Update="Wizard\3ConnectAP.pt.resx">
-      <DependentUpon>3ConnectAP.cs</DependentUpon>
-    </EmbeddedResource>
-    <EmbeddedResource Update="Wizard\3ConnectAP.resx">
-      <DependentUpon>3ConnectAP.cs</DependentUpon>
-    </EmbeddedResource>
-    <EmbeddedResource Update="Wizard\3ConnectAP.zh-Hans.resx">
-      <DependentUpon>3ConnectAP.cs</DependentUpon>
-    </EmbeddedResource>
-    <EmbeddedResource Update="Wizard\3ConnectAP.zh-Hant.resx">
-      <DependentUpon>3ConnectAP.cs</DependentUpon>
-    </EmbeddedResource>
-    <EmbeddedResource Update="Wizard\3ConnectAP.zh-TW.resx">
-      <DependentUpon>3ConnectAP.cs</DependentUpon>
-    </EmbeddedResource>
-    <EmbeddedResource Update="Wizard\4FrameType.ar.resx">
-      <DependentUpon>4FrameType.cs</DependentUpon>
-    </EmbeddedResource>
-    <EmbeddedResource Update="Wizard\4FrameType.id-ID.resx">
-      <DependentUpon>4FrameType.cs</DependentUpon>
-    </EmbeddedResource>
-    <EmbeddedResource Update="Wizard\4FrameType.ja-JP.resx">
-      <DependentUpon>4FrameType.cs</DependentUpon>
-    </EmbeddedResource>
-    <EmbeddedResource Update="Wizard\4FrameType.ko-KR.resx">
-      <DependentUpon>4FrameType.cs</DependentUpon>
-    </EmbeddedResource>
-    <EmbeddedResource Update="Wizard\4FrameType.pt.resx">
-      <DependentUpon>4FrameType.cs</DependentUpon>
-    </EmbeddedResource>
-    <EmbeddedResource Update="Wizard\4FrameType.resx">
-      <DependentUpon>4FrameType.cs</DependentUpon>
-    </EmbeddedResource>
-    <EmbeddedResource Update="Wizard\4FrameType.zh-Hans.resx">
-      <DependentUpon>4FrameType.cs</DependentUpon>
-    </EmbeddedResource>
-    <EmbeddedResource Update="Wizard\4FrameType.zh-Hant.resx">
-      <DependentUpon>4FrameType.cs</DependentUpon>
-    </EmbeddedResource>
-    <EmbeddedResource Update="Wizard\4FrameType.zh-TW.resx">
-      <DependentUpon>4FrameType.cs</DependentUpon>
-    </EmbeddedResource>
-    <EmbeddedResource Update="Wizard\5AccelCalib.ar.resx">
-      <DependentUpon>5AccelCalib.cs</DependentUpon>
-    </EmbeddedResource>
-    <EmbeddedResource Update="Wizard\5AccelCalib.id-ID.resx">
-      <DependentUpon>5AccelCalib.cs</DependentUpon>
-    </EmbeddedResource>
-    <EmbeddedResource Update="Wizard\5AccelCalib.ja-JP.resx">
-      <DependentUpon>5AccelCalib.cs</DependentUpon>
-    </EmbeddedResource>
-    <EmbeddedResource Update="Wizard\5AccelCalib.ko-KR.resx">
-      <DependentUpon>5AccelCalib.cs</DependentUpon>
-    </EmbeddedResource>
-    <EmbeddedResource Update="Wizard\5AccelCalib.pt.resx">
-      <DependentUpon>5AccelCalib.cs</DependentUpon>
-    </EmbeddedResource>
-    <EmbeddedResource Update="Wizard\5AccelCalib.resx">
-      <DependentUpon>5AccelCalib.cs</DependentUpon>
-    </EmbeddedResource>
-    <EmbeddedResource Update="Wizard\5AccelCalib.zh-Hans.resx">
-      <DependentUpon>5AccelCalib.cs</DependentUpon>
-    </EmbeddedResource>
-    <EmbeddedResource Update="Wizard\5AccelCalib.zh-Hant.resx">
-      <DependentUpon>5AccelCalib.cs</DependentUpon>
-    </EmbeddedResource>
-    <EmbeddedResource Update="Wizard\5AccelCalib.zh-TW.resx">
-      <DependentUpon>5AccelCalib.cs</DependentUpon>
-    </EmbeddedResource>
-    <EmbeddedResource Update="Wizard\6CompassCalib.ar.resx">
-      <DependentUpon>6CompassCalib.cs</DependentUpon>
-    </EmbeddedResource>
-    <EmbeddedResource Update="Wizard\6CompassCalib.id-ID.resx">
-      <DependentUpon>6CompassCalib.cs</DependentUpon>
-    </EmbeddedResource>
-    <EmbeddedResource Update="Wizard\6CompassCalib.ja-JP.resx">
-      <DependentUpon>6CompassCalib.cs</DependentUpon>
-    </EmbeddedResource>
-    <EmbeddedResource Update="Wizard\6CompassCalib.ko-KR.resx">
-      <DependentUpon>6CompassCalib.cs</DependentUpon>
-    </EmbeddedResource>
-    <EmbeddedResource Update="Wizard\6CompassCalib.pt.resx">
-      <DependentUpon>6CompassCalib.cs</DependentUpon>
-    </EmbeddedResource>
-    <EmbeddedResource Update="Wizard\6CompassCalib.resx">
-      <DependentUpon>6CompassCalib.cs</DependentUpon>
-    </EmbeddedResource>
-    <EmbeddedResource Update="Wizard\6CompassCalib.zh-Hans.resx">
-      <DependentUpon>6CompassCalib.cs</DependentUpon>
-    </EmbeddedResource>
-    <EmbeddedResource Update="Wizard\6CompassCalib.zh-Hant.resx">
-      <DependentUpon>6CompassCalib.cs</DependentUpon>
-    </EmbeddedResource>
-    <EmbeddedResource Update="Wizard\6CompassCalib.zh-TW.resx">
-      <DependentUpon>6CompassCalib.cs</DependentUpon>
-    </EmbeddedResource>
-    <EmbeddedResource Update="Wizard\7BatteryMonitor.ar.resx">
-      <DependentUpon>7BatteryMonitor.cs</DependentUpon>
-    </EmbeddedResource>
-    <EmbeddedResource Update="Wizard\7BatteryMonitor.id-ID.resx">
-      <DependentUpon>7BatteryMonitor.cs</DependentUpon>
-    </EmbeddedResource>
-    <EmbeddedResource Update="Wizard\7BatteryMonitor.ja-JP.resx">
-      <DependentUpon>7BatteryMonitor.cs</DependentUpon>
-    </EmbeddedResource>
-    <EmbeddedResource Update="Wizard\7BatteryMonitor.ko-KR.resx">
-      <DependentUpon>7BatteryMonitor.cs</DependentUpon>
-    </EmbeddedResource>
-    <EmbeddedResource Update="Wizard\7BatteryMonitor.pt.resx">
-      <DependentUpon>7BatteryMonitor.cs</DependentUpon>
-    </EmbeddedResource>
-    <EmbeddedResource Update="Wizard\7BatteryMonitor.resx">
-      <DependentUpon>7BatteryMonitor.cs</DependentUpon>
-    </EmbeddedResource>
-    <EmbeddedResource Update="Wizard\7BatteryMonitor.zh-Hans.resx">
-      <DependentUpon>7BatteryMonitor.cs</DependentUpon>
-    </EmbeddedResource>
-    <EmbeddedResource Update="Wizard\7BatteryMonitor.zh-Hant.resx">
-      <DependentUpon>7BatteryMonitor.cs</DependentUpon>
-    </EmbeddedResource>
-    <EmbeddedResource Update="Wizard\7BatteryMonitor.zh-TW.resx">
-      <DependentUpon>7BatteryMonitor.cs</DependentUpon>
-    </EmbeddedResource>
-    <EmbeddedResource Update="Wizard\8OptionalItemsAC.ar.resx">
-      <DependentUpon>8OptionalItemsAC.cs</DependentUpon>
-    </EmbeddedResource>
-    <EmbeddedResource Update="Wizard\8OptionalItemsAC.id-ID.resx">
-      <DependentUpon>8OptionalItemsAC.cs</DependentUpon>
-    </EmbeddedResource>
-    <EmbeddedResource Update="Wizard\8OptionalItemsAC.ja-JP.resx">
-      <DependentUpon>8OptionalItemsAC.cs</DependentUpon>
-    </EmbeddedResource>
-    <EmbeddedResource Update="Wizard\8OptionalItemsAC.ko-KR.resx">
-      <DependentUpon>8OptionalItemsAC.cs</DependentUpon>
-    </EmbeddedResource>
-    <EmbeddedResource Update="Wizard\8OptionalItemsAC.pt.resx">
-      <DependentUpon>8OptionalItemsAC.cs</DependentUpon>
-    </EmbeddedResource>
-    <EmbeddedResource Update="Wizard\8OptionalItemsAC.resx">
-      <DependentUpon>8OptionalItemsAC.cs</DependentUpon>
-    </EmbeddedResource>
-    <EmbeddedResource Update="Wizard\8OptionalItemsAC.zh-Hans.resx">
-      <DependentUpon>8OptionalItemsAC.cs</DependentUpon>
-    </EmbeddedResource>
-    <EmbeddedResource Update="Wizard\8OptionalItemsAC.zh-Hant.resx">
-      <DependentUpon>8OptionalItemsAC.cs</DependentUpon>
-    </EmbeddedResource>
-    <EmbeddedResource Update="Wizard\8OptionalItemsAC.zh-TW.resx">
-      <DependentUpon>8OptionalItemsAC.cs</DependentUpon>
-    </EmbeddedResource>
-    <EmbeddedResource Update="Wizard\8OptionalItemsAP.ar.resx">
-      <DependentUpon>8OptionalItemsAP.cs</DependentUpon>
-    </EmbeddedResource>
-    <EmbeddedResource Update="Wizard\8OptionalItemsAP.id-ID.resx">
-      <DependentUpon>8OptionalItemsAP.cs</DependentUpon>
-    </EmbeddedResource>
-    <EmbeddedResource Update="Wizard\8OptionalItemsAP.ja-JP.resx">
-      <DependentUpon>8OptionalItemsAP.cs</DependentUpon>
-    </EmbeddedResource>
-    <EmbeddedResource Update="Wizard\8OptionalItemsAP.ko-KR.resx">
-      <DependentUpon>8OptionalItemsAP.cs</DependentUpon>
-    </EmbeddedResource>
-    <EmbeddedResource Update="Wizard\8OptionalItemsAP.pt.resx">
-      <DependentUpon>8OptionalItemsAP.cs</DependentUpon>
-    </EmbeddedResource>
-    <EmbeddedResource Update="Wizard\8OptionalItemsAP.resx">
-      <DependentUpon>8OptionalItemsAP.cs</DependentUpon>
-    </EmbeddedResource>
-    <EmbeddedResource Update="Wizard\8OptionalItemsAP.zh-Hans.resx">
-      <DependentUpon>8OptionalItemsAP.cs</DependentUpon>
-    </EmbeddedResource>
-    <EmbeddedResource Update="Wizard\8OptionalItemsAP.zh-Hant.resx">
-      <DependentUpon>8OptionalItemsAP.cs</DependentUpon>
-    </EmbeddedResource>
-    <EmbeddedResource Update="Wizard\8OptionalItemsAP.zh-TW.resx">
-      <DependentUpon>8OptionalItemsAP.cs</DependentUpon>
-    </EmbeddedResource>
-    <EmbeddedResource Update="Wizard\98DontForget.ar.resx">
-      <DependentUpon>98DontForget.cs</DependentUpon>
-    </EmbeddedResource>
-    <EmbeddedResource Update="Wizard\98DontForget.id-ID.resx">
-      <DependentUpon>98DontForget.cs</DependentUpon>
-    </EmbeddedResource>
-    <EmbeddedResource Update="Wizard\98DontForget.ja-JP.resx">
-      <DependentUpon>98DontForget.cs</DependentUpon>
-    </EmbeddedResource>
-    <EmbeddedResource Update="Wizard\98DontForget.ko-KR.resx">
-      <DependentUpon>98DontForget.cs</DependentUpon>
-    </EmbeddedResource>
-    <EmbeddedResource Update="Wizard\98DontForget.pt.resx">
-      <DependentUpon>98DontForget.cs</DependentUpon>
-    </EmbeddedResource>
-    <EmbeddedResource Update="Wizard\98DontForget.resx">
-      <DependentUpon>98DontForget.cs</DependentUpon>
-    </EmbeddedResource>
-    <EmbeddedResource Update="Wizard\98DontForget.zh-Hans.resx">
-      <DependentUpon>98DontForget.cs</DependentUpon>
-    </EmbeddedResource>
-    <EmbeddedResource Update="Wizard\98DontForget.zh-Hant.resx">
-      <DependentUpon>98DontForget.cs</DependentUpon>
-    </EmbeddedResource>
-    <EmbeddedResource Update="Wizard\98DontForget.zh-TW.resx">
-      <DependentUpon>98DontForget.cs</DependentUpon>
-    </EmbeddedResource>
-    <EmbeddedResource Update="Wizard\9RadioCalibration.ar.resx">
-      <DependentUpon>9RadioCalibration.cs</DependentUpon>
-    </EmbeddedResource>
-    <EmbeddedResource Update="Wizard\9RadioCalibration.id-ID.resx">
-      <DependentUpon>9RadioCalibration.cs</DependentUpon>
-    </EmbeddedResource>
-    <EmbeddedResource Update="Wizard\9RadioCalibration.ja-JP.resx">
-      <DependentUpon>9RadioCalibration.cs</DependentUpon>
-    </EmbeddedResource>
-    <EmbeddedResource Update="Wizard\9RadioCalibration.ko-KR.resx">
-      <DependentUpon>9RadioCalibration.cs</DependentUpon>
-    </EmbeddedResource>
-    <EmbeddedResource Update="Wizard\9RadioCalibration.pt.resx">
-      <DependentUpon>9RadioCalibration.cs</DependentUpon>
-    </EmbeddedResource>
-    <EmbeddedResource Update="Wizard\9RadioCalibration.resx">
-      <DependentUpon>9RadioCalibration.cs</DependentUpon>
-    </EmbeddedResource>
-    <EmbeddedResource Update="Wizard\9RadioCalibration.zh-Hans.resx">
-      <DependentUpon>9RadioCalibration.cs</DependentUpon>
-    </EmbeddedResource>
-    <EmbeddedResource Update="Wizard\9RadioCalibration.zh-Hant.resx">
-      <DependentUpon>9RadioCalibration.cs</DependentUpon>
-    </EmbeddedResource>
-    <EmbeddedResource Update="Wizard\9RadioCalibration.zh-TW.resx">
-      <DependentUpon>9RadioCalibration.cs</DependentUpon>
-    </EmbeddedResource>
-    <EmbeddedResource Update="Wizard\Wizard.ar.resx">
-      <DependentUpon>Wizard.cs</DependentUpon>
-    </EmbeddedResource>
-    <EmbeddedResource Update="Wizard\Wizard.ja-JP.resx">
-      <DependentUpon>Wizard.cs</DependentUpon>
-    </EmbeddedResource>
-    <EmbeddedResource Update="Wizard\Wizard.ko-KR.resx">
-      <DependentUpon>Wizard.cs</DependentUpon>
-    </EmbeddedResource>
-    <EmbeddedResource Update="Wizard\Wizard.pt.resx">
-      <DependentUpon>Wizard.cs</DependentUpon>
-    </EmbeddedResource>
-    <EmbeddedResource Update="Wizard\Wizard.resx">
-      <DependentUpon>Wizard.cs</DependentUpon>
-    </EmbeddedResource>
-    <EmbeddedResource Update="Wizard\Wizard.zh-Hans.resx">
-      <DependentUpon>Wizard.cs</DependentUpon>
-    </EmbeddedResource>
-    <EmbeddedResource Update="Wizard\Wizard.zh-Hant.resx">
-      <DependentUpon>Wizard.cs</DependentUpon>
-    </EmbeddedResource>
-    <EmbeddedResource Update="Wizard\Wizard.zh-TW.resx">
-      <DependentUpon>Wizard.cs</DependentUpon>
-    </EmbeddedResource>
-    <None Update="aot.sh">
-      <CopyToOutputDirectory>Always</CopyToOutputDirectory>
-    </None>
-    <None Include="Drivers\arduinomega2560.cat" />
-    <None Include="Drivers\ArduinoMEGA2560.inf" />
-    <None Update="Drivers\mindpx.cat">
-      <CopyToOutputDirectory>PreserveNewest</CopyToOutputDirectory>
-    </None>
-    <None Update="Drivers\px4flow.cat">
-      <CopyToOutputDirectory>Always</CopyToOutputDirectory>
-    </None>
-    <None Update="Drivers\px4flow.inf">
-      <CopyToOutputDirectory>Always</CopyToOutputDirectory>
-    </None>
-    <None Update="Drivers\px4fmu.cat">
-      <CopyToOutputDirectory>Always</CopyToOutputDirectory>
-    </None>
-    <None Update="Drivers\px4fmu.inf">
-      <CopyToOutputDirectory>Always</CopyToOutputDirectory>
-    </None>
-    <None Update="Drivers\px4mav.cat">
-      <CopyToOutputDirectory>PreserveNewest</CopyToOutputDirectory>
-    </None>
-    <None Update="Drivers\ubloxusb.cat">
-      <CopyToOutputDirectory>PreserveNewest</CopyToOutputDirectory>
-    </None>
-    <None Update="Drivers\ubloxusb.sys">
-      <CopyToOutputDirectory>PreserveNewest</CopyToOutputDirectory>
-    </None>
-    <None Update="Drivers\ubloxusb64.sys">
-      <CopyToOutputDirectory>PreserveNewest</CopyToOutputDirectory>
-    </None>
-    <None Update="Drivers\vrbrain.cat">
-      <CopyToOutputDirectory>Always</CopyToOutputDirectory>
-    </None>
-    <None Update="Drivers\vrflightstop.cat">
-      <CopyToOutputDirectory>PreserveNewest</CopyToOutputDirectory>
-    </None>
-    <None Include="Drivers\vrhero.cat" />
-    <None Update="Drivers\vrthermal.cat">
-      <CopyToOutputDirectory>PreserveNewest</CopyToOutputDirectory>
-    </None>
-    <None Include="Drivers\vrubrain.cat" />
-    <None Update="Drivers\vrugimbal.cat">
-      <CopyToOutputDirectory>PreserveNewest</CopyToOutputDirectory>
-    </None>
-    <None Update="Lib.zip">
-      <CopyToOutputDirectory>PreserveNewest</CopyToOutputDirectory>
-    </None>
-    <None Include="LogAnalyzer\py2exe\createexe.bat" />
-    <None Include="LogAnalyzer\upload.bat" />
-    <None Include="NoFly\Areas-Lisboa.kmz" />
-    <None Update="NoFly\Regulamento-RPA-ver-3.0.kmz">
-      <CopyToOutputDirectory>PreserveNewest</CopyToOutputDirectory>
-    </None>
-    <None Update="ph2_serial.csv">
-      <CopyToOutputDirectory>Always</CopyToOutputDirectory>
-    </None>
-    <None Include="PRIVACY.md" />
-    <None Include="Utilities\ImageOverFilter.cs" />
-    <EmbeddedResource Update="Antenna\Tracker.id-ID.resx">
-      <DependentUpon>Tracker.cs</DependentUpon>
-    </EmbeddedResource>
-    <EmbeddedResource Update="Antenna\Tracker.ko-KR.resx">
-      <DependentUpon>Tracker.cs</DependentUpon>
-    </EmbeddedResource>
-    <EmbeddedResource Update="Antenna\Tracker.zh-Hant.resx">
-      <DependentUpon>Tracker.cs</DependentUpon>
-    </EmbeddedResource>
-    <EmbeddedResource Update="Antenna\Tracker.zh-TW.resx">
-      <DependentUpon>Tracker.cs</DependentUpon>
-    </EmbeddedResource>
-    <EmbeddedResource Update="ConnectionOptions.id-ID.resx">
-      <DependentUpon>ConnectionOptions.cs</DependentUpon>
-    </EmbeddedResource>
-    <EmbeddedResource Update="ConnectionOptions.ko-KR.resx">
-      <DependentUpon>ConnectionOptions.cs</DependentUpon>
-    </EmbeddedResource>
-    <EmbeddedResource Update="Controls\ConnectionControl.id-ID.resx">
-      <DependentUpon>ConnectionControl.cs</DependentUpon>
-    </EmbeddedResource>
-    <EmbeddedResource Update="Controls\ConnectionControl.ja-JP.resx">
-      <DependentUpon>ConnectionControl.cs</DependentUpon>
-    </EmbeddedResource>
-    <EmbeddedResource Update="Controls\ConnectionControl.ko-KR.resx">
-      <DependentUpon>ConnectionControl.cs</DependentUpon>
-    </EmbeddedResource>
-    <EmbeddedResource Update="Controls\ConnectionControl.zh-Hans.resx">
-      <DependentUpon>ConnectionControl.cs</DependentUpon>
-    </EmbeddedResource>
-    <EmbeddedResource Update="Controls\ConnectionStats.id-ID.resx">
-      <DependentUpon>ConnectionStats.cs</DependentUpon>
-    </EmbeddedResource>
-    <EmbeddedResource Update="Controls\ConnectionStats.ja-JP.resx">
-      <DependentUpon>ConnectionStats.cs</DependentUpon>
-    </EmbeddedResource>
-    <EmbeddedResource Update="Controls\ConnectionStats.ko-KR.resx">
-      <DependentUpon>ConnectionStats.cs</DependentUpon>
-    </EmbeddedResource>
-    <EmbeddedResource Update="Controls\ConnectionStats.zh-Hans.resx">
-      <DependentUpon>ConnectionStats.cs</DependentUpon>
-    </EmbeddedResource>
-    <EmbeddedResource Update="Controls\DefaultSettings.id-ID.resx">
-      <DependentUpon>DefaultSettings.cs</DependentUpon>
-    </EmbeddedResource>
-    <EmbeddedResource Update="Controls\DefaultSettings.ja-JP.resx">
-      <DependentUpon>DefaultSettings.cs</DependentUpon>
-    </EmbeddedResource>
-    <EmbeddedResource Update="Controls\DefaultSettings.ko-KR.resx">
-      <DependentUpon>DefaultSettings.cs</DependentUpon>
-    </EmbeddedResource>
-    <EmbeddedResource Update="Controls\DefaultSettings.zh-Hans.resx">
-      <DependentUpon>DefaultSettings.cs</DependentUpon>
-    </EmbeddedResource>
-    <EmbeddedResource Update="Controls\DistanceBar.resx">
-      <DependentUpon>DistanceBar.cs</DependentUpon>
-    </EmbeddedResource>
-    <EmbeddedResource Update="Controls\LogAnalyzer.resx">
-      <DependentUpon>LogAnalyzer.cs</DependentUpon>
-    </EmbeddedResource>
-    <EmbeddedResource Update="Controls\MavlinkCheckBoxBitMask.resx">
-      <DependentUpon>MavlinkCheckBoxBitMask.cs</DependentUpon>
-    </EmbeddedResource>
-    <EmbeddedResource Update="Controls\ModifyandSet.id-ID.resx">
-      <DependentUpon>ModifyandSet.cs</DependentUpon>
-    </EmbeddedResource>
-    <EmbeddedResource Update="Controls\ModifyandSet.ja-JP.resx">
-      <DependentUpon>ModifyandSet.cs</DependentUpon>
-    </EmbeddedResource>
-    <EmbeddedResource Update="Controls\ModifyandSet.ko-KR.resx">
-      <DependentUpon>ModifyandSet.cs</DependentUpon>
-    </EmbeddedResource>
-    <EmbeddedResource Update="Controls\PreFlight\CheckListInput.resx">
-      <DependentUpon>CheckListInput.cs</DependentUpon>
-    </EmbeddedResource>
-    <EmbeddedResource Update="Controls\PreFlight\CheckListEditor.resx">
-      <DependentUpon>CheckListEditor.cs</DependentUpon>
-    </EmbeddedResource>
-    <EmbeddedResource Update="Controls\ServoOptions.id-ID.resx">
-      <DependentUpon>ServoOptions.cs</DependentUpon>
-    </EmbeddedResource>
-    <EmbeddedResource Update="Controls\ServoOptions.ja-JP.resx">
-      <DependentUpon>ServoOptions.cs</DependentUpon>
-    </EmbeddedResource>
-    <EmbeddedResource Update="Controls\ServoOptions.ko-KR.resx">
-      <DependentUpon>ServoOptions.cs</DependentUpon>
-    </EmbeddedResource>
-    <EmbeddedResource Update="Controls\SITL.resx">
-      <DependentUpon>SITL.cs</DependentUpon>
-      <SubType>Designer</SubType>
-    </EmbeddedResource>
-    <EmbeddedResource Update="Controls\ServoOptions.zh-Hans.resx">
-      <DependentUpon>ServoOptions.cs</DependentUpon>
-    </EmbeddedResource>
-    <EmbeddedResource Update="Controls\ThemeColors.id-ID.resx">
-      <DependentUpon>ThemeColors.cs</DependentUpon>
-    </EmbeddedResource>
-    <EmbeddedResource Update="Controls\ThemeColors.ja-JP.resx">
-      <DependentUpon>ThemeColors.cs</DependentUpon>
-    </EmbeddedResource>
-    <EmbeddedResource Update="Controls\ThemeColors.ko-KR.resx">
-      <DependentUpon>ThemeColors.cs</DependentUpon>
-    </EmbeddedResource>
-    <EmbeddedResource Update="Controls\ThemeColors.zh-Hans.resx">
-      <DependentUpon>ThemeColors.cs</DependentUpon>
-    </EmbeddedResource>
-    <EmbeddedResource Update="Controls\EKFStatus.resx">
-      <DependentUpon>EKFStatus.cs</DependentUpon>
-    </EmbeddedResource>
-    <EmbeddedResource Update="Controls\Vibration.resx">
-      <DependentUpon>Vibration.cs</DependentUpon>
-    </EmbeddedResource>
-    <EmbeddedResource Update="FollowMe.id-ID.resx">
-      <DependentUpon>FollowMe.cs</DependentUpon>
-    </EmbeddedResource>
-    <EmbeddedResource Update="FollowMe.ko-KR.resx">
-      <DependentUpon>FollowMe.cs</DependentUpon>
-    </EmbeddedResource>
-    <EmbeddedResource Update="FollowMe.zh-Hant.resx">
-      <DependentUpon>FollowMe.cs</DependentUpon>
-    </EmbeddedResource>
-    <EmbeddedResource Update="FollowMe.zh-TW.resx">
-      <DependentUpon>FollowMe.cs</DependentUpon>
-    </EmbeddedResource>
-    <EmbeddedResource Update="GeoRef\Georefimage.id-ID.resx">
-      <DependentUpon>georefimage.cs</DependentUpon>
-    </EmbeddedResource>
-    <EmbeddedResource Update="GeoRef\Georefimage.ja-JP.resx">
-      <DependentUpon>georefimage.cs</DependentUpon>
-    </EmbeddedResource>
-    <EmbeddedResource Update="GeoRef\Georefimage.ko-KR.resx">
-      <DependentUpon>georefimage.cs</DependentUpon>
-    </EmbeddedResource>
-    <EmbeddedResource Update="GeoRef\georefimage.zh-Hant.resx">
-      <DependentUpon>georefimage.cs</DependentUpon>
-    </EmbeddedResource>
-    <EmbeddedResource Update="GeoRef\georefimage.zh-TW.resx">
-      <DependentUpon>georefimage.cs</DependentUpon>
-    </EmbeddedResource>
-    <EmbeddedResource Update="Joystick\JoystickSetup.id-ID.resx">
-      <DependentUpon>JoystickSetup.cs</DependentUpon>
-    </EmbeddedResource>
-    <EmbeddedResource Update="Joystick\JoystickSetup.ko-KR.resx">
-      <DependentUpon>JoystickSetup.cs</DependentUpon>
-    </EmbeddedResource>
-    <EmbeddedResource Update="Joystick\JoystickSetup.zh-Hant.resx">
-      <DependentUpon>JoystickSetup.cs</DependentUpon>
-    </EmbeddedResource>
-    <EmbeddedResource Update="Joystick\Joy_ChangeMode.resx">
-      <DependentUpon>Joy_ChangeMode.cs</DependentUpon>
-    </EmbeddedResource>
-    <EmbeddedResource Update="Joystick\Joy_Do_Repeat_Relay.resx">
-      <DependentUpon>Joy_Do_Repeat_Relay.cs</DependentUpon>
-    </EmbeddedResource>
-    <EmbeddedResource Update="Joystick\Joy_Do_Repeat_Servo.resx">
-      <DependentUpon>Joy_Do_Repeat_Servo.cs</DependentUpon>
-    </EmbeddedResource>
-    <EmbeddedResource Update="Joystick\Joy_Do_Set_Relay.resx">
-      <DependentUpon>Joy_Do_Set_Relay.cs</DependentUpon>
-    </EmbeddedResource>
-    <EmbeddedResource Update="Joystick\Joy_Button_axis.resx">
-      <DependentUpon>Joy_Button_axis.cs</DependentUpon>
-    </EmbeddedResource>
-    <EmbeddedResource Update="Joystick\Joy_Do_Set_Servo.resx">
-      <DependentUpon>Joy_Do_Set_Servo.cs</DependentUpon>
-    </EmbeddedResource>
-    <EmbeddedResource Update="Joystick\Joy_Mount_Mode.id-ID.resx">
-      <DependentUpon>Joy_Mount_Mode.cs</DependentUpon>
-    </EmbeddedResource>
-    <EmbeddedResource Update="Joystick\Joy_Mount_Mode.ko-KR.resx">
-      <DependentUpon>Joy_Mount_Mode.cs</DependentUpon>
-    </EmbeddedResource>
-    <EmbeddedResource Update="Joystick\Joy_Mount_Mode.resx">
-      <DependentUpon>Joy_Mount_Mode.cs</DependentUpon>
-    </EmbeddedResource>
-    <EmbeddedResource Update="Log\LogBrowse.id-ID.resx">
-      <DependentUpon>LogBrowse.cs</DependentUpon>
-    </EmbeddedResource>
-    <EmbeddedResource Update="Log\LogBrowse.ja-JP.resx">
-      <DependentUpon>LogBrowse.cs</DependentUpon>
-    </EmbeddedResource>
-    <EmbeddedResource Update="Log\LogBrowse.ko-KR.resx">
-      <DependentUpon>LogBrowse.cs</DependentUpon>
-    </EmbeddedResource>
-    <EmbeddedResource Update="Log\LogDownload.id-ID.resx">
-      <DependentUpon>LogDownload.cs</DependentUpon>
-    </EmbeddedResource>
-    <EmbeddedResource Update="Log\LogDownload.ja-JP.resx">
-      <DependentUpon>LogDownload.cs</DependentUpon>
-    </EmbeddedResource>
-    <EmbeddedResource Update="Log\LogDownload.ko-KR.resx">
-      <DependentUpon>LogDownload.cs</DependentUpon>
-    </EmbeddedResource>
-    <EmbeddedResource Update="Log\LogDownloadMavLink.id-ID.resx">
-      <DependentUpon>LogDownloadMavLink.cs</DependentUpon>
-    </EmbeddedResource>
-    <EmbeddedResource Update="Log\LogDownloadMavLink.ja-JP.resx">
-      <DependentUpon>LogDownloadMavLink.cs</DependentUpon>
-    </EmbeddedResource>
-    <EmbeddedResource Update="Log\LogDownloadMavLink.ko-KR.resx">
-      <DependentUpon>LogDownloadMavLink.cs</DependentUpon>
-    </EmbeddedResource>
-    <EmbeddedResource Update="Log\LogIndex.resx">
-      <DependentUpon>LogIndex.cs</DependentUpon>
-    </EmbeddedResource>
-    <EmbeddedResource Update="Log\MavlinkLog.id-ID.resx">
-      <DependentUpon>MavlinkLog.cs</DependentUpon>
-    </EmbeddedResource>
-    <EmbeddedResource Update="Log\MavlinkLog.ja-JP.resx">
-      <DependentUpon>MavlinkLog.cs</DependentUpon>
-    </EmbeddedResource>
-    <EmbeddedResource Update="Log\MavlinkLog.ko-KR.resx">
-      <DependentUpon>MavlinkLog.cs</DependentUpon>
-    </EmbeddedResource>
-    <EmbeddedResource Update="MainV2.id-ID.resx">
-      <DependentUpon>MainV2.cs</DependentUpon>
-    </EmbeddedResource>
-    <EmbeddedResource Update="MainV2.ja-JP.resx">
-      <DependentUpon>MainV2.cs</DependentUpon>
-    </EmbeddedResource>
-    <EmbeddedResource Update="MainV2.ko-KR.resx">
-      <DependentUpon>MainV2.cs</DependentUpon>
-    </EmbeddedResource>
-    <EmbeddedResource Update="MainV2.zh-Hant.resx">
-      <DependentUpon>MainV2.cs</DependentUpon>
-    </EmbeddedResource>
-    <EmbeddedResource Update="MainV2.zh-TW.resx">
-      <DependentUpon>MainV2.cs</DependentUpon>
-    </EmbeddedResource>
-    <EmbeddedResource Update="MovingBase.id-ID.resx">
-      <DependentUpon>MovingBase.cs</DependentUpon>
-    </EmbeddedResource>
-    <EmbeddedResource Update="MovingBase.ja-JP.resx">
-      <DependentUpon>MovingBase.cs</DependentUpon>
-    </EmbeddedResource>
-    <EmbeddedResource Update="MovingBase.ko-KR.resx">
-      <DependentUpon>MovingBase.cs</DependentUpon>
-    </EmbeddedResource>
-    <EmbeddedResource Update="MovingBase.zh-Hant.resx">
-      <DependentUpon>MovingBase.cs</DependentUpon>
-    </EmbeddedResource>
-    <EmbeddedResource Update="MovingBase.zh-TW.resx">
-      <DependentUpon>MovingBase.cs</DependentUpon>
-    </EmbeddedResource>
-    <EmbeddedResource Update="OpenGLtest2.resx">
-      <DependentUpon>OpenGLtest2.cs</DependentUpon>
-    </EmbeddedResource>
-    <EmbeddedResource Update="Properties\Resources.zh-Hans.resx" />
-    <EmbeddedResource Update="Radio\Sikradio.it-IT.resx">
-      <DependentUpon>Sikradio.cs</DependentUpon>
-    </EmbeddedResource>
-    <EmbeddedResource Update="RAW_Sensor.id-ID.resx">
-      <DependentUpon>RAW_Sensor.cs</DependentUpon>
-    </EmbeddedResource>
-    <EmbeddedResource Update="RAW_Sensor.ja-JP.resx">
-      <DependentUpon>RAW_Sensor.cs</DependentUpon>
-    </EmbeddedResource>
-    <EmbeddedResource Update="RAW_Sensor.ko-KR.resx">
-      <DependentUpon>RAW_Sensor.cs</DependentUpon>
-    </EmbeddedResource>
-    <EmbeddedResource Update="RAW_Sensor.zh-Hant.resx">
-      <DependentUpon>RAW_Sensor.cs</DependentUpon>
-    </EmbeddedResource>
-    <EmbeddedResource Update="RAW_Sensor.zh-TW.resx">
-      <DependentUpon>RAW_Sensor.cs</DependentUpon>
-    </EmbeddedResource>
-    <EmbeddedResource Update="resedit.zh-Hant.resx">
-      <DependentUpon>ResEdit.cs</DependentUpon>
-    </EmbeddedResource>
-    <EmbeddedResource Update="resedit.zh-TW.resx">
-      <DependentUpon>ResEdit.cs</DependentUpon>
-    </EmbeddedResource>
-    <EmbeddedResource Update="ScriptConsole.id-ID.resx">
-      <DependentUpon>ScriptConsole.cs</DependentUpon>
-    </EmbeddedResource>
-    <EmbeddedResource Update="ScriptConsole.ja-JP.resx">
-      <DependentUpon>ScriptConsole.cs</DependentUpon>
-    </EmbeddedResource>
-    <EmbeddedResource Update="ScriptConsole.ko-KR.resx">
-      <DependentUpon>ScriptConsole.cs</DependentUpon>
-    </EmbeddedResource>
-    <EmbeddedResource Update="ScriptConsole.zh-Hant.resx">
-      <DependentUpon>ScriptConsole.cs</DependentUpon>
-    </EmbeddedResource>
-    <EmbeddedResource Update="ScriptConsole.zh-TW.resx">
-      <DependentUpon>ScriptConsole.cs</DependentUpon>
-    </EmbeddedResource>
-    <EmbeddedResource Update="SerialInjectGPS.id-ID.resx">
-      <DependentUpon>SerialInjectGPS.cs</DependentUpon>
-    </EmbeddedResource>
-    <EmbeddedResource Update="SerialInjectGPS.ja-JP.resx">
-      <DependentUpon>SerialInjectGPS.cs</DependentUpon>
-    </EmbeddedResource>
-    <EmbeddedResource Update="SerialInjectGPS.ko-KR.resx">
-      <DependentUpon>SerialInjectGPS.cs</DependentUpon>
-    </EmbeddedResource>
-    <EmbeddedResource Update="SerialInjectGPS.resx">
-      <DependentUpon>SerialInjectGPS.cs</DependentUpon>
-    </EmbeddedResource>
-    <EmbeddedResource Update="ConnectionOptions.resx">
-      <DependentUpon>ConnectionOptions.cs</DependentUpon>
-    </EmbeddedResource>
-    <EmbeddedResource Update="ConnectionOptions.zh-Hans.resx">
-      <DependentUpon>ConnectionOptions.cs</DependentUpon>
-    </EmbeddedResource>
-    <EmbeddedResource Update="SerialOutputMD.id-ID.resx">
-      <DependentUpon>SerialOutputMD.cs</DependentUpon>
-    </EmbeddedResource>
-    <EmbeddedResource Update="SerialOutputMD.ja-JP.resx">
-      <DependentUpon>SerialOutputMD.cs</DependentUpon>
-    </EmbeddedResource>
-    <EmbeddedResource Update="SerialOutputMD.ko-KR.resx">
-      <DependentUpon>SerialOutputMD.cs</DependentUpon>
-    </EmbeddedResource>
-    <EmbeddedResource Update="SerialOutputNMEA.id-ID.resx">
-      <DependentUpon>SerialOutputNMEA.cs</DependentUpon>
-    </EmbeddedResource>
-    <EmbeddedResource Update="SerialOutputNMEA.ja-JP.resx">
-      <DependentUpon>SerialOutputNMEA.cs</DependentUpon>
-    </EmbeddedResource>
-    <EmbeddedResource Update="SerialOutputNMEA.ko-KR.resx">
-      <DependentUpon>SerialOutputNMEA.cs</DependentUpon>
-    </EmbeddedResource>
-    <EmbeddedResource Update="SerialOutputPass.id-ID.resx">
-      <DependentUpon>SerialOutputPass.cs</DependentUpon>
-    </EmbeddedResource>
-    <EmbeddedResource Update="SerialOutputPass.ja-JP.resx">
-      <DependentUpon>SerialOutputPass.cs</DependentUpon>
-    </EmbeddedResource>
-    <EmbeddedResource Update="SerialOutputPass.ko-KR.resx">
-      <DependentUpon>SerialOutputPass.cs</DependentUpon>
-    </EmbeddedResource>
-    <EmbeddedResource Update="SerialOutputPass.zh-Hans.resx">
-      <DependentUpon>SerialOutputPass.cs</DependentUpon>
-    </EmbeddedResource>
-    <EmbeddedResource Update="Utilities\fftui.resx">
-      <DependentUpon>fftui.cs</DependentUpon>
-    </EmbeddedResource>
-    <EmbeddedResource Update="Warnings\WarningControl.resx">
-      <DependentUpon>WarningControl.cs</DependentUpon>
-    </EmbeddedResource>
-    <EmbeddedResource Update="Warnings\WarningsManager.resx">
-      <DependentUpon>WarningsManager.cs</DependentUpon>
-    </EmbeddedResource>
-    <None Update="airports.csv">
-      <CopyToOutputDirectory>PreserveNewest</CopyToOutputDirectory>
-    </None>
-    <None Update="MissionPlanner.sh">
-      <CopyToOutputDirectory>PreserveNewest</CopyToOutputDirectory>
-    </None>
-    <None Update="NoFly\SouthAfricaNoRPASOutlined.kmz">
-      <CopyToOutputDirectory>PreserveNewest</CopyToOutputDirectory>
-    </None>
-    <None Update="packages.config">
-      <SubType>Designer</SubType>
-    </None>
- 
- 
- 
- 
- 
- 
- 
- 
- 
- 
- 
- 
- 
-    <Compile Update="Warnings\WarningControl.cs">
-      <SubType>Control</SubType>
-    </Compile>
- 
-    <Compile Update="Warnings\WarningsManager.cs">
-      <SubType>Form</SubType>
-    </Compile>
-    <Compile Update="Warnings\WarningsManager.Designer.cs">
-      <DependentUpon>WarningsManager.cs</DependentUpon>
-    </Compile>
- 
-    <Compile Update="Swarm\Status.cs">
-      <SubType>Control</SubType>
-    </Compile>
-    <Compile Update="Swarm\Status.Designer.cs">
-      <DependentUpon>Status.cs</DependentUpon>
-    </Compile>
- 
-    <EmbeddedResource Update="Antenna\Tracker.it-IT.resx">
-      <DependentUpon>Tracker.cs</DependentUpon>
-    </EmbeddedResource>
-    <EmbeddedResource Update="Controls\ConnectionControl.resx">
-      <DependentUpon>ConnectionControl.cs</DependentUpon>
-    </EmbeddedResource>
-    <EmbeddedResource Update="FollowMe.it-IT.resx">
-      <DependentUpon>FollowMe.cs</DependentUpon>
-    </EmbeddedResource>
-    <EmbeddedResource Update="FollowMe.zh-Hans.resx">
-      <DependentUpon>FollowMe.cs</DependentUpon>
-    </EmbeddedResource>
-    <EmbeddedResource Update="Controls\DefaultSettings.resx">
-      <DependentUpon>DefaultSettings.cs</DependentUpon>
-    </EmbeddedResource>
-    <EmbeddedResource Update="GeoRef\Georefimage.it-IT.resx">
-      <DependentUpon>georefimage.cs</DependentUpon>
-    </EmbeddedResource>
-    <EmbeddedResource Update="GeoRef\Georefimage.zh-Hans.resx">
-      <DependentUpon>georefimage.cs</DependentUpon>
-    </EmbeddedResource>
-    <EmbeddedResource Update="Log\LogDownloadMavLink.de-DE.resx">
-      <DependentUpon>LogDownloadMavLink.cs</DependentUpon>
-    </EmbeddedResource>
-    <EmbeddedResource Update="Log\LogDownloadMavLink.es-ES.resx">
-      <DependentUpon>LogDownloadMavLink.cs</DependentUpon>
-    </EmbeddedResource>
-    <EmbeddedResource Update="Log\LogDownloadMavLink.fr.resx">
-      <DependentUpon>LogDownloadMavLink.cs</DependentUpon>
-    </EmbeddedResource>
-    <EmbeddedResource Update="Log\LogDownloadMavLink.it-IT.resx">
-      <DependentUpon>LogDownloadMavLink.cs</DependentUpon>
-    </EmbeddedResource>
-    <EmbeddedResource Update="Log\LogDownloadMavLink.pl.resx">
-      <DependentUpon>LogDownloadMavLink.cs</DependentUpon>
-    </EmbeddedResource>
-    <EmbeddedResource Update="Log\LogDownloadMavLink.resx">
-      <DependentUpon>LogDownloadMavLink.cs</DependentUpon>
-      <SubType>Designer</SubType>
-    </EmbeddedResource>
-    <EmbeddedResource Update="Log\LogDownloadMavLink.zh-Hans.resx">
-      <DependentUpon>LogDownloadMavLink.cs</DependentUpon>
-    </EmbeddedResource>
-    <EmbeddedResource Update="Log\LogDownloadMavLink.zh-TW.resx">
-      <DependentUpon>LogDownloadMavLink.cs</DependentUpon>
-    </EmbeddedResource>
-    <EmbeddedResource Update="MainV2.zh-Hans.resx">
-      <DependentUpon>MainV2.cs</DependentUpon>
-    </EmbeddedResource>
-    <EmbeddedResource Update="MovingBase.de-DE.resx">
-      <DependentUpon>MovingBase.cs</DependentUpon>
-    </EmbeddedResource>
-    <EmbeddedResource Update="MovingBase.es-ES.resx">
-      <DependentUpon>MovingBase.cs</DependentUpon>
-    </EmbeddedResource>
-    <EmbeddedResource Update="MovingBase.fr.resx">
-      <DependentUpon>MovingBase.cs</DependentUpon>
-    </EmbeddedResource>
-    <EmbeddedResource Update="MovingBase.it-IT.resx">
-      <DependentUpon>MovingBase.cs</DependentUpon>
-    </EmbeddedResource>
-    <EmbeddedResource Update="MovingBase.pl.resx">
-      <DependentUpon>MovingBase.cs</DependentUpon>
-    </EmbeddedResource>
-    <EmbeddedResource Update="MovingBase.resx">
-      <DependentUpon>MovingBase.cs</DependentUpon>
-    </EmbeddedResource>
-    <EmbeddedResource Update="GenOTP.resx">
-      <DependentUpon>GenOTP.cs</DependentUpon>
-    </EmbeddedResource>
-    <EmbeddedResource Update="MovingBase.zh-Hans.resx">
-      <DependentUpon>MovingBase.cs</DependentUpon>
-    </EmbeddedResource>
-    <EmbeddedResource Update="Plugin\PluginUI.resx">
-      <DependentUpon>PluginUI.cs</DependentUpon>
-    </EmbeddedResource>
-    <EmbeddedResource Update="RAW_Sensor.zh-Hans.resx">
-      <DependentUpon>RAW_Sensor.cs</DependentUpon>
-    </EmbeddedResource>
-    <EmbeddedResource Update="resedit.zh-Hans.resx">
-      <DependentUpon>ResEdit.cs</DependentUpon>
-    </EmbeddedResource>
-    <EmbeddedResource Update="ScriptConsole.resx">
-      <DependentUpon>ScriptConsole.cs</DependentUpon>
-    </EmbeddedResource>
-    <EmbeddedResource Update="ScriptConsole.zh-Hans.resx">
-      <DependentUpon>ScriptConsole.cs</DependentUpon>
-    </EmbeddedResource>
-    <EmbeddedResource Update="Swarm\FollowPathControl.resx">
-      <DependentUpon>FollowPathControl.cs</DependentUpon>
-    </EmbeddedResource>
-    <EmbeddedResource Update="Swarm\Status.resx">
-      <DependentUpon>Status.cs</DependentUpon>
-    </EmbeddedResource>
-    <Compile Update="SerialOutputPass.cs">
-      <SubType>Form</SubType>
-    </Compile>
-    <Compile Update="SerialOutputPass.Designer.cs">
-      <DependentUpon>SerialOutputPass.cs</DependentUpon>
-    </Compile>
- 
- 
- 
-    <Compile Update="OpenGLtest.cs">
-      <SubType>Control</SubType>
-    </Compile>
-    <Compile Update="OSDVideo.cs">
-      <SubType>Form</SubType>
-    </Compile>
-    <Compile Update="OSDVideo.Designer.cs">
-      <DependentUpon>OSDVideo.cs</DependentUpon>
-    </Compile>
-    <Compile Update="SerialOutputMD.cs">
-      <SubType>Form</SubType>
-    </Compile>
-    <Compile Update="SerialOutputMD.Designer.cs">
-      <DependentUpon>SerialOutputMD.cs</DependentUpon>
-    </Compile>
- 
- 
- 
- 
-    <Compile Update="Swarm\FormationControl.cs">
-      <SubType>Form</SubType>
-    </Compile>
-    <Compile Update="Swarm\FormationControl.Designer.cs">
-      <DependentUpon>FormationControl.cs</DependentUpon>
-    </Compile>
- 
- 
-    <Compile Update="Swarm\Grid.cs">
-      <SubType>Control</SubType>
-    </Compile>
-    <Compile Update="Swarm\Grid.Designer.cs">
-      <DependentUpon>Grid.cs</DependentUpon>
-    </Compile>
- 
- 
- 
-    <Compile Update="Radio\Sikradio.cs">
-      <SubType>Control</SubType>
-    </Compile>
-    <Compile Update="Radio\Sikradio.Designer.cs">
-      <DependentUpon>Sikradio.cs</DependentUpon>
-    </Compile>
- 
-    <Compile Update="FollowMe.cs">
-      <SubType>Form</SubType>
-    </Compile>
-    <Compile Update="FollowMe.Designer.cs">
-      <DependentUpon>FollowMe.cs</DependentUpon>
-    </Compile>
- 
-    <Compile Update="ResEdit.cs">
-      <SubType>Form</SubType>
-    </Compile>
-    <Compile Update="ResEdit.Designer.cs">
-      <DependentUpon>ResEdit.cs</DependentUpon>
-    </Compile>
-    <Compile Update="GeoRef\georefimage.cs">
-      <SubType>Form</SubType>
-    </Compile>
- 
-    <Compile Update="Log\MavlinkLog.cs">
-      <SubType>Form</SubType>
-    </Compile>
-    <Compile Update="Log\MavlinkLog.Designer.cs">
-      <DependentUpon>MavlinkLog.cs</DependentUpon>
-    </Compile>
- 
-    <Compile Update="Joystick\JoystickSetup.cs">
-      <SubType>Form</SubType>
-    </Compile>
-    <Compile Update="Joystick\JoystickSetup.Designer.cs">
-      <DependentUpon>JoystickSetup.cs</DependentUpon>
-    </Compile>
- 
-    <Compile Update="paramcompare.cs">
-      <SubType>Form</SubType>
-    </Compile>
-    <Compile Update="paramcompare.Designer.cs">
-      <DependentUpon>paramcompare.cs</DependentUpon>
-    </Compile>
-    <Compile Update="RAW_Sensor.cs">
-      <SubType>Form</SubType>
-    </Compile>
-    <Compile Update="RAW_Sensor.Designer.cs">
-      <DependentUpon>RAW_Sensor.cs</DependentUpon>
-    </Compile>
-    <Compile Update="MainV2.cs">
-      <SubType>Form</SubType>
-    </Compile>
-    <Compile Update="MainV2.Designer.cs">
-      <DependentUpon>MainV2.cs</DependentUpon>
-    </Compile>
- 
-    <Compile Update="ElevationProfile.cs">
-      <SubType>Form</SubType>
-    </Compile>
-    <Compile Update="ElevationProfile.Designer.cs">
-      <DependentUpon>ElevationProfile.cs</DependentUpon>
-    </Compile>
- 
-    <Compile Update="Log\LogDownload.cs">
-      <SubType>Form</SubType>
-    </Compile>
-    <Compile Update="Log\LogDownload.Designer.cs">
-      <DependentUpon>LogDownload.cs</DependentUpon>
-    </Compile>
-    <Compile Update="Log\LogBrowse.cs">
-      <SubType>Form</SubType>
-    </Compile>
-    <Compile Update="Log\LogBrowse.designer.cs">
-      <DependentUpon>LogBrowse.cs</DependentUpon>
-    </Compile>
- 
- 
- 
-    <Compile Update="SerialOutputNMEA.cs">
-      <SubType>Form</SubType>
-    </Compile>
-    <Compile Update="SerialOutputNMEA.Designer.cs">
-      <DependentUpon>SerialOutputNMEA.cs</DependentUpon>
-    </Compile>
-    <None Include="README.md" />
-    <Compile Update="Splash.cs">
-      <SubType>Form</SubType>
-    </Compile>
-    <Compile Update="Splash.Designer.cs">
-      <DependentUpon>Splash.cs</DependentUpon>
-    </Compile>
-    <Compile Update="temp.cs">
-      <SubType>Form</SubType>
-    </Compile>
-    <Compile Update="temp.Designer.cs">
-      <DependentUpon>temp.cs</DependentUpon>
-    </Compile>
- 
- 
- 
- 
-    <EmbeddedResource Update="Antenna\Tracker.de-DE.resx">
-      <DependentUpon>Tracker.cs</DependentUpon>
-    </EmbeddedResource>
-    <EmbeddedResource Update="Antenna\Tracker.fr.resx">
-      <DependentUpon>Tracker.cs</DependentUpon>
-    </EmbeddedResource>
-    <EmbeddedResource Update="Antenna\Tracker.resx">
-      <DependentUpon>Tracker.cs</DependentUpon>
-      <SubType>Designer</SubType>
-    </EmbeddedResource>
-    <EmbeddedResource Update="Antenna\Tracker.zh-Hans.resx">
-      <DependentUpon>Tracker.cs</DependentUpon>
-    </EmbeddedResource>
-    <EmbeddedResource Update="Controls\ConnectionStats.resx">
-      <DependentUpon>ConnectionStats.cs</DependentUpon>
-    </EmbeddedResource>
-    <EmbeddedResource Update="Controls\ModifyandSet.resx">
-      <DependentUpon>ModifyandSet.cs</DependentUpon>
-    </EmbeddedResource>
-    <EmbeddedResource Update="Controls\ServoOptions.resx">
-      <DependentUpon>ServoOptions.cs</DependentUpon>
-    </EmbeddedResource>
-    <EmbeddedResource Update="Controls\ThemeColors.resx">
-      <DependentUpon>ThemeColors.cs</DependentUpon>
-    </EmbeddedResource>
-    <EmbeddedResource Update="SerialOutputPass.resx">
-      <DependentUpon>SerialOutputPass.cs</DependentUpon>
-    </EmbeddedResource>
-    <EmbeddedResource Update="FollowMe.de-DE.resx">
-      <DependentUpon>FollowMe.cs</DependentUpon>
-    </EmbeddedResource>
-    <EmbeddedResource Update="FollowMe.fr.resx">
-      <DependentUpon>FollowMe.cs</DependentUpon>
-    </EmbeddedResource>
-    <EmbeddedResource Update="GeoRef\Georefimage.de-DE.resx">
-      <DependentUpon>georefimage.cs</DependentUpon>
-    </EmbeddedResource>
-    <EmbeddedResource Update="Joystick\JoystickSetup.de-DE.resx">
-      <DependentUpon>JoystickSetup.cs</DependentUpon>
-      <SubType>Designer</SubType>
-    </EmbeddedResource>
-    <EmbeddedResource Update="Log\LogDownload.de-DE.resx">
-      <DependentUpon>LogDownload.cs</DependentUpon>
-    </EmbeddedResource>
-    <EmbeddedResource Update="Log\LogBrowse.de-DE.resx">
-      <DependentUpon>LogBrowse.cs</DependentUpon>
-    </EmbeddedResource>
-    <EmbeddedResource Update="Log\MavlinkLog.de-DE.resx">
-      <DependentUpon>MavlinkLog.cs</DependentUpon>
-      <SubType>Designer</SubType>
-    </EmbeddedResource>
-    <EmbeddedResource Update="Log\MavlinkLog.zh-Hans.resx">
-      <DependentUpon>MavlinkLog.cs</DependentUpon>
-    </EmbeddedResource>
-    <EmbeddedResource Update="OpenGLtest.resx">
-      <DependentUpon>OpenGLtest.cs</DependentUpon>
-    </EmbeddedResource>
-    <EmbeddedResource Update="OSDVideo.resx">
-      <DependentUpon>OSDVideo.cs</DependentUpon>
-    </EmbeddedResource>
-    <EmbeddedResource Update="Radio\Sikradio.de-DE.resx">
-      <DependentUpon>Sikradio.cs</DependentUpon>
-    </EmbeddedResource>
-    <EmbeddedResource Update="Radio\Sikradio.fr.resx">
-      <DependentUpon>Sikradio.cs</DependentUpon>
-    </EmbeddedResource>
-    <EmbeddedResource Update="RAW_Sensor.de-DE.resx">
-      <DependentUpon>RAW_Sensor.cs</DependentUpon>
-    </EmbeddedResource>
-    <EmbeddedResource Update="SerialOutputMD.resx">
-      <DependentUpon>SerialOutputMD.cs</DependentUpon>
-    </EmbeddedResource>
-    <EmbeddedResource Update="Radio\Sikradio.resx">
-      <DependentUpon>Sikradio.cs</DependentUpon>
-    </EmbeddedResource>
-    <EmbeddedResource Update="Joystick\JoystickSetup.es-ES.resx">
-      <DependentUpon>JoystickSetup.cs</DependentUpon>
-    </EmbeddedResource>
-    <EmbeddedResource Update="Log\LogDownload.es-ES.resx">
-      <DependentUpon>LogDownload.cs</DependentUpon>
-    </EmbeddedResource>
-    <EmbeddedResource Update="Log\LogBrowse.es-ES.resx">
-      <DependentUpon>LogBrowse.cs</DependentUpon>
-    </EmbeddedResource>
-    <EmbeddedResource Update="Log\MavlinkLog.es-ES.resx">
-      <DependentUpon>MavlinkLog.cs</DependentUpon>
-    </EmbeddedResource>
-    <EmbeddedResource Update="Radio\Sikradio.zh-Hans.resx">
-      <DependentUpon>Sikradio.cs</DependentUpon>
-    </EmbeddedResource>
-    <EmbeddedResource Update="RAW_Sensor.es-ES.resx">
-      <DependentUpon>RAW_Sensor.cs</DependentUpon>
-    </EmbeddedResource>
-    <EmbeddedResource Update="FollowMe.es-ES.resx">
-      <DependentUpon>FollowMe.cs</DependentUpon>
-    </EmbeddedResource>
-    <EmbeddedResource Update="FollowMe.pl.resx">
-      <DependentUpon>FollowMe.cs</DependentUpon>
-    </EmbeddedResource>
-    <EmbeddedResource Update="FollowMe.resx">
-      <DependentUpon>FollowMe.cs</DependentUpon>
-    </EmbeddedResource>
-    <EmbeddedResource Update="GeoRef\georefimage.resx">
-      <DependentUpon>georefimage.cs</DependentUpon>
-    </EmbeddedResource>
-    <EmbeddedResource Update="Joystick\JoystickSetup.fr.resx">
-      <DependentUpon>JoystickSetup.cs</DependentUpon>
-    </EmbeddedResource>
-    <EmbeddedResource Update="Joystick\JoystickSetup.it-IT.resx">
-      <DependentUpon>JoystickSetup.cs</DependentUpon>
-    </EmbeddedResource>
-    <EmbeddedResource Update="Joystick\JoystickSetup.pl.resx">
-      <DependentUpon>JoystickSetup.cs</DependentUpon>
-    </EmbeddedResource>
-    <EmbeddedResource Update="Joystick\JoystickSetup.zh-TW.resx">
-      <DependentUpon>JoystickSetup.cs</DependentUpon>
-    </EmbeddedResource>
-    <EmbeddedResource Update="Log\LogDownload.fr.resx">
-      <DependentUpon>LogDownload.cs</DependentUpon>
-    </EmbeddedResource>
-    <EmbeddedResource Update="Log\LogDownload.it-IT.resx">
-      <DependentUpon>LogDownload.cs</DependentUpon>
-    </EmbeddedResource>
-    <EmbeddedResource Update="Log\LogDownload.pl.resx">
-      <DependentUpon>LogDownload.cs</DependentUpon>
-    </EmbeddedResource>
-    <EmbeddedResource Update="Log\LogDownload.zh-TW.resx">
-      <DependentUpon>LogDownload.cs</DependentUpon>
-    </EmbeddedResource>
-    <EmbeddedResource Update="Log\LogBrowse.fr.resx">
-      <DependentUpon>LogBrowse.cs</DependentUpon>
-    </EmbeddedResource>
-    <EmbeddedResource Update="Log\LogBrowse.it-IT.resx">
-      <DependentUpon>LogBrowse.cs</DependentUpon>
-    </EmbeddedResource>
-    <EmbeddedResource Update="Log\LogBrowse.pl.resx">
-      <DependentUpon>LogBrowse.cs</DependentUpon>
-    </EmbeddedResource>
-    <EmbeddedResource Update="Log\LogBrowse.zh-TW.resx">
-      <DependentUpon>LogBrowse.cs</DependentUpon>
-    </EmbeddedResource>
-    <EmbeddedResource Update="Log\MavlinkLog.fr.resx">
-      <DependentUpon>MavlinkLog.cs</DependentUpon>
-    </EmbeddedResource>
-    <EmbeddedResource Update="Log\MavlinkLog.it-IT.resx">
-      <DependentUpon>MavlinkLog.cs</DependentUpon>
-    </EmbeddedResource>
-    <EmbeddedResource Update="Log\MavlinkLog.pl.resx">
-      <DependentUpon>MavlinkLog.cs</DependentUpon>
-    </EmbeddedResource>
-    <EmbeddedResource Update="RAW_Sensor.fr.resx">
-      <DependentUpon>RAW_Sensor.cs</DependentUpon>
-    </EmbeddedResource>
-    <EmbeddedResource Update="RAW_Sensor.it-IT.resx">
-      <DependentUpon>RAW_Sensor.cs</DependentUpon>
-    </EmbeddedResource>
-    <EmbeddedResource Update="RAW_Sensor.pl.resx">
-      <DependentUpon>RAW_Sensor.cs</DependentUpon>
-    </EmbeddedResource>
-    <EmbeddedResource Update="ResEdit.resx">
-      <DependentUpon>ResEdit.cs</DependentUpon>
-    </EmbeddedResource>
-    <EmbeddedResource Update="Joystick\JoystickSetup.ru-RU.resx">
-      <DependentUpon>JoystickSetup.cs</DependentUpon>
-    </EmbeddedResource>
-    <EmbeddedResource Update="Log\LogDownload.zh-Hans.resx">
-      <DependentUpon>LogDownload.cs</DependentUpon>
-    </EmbeddedResource>
-    <EmbeddedResource Update="Log\LogBrowse.zh-Hans.resx">
-      <DependentUpon>LogBrowse.cs</DependentUpon>
-    </EmbeddedResource>
-    <EmbeddedResource Update="paramcompare.resx">
-      <DependentUpon>paramcompare.cs</DependentUpon>
-    </EmbeddedResource>
-    <EmbeddedResource Update="RAW_Sensor.resx">
-      <DependentUpon>RAW_Sensor.cs</DependentUpon>
-      <SubType>Designer</SubType>
-    </EmbeddedResource>
-    <EmbeddedResource Update="Log\MavlinkLog.resx">
-      <DependentUpon>MavlinkLog.cs</DependentUpon>
-      <SubType>Designer</SubType>
-    </EmbeddedResource>
-    <EmbeddedResource Update="Joystick\JoystickSetup.resx">
-      <DependentUpon>JoystickSetup.cs</DependentUpon>
-      <SubType>Designer</SubType>
-    </EmbeddedResource>
-    <EmbeddedResource Update="Joystick\JoystickSetup.zh-Hans.resx">
-      <DependentUpon>JoystickSetup.cs</DependentUpon>
-    </EmbeddedResource>
-    <EmbeddedResource Update="MainV2.resx">
-      <DependentUpon>MainV2.cs</DependentUpon>
-    </EmbeddedResource>
-    <EmbeddedResource Update="ElevationProfile.resx">
-      <DependentUpon>ElevationProfile.cs</DependentUpon>
-    </EmbeddedResource>
-    <EmbeddedResource Update="Log\LogDownload.resx">
-      <DependentUpon>LogDownload.cs</DependentUpon>
-      <SubType>Designer</SubType>
-    </EmbeddedResource>
-    <EmbeddedResource Update="Log\LogBrowse.resx">
-      <DependentUpon>LogBrowse.cs</DependentUpon>
-      <SubType>Designer</SubType>
-    </EmbeddedResource>
-    <EmbeddedResource Update="Properties\Resources.resx">
-      <Generator>PublicResXFileCodeGenerator</Generator>
-      <SubType>Designer</SubType>
-      <LastGenOutput>Resources.Designer.cs</LastGenOutput>
-    </EmbeddedResource>
-    <EmbeddedResource Update="SerialOutputNMEA.resx">
-      <DependentUpon>SerialOutputNMEA.cs</DependentUpon>
-    </EmbeddedResource>
-    <EmbeddedResource Update="Splash.resx">
-      <DependentUpon>Splash.cs</DependentUpon>
-    </EmbeddedResource>
-    <EmbeddedResource Update="Swarm\FormationControl.resx">
-      <DependentUpon>FormationControl.cs</DependentUpon>
-    </EmbeddedResource>
-    <EmbeddedResource Update="Swarm\Grid.resx">
-      <DependentUpon>Grid.cs</DependentUpon>
-    </EmbeddedResource>
-    <EmbeddedResource Update="temp.resx">
-      <DependentUpon>temp.cs</DependentUpon>
-    </EmbeddedResource>
-    <None Update="app.config">
-      <SubType>Designer</SubType>
-    </None>
-    <None Update="m3u\GeoRefnetworklink.kml">
-      <CopyToOutputDirectory>PreserveNewest</CopyToOutputDirectory>
-    </None>
-    <None Update="m3u\networklink.kml">
-      <CopyToOutputDirectory>PreserveNewest</CopyToOutputDirectory>
-    </None>
-    <None Include="mykey.snk" />
-    <None Include="Properties\app.manifest" />
-    <None Include="Properties\DataSources\CurrentState.datasource" />
-    <None Update="block_plane_0.dae">
-      <CopyToOutputDirectory>PreserveNewest</CopyToOutputDirectory>
-    </None>
-    <None Include="Resources\Welcome_to_Michael_Oborne.rtf" />
-    <None Update="yuvtorgb_fragment.glsl">
-      <CopyToOutputDirectory>Always</CopyToOutputDirectory>
-    </None>
-    <None Update="yuvtorgb_vertex.glsl">
-      <CopyToOutputDirectory>Always</CopyToOutputDirectory>
-    </None>
-  </ItemGroup>
-
-  <ItemGroup>
-    <Compile Update="GCSViews\Form1.cs">
-      <SubType>Form</SubType>
-    </Compile>
-  </ItemGroup>
-
-
-  <ItemGroup>
-     <None Update="airports.csv">
-       <CopyToOutputDirectory>Always</CopyToOutputDirectory>
-     </None>
-     <None Update="NoFly\Areas-Lisboa.kmz">
-       <CopyToOutputDirectory>Always</CopyToOutputDirectory>
-     </None>
-     <None Update="NoFly\Regulamento-RPA-ver-3.0.kmz">
-       <CopyToOutputDirectory>Always</CopyToOutputDirectory>
-     </None>
-     <None Update="NoFly\SouthAfricaNoRPASOutlined.kmz">
-       <CopyToOutputDirectory>Always</CopyToOutputDirectory>
-     </None>
-   </ItemGroup>
-
-
-  <Target Name="PostBuild" AfterTargets="PostBuildEvent">
-    <Exec Command="&quot;$(TargetDir)version.exe&quot; &quot;$(TargetPath)&quot; &gt; &quot;$(TargetDir)version.txt&quot;" />
-  </Target>
-
- 
+﻿<?xml version="1.0" encoding="utf-8"?>
+<Project Sdk="Microsoft.NET.Sdk">
+  <PropertyGroup>
+    <TargetFramework>net461</TargetFramework>
+    <ApplicationIcon>mpdesktop.ico</ApplicationIcon>
+    <OutputType>Exe</OutputType>
+    <StartupObject></StartupObject>
+    <Authors>Michael Oborne</Authors>
+    <Version>1.3.49.28</Version>
+    <Company>Mission Planner</Company>
+    <Product>Mission Planner</Product>
+    <Description />
+    <Copyright>Copyright © Michael Oborne 2010-2017</Copyright>
+    <AssemblyVersion>$(Version)</AssemblyVersion>
+    <FileVersion>1.0.0.0</FileVersion>
+  </PropertyGroup>
+<PropertyGroup Condition=" '$(Configuration)'=='Debug' ">
+    <BumpRevision>false</BumpRevision>
+    <BumpResetLabel>dev</BumpResetLabel>
+  </PropertyGroup>
+  <PropertyGroup Condition="'$(Configuration)|$(Platform)'=='Debug|AnyCPU'">
+    <OutputPath>bin\Debug\</OutputPath>
+    <PlatformTarget>AnyCPU</PlatformTarget>
+    <Optimize>false</Optimize>
+  </PropertyGroup>
+  <PropertyGroup Condition="'$(Configuration)|$(Platform)'=='Release|AnyCPU'">
+    <OutputPath>bin\Release\</OutputPath>
+    <PlatformTarget>AnyCPU</PlatformTarget>
+    <Optimize>false</Optimize>
+  </PropertyGroup>
+  <ItemGroup>
+    <Compile Remove="APMPlannerXplanes\**" />
+    <Compile Remove="ExtLibs\**" />
+    <Compile Remove="Msi\**" />
+    <Compile Remove="Plugins\**" />
+    <Compile Remove="resedit\**" />
+    <Compile Remove="SikRadio\**" />
+    <Compile Remove="Updater\**" />
+    <Compile Remove="wix\**" />
+    <EmbeddedResource Remove="APMPlannerXplanes\**" />
+    <EmbeddedResource Remove="ExtLibs\**" />
+    <EmbeddedResource Remove="Msi\**" />
+    <EmbeddedResource Remove="Plugins\**" />
+    <EmbeddedResource Remove="resedit\**" />
+    <EmbeddedResource Remove="SikRadio\**" />
+    <EmbeddedResource Remove="Updater\**" />
+    <EmbeddedResource Remove="wix\**" />
+    <None Remove="APMPlannerXplanes\**" />
+    <None Remove="ExtLibs\**" />
+    <None Remove="Msi\**" />
+    <None Remove="Plugins\**" />
+    <None Remove="resedit\**" />
+    <None Remove="SikRadio\**" />
+    <None Remove="Updater\**" />
+    <None Remove="wix\**" />
+  </ItemGroup>
+  <ItemGroup>
+    <Reference Include="alglibnet2">
+      <HintPath>packages\alglibnet2.0.0.0\lib\alglibnet2.dll</HintPath>
+      <Private>True</Private>
+    </Reference>
+    <Reference Include="BitMiracle.LibTiff.NET">
+      <HintPath>packages\BitMiracle.LibTiff.NET.2.4.571\lib\net20\BitMiracle.LibTiff.NET.dll</HintPath>
+    </Reference>
+    <Reference Include="BouncyCastle.Crypto, Version=1.8.1.0, Culture=neutral, PublicKeyToken=0e99375e54769942">
+      <HintPath>packages\BouncyCastle.1.8.1\lib\BouncyCastle.Crypto.dll</HintPath>
+      <Private>True</Private>
+    </Reference>
+    <Reference Include="Community.CsharpSqlite">
+      <HintPath>packages\Community.CsharpSqlite.SQLiteClient.3.7.7.3\lib\net45\Community.CsharpSqlite.dll</HintPath>
+    </Reference>
+    <Reference Include="Community.CsharpSqlite.SQLiteClient">
+      <HintPath>packages\Community.CsharpSqlite.SQLiteClient.3.7.7.3\lib\net45\Community.CsharpSqlite.SQLiteClient.dll</HintPath>
+    </Reference>
+    <Reference Include="csmatio">
+      <HintPath>packages\CSMatIO.1.0.2\lib\net40\csmatio.dll</HintPath>
+      <Private>True</Private>
+    </Reference>
+    <Reference Include="DirectShowLib-2005">
+      <SpecificVersion>False</SpecificVersion>
+      <HintPath>ExtLibs\DirectShowLib-2005.dll</HintPath>
+    </Reference>
+    <Reference Include="DotNetZip">
+      <HintPath>packages\DotNetZip.1.10.1\lib\net20\DotNetZip.dll</HintPath>
+      <Private>True</Private>
+    </Reference>
+    <Reference Include="DotSpatial.Data">
+      <HintPath>packages\DotSpatial.Data.1.9\lib\net40-Client\DotSpatial.Data.dll</HintPath>
+    </Reference>
+    <Reference Include="DotSpatial.Data.Forms">
+      <HintPath>packages\DotSpatial.Data.Forms.1.9\lib\net40-Client\DotSpatial.Data.Forms.dll</HintPath>
+    </Reference>
+    <Reference Include="DotSpatial.Extensions">
+      <HintPath>packages\DotSpatial.Extensions.1.9\lib\net40-Client\DotSpatial.Extensions.dll</HintPath>
+    </Reference>
+    <Reference Include="DotSpatial.Modeling.Forms">
+      <HintPath>packages\DotSpatial.Modeling.Forms.1.9\lib\net40-Client\DotSpatial.Modeling.Forms.dll</HintPath>
+    </Reference>
+    <Reference Include="DotSpatial.Mono">
+      <HintPath>packages\DotSpatial.Mono.1.9\lib\net40-Client\DotSpatial.Mono.dll</HintPath>
+    </Reference>
+    <Reference Include="DotSpatial.Projections">
+      <HintPath>packages\DotSpatial.Projections.1.9\lib\net40-Client\DotSpatial.Projections.dll</HintPath>
+    </Reference>
+    <Reference Include="DotSpatial.Projections.Forms">
+      <HintPath>packages\DotSpatial.Projections.Forms.1.9\lib\net40-Client\DotSpatial.Projections.Forms.dll</HintPath>
+    </Reference>
+    <Reference Include="DotSpatial.Serialization">
+      <HintPath>packages\DotSpatial.Serialization.1.9\lib\net40-Client\DotSpatial.Serialization.dll</HintPath>
+    </Reference>
+    <Reference Include="DotSpatial.Symbology">
+      <HintPath>packages\DotSpatial.Symbology.1.9\lib\net40-Client\DotSpatial.Symbology.dll</HintPath>
+    </Reference>
+    <Reference Include="DotSpatial.Symbology.Forms">
+      <HintPath>packages\DotSpatial.Symbology.Forms.1.9\lib\net40-Client\DotSpatial.Symbology.Forms.dll</HintPath>
+    </Reference>
+    <Reference Include="DotSpatial.Topology">
+      <HintPath>packages\DotSpatial.Topology.1.9\lib\net40-Client\DotSpatial.Topology.dll</HintPath>
+    </Reference>
+    <Reference Include="Flurl">
+      <HintPath>packages\Flurl.2.5.0\lib\net40\Flurl.dll</HintPath>
+    </Reference>
+    <Reference Include="Flurl.Http">
+      <HintPath>packages\Flurl.Http.1.2.0\lib\net45\Flurl.Http.dll</HintPath>
+    </Reference>
+    <Reference Include="gdalconst_csharp">
+      <HintPath>packages\GDAL.1.11.1\lib\net40\gdalconst_csharp.dll</HintPath>
+    </Reference>
+    <Reference Include="gdal_csharp">
+      <HintPath>packages\GDAL.1.11.1\lib\net40\gdal_csharp.dll</HintPath>
+    </Reference>
+    <Reference Include="GeoJSON.Net">
+      <HintPath>packages\GeoJSON.Net.0.1.56\lib\portable-net40+sl5+wp80+win8+wpa81\GeoJSON.Net.dll</HintPath>
+    </Reference>
+    <Reference Include="ICSharpCode.SharpZipLib">
+      <HintPath>packages\SharpZipLib.0.86.0\lib\20\ICSharpCode.SharpZipLib.dll</HintPath>
+    </Reference>
+    <Reference Include="IronPython">
+      <HintPath>packages\IronPython.2.7.7\lib\Net45\IronPython.dll</HintPath>
+    </Reference>
+    <Reference Include="IronPython.Modules">
+      <HintPath>packages\IronPython.2.7.7\lib\Net45\IronPython.Modules.dll</HintPath>
+    </Reference>
+    <Reference Include="IronPython.SQLite">
+      <HintPath>packages\IronPython.2.7.7\lib\Net45\IronPython.SQLite.dll</HintPath>
+    </Reference>
+    <Reference Include="IronPython.Wpf">
+      <HintPath>packages\IronPython.2.7.7\lib\Net45\IronPython.Wpf.dll</HintPath>
+    </Reference>
+    <Reference Include="log4net">
+      <HintPath>packages\log4net.2.0.8\lib\net45-full\log4net.dll</HintPath>
+    </Reference>
+    <Reference Include="Microsoft.Dynamic">
+      <HintPath>packages\DynamicLanguageRuntime.1.1.2\lib\Net45\Microsoft.Dynamic.dll</HintPath>
+    </Reference>
+    <Reference Include="Microsoft.Scripting">
+      <HintPath>packages\DynamicLanguageRuntime.1.1.2\lib\Net45\Microsoft.Scripting.dll</HintPath>
+    </Reference>
+    <Reference Include="Microsoft.Scripting.AspNet">
+      <HintPath>packages\DynamicLanguageRuntime.1.1.2\lib\Net45\Microsoft.Scripting.AspNet.dll</HintPath>
+    </Reference>
+    <Reference Include="Microsoft.Scripting.Metadata">
+      <HintPath>packages\DynamicLanguageRuntime.1.1.2\lib\Net45\Microsoft.Scripting.Metadata.dll</HintPath>
+    </Reference>
+    <Reference Include="Microsoft.VisualStudio.Threading">
+      <HintPath>packages\Microsoft.VisualStudio.Threading.15.3.23\lib\net45\Microsoft.VisualStudio.Threading.dll</HintPath>
+    </Reference>
+    <Reference Include="Microsoft.VisualStudio.Validation">
+      <HintPath>packages\Microsoft.VisualStudio.Validation.15.3.15\lib\net45\Microsoft.VisualStudio.Validation.dll</HintPath>
+    </Reference>
+    <Reference Include="Microsoft.Win32.Primitives">
+      <HintPath>packages\Microsoft.Win32.Primitives.4.3.0\lib\net46\Microsoft.Win32.Primitives.dll</HintPath>
+    </Reference>
+    <Reference Include="netDxf">
+      <HintPath>packages\netDXF.2.0.2\lib\net45\netDxf.dll</HintPath>
+    </Reference>
+    <Reference Include="Newtonsoft.Json">
+      <HintPath>packages\Newtonsoft.Json.10.0.3\lib\net45\Newtonsoft.Json.dll</HintPath>
+    </Reference>
+    <Reference Include="ObjectListView">
+      <HintPath>packages\Unofficial.ObjectListView.2.6.0\lib\net20\ObjectListView.dll</HintPath>
+    </Reference>
+    <Reference Include="ogr_csharp">
+      <HintPath>packages\GDAL.1.11.1\lib\net40\ogr_csharp.dll</HintPath>
+    </Reference>
+    <Reference Include="OpenTK">
+      <SpecificVersion>False</SpecificVersion>
+      <HintPath>ExtLibs\OpenTK.dll</HintPath>
+    </Reference>
+    <Reference Include="OpenTK.GLControl">
+      <SpecificVersion>False</SpecificVersion>
+      <HintPath>ExtLibs\OpenTK.GLControl.dll</HintPath>
+    </Reference>
+    <Reference Include="osr_csharp">
+      <HintPath>packages\GDAL.1.11.1\lib\net40\osr_csharp.dll</HintPath>
+    </Reference>
+    <Reference Include="protobuf-net">
+      <HintPath>packages\protobuf-net.2.1.0\lib\net40\protobuf-net.dll</HintPath>
+      <Private>True</Private>
+    </Reference>
+    <Reference Include="Renci.SshNet">
+      <HintPath>packages\SSH.NET.2016.0.0\lib\net40\Renci.SshNet.dll</HintPath>
+    </Reference>
+    <Reference Include="SharpDX">
+      <HintPath>packages\SharpDX.4.0.1\lib\net45\SharpDX.dll</HintPath>
+    </Reference>
+    <Reference Include="SharpDX.DirectInput">
+      <HintPath>packages\SharpDX.DirectInput.4.0.1\lib\net45\SharpDX.DirectInput.dll</HintPath>
+    </Reference>
+    <Reference Include="SkiaSharp">
+      <HintPath>packages\SkiaSharp.1.58.0\lib\net45\SkiaSharp.dll</HintPath>
+    </Reference>
+    <Reference Include="StreamJsonRpc">
+      <HintPath>packages\StreamJsonRpc.1.0.36\lib\net45\StreamJsonRpc.dll</HintPath>
+    </Reference>
+    <Reference Include="System" />
+    <Reference Include="System.AppContext">
+      <HintPath>packages\System.AppContext.4.3.0\lib\net46\System.AppContext.dll</HintPath>
+    </Reference>
+    <Reference Include="System.ComponentModel.Composition" />
+    <Reference Include="System.Console">
+      <HintPath>packages\System.Console.4.3.0\lib\net46\System.Console.dll</HintPath>
+    </Reference>
+    <Reference Include="System.Data" />
+    <Reference Include="System.Data.DataSetExtensions" />
+    <Reference Include="System.Diagnostics.DiagnosticSource">
+      <HintPath>packages\System.Diagnostics.DiagnosticSource.4.4.1\lib\net46\System.Diagnostics.DiagnosticSource.dll</HintPath>
+    </Reference>
+    <Reference Include="System.Diagnostics.Tracing">
+      <HintPath>packages\System.Diagnostics.Tracing.4.3.0\lib\net462\System.Diagnostics.Tracing.dll</HintPath>
+    </Reference>
+    <Reference Include="System.DirectoryServices" />
+    <Reference Include="System.Drawing" />
+    <Reference Include="System.Globalization.Calendars">
+      <HintPath>packages\System.Globalization.Calendars.4.3.0\lib\net46\System.Globalization.Calendars.dll</HintPath>
+    </Reference>
+    <Reference Include="System.IO">
+      <HintPath>packages\System.IO.4.3.0\lib\net462\System.IO.dll</HintPath>
+    </Reference>
+    <Reference Include="System.IO.Compression">
+      <HintPath>packages\System.IO.Compression.4.3.0\lib\net46\System.IO.Compression.dll</HintPath>
+    </Reference>
+    <Reference Include="System.IO.Compression.FileSystem" />
+    <Reference Include="System.IO.Compression.ZipFile">
+      <HintPath>packages\System.IO.Compression.ZipFile.4.3.0\lib\net46\System.IO.Compression.ZipFile.dll</HintPath>
+    </Reference>
+    <Reference Include="System.IO.FileSystem">
+      <HintPath>packages\System.IO.FileSystem.4.3.0\lib\net46\System.IO.FileSystem.dll</HintPath>
+    </Reference>
+    <Reference Include="System.IO.FileSystem.Primitives">
+      <HintPath>packages\System.IO.FileSystem.Primitives.4.3.0\lib\net46\System.IO.FileSystem.Primitives.dll</HintPath>
+    </Reference>
+    <Reference Include="System.IO.Ports">
+      <HintPath>packages\System.IO.Ports.4.4.0\lib\net461\System.IO.Ports.dll</HintPath>
+    </Reference>
+    <Reference Include="System.Management" />
+    <Reference Include="System.Net" />
+    <Reference Include="System.Net.Http">
+      <HintPath>packages\System.Net.Http.4.3.2\lib\net46\System.Net.Http.dll</HintPath>
+    </Reference>
+    <Reference Include="System.Net.Sockets">
+      <HintPath>packages\System.Net.Sockets.4.3.0\lib\net46\System.Net.Sockets.dll</HintPath>
+    </Reference>
+    <Reference Include="System.Numerics" />
+    <Reference Include="System.Reactive.Core">
+      <HintPath>packages\System.Reactive.Core.3.1.1\lib\net46\System.Reactive.Core.dll</HintPath>
+    </Reference>
+    <Reference Include="System.Reactive.Interfaces">
+      <HintPath>packages\System.Reactive.Interfaces.3.1.1\lib\net45\System.Reactive.Interfaces.dll</HintPath>
+    </Reference>
+    <Reference Include="System.Reactive.Linq">
+      <HintPath>packages\System.Reactive.Linq.3.1.1\lib\net46\System.Reactive.Linq.dll</HintPath>
+    </Reference>
+    <Reference Include="System.Reactive.PlatformServices">
+      <HintPath>packages\System.Reactive.PlatformServices.3.1.1\lib\net46\System.Reactive.PlatformServices.dll</HintPath>
+    </Reference>
+    <Reference Include="System.Reactive.Windows.Threading">
+      <HintPath>packages\System.Reactive.Windows.Threading.3.1.1\lib\net45\System.Reactive.Windows.Threading.dll</HintPath>
+    </Reference>
+    <Reference Include="System.Reflection">
+      <HintPath>packages\System.Reflection.4.3.0\lib\net462\System.Reflection.dll</HintPath>
+    </Reference>
+    <Reference Include="System.Reflection.TypeExtensions">
+      <HintPath>packages\System.Reflection.TypeExtensions.4.3.0\lib\net462\System.Reflection.TypeExtensions.dll</HintPath>
+    </Reference>
+    <Reference Include="System.Runtime.Extensions">
+      <HintPath>packages\System.Runtime.Extensions.4.3.0\lib\net462\System.Runtime.Extensions.dll</HintPath>
+    </Reference>
+    <Reference Include="System.Runtime.InteropServices">
+      <HintPath>packages\System.Runtime.InteropServices.4.3.0\lib\net462\System.Runtime.InteropServices.dll</HintPath>
+    </Reference>
+    <Reference Include="System.Runtime.InteropServices.RuntimeInformation">
+      <HintPath>packages\System.Runtime.InteropServices.RuntimeInformation.4.3.0\lib\net45\System.Runtime.InteropServices.RuntimeInformation.dll</HintPath>
+    </Reference>
+    <Reference Include="System.Runtime.Serialization" />
+    <Reference Include="System.Security" />
+    <Reference Include="System.Security.Cryptography.Algorithms">
+      <HintPath>packages\System.Security.Cryptography.Algorithms.4.3.0\lib\net461\System.Security.Cryptography.Algorithms.dll</HintPath>
+    </Reference>
+    <Reference Include="System.Security.Cryptography.Encoding">
+      <HintPath>packages\System.Security.Cryptography.Encoding.4.3.0\lib\net46\System.Security.Cryptography.Encoding.dll</HintPath>
+    </Reference>
+    <Reference Include="System.Security.Cryptography.Primitives">
+      <HintPath>packages\System.Security.Cryptography.Primitives.4.3.0\lib\net46\System.Security.Cryptography.Primitives.dll</HintPath>
+    </Reference>
+    <Reference Include="System.Security.Cryptography.X509Certificates">
+      <HintPath>packages\System.Security.Cryptography.X509Certificates.4.3.0\lib\net461\System.Security.Cryptography.X509Certificates.dll</HintPath>
+    </Reference>
+    <Reference Include="System.Speech">
+      <Private>True</Private>
+      <HintPath>ExtLibs\System.Speech.dll</HintPath>
+    </Reference>
+    <Reference Include="System.Text.Encoding.CodePages">
+      <HintPath>packages\System.Text.Encoding.CodePages.4.4.0\lib\net461\System.Text.Encoding.CodePages.dll</HintPath>
+    </Reference>
+    <Reference Include="System.Web" />
+    <Reference Include="System.Web.Extensions" />
+    <Reference Include="System.Windows" />
+    <Reference Include="System.Windows.Forms" />
+    <Reference Include="System.Windows.Forms.DataVisualization" />
+    <Reference Include="System.Xaml" />
+    <Reference Include="System.Xml" />
+    <Reference Include="System.Xml.Linq" />
+    <Reference Include="ProjNet">
+      <HintPath>packages\ProjNet.1.2\lib\net20\ProjNet.dll</HintPath>
+    </Reference>
+    <Reference Include="System.Configuration" />
+    <Reference Include="System.Xml.ReaderWriter">
+      <HintPath>packages\System.Xml.ReaderWriter.4.3.0\lib\net46\System.Xml.ReaderWriter.dll</HintPath>
+    </Reference>
+    <Reference Include="Transitions">
+      <SpecificVersion>False</SpecificVersion>
+      <HintPath>ExtLibs\Transitions.dll</HintPath>
+    </Reference>
+    <Reference Include="WindowsBase" />
+    <Reference Include="Xamarin.Forms.Core">
+      <HintPath>packages\Xamarin.Forms.2.3.4.247\lib\portable-win+net45+wp80+win81+wpa81+MonoAndroid10+Xamarin.iOS10+xamarinmac20\Xamarin.Forms.Core.dll</HintPath>
+    </Reference>
+    <Reference Include="Xamarin.Forms.Platform">
+      <HintPath>packages\Xamarin.Forms.2.3.4.247\lib\portable-win+net45+wp80+win81+wpa81+MonoAndroid10+Xamarin.iOS10+xamarinmac20\Xamarin.Forms.Platform.dll</HintPath>
+    </Reference>
+    <Reference Include="Xamarin.Forms.Xaml">
+      <HintPath>packages\Xamarin.Forms.2.3.4.247\lib\portable-win+net45+wp80+win81+wpa81+MonoAndroid10+Xamarin.iOS10+xamarinmac20\Xamarin.Forms.Xaml.dll</HintPath>
+    </Reference>
+    <Reference Include="Zeroconf">
+      <SpecificVersion>False</SpecificVersion>
+      <HintPath>ExtLibs\Zeroconf.dll</HintPath>
+    </Reference>
+    <Reference Include="zlib.net, Version=1.0.3.0, Culture=neutral, PublicKeyToken=47d7877cb3620160">
+      <HintPath>packages\zlib.net.1.0.4.0\lib\zlib.net.dll</HintPath>
+      <Private>True</Private>
+    </Reference>
+  </ItemGroup>
+ <ItemGroup>
+    <Content Include="acsimplepids.xml">
+      <CopyToOutputDirectory>PreserveNewest</CopyToOutputDirectory>
+    </Content>
+    <Content Include="adb.exe">
+      <CopyToOutputDirectory>PreserveNewest</CopyToOutputDirectory>
+    </Content>
+    <Content Include="AdbWinApi.dll">
+      <CopyToOutputDirectory>PreserveNewest</CopyToOutputDirectory>
+    </Content>
+    <Content Include="aircraft.xml">
+      <CopyToOutputDirectory>PreserveNewest</CopyToOutputDirectory>
+    </Content>
+    <Content Include="appxmanifest.xml">
+      <CopyToOutputDirectory>Always</CopyToOutputDirectory>
+    </Content>
+    <Content Include="ArduCopterConfig.xml">
+      <CopyToOutputDirectory>PreserveNewest</CopyToOutputDirectory>
+    </Content>
+    <Content Include="camerasBuiltin.xml">
+      <CopyToOutputDirectory>PreserveNewest</CopyToOutputDirectory>
+    </Content>
+    <Content Include="ChangeLog.txt">
+      <CopyToOutputDirectory>PreserveNewest</CopyToOutputDirectory>
+    </Content>
+    <Content Include="checklistDefault.xml">
+      <CopyToOutputDirectory>PreserveNewest</CopyToOutputDirectory>
+    </Content>
+    <Content Include="DLLs\fftpack_lite.dll">
+      <CopyToOutputDirectory>PreserveNewest</CopyToOutputDirectory>
+    </Content>
+    <Content Include="DLLs\lapack_lite.dll">
+      <CopyToOutputDirectory>PreserveNewest</CopyToOutputDirectory>
+    </Content>
+    <Content Include="DLLs\mtrand.dll">
+      <CopyToOutputDirectory>PreserveNewest</CopyToOutputDirectory>
+    </Content>
+    <Content Include="DLLs\ndarray.dll">
+      <CopyToOutputDirectory>PreserveNewest</CopyToOutputDirectory>
+    </Content>
+    <Content Include="DLLs\NpyAccessLib.dll">
+      <CopyToOutputDirectory>PreserveNewest</CopyToOutputDirectory>
+    </Content>
+    <Content Include="DLLs\NumpyDotNet.dll">
+      <CopyToOutputDirectory>PreserveNewest</CopyToOutputDirectory>
+    </Content>
+    <Content Include="Drivers\dpinst.xml">
+      <CopyToOutputDirectory>Always</CopyToOutputDirectory>
+    </Content>
+    <Content Include="Drivers\DPInstx64.exe">
+      <CopyToOutputDirectory>Always</CopyToOutputDirectory>
+    </Content>
+    <Content Include="Drivers\DPInstx86.exe">
+      <CopyToOutputDirectory>Always</CopyToOutputDirectory>
+    </Content>
+    <Content Include="Drivers\mindpx.inf">
+      <CopyToOutputDirectory>PreserveNewest</CopyToOutputDirectory>
+    </Content>
+    <Content Include="Drivers\px4mav.inf">
+      <CopyToOutputDirectory>PreserveNewest</CopyToOutputDirectory>
+    </Content>
+    <Content Include="Drivers\ubloxusb.inf">
+      <CopyToOutputDirectory>PreserveNewest</CopyToOutputDirectory>
+    </Content>
+    <Content Include="Drivers\vrbrain.inf">
+      <CopyToOutputDirectory>Always</CopyToOutputDirectory>
+    </Content>
+    <Content Include="Drivers\vrcore.inf">
+      <CopyToOutputDirectory>PreserveNewest</CopyToOutputDirectory>
+    </Content>
+    <Content Include="Drivers\vrflightstop.inf">
+      <CopyToOutputDirectory>PreserveNewest</CopyToOutputDirectory>
+    </Content>
+    <Content Include="Drivers\vrgimbal.inf">
+      <CopyToOutputDirectory>PreserveNewest</CopyToOutputDirectory>
+    </Content>
+    <Content Include="Drivers\vrhero.inf" />
+    <Content Include="Drivers\vrmapper.inf">
+      <CopyToOutputDirectory>PreserveNewest</CopyToOutputDirectory>
+    </Content>
+    <Content Include="Drivers\vrspark.inf">
+      <CopyToOutputDirectory>PreserveNewest</CopyToOutputDirectory>
+    </Content>
+    <Content Include="Drivers\vrthermal.inf">
+      <CopyToOutputDirectory>PreserveNewest</CopyToOutputDirectory>
+    </Content>
+    <Content Include="Drivers\vrubrain.inf" />
+    <Content Include="Drivers\vrugimbal.inf">
+      <CopyToOutputDirectory>PreserveNewest</CopyToOutputDirectory>
+    </Content>
+    <None Include="Resources\Parachute.png" />
+    <Content Include="LogAnalyzer\py2exe\DataflashLog.py" />
+    <Content Include="LogAnalyzer\py2exe\example_output.xml" />
+    <Content Include="LogAnalyzer\py2exe\LogAnalyzer.py" />
+    <Content Include="LogAnalyzer\py2exe\runner.py" />
+    <Content Include="LogAnalyzer\py2exe\setup.py" />
+    <Content Include="LogAnalyzer\py2exe\tests\TestAutotune.py" />
+    <Content Include="LogAnalyzer\py2exe\tests\TestBrownout.py" />
+    <Content Include="LogAnalyzer\py2exe\tests\TestCompass.py" />
+    <Content Include="LogAnalyzer\py2exe\tests\TestDualGyroDrift.py" />
+    <Content Include="LogAnalyzer\py2exe\tests\TestDupeLogData.py" />
+    <Content Include="LogAnalyzer\py2exe\tests\TestEmpty.py" />
+    <Content Include="LogAnalyzer\py2exe\tests\TestEvents.py" />
+    <Content Include="LogAnalyzer\py2exe\tests\TestGPSGlitch.py" />
+    <Content Include="LogAnalyzer\py2exe\tests\TestIMUMatch.py" />
+    <Content Include="LogAnalyzer\py2exe\tests\TestMotorBalance.py" />
+    <Content Include="LogAnalyzer\py2exe\tests\TestParams.py" />
+    <Content Include="LogAnalyzer\py2exe\tests\TestPerformance.py" />
+    <Content Include="LogAnalyzer\py2exe\tests\TestPitchRollCoupling.py" />
+    <Content Include="LogAnalyzer\py2exe\tests\TestThrust.py" />
+    <Content Include="LogAnalyzer\py2exe\tests\TestVCC.py" />
+    <Content Include="LogAnalyzer\py2exe\tests\TestVibration.py" />
+    <Content Include="LogAnalyzer\py2exe\UnitTest.py" />
+    <Content Include="LogAnalyzer\py2exe\VehicleType.py" />
+    <Content Include="mavgraphs.xml">
+      <CopyToOutputDirectory>PreserveNewest</CopyToOutputDirectory>
+    </Content>
+    <Content Include="mpdesktop150.png">
+      <CopyToOutputDirectory>PreserveNewest</CopyToOutputDirectory>
+    </Content>
+    <Content Include="mpdesktop44.png">
+      <CopyToOutputDirectory>PreserveNewest</CopyToOutputDirectory>
+    </Content>
+    <Content Include="ParameterFactMetaData.xml">
+      <CopyToOutputDirectory>PreserveNewest</CopyToOutputDirectory>
+    </Content>
+    <None Include="Resources\camera-icon.png" />
+    <None Include="Resources\camera-icon-G.png" />
+    <None Include="Resources\PX4FLOW1.jpg" />
+    <None Include="Resources\redsinglecopter2.png" />
+    <None Include="Resources\FW icons 2013+logos-011.png" />
+    <None Include="Resources\FW icons 2013+logos-012.png" />
+    <None Include="Resources\uavcanesc.jpg" />
+    <None Include="Resources\boat.png" />
+    <None Include="Resources\sub.png" />
+    <None Include="Resources\0d92fed790a3a70170e61a86db103f399a595c70.png" />
+    <Content Include="Scripts\example7.py">
+      <CopyToOutputDirectory>PreserveNewest</CopyToOutputDirectory>
+    </Content>
+    <Content Include="Scripts\example5 inject data.py">
+      <CopyToOutputDirectory>PreserveNewest</CopyToOutputDirectory>
+    </Content>
+    <Content Include="Scripts\example6.py">
+      <CopyToOutputDirectory>PreserveNewest</CopyToOutputDirectory>
+    </Content>
+    <Content Include="Scripts\example9 - sitl.py">
+      <CopyToOutputDirectory>Always</CopyToOutputDirectory>
+    </Content>
+    <Content Include="Scripts\example8 - speech.py">
+      <CopyToOutputDirectory>PreserveNewest</CopyToOutputDirectory>
+    </Content>
+    <Content Include="Scripts\TAKEOFF.py">
+      <CopyToOutputDirectory>PreserveNewest</CopyToOutputDirectory>
+    </Content>
+    <Content Include="FirmwareHistory.txt">
+      <CopyToOutputDirectory>PreserveNewest</CopyToOutputDirectory>
+    </Content>
+    <Content Include="hud.html">
+      <CopyToOutputDirectory>PreserveNewest</CopyToOutputDirectory>
+      <SubType>Designer</SubType>
+    </Content>
+    <Content Include="mavcmd.xml">
+      <CopyToOutputDirectory>PreserveNewest</CopyToOutputDirectory>
+      <SubType>Designer</SubType>
+    </Content>
+    <None Include="Resources\hardwareconfig.png" />
+    <None Include="Resources\softwareconfig.png" />
+    <None Include="Resources\connect.png" />
+    <None Include="Resources\disconnect.png" />
+    <None Include="Resources\flightdata.png" />
+    <None Include="Resources\flightplanner.png" />
+    <None Include="Resources\simulation.png" />
+    <None Include="Resources\terminal.png" />
+    <None Include="Resources\helpwizard.png" />
+    <None Include="Resources\donate.png" />
+    <None Include="Resources\hardwareconfig02.png" />
+    <None Include="Resources\bgdark.jpg" />
+    <None Include="Resources\splashdark.jpg" />
+    <None Include="Resources\missionplannerlogo.png" />
+    <None Include="Resources\FW icons 2013+logos-01.png" />
+    <None Include="Resources\FW icons 2013+logos-02.png" />
+    <None Include="Resources\FW icons 2013+logos-03.png" />
+    <None Include="Resources\FW icons 2013+logos-04.png" />
+    <None Include="Resources\FW icons 2013+logos-05.png" />
+    <None Include="Resources\FW icons 2013+logos-06.png" />
+    <None Include="Resources\FW icons 2013+logos-07.png" />
+    <None Include="Resources\FW icons 2013+logos-08.png" />
+    <None Include="Resources\FW icons 2013+logos-09.png" />
+    <None Include="Resources\FW icons 2013+logos-10.png" />
+    <None Include="Resources\FW icons 2013+logos-11.png" />
+    <None Include="Resources\FW icons 2013+logos-12.png" />
+    <None Include="Resources\FW icons 2013+logos-13.png" />
+    <None Include="Resources\FW icons 2013+logos-14.png" />
+    <None Include="Resources\FW icons 2013+logos-15.png" />
+    <None Include="Resources\FW icons 2013+logos-16.png" />
+    <None Include="Resources\01_01.png" />
+    <None Include="Resources\01_03.png" />
+    <None Include="Resources\01_05.png" />
+    <None Include="Resources\01_06.png" />
+    <None Include="Resources\light_01.png" />
+    <None Include="Resources\light_03.png" />
+    <None Include="Resources\light_05.png" />
+    <None Include="Resources\light_06.png" />
+    <None Include="Resources\missionplannerlogodark.png" />
+    <None Include="Resources\selectvehicle.png" />
+    <None Include="Resources\wizardicon.png" />
+    <None Include="Resources\wizardicon1.png" />
+    <None Include="Resources\quadframes_01.jpg" />
+    <None Include="Resources\quadframes_03.jpg" />
+    <None Include="Resources\quadframes_05.jpg" />
+    <None Include="Resources\quadframes_07.jpg" />
+    <None Include="Resources\quadframes_13.jpg" />
+    <None Include="Resources\quadframes_15.jpg" />
+    <None Include="Resources\quadframes_16.png" />
+    <None Include="Resources\quadframeslight_01.jpg" />
+    <None Include="Resources\quadframeslight_03.jpg" />
+    <None Include="Resources\quadframeslight_05.jpg" />
+    <None Include="Resources\quadframeslight_07.jpg" />
+    <None Include="Resources\quadframeslight_13.jpg" />
+    <None Include="Resources\quadframeslight_15.jpg" />
+    <None Include="Resources\quadframeslight_16.png" />
+    <None Include="Resources\apmp1.jpg" />
+    <None Include="Resources\apmp2.jpg" />
+    <None Include="Resources\apmp3.jpg" />
+    <None Include="Resources\apmp4.jpg" />
+    <None Include="Resources\apmp5.jpg" />
+    <None Include="Resources\apmp6.jpg" />
+    <None Include="Resources\planebackground.png" />
+    <None Include="Resources\quadframesnormal_01.png" />
+    <None Include="Resources\quadframesnormal_03.png" />
+    <None Include="Resources\quadframesnormal_05.png" />
+    <None Include="Resources\quadframesnormal_06.png" />
+    <None Include="Resources\quadframesnormal_11.png" />
+    <None Include="Resources\quadframesnormal_12.png" />
+    <None Include="Resources\quadframesnormal_14.png" />
+    <None Include="Resources\quadhover_01.png" />
+    <None Include="Resources\quadhover_03.png" />
+    <None Include="Resources\quadhover_05.png" />
+    <None Include="Resources\quadhover_06.png" />
+    <None Include="Resources\quadhover_11.png" />
+    <None Include="Resources\quadhover_12.png" />
+    <None Include="Resources\quadhover_14.png" />
+    <None Include="Resources\maggps.png" />
+    <Content Include="mpdesktop.ico" />
+    <Content Include="ParameterMetaDataBackup.xml">
+      <CopyToOutputDirectory>PreserveNewest</CopyToOutputDirectory>
+    </Content>
+    <Content Include="Resources\APM_rover-firmware.png" />
+    <None Include="Resources\frames-h.png" />
+    <None Include="Resources\dark_connect_icon.png" />
+    <None Include="Resources\dark_disconnect_icon.png" />
+    <None Include="Resources\dark_flightdata_icon.png" />
+    <None Include="Resources\dark_flightplan_icon.png" />
+    <None Include="Resources\dark_help_icon.png" />
+    <None Include="Resources\dark_initialsetup_icon.png" />
+    <None Include="Resources\dark_simulation_icon.png" />
+    <None Include="Resources\dark_terminal_icon.png" />
+    <None Include="Resources\dark_tuningconfig_icon.png" />
+    <None Include="Resources\calibration01.jpg" />
+    <None Include="Resources\calibration02.jpg" />
+    <None Include="Resources\calibration03.jpg" />
+    <None Include="Resources\calibration04.jpg" />
+    <None Include="Resources\calibration05.jpg" />
+    <None Include="Resources\calibration06.jpg" />
+    <None Include="Resources\calibration07.jpg" />
+    <None Include="Resources\FW icons Y6.png" />
+    <Content Include="Resources\guagebg.jpg" />
+    <None Include="Resources\Hframe.png" />
+    <None Include="Resources\Hframelight.png" />
+    <None Include="Resources\light_connect_icon.png" />
+    <None Include="Resources\light_disconnect_icon.png" />
+    <None Include="Resources\light_flightdata_icon.png" />
+    <None Include="Resources\light_flightplan_icon.png" />
+    <None Include="Resources\light_help_icon.png" />
+    <None Include="Resources\light_initialsetup_icon.png" />
+    <None Include="Resources\light_simulation_icon.png" />
+    <None Include="Resources\light_terminal_icon.png" />
+    <None Include="Resources\light_tuningconfig_icon.png" />
+    <None Include="Resources\marker_01.png" />
+    <None Include="Resources\marker_02.png" />
+    <None Include="Resources\marker_03.png" />
+    <None Include="Resources\marker_04.png" />
+    <None Include="Resources\marker_05.png" />
+    <None Include="Resources\marker_06.png" />
+    <None Include="Resources\marker_07.png" />
+    <None Include="Resources\heli.png" />
+    <Content Include="Resources\MAVCmd.zh-TW.txt" />
+    <Content Include="Resources\MAVParam.zh-TW.txt" />
+    <Content Include="Resources\new frames-01.png" />
+    <Content Include="Resources\new frames-05X.png" />
+    <Content Include="Resources\new frames-14.png" />
+    <None Include="Resources\PlusFrames_02.png" />
+    <None Include="Resources\PlusFrames_04.png" />
+    <None Include="Resources\PlusFrames_06.png" />
+    <None Include="Resources\PlusFramesGreen_02.png" />
+    <None Include="Resources\PlusFramesGreen_04.png" />
+    <None Include="Resources\PlusFramesGreen_06.png" />
+    <None Include="Resources\pixhawk.jpg" />
+    <Content Include="Resources\rover.png" />
+    <Content Include="Resources\splash.jpg" />
+    <Content Include="Scripts\datetime.py">
+      <CopyToOutputDirectory>PreserveNewest</CopyToOutputDirectory>
+    </Content>
+    <Content Include="Scripts\example2.py">
+      <CopyToOutputDirectory>PreserveNewest</CopyToOutputDirectory>
+    </Content>
+    <Content Include="Scripts\example4 wp.py">
+      <CopyToOutputDirectory>PreserveNewest</CopyToOutputDirectory>
+    </Content>
+    <Content Include="Scripts\example3.py">
+      <CopyToOutputDirectory>PreserveNewest</CopyToOutputDirectory>
+    </Content>
+    <Content Include="Scripts\PARACHUTE LANDING APPROACH.py">
+      <CopyToOutputDirectory>PreserveNewest</CopyToOutputDirectory>
+    </Content>
+    <Content Include="Scripts\rc.py">
+      <CopyToOutputDirectory>PreserveNewest</CopyToOutputDirectory>
+    </Content>
+    <Content Include="Scripts\example1.py">
+      <CopyToOutputDirectory>PreserveNewest</CopyToOutputDirectory>
+    </Content>
+    <None Update="version.exe">
+      <CopyToOutputDirectory>PreserveNewest</CopyToOutputDirectory>
+    </None>
+    <None Include="Resources\MinimOSD.jpg" />
+    <None Include="Resources\new-3DR-04.png" />
+    <None Include="Resources\px4.jpg" />
+    <None Include="Resources\x8.png" />
+    <None Include="Resources\rover-10.png" />
+    <None Include="Resources\rover-11.png" />
+    <None Include="Resources\Shutter.png" />
+    <None Include="Resources\octox.png" />
+    <None Include="Resources\y6.png" />
+    <None Include="Resources\new frames-13.png" />
+    <None Include="Resources\new frames-12.png" />
+    <None Include="Resources\new frames-11.png" />
+    <None Include="Resources\new frames-10.png" />
+    <None Include="Resources\new frames-06.png" />
+    <None Include="Resources\new frames-05.png" />
+    <None Include="Resources\BR-0016-01-3T.jpg" />
+    <None Include="Resources\car.png" />
+    <None Include="Resources\iconWarning32.png" />
+    <None Include="Resources\iconWarning48.png" />
+    <None Include="Resources\cameraGimalPitch1.png" />
+    <None Include="Resources\cameraGimalRoll1.png" />
+    <None Include="Resources\frames_plus.png" />
+    <None Include="Resources\frames_x.png" />
+    <None Include="Resources\cameraGimalYaw.png" />
+    <None Include="Resources\BR-APMPWRDEAN-2.jpg" />
+    <Content Include="mavelous_web\index.html">
+      <CopyToOutputDirectory>PreserveNewest</CopyToOutputDirectory>
+    </Content>
+    <None Include="Resources\apm1.jpg" />
+    <None Include="Resources\apm2.5.jpg" />
+    <None Include="Resources\apm2.jpg" />
+    <Content Include="Resources\aw.png" />
+    <Content Include="Resources\MAVCmd.zh-Hans.txt" />
+    <None Include="Resources\MAVParam.txt" />
+    <Content Include="Resources\MAVParam.zh-Hans.txt" />
+    <None Update="Resources\MAVCmd.txt">
+      <CopyToOutputDirectory>PreserveNewest</CopyToOutputDirectory>
+    </None>
+    <None Include="Resources\new frames-09.png" />
+    <Content Include="dataflashlog.xml">
+      <CopyToOutputDirectory>PreserveNewest</CopyToOutputDirectory>
+      <SubType>Designer</SubType>
+    </Content>
+    <None Include="Resources\plane2.png" />
+    <None Include="Resources\quad2.png" />
+    <None Include="Resources\planetracker.png" />
+    <None Include="Resources\planner.png" />
+    <None Include="Resources\configuration.png" />
+    <None Include="Resources\data.png" />
+    <None Include="Resources\firmware.png" />
+    <None Include="Resources\bg.jpg" />
+    <None Include="Resources\help.png" />
+    <None Include="Resources\APM_airframes_001.png" />
+    <None Include="Resources\APM_airframes_002.png" />
+    <Content Include="m3u\both.m3u">
+      <CopyToOutputDirectory>PreserveNewest</CopyToOutputDirectory>
+    </Content>
+    <Content Include="m3u\hud.m3u">
+      <CopyToOutputDirectory>PreserveNewest</CopyToOutputDirectory>
+    </Content>
+    <Content Include="m3u\map.m3u">
+      <CopyToOutputDirectory>PreserveNewest</CopyToOutputDirectory>
+    </Content>
+    <None Include="Resources\09028-01.jpg" />
+    <None Include="Resources\AC-0004-11-2.jpg" />
+    <Content Include="MAVLink.xml">
+      <CopyToOutputDirectory>PreserveNewest</CopyToOutputDirectory>
+    </Content>
+    <Content Include="quadhil.xml">
+      <CopyToOutputDirectory>PreserveNewest</CopyToOutputDirectory>
+    </Content>
+    <None Include="Resources\APM_airframes-07.png" />
+    <None Include="Resources\APM_airframes-08.png" />
+    <None Include="Resources\frames-01.png" />
+    <None Include="Resources\frames-02.png" />
+    <None Include="Resources\frames-03.png" />
+    <None Include="Resources\frames-04.png" />
+    <None Include="Resources\frames-05.png" />
+    <None Include="Resources\frames-06.png" />
+    <None Include="Resources\frames-07.png" />
+    <None Include="Resources\frames-08.png" />
+    <None Include="Resources\BR-0004-03-2.jpg" />
+    <None Include="Resources\BR-HMC5883-01-2.jpg" />
+    <EmbeddedResource Include="Resources\down.png" />
+    <EmbeddedResource Include="Resources\up.png" />
+  </ItemGroup>
+  <ItemGroup>
+    <ProjectReference Include="ExtLibs\AltitudeAngelWings\AltitudeAngelWings.csproj">
+      <Project>{098f542c-7c70-4b9c-b2e2-ac5dc5e0294b}</Project>
+      <Name>AltitudeAngelWings</Name>
+    </ProjectReference>
+    <ProjectReference Include="ExtLibs\Arduino\Arduino.csproj">
+      <Project>{DFA3C3B7-F098-4567-A780-A37DC52CA577}</Project>
+      <Name>Arduino</Name>
+    </ProjectReference>
+    <ProjectReference Include="ExtLibs\AviFile\AviFile.csproj">
+      <Project>{ABB32A29-AF50-47FA-B243-5FD75A5ABA54}</Project>
+      <Name>AviFile</Name>
+      <EmbedInteropTypes>False</EmbedInteropTypes>
+    </ProjectReference>
+    <ProjectReference Include="ExtLibs\BSE.Windows.Forms\BSE.Windows.Forms.csproj">
+      <Project>{9ca367b8-0b98-49d1-84fb-735e612e3ba9}</Project>
+      <Name>BSE.Windows.Forms</Name>
+    </ProjectReference>
+    <ProjectReference Include="ExtLibs\Comms\MissionPlanner.Comms.csproj">
+      <Project>{825E7A10-390C-4A2B-B3A8-491D14966912}</Project>
+      <Name>MissionPlanner.Comms</Name>
+    </ProjectReference>
+    <ProjectReference Include="ExtLibs\Controls\MissionPlanner.Controls.csproj">
+      <Project>{C8B88795-6D01-494D-83AD-6944BD4C5023}</Project>
+      <Name>MissionPlanner.Controls</Name>
+    </ProjectReference>
+    <ProjectReference Include="ExtLibs\Core\Core.csproj">
+      <Project>{59129078-7B12-4198-B93E-0AA08D0BB7ED}</Project>
+      <Name>Core</Name>
+    </ProjectReference>
+    <ProjectReference Include="ExtLibs\GDAL\GDAL.csproj">
+      <Project>{766fcf85-4809-44db-b316-6c4902c65245}</Project>
+      <Name>GDAL</Name>
+    </ProjectReference>
+    <ProjectReference Include="ExtLibs\GeoUtility\GeoUtility.csproj">
+      <Project>{7F7994CE-823F-4A04-BBEA-D0A3808FF56D}</Project>
+      <Name>GeoUtility</Name>
+    </ProjectReference>
+    <ProjectReference Include="ExtLibs\GMap.NET.Core\GMap.NET.Core.csproj">
+      <Project>{d0c39d9d-bed0-418b-9a5e-713176caf40c}</Project>
+      <Name>GMap.NET.Core</Name>
+    </ProjectReference>
+    <ProjectReference Include="ExtLibs\GMap.NET.WindowsForms\GMap.NET.WindowsForms.csproj">
+      <Project>{e06def77-f933-42fb-afd7-db2d0d8d6a98}</Project>
+      <Name>GMap.NET.WindowsForms</Name>
+    </ProjectReference>
+    <ProjectReference Include="ExtLibs\KMLib\KMLib.csproj">
+      <Project>{29976BA4-A04D-4A80-A866-098C879C2FDE}</Project>
+      <Name>KMLib</Name>
+    </ProjectReference>
+    <ProjectReference Include="ExtLibs\LibVLC.NET\LibVLC.NET.csproj">
+      <Project>{bb06dff7-4f41-4b9d-a3c3-3b6d2b8702b6}</Project>
+      <Name>LibVLC.NET</Name>
+    </ProjectReference>
+    <ProjectReference Include="ExtLibs\ManagedNativeWifi.Simple\ManagedNativeWifi.Simple.csproj">
+      <Project>{cce510f7-1da6-40f2-8921-b86ed41bb85e}</Project>
+      <Name>ManagedNativeWifi.Simple</Name>
+    </ProjectReference>
+    <ProjectReference Include="ExtLibs\Mavlink\MAVLink.csproj">
+      <Project>{13d2ec90-c41f-48a1-aada-859b6dc24edc}</Project>
+      <Name>MAVLink</Name>
+    </ProjectReference>
+    <ProjectReference Include="ExtLibs\MetaDataExtractorCSharp240d\MetaDataExtractor.csproj">
+      <Project>{B46F6C6C-9184-41AF-8F8B-E0084752CA7C}</Project>
+      <Name>MetaDataExtractor</Name>
+    </ProjectReference>
+    <ProjectReference Include="ExtLibs\px4uploader\px4uploader.csproj">
+      <Project>{664FC484-2A94-4B0D-808F-A71F88E06B11}</Project>
+      <Name>px4uploader</Name>
+    </ProjectReference>
+    <ProjectReference Include="ExtLibs\SharpAdbClient\SharpAdbClient.csproj">
+      <Project>{65473257-e70f-410b-9269-d0c0f771ea87}</Project>
+      <Name>SharpAdbClient</Name>
+    </ProjectReference>
+    <ProjectReference Include="ExtLibs\SharpKml\SharpKml.csproj">
+      <Project>{53F12A60-E9CC-44BC-8366-1AE3AB2B547D}</Project>
+      <Name>SharpKml</Name>
+    </ProjectReference>
+    <ProjectReference Include="ExtLibs\solo\solo.csproj">
+      <Project>{cf402948-a3f4-4962-8a57-e40b46759d25}</Project>
+      <Name>solo</Name>
+    </ProjectReference>
+    <ProjectReference Include="ExtLibs\tlogThumbnailHandler\tlogThumbnailHandler.csproj">
+      <Project>{aba78b2e-77c3-4377-8568-9542ac227971}</Project>
+      <Name>tlogThumbnailHandler</Name>
+    </ProjectReference>
+    <ProjectReference Include="ExtLibs\Utilities\MissionPlanner.Utilities.csproj">
+      <Project>{1378A66C-38E4-46F5-A05F-DC04EF7D4D16}</Project>
+      <Name>MissionPlanner.Utilities</Name>
+    </ProjectReference>
+    <ProjectReference Include="ExtLibs\ZedGraph\ZedGraph.csproj">
+      <Project>{2541686B-1673-43BF-AF89-3163945DB009}</Project>
+      <Name>ZedGraph</Name>
+      <EmbedInteropTypes>False</EmbedInteropTypes>
+    </ProjectReference>
+    <ProjectReference Include="Updater\Updater.csproj" />
+  </ItemGroup>
+ 
+   <ItemGroup>
+    <PackageReference Include="alglibnet2" version="0.0.0" targetFramework="net40" />
+    <PackageReference Include="BitMiracle.LibTiff.NET" version="2.4.571" targetFramework="net462" />
+    <PackageReference Include="BouncyCastle" version="1.8.1" targetFramework="net40" />
+    <PackageReference Include="Community.CsharpSqlite.SQLiteClient" version="3.7.7.3" targetFramework="net462" />
+    <PackageReference Include="CSMatIO" version="1.0.2" targetFramework="net40" requireReinstallation="true" />
+    <PackageReference Include="DotNetZip" version="1.10.1" targetFramework="net40" />
+    <PackageReference Include="DotSpatial.Data" version="1.9" targetFramework="net462" />
+    <PackageReference Include="DotSpatial.Data.Forms" version="1.9" targetFramework="net462" />
+    <PackageReference Include="DotSpatial.Extensions" version="1.9" targetFramework="net462" />
+    <PackageReference Include="DotSpatial.Modeling.Forms" version="1.9" targetFramework="net462" />
+    <PackageReference Include="DotSpatial.Mono" version="1.9" targetFramework="net462" />
+    <PackageReference Include="DotSpatial.Projections" version="1.9" targetFramework="net462" />
+    <PackageReference Include="DotSpatial.Projections.Forms" version="1.9" targetFramework="net462" />
+    <PackageReference Include="DotSpatial.Serialization" version="1.9" targetFramework="net462" />
+    <PackageReference Include="DotSpatial.Symbology" version="1.9" targetFramework="net462" />
+    <PackageReference Include="DotSpatial.Symbology.Forms" version="1.9" targetFramework="net462" />
+    <PackageReference Include="DotSpatial.Topology" version="1.9" targetFramework="net462" />
+  
+    <PackageReference Include="Flurl" version="2.5.0" targetFramework="net462" />
+    <PackageReference Include="Flurl.Http" version="1.2.0" targetFramework="net462" />
+    <PackageReference Include="GDAL" version="1.11.1" targetFramework="net462" />
+    <PackageReference Include="GDAL.Native" version="1.11.1" targetFramework="net462" />
+    <PackageReference Include="GeoJSON.Net" version="0.1.56" targetFramework="net462" />
+    <PackageReference Include="IronPython" version="2.7.7" targetFramework="net462" />
+    <PackageReference Include="IronPython.StdLib" version="2.7.7" targetFramework="net462" />
+    <PackageReference Include="log4net" version="2.0.8" targetFramework="net462" />
+    <PackageReference Include="Microsoft.Win32.Registry" Version="4.4.0" />
+    <PackageReference Include="MSBump" Version="2.3.0" />
+
+    <PackageReference Include="netDXF" version="2.0.2" targetFramework="net462" />
+    <PackageReference Include="NETStandard.Library" version="2.0.0" targetFramework="net462" />
+    <PackageReference Include="Newtonsoft.Json" version="10.0.3" targetFramework="net462" />
+    <PackageReference Include="ProjNet" version="1.2" targetFramework="net40" />
+    <PackageReference Include="protobuf-net" version="2.1.0" targetFramework="net40" requireReinstallation="true" />
+    <PackageReference Include="SharpDX" version="4.0.1" targetFramework="net462" />
+    <PackageReference Include="SharpDX.DirectInput" version="4.0.1" targetFramework="net462" />
+    <PackageReference Include="SharpZipLib" version="0.86.0" targetFramework="net40" />
+    <PackageReference Include="SkiaSharp" version="1.58.0" targetFramework="net462" />
+    <PackageReference Include="SSH.NET" version="2016.0.0" targetFramework="net40" />
+    <PackageReference Include="System.IO.Ports" Version="4.4.0" />
+    <PackageReference Include="System.Reactive.Core" Version="3.1.1" />
+ 
+    <PackageReference Include="Unofficial.ObjectListView" version="2.6.0" targetFramework="net40" />
+    <PackageReference Include="Xamarin.Forms" version="2.3.4.247" targetFramework="net462" />
+    <PackageReference Include="zlib.net" version="1.0.4.0" targetFramework="net40" />
+  </ItemGroup>
+
+  <ItemGroup>
+ 
+ 
+ 
+ 
+    <Compile Update="Antenna\Tracker.cs">
+      <SubType>Control</SubType>
+    </Compile>
+    <Compile Update="Antenna\Tracker.Designer.cs">
+      <DependentUpon>Tracker.cs</DependentUpon>
+    </Compile>
+    <Compile Update="Controls\ControlSensorsStatus.cs">
+      <SubType>Control</SubType>
+    </Compile>
+    <Compile Update="Controls\ControlSensorsStatus.Designer.cs">
+      <DependentUpon>ControlSensorsStatus.cs</DependentUpon>
+    </Compile>
+    <Compile Update="Controls\MyDataGridView.cs">
+      <SubType>Component</SubType>
+    </Compile>
+    <Compile Update="Controls\Video.cs">
+      <SubType>Form</SubType>
+    </Compile>
+    <Compile Update="Controls\Video.Designer.cs">
+      <DependentUpon>Video.cs</DependentUpon>
+    </Compile>
+    <Compile Update="GCSViews\ConfigurationView\ConfigFrameClassType.cs">
+      <SubType>Control</SubType>
+    </Compile>
+    <Compile Update="GCSViews\ConfigurationView\ConfigFrameClassType.Designer.cs">
+      <DependentUpon>ConfigFrameClassType.cs</DependentUpon>
+    </Compile>
+    <Compile Update="GCSViews\ConfigurationView\ConfigGPSInject.cs">
+      <SubType>Control</SubType>
+    </Compile>
+    <Compile Update="GCSViews\ConfigurationView\ConfigGPSInject.Designer.cs">
+      <DependentUpon>ConfigGPSInject.cs</DependentUpon>
+    </Compile>
+ 
+ 
+    <Compile Update="Grid\GridUI.cs">
+      <SubType>Form</SubType>
+    </Compile>
+    <Compile Update="Grid\GridUI.Designer.cs">
+      <DependentUpon>GridUI.cs</DependentUpon>
+    </Compile>
+    <Compile Update="Log\LogDownloadscp.cs">
+      <SubType>Form</SubType>
+    </Compile>
+    <Compile Update="Log\LogDownloadscp.Designer.cs">
+      <DependentUpon>LogDownloadscp.cs</DependentUpon>
+    </Compile>
+ 
+    <Compile Update="Strings.cs">
+      <SubType>Component</SubType>
+    </Compile>
+    <Compile Update="Strings.Designer.cs">
+      <DependentUpon>Strings.cs</DependentUpon>
+    </Compile>
+    <Compile Update="Swarm\FollowLeader\Control.cs">
+      <SubType>Form</SubType>
+    </Compile>
+    <Compile Update="Swarm\FollowLeader\Control.Designer.cs">
+      <DependentUpon>Control.cs</DependentUpon>
+    </Compile>
+ 
+ 
+    <Compile Update="Swarm\SRB\Control.cs">
+      <SubType>Form</SubType>
+    </Compile>
+    <Compile Update="Swarm\SRB\Control.Designer.cs">
+      <DependentUpon>Control.cs</DependentUpon>
+    </Compile>
+ 
+ 
+ 
+ 
+ 
+ 
+    <Compile Update="Swarm\WaypointLeader\WPControl.cs">
+      <SubType>Form</SubType>
+    </Compile>
+    <Compile Update="Swarm\WaypointLeader\WPControl.Designer.cs">
+      <DependentUpon>WPControl.cs</DependentUpon>
+    </Compile>
+ 
+ 
+ 
+    <Compile Update="Utilities\AltitudeAngel\AASettings.cs">
+      <SubType>Form</SubType>
+    </Compile>
+    <Compile Update="Utilities\AltitudeAngel\AASettings.Designer.cs">
+      <DependentUpon>AASettings.cs</DependentUpon>
+    </Compile>
+ 
+ 
+ 
+ 
+ 
+ 
+ 
+ 
+    <Compile Update="Controls\AuthKeys.cs">
+      <SubType>Form</SubType>
+    </Compile>
+    <Compile Update="Controls\AuthKeys.Designer.cs">
+      <DependentUpon>AuthKeys.cs</DependentUpon>
+    </Compile>
+    <Compile Update="Controls\ConnectionControl.cs">
+      <SubType>Control</SubType>
+    </Compile>
+    <Compile Update="Controls\ConnectionControl.Designer.cs">
+      <DependentUpon>ConnectionControl.cs</DependentUpon>
+    </Compile>
+    <Compile Update="Controls\ConnectionStats.cs">
+      <SubType>Control</SubType>
+    </Compile>
+    <Compile Update="Controls\ConnectionStats.Designer.cs">
+      <DependentUpon>ConnectionStats.cs</DependentUpon>
+    </Compile>
+    <Compile Update="Controls\ControlTest.cs">
+      <SubType>Form</SubType>
+    </Compile>
+    <Compile Update="Controls\ControlTest.Designer.cs">
+      <DependentUpon>ControlTest.cs</DependentUpon>
+    </Compile>
+    <Compile Update="Controls\DistanceBar.cs">
+      <SubType>Control</SubType>
+    </Compile>
+    <Compile Update="Controls\DistanceBar.Designer.cs">
+      <DependentUpon>DistanceBar.cs</DependentUpon>
+    </Compile>
+ 
+ 
+    <Compile Update="Controls\Loading.cs">
+      <SubType>Form</SubType>
+    </Compile>
+    <Compile Update="Controls\Loading.Designer.cs">
+      <DependentUpon>Loading.cs</DependentUpon>
+    </Compile>
+    <Compile Update="Controls\LogAnalyzer.cs">
+      <SubType>Form</SubType>
+    </Compile>
+    <Compile Update="Controls\LogAnalyzer.Designer.cs">
+      <DependentUpon>LogAnalyzer.cs</DependentUpon>
+    </Compile>
+    <Compile Update="Controls\MavlinkCheckBoxBitMask.cs">
+      <SubType>Control</SubType>
+    </Compile>
+    <Compile Update="Controls\MavlinkCheckBox.cs">
+      <SubType>Component</SubType>
+    </Compile>
+    <Compile Update="Controls\MavlinkComboBox.cs">
+      <SubType>Component</SubType>
+    </Compile>
+    <Compile Update="Controls\MavlinkNumericUpDown.cs">
+      <SubType>Component</SubType>
+    </Compile>
+ 
+    <Compile Update="Controls\PreFlight\CheckListControl.cs">
+      <SubType>Control</SubType>
+    </Compile>
+    <Compile Update="Controls\PreFlight\CheckListControl.Designer.cs">
+      <DependentUpon>CheckListControl.cs</DependentUpon>
+    </Compile>
+ 
+    <Compile Update="Controls\PreFlight\CheckListInput.cs">
+      <SubType>Control</SubType>
+    </Compile>
+    <Compile Update="Controls\PreFlight\CheckListEditor.cs">
+      <SubType>Form</SubType>
+    </Compile>
+    <Compile Update="Controls\PreFlight\CheckListEditor.Designer.cs">
+      <DependentUpon>CheckListEditor.cs</DependentUpon>
+    </Compile>
+    <Compile Update="Controls\ServoOptions.cs">
+      <SubType>Control</SubType>
+    </Compile>
+    <Compile Update="Controls\ServoOptions.Designer.cs">
+      <DependentUpon>ServoOptions.cs</DependentUpon>
+    </Compile>
+    <Compile Update="Controls\SITL.cs">
+      <SubType>Control</SubType>
+    </Compile>
+    <Compile Update="Controls\SITL.Designer.cs">
+      <DependentUpon>SITL.cs</DependentUpon>
+    </Compile>
+    <Compile Update="Controls\ThemeColors.cs">
+      <SubType>Form</SubType>
+    </Compile>
+    <Compile Update="Controls\ThemeColors.Designer.cs">
+      <DependentUpon>ThemeColors.cs</DependentUpon>
+    </Compile>
+    <Compile Update="Controls\ToolStripConnectionControl.cs">
+      <SubType>Component</SubType>
+    </Compile>
+    <Compile Update="Controls\ModifyandSet.cs">
+      <SubType>Control</SubType>
+    </Compile>
+    <Compile Update="Controls\ModifyandSet.Designer.cs">
+      <DependentUpon>ModifyandSet.cs</DependentUpon>
+    </Compile>
+    <Compile Update="Controls\EKFStatus.cs">
+      <SubType>Form</SubType>
+    </Compile>
+    <Compile Update="Controls\EKFStatus.Designer.cs">
+      <DependentUpon>EKFStatus.cs</DependentUpon>
+    </Compile>
+    <Compile Update="Controls\Vibration.cs">
+      <SubType>Form</SubType>
+    </Compile>
+    <Compile Update="Controls\Vibration.Designer.cs">
+      <DependentUpon>Vibration.cs</DependentUpon>
+    </Compile>
+ 
+    <Compile Update="Controls\DefaultSettings.cs">
+      <SubType>Control</SubType>
+    </Compile>
+    <Compile Update="Controls\DefaultSettings.Designer.cs">
+      <DependentUpon>DefaultSettings.cs</DependentUpon>
+    </Compile>
+    <Compile Update="GCSViews\ConfigurationView\ConfigAccelerometerCalibration.cs">
+      <SubType>Control</SubType>
+    </Compile>
+    <Compile Update="GCSViews\ConfigurationView\ConfigAccelerometerCalibration.Designer.cs">
+      <DependentUpon>ConfigAccelerometerCalibration.cs</DependentUpon>
+    </Compile>
+    <Compile Update="GCSViews\ConfigurationView\ConfigAC_Fence.cs">
+      <SubType>Control</SubType>
+    </Compile>
+    <Compile Update="GCSViews\ConfigurationView\ConfigAC_Fence.Designer.cs">
+      <DependentUpon>ConfigAC_Fence.cs</DependentUpon>
+    </Compile>
+    <Compile Update="GCSViews\ConfigurationView\ConfigAntennaTracker.cs">
+      <SubType>Control</SubType>
+    </Compile>
+    <Compile Update="GCSViews\ConfigurationView\ConfigAntennaTracker.Designer.cs">
+      <DependentUpon>ConfigAntennaTracker.cs</DependentUpon>
+    </Compile>
+    <Compile Update="GCSViews\ConfigurationView\ConfigArducopter.cs">
+      <SubType>Control</SubType>
+    </Compile>
+    <Compile Update="GCSViews\ConfigurationView\ConfigArducopter.Designer.cs">
+      <DependentUpon>ConfigArducopter.cs</DependentUpon>
+    </Compile>
+    <Compile Update="GCSViews\ConfigurationView\ConfigArduplane.cs">
+      <SubType>Control</SubType>
+    </Compile>
+    <Compile Update="GCSViews\ConfigurationView\ConfigArduplane.Designer.cs">
+      <DependentUpon>ConfigArduplane.cs</DependentUpon>
+    </Compile>
+    <Compile Update="GCSViews\ConfigurationView\ConfigArdurover.cs">
+      <SubType>Control</SubType>
+    </Compile>
+    <Compile Update="GCSViews\ConfigurationView\ConfigArdurover.Designer.cs">
+      <DependentUpon>ConfigArdurover.cs</DependentUpon>
+    </Compile>
+    <Compile Update="GCSViews\ConfigurationView\ConfigAteryx.cs">
+      <SubType>Control</SubType>
+    </Compile>
+    <Compile Update="GCSViews\ConfigurationView\ConfigAteryx.Designer.cs">
+      <DependentUpon>ConfigAteryx.cs</DependentUpon>
+    </Compile>
+    <Compile Update="GCSViews\ConfigurationView\ConfigAteryxSensors.cs">
+      <SubType>Control</SubType>
+    </Compile>
+    <Compile Update="GCSViews\ConfigurationView\ConfigAteryxSensors.Designer.cs">
+      <DependentUpon>ConfigAteryxSensors.cs</DependentUpon>
+    </Compile>
+    <Compile Update="GCSViews\ConfigurationView\ConfigBatteryMonitoring.cs">
+      <SubType>Control</SubType>
+    </Compile>
+    <Compile Update="GCSViews\ConfigurationView\ConfigBatteryMonitoring.Designer.cs">
+      <DependentUpon>ConfigBatteryMonitoring.cs</DependentUpon>
+    </Compile>
+    <Compile Update="GCSViews\ConfigurationView\ConfigBatteryMonitoring2.cs">
+      <SubType>Control</SubType>
+    </Compile>
+    <Compile Update="GCSViews\ConfigurationView\ConfigBatteryMonitoring2.Designer.cs">
+      <DependentUpon>ConfigBatteryMonitoring2.cs</DependentUpon>
+    </Compile>
+    <Compile Update="GCSViews\ConfigurationView\ConfigCompassMot.cs">
+      <SubType>Control</SubType>
+    </Compile>
+    <Compile Update="GCSViews\ConfigurationView\ConfigCompassMot.Designer.cs">
+      <DependentUpon>ConfigCompassMot.cs</DependentUpon>
+    </Compile>
+    <Compile Update="GCSViews\ConfigurationView\ConfigEnergyProfile.cs">
+      <SubType>Control</SubType>
+    </Compile>
+    <Compile Update="GCSViews\ConfigurationView\ConfigEnergyProfile.Designer.cs">
+      <DependentUpon>ConfigEnergyProfile.cs</DependentUpon>
+    </Compile>
+    <Compile Update="GCSViews\ConfigurationView\ConfigESCCalibration.cs">
+      <SubType>Control</SubType>
+    </Compile>
+    <Compile Update="GCSViews\ConfigurationView\ConfigESCCalibration.Designer.cs">
+      <DependentUpon>ConfigESCCalibration.cs</DependentUpon>
+    </Compile>
+    <Compile Update="GCSViews\ConfigurationView\ConfigFailSafe.cs">
+      <SubType>Control</SubType>
+    </Compile>
+    <Compile Update="GCSViews\ConfigurationView\ConfigFailSafe.Designer.cs">
+      <DependentUpon>ConfigFailSafe.cs</DependentUpon>
+    </Compile>
+    <Compile Update="GCSViews\ConfigurationView\ConfigFirmware.cs">
+      <SubType>Control</SubType>
+    </Compile>
+    <Compile Update="GCSViews\ConfigurationView\ConfigFirmware.Designer.cs">
+      <DependentUpon>ConfigFirmware.cs</DependentUpon>
+    </Compile>
+    <Compile Update="GCSViews\ConfigurationView\ConfigFirmwareDisabled.cs">
+      <SubType>Control</SubType>
+    </Compile>
+    <Compile Update="GCSViews\ConfigurationView\ConfigFirmwareDisabled.Designer.cs">
+      <DependentUpon>ConfigFirmwareDisabled.cs</DependentUpon>
+    </Compile>
+    <Compile Update="GCSViews\ConfigurationView\ConfigFlightModes.cs">
+      <SubType>Control</SubType>
+    </Compile>
+    <Compile Update="GCSViews\ConfigurationView\ConfigFlightModes.Designer.cs">
+      <DependentUpon>ConfigFlightModes.cs</DependentUpon>
+    </Compile>
+    <Compile Update="GCSViews\ConfigurationView\ConfigFrameType.cs">
+      <SubType>Control</SubType>
+    </Compile>
+    <Compile Update="GCSViews\ConfigurationView\ConfigFrameType.Designer.cs">
+      <DependentUpon>ConfigFrameType.cs</DependentUpon>
+    </Compile>
+    <Compile Update="GCSViews\ConfigurationView\ConfigFriendlyParams.cs">
+      <SubType>Control</SubType>
+    </Compile>
+    <Compile Update="GCSViews\ConfigurationView\ConfigFriendlyParams.Designer.cs">
+      <DependentUpon>ConfigFriendlyParams.cs</DependentUpon>
+    </Compile>
+    <Compile Update="GCSViews\ConfigurationView\ConfigFriendlyParamsAdv.cs">
+      <SubType>Control</SubType>
+    </Compile>
+    <Compile Update="GCSViews\ConfigurationView\ConfigHWAirspeed.cs">
+      <SubType>Control</SubType>
+    </Compile>
+    <Compile Update="GCSViews\ConfigurationView\ConfigHWAirspeed.Designer.cs">
+      <DependentUpon>ConfigHWAirspeed.cs</DependentUpon>
+    </Compile>
+    <Compile Update="GCSViews\ConfigurationView\ConfigHWesp8266.cs">
+      <SubType>Control</SubType>
+    </Compile>
+    <Compile Update="GCSViews\ConfigurationView\ConfigHWesp8266.Designer.cs">
+      <DependentUpon>ConfigHWesp8266.cs</DependentUpon>
+    </Compile>
+    <Compile Update="GCSViews\ConfigurationView\ConfigHWBT.cs">
+      <SubType>Control</SubType>
+    </Compile>
+    <Compile Update="GCSViews\ConfigurationView\ConfigHWBT.Designer.cs">
+      <DependentUpon>ConfigHWBT.cs</DependentUpon>
+    </Compile>
+    <Compile Update="GCSViews\ConfigurationView\ConfigHWCompass.cs">
+      <SubType>Control</SubType>
+    </Compile>
+    <Compile Update="GCSViews\ConfigurationView\ConfigHWCompass.Designer.cs">
+      <DependentUpon>ConfigHWCompass.cs</DependentUpon>
+    </Compile>
+    <Compile Update="GCSViews\ConfigurationView\ConfigHWUAVCAN.cs">
+      <SubType>Control</SubType>
+    </Compile>
+    <Compile Update="GCSViews\ConfigurationView\ConfigHWUAVCAN.Designer.cs">
+      <DependentUpon>ConfigHWUAVCAN.cs</DependentUpon>
+    </Compile>
+    <Compile Update="GCSViews\ConfigurationView\ConfigHWPX4Flow.cs">
+      <SubType>Control</SubType>
+    </Compile>
+    <Compile Update="GCSViews\ConfigurationView\ConfigHWPX4Flow.Designer.cs">
+      <DependentUpon>ConfigHWPX4Flow.cs</DependentUpon>
+    </Compile>
+    <Compile Update="GCSViews\ConfigurationView\ConfigHWOptFlow.cs">
+      <SubType>Control</SubType>
+    </Compile>
+    <Compile Update="GCSViews\ConfigurationView\ConfigHWOptFlow.Designer.cs">
+      <DependentUpon>ConfigHWOptFlow.cs</DependentUpon>
+    </Compile>
+    <Compile Update="GCSViews\ConfigurationView\ConfigHWOSD.cs">
+      <SubType>Control</SubType>
+    </Compile>
+    <Compile Update="GCSViews\ConfigurationView\ConfigHWOSD.Designer.cs">
+      <DependentUpon>ConfigHWOSD.cs</DependentUpon>
+    </Compile>
+    <Compile Update="GCSViews\ConfigurationView\ConfigHWParachute.cs">
+      <SubType>Control</SubType>
+    </Compile>
+    <Compile Update="GCSViews\ConfigurationView\ConfigHWParachute.Designer.cs">
+      <DependentUpon>ConfigHWParachute.cs</DependentUpon>
+    </Compile>
+    <Compile Update="GCSViews\ConfigurationView\ConfigHWRangeFinder.cs">
+      <SubType>Control</SubType>
+    </Compile>
+    <Compile Update="GCSViews\ConfigurationView\ConfigHWRangeFinder.Designer.cs">
+      <DependentUpon>ConfigHWRangeFinder.cs</DependentUpon>
+    </Compile>
+    <Compile Update="GCSViews\ConfigurationView\ConfigMandatory.cs">
+      <SubType>Control</SubType>
+    </Compile>
+    <Compile Update="GCSViews\ConfigurationView\ConfigMandatory.Designer.cs">
+      <DependentUpon>ConfigMandatory.cs</DependentUpon>
+    </Compile>
+    <Compile Update="GCSViews\ConfigurationView\ConfigMotorTest.cs">
+      <SubType>Control</SubType>
+    </Compile>
+    <Compile Update="GCSViews\ConfigurationView\ConfigMotorTest.Designer.cs">
+      <DependentUpon>ConfigMotorTest.cs</DependentUpon>
+    </Compile>
+    <Compile Update="GCSViews\ConfigurationView\ConfigMount.cs">
+      <SubType>Control</SubType>
+    </Compile>
+    <Compile Update="GCSViews\ConfigurationView\ConfigMount.designer.cs">
+      <DependentUpon>ConfigMount.cs</DependentUpon>
+    </Compile>
+    <Compile Update="GCSViews\ConfigurationView\ConfigOptional.cs">
+      <SubType>Control</SubType>
+    </Compile>
+    <Compile Update="GCSViews\ConfigurationView\ConfigOptional.Designer.cs">
+      <DependentUpon>ConfigOptional.cs</DependentUpon>
+    </Compile>
+    <Compile Update="GCSViews\ConfigurationView\ConfigPlanner.cs">
+      <SubType>Control</SubType>
+    </Compile>
+    <Compile Update="GCSViews\ConfigurationView\ConfigPlanner.Designer.cs">
+      <DependentUpon>ConfigPlanner.cs</DependentUpon>
+    </Compile>
+    <Compile Update="GCSViews\ConfigurationView\ConfigPlannerAdv.cs">
+      <SubType>Control</SubType>
+    </Compile>
+    <Compile Update="GCSViews\ConfigurationView\ConfigPlannerAdv.Designer.cs">
+      <DependentUpon>ConfigPlannerAdv.cs</DependentUpon>
+    </Compile>
+    <Compile Update="GCSViews\ConfigurationView\ConfigRadioInput.cs">
+      <SubType>Control</SubType>
+    </Compile>
+    <Compile Update="GCSViews\ConfigurationView\ConfigRadioInput.Designer.cs">
+      <DependentUpon>ConfigRadioInput.cs</DependentUpon>
+    </Compile>
+    <Compile Update="GCSViews\ConfigurationView\ConfigRawParams.cs">
+      <SubType>Control</SubType>
+    </Compile>
+    <Compile Update="GCSViews\ConfigurationView\ConfigRawParams.Designer.cs">
+      <DependentUpon>ConfigRawParams.cs</DependentUpon>
+    </Compile>
+    <Compile Update="GCSViews\ConfigurationView\ConfigRawParamsTree.cs">
+      <SubType>Control</SubType>
+    </Compile>
+    <Compile Update="GCSViews\ConfigurationView\ConfigRawParamsTree.Designer.cs">
+      <DependentUpon>ConfigRawParamsTree.cs</DependentUpon>
+    </Compile>
+    <Compile Update="GCSViews\ConfigurationView\ConfigSimplePids.cs">
+      <SubType>Control</SubType>
+    </Compile>
+    <Compile Update="GCSViews\ConfigurationView\ConfigSimplePids.Designer.cs">
+      <DependentUpon>ConfigSimplePids.cs</DependentUpon>
+    </Compile>
+    <Compile Update="GCSViews\ConfigurationView\ConfigTradHeli.cs">
+      <SubType>Control</SubType>
+    </Compile>
+    <Compile Update="GCSViews\ConfigurationView\ConfigTradHeli.Designer.cs">
+      <DependentUpon>ConfigTradHeli.cs</DependentUpon>
+    </Compile>
+    <Compile Update="GCSViews\ConfigurationView\ConfigWizard.cs">
+      <SubType>Control</SubType>
+    </Compile>
+    <Compile Update="GCSViews\ConfigurationView\ConfigWizard.Designer.cs">
+      <DependentUpon>ConfigWizard.cs</DependentUpon>
+    </Compile>
+    <Compile Update="GCSViews\FlightData.cs">
+      <SubType>Control</SubType>
+    </Compile>
+    <Compile Update="GCSViews\FlightData.Designer.cs">
+      <DependentUpon>FlightData.cs</DependentUpon>
+    </Compile>
+    <Compile Update="GCSViews\FlightPlanner.cs">
+      <SubType>Control</SubType>
+    </Compile>
+    <Compile Update="GCSViews\FlightPlanner.Designer.cs">
+      <DependentUpon>FlightPlanner.cs</DependentUpon>
+    </Compile>
+    <Compile Update="GCSViews\Help.cs">
+      <SubType>Control</SubType>
+    </Compile>
+    <Compile Update="GCSViews\Help.Designer.cs">
+      <DependentUpon>Help.cs</DependentUpon>
+    </Compile>
+    <Compile Update="GCSViews\InitialSetup.cs">
+      <SubType>Control</SubType>
+    </Compile>
+    <Compile Update="GCSViews\InitialSetup.Designer.cs">
+      <DependentUpon>InitialSetup.cs</DependentUpon>
+    </Compile>
+    <Compile Update="GCSViews\SoftwareConfig.cs">
+      <SubType>Control</SubType>
+    </Compile>
+    <Compile Update="GCSViews\SoftwareConfig.Designer.cs">
+      <DependentUpon>SoftwareConfig.cs</DependentUpon>
+    </Compile>
+    <Compile Update="GCSViews\Terminal.cs">
+      <SubType>Control</SubType>
+    </Compile>
+    <Compile Update="GCSViews\Terminal.Designer.cs">
+      <DependentUpon>Terminal.cs</DependentUpon>
+    </Compile>
+    <Compile Update="GeoRef\Georefimage.Designer.cs">
+      <DependentUpon>georefimage.cs</DependentUpon>
+    </Compile>
+ 
+ 
+ 
+ 
+ 
+    <Compile Update="Joystick\Joy_Do_Repeat_Servo.cs">
+      <SubType>Form</SubType>
+    </Compile>
+    <Compile Update="Joystick\Joy_Do_Repeat_Servo.Designer.cs">
+      <DependentUpon>Joy_Do_Repeat_Servo.cs</DependentUpon>
+    </Compile>
+    <Compile Update="Joystick\Joy_Button_axis.cs">
+      <SubType>Form</SubType>
+    </Compile>
+    <Compile Update="Joystick\Joy_Button_axis.Designer.cs">
+      <DependentUpon>Joy_Button_axis.cs</DependentUpon>
+    </Compile>
+    <Compile Update="Joystick\Joy_Do_Set_Servo.cs">
+      <SubType>Form</SubType>
+    </Compile>
+    <Compile Update="Joystick\Joy_Do_Set_Servo.Designer.cs">
+      <DependentUpon>Joy_Do_Set_Servo.cs</DependentUpon>
+    </Compile>
+    <Compile Update="Joystick\Joy_Do_Repeat_Relay.cs">
+      <SubType>Form</SubType>
+    </Compile>
+    <Compile Update="Joystick\Joy_Do_Repeat_Relay.Designer.cs">
+      <DependentUpon>Joy_Do_Repeat_Relay.cs</DependentUpon>
+    </Compile>
+    <Compile Update="Joystick\Joy_ChangeMode.cs">
+      <SubType>Form</SubType>
+    </Compile>
+    <Compile Update="Joystick\Joy_ChangeMode.Designer.cs">
+      <DependentUpon>Joy_ChangeMode.cs</DependentUpon>
+    </Compile>
+    <Compile Update="Joystick\Joy_Do_Set_Relay.cs">
+      <SubType>Form</SubType>
+    </Compile>
+    <Compile Update="Joystick\Joy_Do_Set_Relay.Designer.cs">
+      <DependentUpon>Joy_Do_Set_Relay.cs</DependentUpon>
+    </Compile>
+    <Compile Update="Joystick\Joy_Mount_Mode.cs">
+      <SubType>Form</SubType>
+    </Compile>
+    <Compile Update="Joystick\Joy_Mount_Mode.Designer.cs">
+      <DependentUpon>Joy_Mount_Mode.cs</DependentUpon>
+    </Compile>
+ 
+ 
+ 
+    <Compile Update="Log\LogDownloadMavLink.cs">
+      <SubType>Form</SubType>
+    </Compile>
+    <Compile Update="Log\LogDownloadMavLink.Designer.cs">
+      <DependentUpon>LogDownloadMavLink.cs</DependentUpon>
+    </Compile>
+ 
+    <Compile Update="Log\LogIndex.cs">
+      <SubType>Form</SubType>
+    </Compile>
+    <Compile Update="Log\LogIndex.Designer.cs">
+      <DependentUpon>LogIndex.cs</DependentUpon>
+    </Compile>
+ 
+    <Compile Update="Log\LogStrings.Designer.cs">
+      <AutoGen>True</AutoGen>
+      <DesignTime>True</DesignTime>
+      <DependentUpon>LogStrings.resx</DependentUpon>
+    </Compile>
+ 
+ 
+ 
+ 
+ 
+ 
+ 
+    <Compile Update="MovingBase.cs">
+      <SubType>Form</SubType>
+    </Compile>
+    <Compile Update="MovingBase.Designer.cs">
+      <DependentUpon>MovingBase.cs</DependentUpon>
+    </Compile>
+ 
+ 
+ 
+ 
+ 
+    <Compile Update="GenOTP.cs">
+      <SubType>Form</SubType>
+    </Compile>
+    <Compile Update="GenOTP.Designer.cs">
+      <DependentUpon>GenOTP.cs</DependentUpon>
+    </Compile>
+ 
+ 
+ 
+    <Compile Update="OpenGLtest2.cs">
+      <SubType>Control</SubType>
+    </Compile>
+ 
+ 
+    <Compile Update="Plugin\PluginUI.cs">
+      <SubType>Form</SubType>
+    </Compile>
+    <Compile Update="Plugin\PluginUI.Designer.cs">
+      <DependentUpon>PluginUI.cs</DependentUpon>
+    </Compile>
+    <Compile Update="Properties\Resources.Designer.cs">
+      <AutoGen>True</AutoGen>
+      <DesignTime>True</DesignTime>
+      <DependentUpon>Resources.resx</DependentUpon>
+    </Compile>
+ 
+    <Compile Update="ScriptConsole.cs">
+      <SubType>Form</SubType>
+    </Compile>
+    <Compile Update="ScriptConsole.Designer.cs">
+      <DependentUpon>ScriptConsole.cs</DependentUpon>
+    </Compile>
+    <Compile Update="SerialInjectGPS.cs">
+      <SubType>Control</SubType>
+    </Compile>
+    <Compile Update="SerialInjectGPS.Designer.cs">
+      <DependentUpon>SerialInjectGPS.cs</DependentUpon>
+    </Compile>
+    <Compile Update="ConnectionOptions.cs">
+      <SubType>Form</SubType>
+    </Compile>
+    <Compile Update="ConnectionOptions.Designer.cs">
+      <DependentUpon>ConnectionOptions.cs</DependentUpon>
+    </Compile>
+    <Compile Update="Swarm\FollowPathControl.cs">
+      <SubType>Form</SubType>
+    </Compile>
+    <Compile Update="Swarm\FollowPathControl.Designer.cs">
+      <DependentUpon>FollowPathControl.cs</DependentUpon>
+    </Compile>
+ 
+ 
+ 
+ 
+ 
+ 
+ 
+ 
+ 
+ 
+ 
+ 
+ 
+ 
+ 
+ 
+ 
+    <Compile Update="Utilities\fftui.cs">
+      <SubType>Form</SubType>
+    </Compile>
+    <Compile Update="Utilities\fftui.Designer.cs">
+      <DependentUpon>fftui.cs</DependentUpon>
+    </Compile>
+ 
+ 
+ 
+ 
+ 
+ 
+ 
+ 
+ 
+ 
+ 
+ 
+ 
+ 
+ 
+ 
+ 
+ 
+ 
+ 
+ 
+ 
+ 
+ 
+ 
+ 
+ 
+ 
+ 
+ 
+    <Compile Update="Wizard\10FlightModes.cs">
+      <SubType>Control</SubType>
+    </Compile>
+    <Compile Update="Wizard\10FlightModes.Designer.cs">
+      <DependentUpon>10FlightModes.cs</DependentUpon>
+    </Compile>
+    <Compile Update="Wizard\11Verify.cs">
+      <SubType>Control</SubType>
+    </Compile>
+    <Compile Update="Wizard\11Verify.Designer.cs">
+      <DependentUpon>11Verify.cs</DependentUpon>
+    </Compile>
+    <Compile Update="Wizard\12FailSafe.cs">
+      <SubType>Control</SubType>
+    </Compile>
+    <Compile Update="Wizard\12FailSafe.Designer.cs">
+      <DependentUpon>12FailSafe.cs</DependentUpon>
+    </Compile>
+    <Compile Update="Wizard\13GeoFence.cs">
+      <SubType>Control</SubType>
+    </Compile>
+    <Compile Update="Wizard\13GeoFence.Designer.cs">
+      <DependentUpon>13GeoFence.cs</DependentUpon>
+    </Compile>
+    <Compile Update="Wizard\1Intro.cs">
+      <SubType>Control</SubType>
+    </Compile>
+    <Compile Update="Wizard\1Intro.Designer.cs">
+      <DependentUpon>1Intro.cs</DependentUpon>
+    </Compile>
+    <Compile Update="Wizard\2FrameFW.cs">
+      <SubType>Control</SubType>
+    </Compile>
+    <Compile Update="Wizard\2FrameFW.Designer.cs">
+      <DependentUpon>2FrameFW.cs</DependentUpon>
+    </Compile>
+    <Compile Update="Wizard\3ConnectAP.cs">
+      <SubType>Control</SubType>
+    </Compile>
+    <Compile Update="Wizard\3ConnectAP.Designer.cs">
+      <DependentUpon>3ConnectAP.cs</DependentUpon>
+    </Compile>
+    <Compile Update="Wizard\4FrameType.cs">
+      <SubType>Control</SubType>
+    </Compile>
+    <Compile Update="Wizard\4FrameType.Designer.cs">
+      <DependentUpon>4FrameType.cs</DependentUpon>
+    </Compile>
+    <Compile Update="Wizard\5AccelCalib.cs">
+      <SubType>Control</SubType>
+    </Compile>
+    <Compile Update="Wizard\5AccelCalib.Designer.cs">
+      <DependentUpon>5AccelCalib.cs</DependentUpon>
+    </Compile>
+    <Compile Update="Wizard\6CompassCalib.cs">
+      <SubType>Control</SubType>
+    </Compile>
+    <Compile Update="Wizard\6CompassCalib.Designer.cs">
+      <DependentUpon>6CompassCalib.cs</DependentUpon>
+    </Compile>
+    <Compile Update="Wizard\7BatteryMonitor.cs">
+      <SubType>Control</SubType>
+    </Compile>
+    <Compile Update="Wizard\7BatteryMonitor.Designer.cs">
+      <DependentUpon>7BatteryMonitor.cs</DependentUpon>
+    </Compile>
+    <Compile Update="Wizard\8OptionalItemsAC.cs">
+      <SubType>Control</SubType>
+    </Compile>
+    <Compile Update="Wizard\8OptionalItemsAC.Designer.cs">
+      <DependentUpon>8OptionalItemsAC.cs</DependentUpon>
+    </Compile>
+    <Compile Update="Wizard\8OptionalItemsAP.cs">
+      <SubType>Control</SubType>
+    </Compile>
+    <Compile Update="Wizard\8OptionalItemsAP.Designer.cs">
+      <DependentUpon>8OptionalItemsAP.cs</DependentUpon>
+    </Compile>
+    <Compile Update="Wizard\98DontForget.cs">
+      <SubType>Control</SubType>
+    </Compile>
+    <Compile Update="Wizard\98DontForget.Designer.cs">
+      <DependentUpon>98DontForget.cs</DependentUpon>
+    </Compile>
+    <Compile Update="Wizard\9RadioCalibration.cs">
+      <SubType>Control</SubType>
+    </Compile>
+    <Compile Update="Wizard\9RadioCalibration.Designer.cs">
+      <DependentUpon>9RadioCalibration.cs</DependentUpon>
+    </Compile>
+ 
+    <Compile Update="Wizard\Wizard.cs">
+      <SubType>Form</SubType>
+    </Compile>
+    <Compile Update="Wizard\Wizard.Designer.cs">
+      <DependentUpon>Wizard.cs</DependentUpon>
+    </Compile>
+    <EmbeddedResource Update="Antenna\Tracker.ar.resx">
+      <DependentUpon>Tracker.cs</DependentUpon>
+    </EmbeddedResource>
+    <EmbeddedResource Update="Antenna\Tracker.pt.resx">
+      <DependentUpon>Tracker.cs</DependentUpon>
+    </EmbeddedResource>
+    <EmbeddedResource Update="ConnectionOptions.ar.resx">
+      <DependentUpon>ConnectionOptions.cs</DependentUpon>
+    </EmbeddedResource>
+    <EmbeddedResource Update="ConnectionOptions.pt.resx">
+      <DependentUpon>ConnectionOptions.cs</DependentUpon>
+    </EmbeddedResource>
+    <EmbeddedResource Update="Controls\AuthKeys.resx">
+      <DependentUpon>AuthKeys.cs</DependentUpon>
+    </EmbeddedResource>
+    <EmbeddedResource Update="Controls\ConnectionControl.ar.resx">
+      <DependentUpon>ConnectionControl.cs</DependentUpon>
+    </EmbeddedResource>
+    <EmbeddedResource Update="Controls\ConnectionControl.pt.resx">
+      <DependentUpon>ConnectionControl.cs</DependentUpon>
+    </EmbeddedResource>
+    <EmbeddedResource Update="Controls\ConnectionStats.ar.resx">
+      <DependentUpon>ConnectionStats.cs</DependentUpon>
+    </EmbeddedResource>
+    <EmbeddedResource Update="Controls\ConnectionStats.pt.resx">
+      <DependentUpon>ConnectionStats.cs</DependentUpon>
+    </EmbeddedResource>
+    <EmbeddedResource Update="Controls\ControlSensorsStatus.resx">
+      <DependentUpon>ControlSensorsStatus.cs</DependentUpon>
+    </EmbeddedResource>
+    <EmbeddedResource Update="Controls\ControlTest.resx">
+      <DependentUpon>ControlTest.cs</DependentUpon>
+    </EmbeddedResource>
+    <EmbeddedResource Update="Controls\DefaultSettings.ar.resx">
+      <DependentUpon>DefaultSettings.cs</DependentUpon>
+    </EmbeddedResource>
+    <EmbeddedResource Update="Controls\DefaultSettings.pt.resx">
+      <DependentUpon>DefaultSettings.cs</DependentUpon>
+    </EmbeddedResource>
+    <EmbeddedResource Update="Controls\Loading.resx">
+      <DependentUpon>Loading.cs</DependentUpon>
+    </EmbeddedResource>
+    <EmbeddedResource Update="Controls\ModifyandSet.ar.resx">
+      <DependentUpon>ModifyandSet.cs</DependentUpon>
+    </EmbeddedResource>
+    <EmbeddedResource Update="Controls\ModifyandSet.pt.resx">
+      <DependentUpon>ModifyandSet.cs</DependentUpon>
+    </EmbeddedResource>
+    <EmbeddedResource Update="Controls\ServoOptions.ar.resx">
+      <DependentUpon>ServoOptions.cs</DependentUpon>
+    </EmbeddedResource>
+    <EmbeddedResource Update="Controls\ServoOptions.pt.resx">
+      <DependentUpon>ServoOptions.cs</DependentUpon>
+    </EmbeddedResource>
+    <EmbeddedResource Update="Controls\ThemeColors.ar.resx">
+      <DependentUpon>ThemeColors.cs</DependentUpon>
+    </EmbeddedResource>
+    <EmbeddedResource Update="Controls\ThemeColors.pt.resx">
+      <DependentUpon>ThemeColors.cs</DependentUpon>
+    </EmbeddedResource>
+    <EmbeddedResource Update="Controls\Video.resx">
+      <DependentUpon>Video.cs</DependentUpon>
+    </EmbeddedResource>
+    <EmbeddedResource Update="FollowMe.ar.resx">
+      <DependentUpon>FollowMe.cs</DependentUpon>
+    </EmbeddedResource>
+    <EmbeddedResource Update="FollowMe.pt.resx">
+      <DependentUpon>FollowMe.cs</DependentUpon>
+    </EmbeddedResource>
+    <EmbeddedResource Update="GCSViews\ConfigurationView\ConfigAccelerometerCalibration.ar.resx">
+      <DependentUpon>ConfigAccelerometerCalibration.cs</DependentUpon>
+    </EmbeddedResource>
+    <EmbeddedResource Update="GCSViews\ConfigurationView\ConfigAccelerometerCalibration.de-DE.resx">
+      <DependentUpon>ConfigAccelerometerCalibration.cs</DependentUpon>
+    </EmbeddedResource>
+    <EmbeddedResource Update="GCSViews\ConfigurationView\ConfigAccelerometerCalibration.es-ES.resx">
+      <DependentUpon>ConfigAccelerometerCalibration.cs</DependentUpon>
+    </EmbeddedResource>
+    <EmbeddedResource Update="GCSViews\ConfigurationView\ConfigAccelerometerCalibration.fr.resx">
+      <DependentUpon>ConfigAccelerometerCalibration.cs</DependentUpon>
+    </EmbeddedResource>
+    <EmbeddedResource Update="GCSViews\ConfigurationView\ConfigAccelerometerCalibration.id-ID.resx">
+      <DependentUpon>ConfigAccelerometerCalibration.cs</DependentUpon>
+    </EmbeddedResource>
+    <EmbeddedResource Update="GCSViews\ConfigurationView\ConfigAccelerometerCalibration.it-IT.resx">
+      <DependentUpon>ConfigAccelerometerCalibration.cs</DependentUpon>
+    </EmbeddedResource>
+    <EmbeddedResource Update="GCSViews\ConfigurationView\ConfigAccelerometerCalibration.ko-KR.resx">
+      <DependentUpon>ConfigAccelerometerCalibration.cs</DependentUpon>
+    </EmbeddedResource>
+    <EmbeddedResource Update="GCSViews\ConfigurationView\ConfigAccelerometerCalibration.pl.resx">
+      <DependentUpon>ConfigAccelerometerCalibration.cs</DependentUpon>
+    </EmbeddedResource>
+    <EmbeddedResource Update="GCSViews\ConfigurationView\ConfigAccelerometerCalibration.pt.resx">
+      <DependentUpon>ConfigAccelerometerCalibration.cs</DependentUpon>
+    </EmbeddedResource>
+    <EmbeddedResource Update="GCSViews\ConfigurationView\ConfigAccelerometerCalibration.resx">
+      <DependentUpon>ConfigAccelerometerCalibration.cs</DependentUpon>
+    </EmbeddedResource>
+    <EmbeddedResource Update="GCSViews\ConfigurationView\ConfigAccelerometerCalibration.zh-Hans.resx">
+      <DependentUpon>ConfigAccelerometerCalibration.cs</DependentUpon>
+    </EmbeddedResource>
+    <EmbeddedResource Update="GCSViews\ConfigurationView\ConfigAccelerometerCalibration.zh-Hant.resx">
+      <DependentUpon>ConfigAccelerometerCalibration.cs</DependentUpon>
+    </EmbeddedResource>
+    <EmbeddedResource Update="GCSViews\ConfigurationView\ConfigAccelerometerCalibration.zh-TW.resx">
+      <DependentUpon>ConfigAccelerometerCalibration.cs</DependentUpon>
+    </EmbeddedResource>
+    <EmbeddedResource Update="GCSViews\ConfigurationView\ConfigAC_Fence.ar.resx">
+      <DependentUpon>ConfigAC_Fence.cs</DependentUpon>
+    </EmbeddedResource>
+    <EmbeddedResource Update="GCSViews\ConfigurationView\ConfigAC_Fence.de-DE.resx">
+      <DependentUpon>ConfigAC_Fence.cs</DependentUpon>
+    </EmbeddedResource>
+    <EmbeddedResource Update="GCSViews\ConfigurationView\ConfigAC_Fence.id-ID.resx">
+      <DependentUpon>ConfigAC_Fence.cs</DependentUpon>
+    </EmbeddedResource>
+    <EmbeddedResource Update="GCSViews\ConfigurationView\ConfigAC_Fence.ja-JP.resx">
+      <DependentUpon>ConfigAC_Fence.cs</DependentUpon>
+    </EmbeddedResource>
+    <EmbeddedResource Update="GCSViews\ConfigurationView\ConfigAC_Fence.ko-KR.resx">
+      <DependentUpon>ConfigAC_Fence.cs</DependentUpon>
+    </EmbeddedResource>
+    <EmbeddedResource Update="GCSViews\ConfigurationView\ConfigAC_Fence.pt.resx">
+      <DependentUpon>ConfigAC_Fence.cs</DependentUpon>
+    </EmbeddedResource>
+    <EmbeddedResource Update="GCSViews\ConfigurationView\ConfigAC_Fence.resx">
+      <DependentUpon>ConfigAC_Fence.cs</DependentUpon>
+    </EmbeddedResource>
+    <EmbeddedResource Update="GCSViews\ConfigurationView\ConfigAC_Fence.zh-Hans.resx">
+      <DependentUpon>ConfigAC_Fence.cs</DependentUpon>
+    </EmbeddedResource>
+    <EmbeddedResource Update="GCSViews\ConfigurationView\ConfigAC_Fence.zh-Hant.resx">
+      <DependentUpon>ConfigAC_Fence.cs</DependentUpon>
+    </EmbeddedResource>
+    <EmbeddedResource Update="GCSViews\ConfigurationView\ConfigAC_Fence.zh-TW.resx">
+      <DependentUpon>ConfigAC_Fence.cs</DependentUpon>
+    </EmbeddedResource>
+    <EmbeddedResource Update="GCSViews\ConfigurationView\ConfigAntennaTracker.ar.resx">
+      <DependentUpon>ConfigAntennaTracker.cs</DependentUpon>
+    </EmbeddedResource>
+    <EmbeddedResource Update="GCSViews\ConfigurationView\ConfigAntennaTracker.de-DE.resx">
+      <DependentUpon>ConfigAntennaTracker.cs</DependentUpon>
+    </EmbeddedResource>
+    <EmbeddedResource Update="GCSViews\ConfigurationView\ConfigAntennaTracker.id-ID.resx">
+      <DependentUpon>ConfigAntennaTracker.cs</DependentUpon>
+    </EmbeddedResource>
+    <EmbeddedResource Update="GCSViews\ConfigurationView\ConfigAntennaTracker.ja-JP.resx">
+      <DependentUpon>ConfigAntennaTracker.cs</DependentUpon>
+    </EmbeddedResource>
+    <EmbeddedResource Update="GCSViews\ConfigurationView\ConfigAntennaTracker.ko-KR.resx">
+      <DependentUpon>ConfigAntennaTracker.cs</DependentUpon>
+    </EmbeddedResource>
+    <EmbeddedResource Update="GCSViews\ConfigurationView\ConfigAntennaTracker.pt.resx">
+      <DependentUpon>ConfigAntennaTracker.cs</DependentUpon>
+    </EmbeddedResource>
+    <EmbeddedResource Update="GCSViews\ConfigurationView\ConfigAntennaTracker.resx">
+      <DependentUpon>ConfigAntennaTracker.cs</DependentUpon>
+    </EmbeddedResource>
+    <EmbeddedResource Update="GCSViews\ConfigurationView\ConfigArducopter.ar.resx">
+      <DependentUpon>ConfigArducopter.cs</DependentUpon>
+    </EmbeddedResource>
+    <EmbeddedResource Update="GCSViews\ConfigurationView\ConfigArducopter.de-DE.resx">
+      <DependentUpon>ConfigArducopter.cs</DependentUpon>
+      <SubType>Designer</SubType>
+    </EmbeddedResource>
+    <EmbeddedResource Update="GCSViews\ConfigurationView\ConfigArducopter.fr.resx">
+      <DependentUpon>ConfigArducopter.cs</DependentUpon>
+    </EmbeddedResource>
+    <EmbeddedResource Update="GCSViews\ConfigurationView\ConfigArducopter.id-ID.resx">
+      <DependentUpon>ConfigArducopter.cs</DependentUpon>
+    </EmbeddedResource>
+    <EmbeddedResource Update="GCSViews\ConfigurationView\ConfigArducopter.it-IT.resx">
+      <DependentUpon>ConfigArducopter.cs</DependentUpon>
+    </EmbeddedResource>
+    <EmbeddedResource Update="GCSViews\ConfigurationView\ConfigArducopter.ja-JP.resx">
+      <DependentUpon>ConfigArducopter.cs</DependentUpon>
+    </EmbeddedResource>
+    <EmbeddedResource Update="GCSViews\ConfigurationView\ConfigArducopter.ko-KR.resx">
+      <DependentUpon>ConfigArducopter.cs</DependentUpon>
+    </EmbeddedResource>
+    <EmbeddedResource Update="GCSViews\ConfigurationView\ConfigArducopter.pt.resx">
+      <DependentUpon>ConfigArducopter.cs</DependentUpon>
+    </EmbeddedResource>
+    <EmbeddedResource Update="GCSViews\ConfigurationView\ConfigArducopter.resx">
+      <DependentUpon>ConfigArducopter.cs</DependentUpon>
+    </EmbeddedResource>
+    <EmbeddedResource Update="GCSViews\ConfigurationView\ConfigArducopter.zh-Hans.resx">
+      <DependentUpon>ConfigArducopter.cs</DependentUpon>
+    </EmbeddedResource>
+    <EmbeddedResource Update="GCSViews\ConfigurationView\ConfigArducopter.zh-Hant.resx">
+      <DependentUpon>ConfigArducopter.cs</DependentUpon>
+    </EmbeddedResource>
+    <EmbeddedResource Update="GCSViews\ConfigurationView\ConfigArducopter.zh-TW.resx">
+      <DependentUpon>ConfigArducopter.cs</DependentUpon>
+    </EmbeddedResource>
+    <EmbeddedResource Update="GCSViews\ConfigurationView\ConfigArduplane.ar.resx">
+      <DependentUpon>ConfigArduplane.cs</DependentUpon>
+    </EmbeddedResource>
+    <EmbeddedResource Update="GCSViews\ConfigurationView\ConfigArduplane.de-DE.resx">
+      <DependentUpon>ConfigArduplane.cs</DependentUpon>
+    </EmbeddedResource>
+    <EmbeddedResource Update="GCSViews\ConfigurationView\ConfigArduplane.fr.resx">
+      <DependentUpon>ConfigArduplane.cs</DependentUpon>
+    </EmbeddedResource>
+    <EmbeddedResource Update="GCSViews\ConfigurationView\ConfigArduplane.id-ID.resx">
+      <DependentUpon>ConfigArduplane.cs</DependentUpon>
+    </EmbeddedResource>
+    <EmbeddedResource Update="GCSViews\ConfigurationView\ConfigArduplane.it-IT.resx">
+      <DependentUpon>ConfigArduplane.cs</DependentUpon>
+    </EmbeddedResource>
+    <EmbeddedResource Update="GCSViews\ConfigurationView\ConfigArduplane.ja-JP.resx">
+      <DependentUpon>ConfigArduplane.cs</DependentUpon>
+    </EmbeddedResource>
+    <EmbeddedResource Update="GCSViews\ConfigurationView\ConfigArduplane.ko-KR.resx">
+      <DependentUpon>ConfigArduplane.cs</DependentUpon>
+    </EmbeddedResource>
+    <EmbeddedResource Update="GCSViews\ConfigurationView\ConfigArduplane.pt.resx">
+      <DependentUpon>ConfigArduplane.cs</DependentUpon>
+    </EmbeddedResource>
+    <EmbeddedResource Update="GCSViews\ConfigurationView\ConfigArduplane.resx">
+      <DependentUpon>ConfigArduplane.cs</DependentUpon>
+    </EmbeddedResource>
+    <EmbeddedResource Update="GCSViews\ConfigurationView\ConfigArduplane.zh-Hans.resx">
+      <DependentUpon>ConfigArduplane.cs</DependentUpon>
+    </EmbeddedResource>
+    <EmbeddedResource Update="GCSViews\ConfigurationView\ConfigArduplane.zh-Hant.resx">
+      <DependentUpon>ConfigArduplane.cs</DependentUpon>
+    </EmbeddedResource>
+    <EmbeddedResource Update="GCSViews\ConfigurationView\ConfigArduplane.zh-TW.resx">
+      <DependentUpon>ConfigArduplane.cs</DependentUpon>
+    </EmbeddedResource>
+    <EmbeddedResource Update="GCSViews\ConfigurationView\ConfigArdurover.ar.resx">
+      <DependentUpon>ConfigArdurover.cs</DependentUpon>
+    </EmbeddedResource>
+    <EmbeddedResource Update="GCSViews\ConfigurationView\ConfigArdurover.de-DE.resx">
+      <DependentUpon>ConfigArdurover.cs</DependentUpon>
+    </EmbeddedResource>
+    <EmbeddedResource Update="GCSViews\ConfigurationView\ConfigArdurover.fr.resx">
+      <DependentUpon>ConfigArdurover.cs</DependentUpon>
+    </EmbeddedResource>
+    <EmbeddedResource Update="GCSViews\ConfigurationView\ConfigArdurover.id-ID.resx">
+      <DependentUpon>ConfigArdurover.cs</DependentUpon>
+    </EmbeddedResource>
+    <EmbeddedResource Update="GCSViews\ConfigurationView\ConfigArdurover.it-IT.resx">
+      <DependentUpon>ConfigArdurover.cs</DependentUpon>
+    </EmbeddedResource>
+    <EmbeddedResource Update="GCSViews\ConfigurationView\ConfigArdurover.ja-JP.resx">
+      <DependentUpon>ConfigArdurover.cs</DependentUpon>
+    </EmbeddedResource>
+    <EmbeddedResource Update="GCSViews\ConfigurationView\ConfigArdurover.ko-KR.resx">
+      <DependentUpon>ConfigArdurover.cs</DependentUpon>
+    </EmbeddedResource>
+    <EmbeddedResource Update="GCSViews\ConfigurationView\ConfigArdurover.pt.resx">
+      <DependentUpon>ConfigArdurover.cs</DependentUpon>
+    </EmbeddedResource>
+    <EmbeddedResource Update="GCSViews\ConfigurationView\ConfigArdurover.resx">
+      <DependentUpon>ConfigArdurover.cs</DependentUpon>
+    </EmbeddedResource>
+    <EmbeddedResource Update="GCSViews\ConfigurationView\ConfigArdurover.zh-Hans.resx">
+      <DependentUpon>ConfigArdurover.cs</DependentUpon>
+    </EmbeddedResource>
+    <EmbeddedResource Update="GCSViews\ConfigurationView\ConfigAteryx.ar.resx">
+      <DependentUpon>ConfigAteryx.cs</DependentUpon>
+    </EmbeddedResource>
+    <EmbeddedResource Update="GCSViews\ConfigurationView\ConfigAteryx.de-DE.resx">
+      <DependentUpon>ConfigAteryx.cs</DependentUpon>
+    </EmbeddedResource>
+    <EmbeddedResource Update="GCSViews\ConfigurationView\ConfigAteryx.fr.resx">
+      <DependentUpon>ConfigAteryx.cs</DependentUpon>
+    </EmbeddedResource>
+    <EmbeddedResource Update="GCSViews\ConfigurationView\ConfigAteryx.id-ID.resx">
+      <DependentUpon>ConfigAteryx.cs</DependentUpon>
+    </EmbeddedResource>
+    <EmbeddedResource Update="GCSViews\ConfigurationView\ConfigAteryx.it-IT.resx">
+      <DependentUpon>ConfigAteryx.cs</DependentUpon>
+    </EmbeddedResource>
+    <EmbeddedResource Update="GCSViews\ConfigurationView\ConfigAteryx.ja-JP.resx">
+      <DependentUpon>ConfigAteryx.cs</DependentUpon>
+    </EmbeddedResource>
+    <EmbeddedResource Update="GCSViews\ConfigurationView\ConfigAteryx.ko-KR.resx">
+      <DependentUpon>ConfigAteryx.cs</DependentUpon>
+    </EmbeddedResource>
+    <EmbeddedResource Update="GCSViews\ConfigurationView\ConfigAteryx.pt.resx">
+      <DependentUpon>ConfigAteryx.cs</DependentUpon>
+    </EmbeddedResource>
+    <EmbeddedResource Update="GCSViews\ConfigurationView\ConfigAteryx.resx">
+      <DependentUpon>ConfigAteryx.cs</DependentUpon>
+    </EmbeddedResource>
+    <EmbeddedResource Update="GCSViews\ConfigurationView\ConfigAteryx.zh-Hans.resx">
+      <DependentUpon>ConfigAteryx.cs</DependentUpon>
+    </EmbeddedResource>
+    <EmbeddedResource Update="GCSViews\ConfigurationView\ConfigAteryxSensors.ar.resx">
+      <DependentUpon>ConfigAteryxSensors.cs</DependentUpon>
+    </EmbeddedResource>
+    <EmbeddedResource Update="GCSViews\ConfigurationView\ConfigAteryxSensors.de-DE.resx">
+      <DependentUpon>ConfigAteryxSensors.cs</DependentUpon>
+    </EmbeddedResource>
+    <EmbeddedResource Update="GCSViews\ConfigurationView\ConfigAteryxSensors.es-ES.resx">
+      <DependentUpon>ConfigAteryxSensors.cs</DependentUpon>
+    </EmbeddedResource>
+    <EmbeddedResource Update="GCSViews\ConfigurationView\ConfigAteryxSensors.fr.resx">
+      <DependentUpon>ConfigAteryxSensors.cs</DependentUpon>
+    </EmbeddedResource>
+    <EmbeddedResource Update="GCSViews\ConfigurationView\ConfigAteryxSensors.id-ID.resx">
+      <DependentUpon>ConfigAteryxSensors.cs</DependentUpon>
+    </EmbeddedResource>
+    <EmbeddedResource Update="GCSViews\ConfigurationView\ConfigAteryxSensors.it-IT.resx">
+      <DependentUpon>ConfigAteryxSensors.cs</DependentUpon>
+    </EmbeddedResource>
+    <EmbeddedResource Update="GCSViews\ConfigurationView\ConfigAteryxSensors.ja-JP.resx">
+      <DependentUpon>ConfigAteryxSensors.cs</DependentUpon>
+    </EmbeddedResource>
+    <EmbeddedResource Update="GCSViews\ConfigurationView\ConfigAteryxSensors.ko-KR.resx">
+      <DependentUpon>ConfigAteryxSensors.cs</DependentUpon>
+    </EmbeddedResource>
+    <EmbeddedResource Update="GCSViews\ConfigurationView\ConfigAteryxSensors.pl.resx">
+      <DependentUpon>ConfigAteryxSensors.cs</DependentUpon>
+    </EmbeddedResource>
+    <EmbeddedResource Update="GCSViews\ConfigurationView\ConfigAteryxSensors.pt.resx">
+      <DependentUpon>ConfigAteryxSensors.cs</DependentUpon>
+    </EmbeddedResource>
+    <EmbeddedResource Update="GCSViews\ConfigurationView\ConfigAteryxSensors.resx">
+      <DependentUpon>ConfigAteryxSensors.cs</DependentUpon>
+      <SubType>Designer</SubType>
+    </EmbeddedResource>
+    <EmbeddedResource Update="GCSViews\ConfigurationView\ConfigAteryxSensors.zh-Hans.resx">
+      <DependentUpon>ConfigAteryxSensors.cs</DependentUpon>
+    </EmbeddedResource>
+    <EmbeddedResource Update="GCSViews\ConfigurationView\ConfigAteryxSensors.zh-Hant.resx">
+      <DependentUpon>ConfigAteryxSensors.cs</DependentUpon>
+    </EmbeddedResource>
+    <EmbeddedResource Update="GCSViews\ConfigurationView\ConfigAteryxSensors.zh-TW.resx">
+      <DependentUpon>ConfigAteryxSensors.cs</DependentUpon>
+    </EmbeddedResource>
+    <EmbeddedResource Update="GCSViews\ConfigurationView\ConfigBatteryMonitoring.ar.resx">
+      <DependentUpon>ConfigBatteryMonitoring.cs</DependentUpon>
+    </EmbeddedResource>
+    <EmbeddedResource Update="GCSViews\ConfigurationView\ConfigBatteryMonitoring.de-DE.resx">
+      <DependentUpon>ConfigBatteryMonitoring.cs</DependentUpon>
+    </EmbeddedResource>
+    <EmbeddedResource Update="GCSViews\ConfigurationView\ConfigBatteryMonitoring.es-ES.resx">
+      <DependentUpon>ConfigBatteryMonitoring.cs</DependentUpon>
+    </EmbeddedResource>
+    <EmbeddedResource Update="GCSViews\ConfigurationView\ConfigBatteryMonitoring.fr.resx">
+      <DependentUpon>ConfigBatteryMonitoring.cs</DependentUpon>
+    </EmbeddedResource>
+    <EmbeddedResource Update="GCSViews\ConfigurationView\ConfigBatteryMonitoring.id-ID.resx">
+      <DependentUpon>ConfigBatteryMonitoring.cs</DependentUpon>
+    </EmbeddedResource>
+    <EmbeddedResource Update="GCSViews\ConfigurationView\ConfigBatteryMonitoring.it-IT.resx">
+      <DependentUpon>ConfigBatteryMonitoring.cs</DependentUpon>
+    </EmbeddedResource>
+    <EmbeddedResource Update="GCSViews\ConfigurationView\ConfigBatteryMonitoring.ja-JP.resx">
+      <DependentUpon>ConfigBatteryMonitoring.cs</DependentUpon>
+    </EmbeddedResource>
+    <EmbeddedResource Update="GCSViews\ConfigurationView\ConfigBatteryMonitoring.ko-KR.resx">
+      <DependentUpon>ConfigBatteryMonitoring.cs</DependentUpon>
+    </EmbeddedResource>
+    <EmbeddedResource Update="GCSViews\ConfigurationView\ConfigBatteryMonitoring.pl.resx">
+      <DependentUpon>ConfigBatteryMonitoring.cs</DependentUpon>
+    </EmbeddedResource>
+    <EmbeddedResource Update="GCSViews\ConfigurationView\ConfigBatteryMonitoring.pt.resx">
+      <DependentUpon>ConfigBatteryMonitoring.cs</DependentUpon>
+    </EmbeddedResource>
+    <EmbeddedResource Update="GCSViews\ConfigurationView\ConfigBatteryMonitoring.resx">
+      <DependentUpon>ConfigBatteryMonitoring.cs</DependentUpon>
+    </EmbeddedResource>
+    <EmbeddedResource Update="GCSViews\ConfigurationView\ConfigBatteryMonitoring.zh-Hans.resx">
+      <DependentUpon>ConfigBatteryMonitoring.cs</DependentUpon>
+    </EmbeddedResource>
+    <EmbeddedResource Update="GCSViews\ConfigurationView\ConfigBatteryMonitoring.zh-Hant.resx">
+      <DependentUpon>ConfigBatteryMonitoring.cs</DependentUpon>
+    </EmbeddedResource>
+    <EmbeddedResource Update="GCSViews\ConfigurationView\ConfigBatteryMonitoring.zh-TW.resx">
+      <DependentUpon>ConfigBatteryMonitoring.cs</DependentUpon>
+    </EmbeddedResource>
+    <EmbeddedResource Update="GCSViews\ConfigurationView\ConfigBatteryMonitoring2.ar.resx">
+      <DependentUpon>ConfigBatteryMonitoring2.cs</DependentUpon>
+    </EmbeddedResource>
+    <EmbeddedResource Update="GCSViews\ConfigurationView\ConfigBatteryMonitoring2.de-DE.resx">
+      <DependentUpon>ConfigBatteryMonitoring2.cs</DependentUpon>
+    </EmbeddedResource>
+    <EmbeddedResource Update="GCSViews\ConfigurationView\ConfigBatteryMonitoring2.es-ES.resx">
+      <DependentUpon>ConfigBatteryMonitoring2.cs</DependentUpon>
+    </EmbeddedResource>
+    <EmbeddedResource Update="GCSViews\ConfigurationView\ConfigBatteryMonitoring2.fr.resx">
+      <DependentUpon>ConfigBatteryMonitoring2.cs</DependentUpon>
+    </EmbeddedResource>
+    <EmbeddedResource Update="GCSViews\ConfigurationView\ConfigBatteryMonitoring2.id-ID.resx">
+      <DependentUpon>ConfigBatteryMonitoring2.cs</DependentUpon>
+    </EmbeddedResource>
+    <EmbeddedResource Update="GCSViews\ConfigurationView\ConfigBatteryMonitoring2.it-IT.resx">
+      <DependentUpon>ConfigBatteryMonitoring2.cs</DependentUpon>
+    </EmbeddedResource>
+    <EmbeddedResource Update="GCSViews\ConfigurationView\ConfigBatteryMonitoring2.ja-JP.resx">
+      <DependentUpon>ConfigBatteryMonitoring2.cs</DependentUpon>
+    </EmbeddedResource>
+    <EmbeddedResource Update="GCSViews\ConfigurationView\ConfigBatteryMonitoring2.ko-KR.resx">
+      <DependentUpon>ConfigBatteryMonitoring2.cs</DependentUpon>
+    </EmbeddedResource>
+    <EmbeddedResource Update="GCSViews\ConfigurationView\ConfigBatteryMonitoring2.pl.resx">
+      <DependentUpon>ConfigBatteryMonitoring2.cs</DependentUpon>
+    </EmbeddedResource>
+    <EmbeddedResource Update="GCSViews\ConfigurationView\ConfigBatteryMonitoring2.pt.resx">
+      <DependentUpon>ConfigBatteryMonitoring2.cs</DependentUpon>
+    </EmbeddedResource>
+    <EmbeddedResource Update="GCSViews\ConfigurationView\ConfigBatteryMonitoring2.resx">
+      <DependentUpon>ConfigBatteryMonitoring2.cs</DependentUpon>
+    </EmbeddedResource>
+    <EmbeddedResource Update="GCSViews\ConfigurationView\ConfigBatteryMonitoring2.zh-Hans.resx">
+      <DependentUpon>ConfigBatteryMonitoring2.cs</DependentUpon>
+    </EmbeddedResource>
+    <EmbeddedResource Update="GCSViews\ConfigurationView\ConfigBatteryMonitoring2.zh-Hant.resx">
+      <DependentUpon>ConfigBatteryMonitoring2.cs</DependentUpon>
+    </EmbeddedResource>
+    <EmbeddedResource Update="GCSViews\ConfigurationView\ConfigBatteryMonitoring2.zh-TW.resx">
+      <DependentUpon>ConfigBatteryMonitoring2.cs</DependentUpon>
+    </EmbeddedResource>
+    <EmbeddedResource Update="GCSViews\ConfigurationView\ConfigCompassMot.resx">
+      <DependentUpon>ConfigCompassMot.cs</DependentUpon>
+    </EmbeddedResource>
+    <EmbeddedResource Update="GCSViews\ConfigurationView\ConfigESCCalibration.ar.resx">
+      <DependentUpon>ConfigESCCalibration.cs</DependentUpon>
+    </EmbeddedResource>
+    <EmbeddedResource Update="GCSViews\ConfigurationView\ConfigESCCalibration.de-DE.resx">
+      <DependentUpon>ConfigESCCalibration.cs</DependentUpon>
+    </EmbeddedResource>
+    <EmbeddedResource Update="GCSViews\ConfigurationView\ConfigESCCalibration.id-ID.resx">
+      <DependentUpon>ConfigESCCalibration.cs</DependentUpon>
+    </EmbeddedResource>
+    <EmbeddedResource Update="GCSViews\ConfigurationView\ConfigESCCalibration.ko-KR.resx">
+      <DependentUpon>ConfigESCCalibration.cs</DependentUpon>
+    </EmbeddedResource>
+    <EmbeddedResource Update="GCSViews\ConfigurationView\ConfigESCCalibration.pt.resx">
+      <DependentUpon>ConfigESCCalibration.cs</DependentUpon>
+    </EmbeddedResource>
+    <EmbeddedResource Update="GCSViews\ConfigurationView\ConfigESCCalibration.resx">
+      <DependentUpon>ConfigESCCalibration.cs</DependentUpon>
+    </EmbeddedResource>
+    <EmbeddedResource Update="GCSViews\ConfigurationView\ConfigESCCalibration.zh-Hans.resx">
+      <DependentUpon>ConfigESCCalibration.cs</DependentUpon>
+    </EmbeddedResource>
+    <EmbeddedResource Update="GCSViews\ConfigurationView\ConfigFailSafe.ar.resx">
+      <DependentUpon>ConfigFailSafe.cs</DependentUpon>
+    </EmbeddedResource>
+    <EmbeddedResource Update="GCSViews\ConfigurationView\ConfigFailSafe.de-DE.resx">
+      <DependentUpon>ConfigFailSafe.cs</DependentUpon>
+    </EmbeddedResource>
+    <EmbeddedResource Update="GCSViews\ConfigurationView\ConfigFailSafe.es-ES.resx">
+      <DependentUpon>ConfigFailSafe.cs</DependentUpon>
+    </EmbeddedResource>
+    <EmbeddedResource Update="GCSViews\ConfigurationView\ConfigFailSafe.fr.resx">
+      <DependentUpon>ConfigFailSafe.cs</DependentUpon>
+    </EmbeddedResource>
+    <EmbeddedResource Update="GCSViews\ConfigurationView\ConfigFailSafe.id-ID.resx">
+      <DependentUpon>ConfigFailSafe.cs</DependentUpon>
+    </EmbeddedResource>
+    <EmbeddedResource Update="GCSViews\ConfigurationView\ConfigFailSafe.it-IT.resx">
+      <DependentUpon>ConfigFailSafe.cs</DependentUpon>
+    </EmbeddedResource>
+    <EmbeddedResource Update="GCSViews\ConfigurationView\ConfigFailSafe.ja-JP.resx">
+      <DependentUpon>ConfigFailSafe.cs</DependentUpon>
+    </EmbeddedResource>
+    <EmbeddedResource Update="GCSViews\ConfigurationView\ConfigFailSafe.ko-KR.resx">
+      <DependentUpon>ConfigFailSafe.cs</DependentUpon>
+    </EmbeddedResource>
+    <EmbeddedResource Update="GCSViews\ConfigurationView\ConfigFailSafe.pl.resx">
+      <DependentUpon>ConfigFailSafe.cs</DependentUpon>
+    </EmbeddedResource>
+    <EmbeddedResource Update="GCSViews\ConfigurationView\ConfigFailSafe.pt.resx">
+      <DependentUpon>ConfigFailSafe.cs</DependentUpon>
+    </EmbeddedResource>
+    <EmbeddedResource Update="GCSViews\ConfigurationView\ConfigFailSafe.resx">
+      <DependentUpon>ConfigFailSafe.cs</DependentUpon>
+    </EmbeddedResource>
+    <EmbeddedResource Update="GCSViews\ConfigurationView\ConfigFailSafe.zh-Hans.resx">
+      <DependentUpon>ConfigFailSafe.cs</DependentUpon>
+    </EmbeddedResource>
+    <EmbeddedResource Update="GCSViews\ConfigurationView\ConfigFailSafe.zh-Hant.resx">
+      <DependentUpon>ConfigFailSafe.cs</DependentUpon>
+    </EmbeddedResource>
+    <EmbeddedResource Update="GCSViews\ConfigurationView\ConfigFailSafe.zh-TW.resx">
+      <DependentUpon>ConfigFailSafe.cs</DependentUpon>
+    </EmbeddedResource>
+    <EmbeddedResource Update="GCSViews\ConfigurationView\ConfigFirmware.ar.resx">
+      <DependentUpon>ConfigFirmware.cs</DependentUpon>
+    </EmbeddedResource>
+    <EmbeddedResource Update="GCSViews\ConfigurationView\ConfigFirmware.de-DE.resx">
+      <DependentUpon>ConfigFirmware.cs</DependentUpon>
+    </EmbeddedResource>
+    <EmbeddedResource Update="GCSViews\ConfigurationView\ConfigFirmware.es-ES.resx">
+      <DependentUpon>ConfigFirmware.cs</DependentUpon>
+    </EmbeddedResource>
+    <EmbeddedResource Update="GCSViews\ConfigurationView\ConfigFirmware.fr.resx">
+      <DependentUpon>ConfigFirmware.cs</DependentUpon>
+    </EmbeddedResource>
+    <EmbeddedResource Update="GCSViews\ConfigurationView\ConfigFirmware.id-ID.resx">
+      <DependentUpon>ConfigFirmware.cs</DependentUpon>
+    </EmbeddedResource>
+    <EmbeddedResource Update="GCSViews\ConfigurationView\ConfigFirmware.it-IT.resx">
+      <DependentUpon>ConfigFirmware.cs</DependentUpon>
+    </EmbeddedResource>
+    <EmbeddedResource Update="GCSViews\ConfigurationView\ConfigFirmware.ja-JP.resx">
+      <DependentUpon>ConfigFirmware.cs</DependentUpon>
+    </EmbeddedResource>
+    <EmbeddedResource Update="GCSViews\ConfigurationView\ConfigFirmware.ko-KR.resx">
+      <DependentUpon>ConfigFirmware.cs</DependentUpon>
+    </EmbeddedResource>
+    <EmbeddedResource Update="GCSViews\ConfigurationView\ConfigFirmware.pl.resx">
+      <DependentUpon>ConfigFirmware.cs</DependentUpon>
+    </EmbeddedResource>
+    <EmbeddedResource Update="GCSViews\ConfigurationView\ConfigFirmware.pt.resx">
+      <DependentUpon>ConfigFirmware.cs</DependentUpon>
+    </EmbeddedResource>
+    <EmbeddedResource Update="GCSViews\ConfigurationView\ConfigFirmware.resx">
+      <DependentUpon>ConfigFirmware.cs</DependentUpon>
+      <SubType>Designer</SubType>
+    </EmbeddedResource>
+    <EmbeddedResource Update="GCSViews\ConfigurationView\ConfigFirmware.ru-RU.resx">
+      <DependentUpon>ConfigFirmware.cs</DependentUpon>
+    </EmbeddedResource>
+    <EmbeddedResource Update="GCSViews\ConfigurationView\ConfigFirmware.zh-Hans.resx">
+      <DependentUpon>ConfigFirmware.cs</DependentUpon>
+    </EmbeddedResource>
+    <EmbeddedResource Update="GCSViews\ConfigurationView\ConfigFirmware.zh-Hant.resx">
+      <DependentUpon>ConfigFirmware.cs</DependentUpon>
+    </EmbeddedResource>
+    <EmbeddedResource Update="GCSViews\ConfigurationView\ConfigFirmware.zh-TW.resx">
+      <DependentUpon>ConfigFirmware.cs</DependentUpon>
+    </EmbeddedResource>
+    <EmbeddedResource Update="GCSViews\ConfigurationView\ConfigFirmwareDisabled.ar.resx">
+      <DependentUpon>ConfigFirmwareDisabled.cs</DependentUpon>
+    </EmbeddedResource>
+    <EmbeddedResource Update="GCSViews\ConfigurationView\ConfigFirmwareDisabled.de-DE.resx">
+      <DependentUpon>ConfigFirmwareDisabled.cs</DependentUpon>
+    </EmbeddedResource>
+    <EmbeddedResource Update="GCSViews\ConfigurationView\ConfigFirmwareDisabled.id-ID.resx">
+      <DependentUpon>ConfigFirmwareDisabled.cs</DependentUpon>
+    </EmbeddedResource>
+    <EmbeddedResource Update="GCSViews\ConfigurationView\ConfigFirmwareDisabled.ja-JP.resx">
+      <DependentUpon>ConfigFirmwareDisabled.cs</DependentUpon>
+    </EmbeddedResource>
+    <EmbeddedResource Update="GCSViews\ConfigurationView\ConfigFirmwareDisabled.ko-KR.resx">
+      <DependentUpon>ConfigFirmwareDisabled.cs</DependentUpon>
+    </EmbeddedResource>
+    <EmbeddedResource Update="GCSViews\ConfigurationView\ConfigFirmwareDisabled.pt.resx">
+      <DependentUpon>ConfigFirmwareDisabled.cs</DependentUpon>
+    </EmbeddedResource>
+    <EmbeddedResource Update="GCSViews\ConfigurationView\ConfigFirmwareDisabled.resx">
+      <DependentUpon>ConfigFirmwareDisabled.cs</DependentUpon>
+    </EmbeddedResource>
+    <EmbeddedResource Update="GCSViews\ConfigurationView\ConfigFirmwareDisabled.zh-Hans.resx">
+      <DependentUpon>ConfigFirmwareDisabled.cs</DependentUpon>
+    </EmbeddedResource>
+    <EmbeddedResource Update="GCSViews\ConfigurationView\ConfigFlightModes.ar.resx">
+      <DependentUpon>ConfigFlightModes.cs</DependentUpon>
+    </EmbeddedResource>
+    <EmbeddedResource Update="GCSViews\ConfigurationView\ConfigFlightModes.de-DE.resx">
+      <DependentUpon>ConfigFlightModes.cs</DependentUpon>
+    </EmbeddedResource>
+    <EmbeddedResource Update="GCSViews\ConfigurationView\ConfigFlightModes.es-ES.resx">
+      <DependentUpon>ConfigFlightModes.cs</DependentUpon>
+    </EmbeddedResource>
+    <EmbeddedResource Update="GCSViews\ConfigurationView\ConfigFlightModes.fr.resx">
+      <DependentUpon>ConfigFlightModes.cs</DependentUpon>
+    </EmbeddedResource>
+    <EmbeddedResource Update="GCSViews\ConfigurationView\ConfigFlightModes.id-ID.resx">
+      <DependentUpon>ConfigFlightModes.cs</DependentUpon>
+    </EmbeddedResource>
+    <EmbeddedResource Update="GCSViews\ConfigurationView\ConfigFlightModes.it-IT.resx">
+      <DependentUpon>ConfigFlightModes.cs</DependentUpon>
+    </EmbeddedResource>
+    <EmbeddedResource Update="GCSViews\ConfigurationView\ConfigFlightModes.ja-JP.resx">
+      <DependentUpon>ConfigFlightModes.cs</DependentUpon>
+    </EmbeddedResource>
+    <EmbeddedResource Update="GCSViews\ConfigurationView\ConfigFlightModes.ko-KR.resx">
+      <DependentUpon>ConfigFlightModes.cs</DependentUpon>
+    </EmbeddedResource>
+    <EmbeddedResource Update="GCSViews\ConfigurationView\ConfigFlightModes.pl.resx">
+      <DependentUpon>ConfigFlightModes.cs</DependentUpon>
+    </EmbeddedResource>
+    <EmbeddedResource Update="GCSViews\ConfigurationView\ConfigFlightModes.pt.resx">
+      <DependentUpon>ConfigFlightModes.cs</DependentUpon>
+    </EmbeddedResource>
+    <EmbeddedResource Update="GCSViews\ConfigurationView\ConfigFlightModes.resx">
+      <DependentUpon>ConfigFlightModes.cs</DependentUpon>
+    </EmbeddedResource>
+    <EmbeddedResource Update="GCSViews\ConfigurationView\ConfigFlightModes.zh-Hans.resx">
+      <DependentUpon>ConfigFlightModes.cs</DependentUpon>
+    </EmbeddedResource>
+    <EmbeddedResource Update="GCSViews\ConfigurationView\ConfigFlightModes.zh-Hant.resx">
+      <DependentUpon>ConfigFlightModes.cs</DependentUpon>
+    </EmbeddedResource>
+    <EmbeddedResource Update="GCSViews\ConfigurationView\ConfigFlightModes.zh-TW.resx">
+      <DependentUpon>ConfigFlightModes.cs</DependentUpon>
+    </EmbeddedResource>
+    <EmbeddedResource Update="GCSViews\ConfigurationView\ConfigFrameClassType.ar.resx">
+      <DependentUpon>ConfigFrameClassType.cs</DependentUpon>
+    </EmbeddedResource>
+    <EmbeddedResource Update="GCSViews\ConfigurationView\ConfigFrameClassType.de-DE.resx">
+      <DependentUpon>ConfigFrameClassType.cs</DependentUpon>
+    </EmbeddedResource>
+    <EmbeddedResource Update="GCSViews\ConfigurationView\ConfigFrameClassType.es-ES.resx">
+      <DependentUpon>ConfigFrameClassType.cs</DependentUpon>
+    </EmbeddedResource>
+    <EmbeddedResource Update="GCSViews\ConfigurationView\ConfigFrameClassType.fr.resx">
+      <DependentUpon>ConfigFrameClassType.cs</DependentUpon>
+    </EmbeddedResource>
+    <EmbeddedResource Update="GCSViews\ConfigurationView\ConfigFrameClassType.id-ID.resx">
+      <DependentUpon>ConfigFrameClassType.cs</DependentUpon>
+    </EmbeddedResource>
+    <EmbeddedResource Update="GCSViews\ConfigurationView\ConfigFrameClassType.it-IT.resx">
+      <DependentUpon>ConfigFrameClassType.cs</DependentUpon>
+    </EmbeddedResource>
+    <EmbeddedResource Update="GCSViews\ConfigurationView\ConfigFrameClassType.ja-JP.resx">
+      <DependentUpon>ConfigFrameClassType.cs</DependentUpon>
+    </EmbeddedResource>
+    <EmbeddedResource Update="GCSViews\ConfigurationView\ConfigFrameClassType.ko-KR.resx">
+      <DependentUpon>ConfigFrameClassType.cs</DependentUpon>
+    </EmbeddedResource>
+    <EmbeddedResource Update="GCSViews\ConfigurationView\ConfigFrameClassType.pl.resx">
+      <DependentUpon>ConfigFrameClassType.cs</DependentUpon>
+    </EmbeddedResource>
+    <EmbeddedResource Update="GCSViews\ConfigurationView\ConfigFrameClassType.pt.resx">
+      <DependentUpon>ConfigFrameClassType.cs</DependentUpon>
+    </EmbeddedResource>
+    <EmbeddedResource Update="GCSViews\ConfigurationView\ConfigFrameClassType.resx">
+      <DependentUpon>ConfigFrameClassType.cs</DependentUpon>
+    </EmbeddedResource>
+    <EmbeddedResource Update="GCSViews\ConfigurationView\ConfigFrameClassType.zh-Hans.resx">
+      <DependentUpon>ConfigFrameClassType.cs</DependentUpon>
+    </EmbeddedResource>
+    <EmbeddedResource Update="GCSViews\ConfigurationView\ConfigFrameClassType.zh-Hant.resx">
+      <DependentUpon>ConfigFrameClassType.cs</DependentUpon>
+    </EmbeddedResource>
+    <EmbeddedResource Update="GCSViews\ConfigurationView\ConfigFrameClassType.zh-TW.resx">
+      <DependentUpon>ConfigFrameClassType.cs</DependentUpon>
+    </EmbeddedResource>
+    <EmbeddedResource Update="GCSViews\ConfigurationView\ConfigFrameType.ar.resx">
+      <DependentUpon>ConfigFrameType.cs</DependentUpon>
+    </EmbeddedResource>
+    <EmbeddedResource Update="GCSViews\ConfigurationView\ConfigFrameType.de-DE.resx">
+      <DependentUpon>ConfigFrameType.cs</DependentUpon>
+    </EmbeddedResource>
+    <EmbeddedResource Update="GCSViews\ConfigurationView\ConfigFrameType.es-ES.resx">
+      <DependentUpon>ConfigFrameType.cs</DependentUpon>
+    </EmbeddedResource>
+    <EmbeddedResource Update="GCSViews\ConfigurationView\ConfigFrameType.fr.resx">
+      <DependentUpon>ConfigFrameType.cs</DependentUpon>
+    </EmbeddedResource>
+    <EmbeddedResource Update="GCSViews\ConfigurationView\ConfigFrameType.id-ID.resx">
+      <DependentUpon>ConfigFrameType.cs</DependentUpon>
+    </EmbeddedResource>
+    <EmbeddedResource Update="GCSViews\ConfigurationView\ConfigFrameType.it-IT.resx">
+      <DependentUpon>ConfigFrameType.cs</DependentUpon>
+    </EmbeddedResource>
+    <EmbeddedResource Update="GCSViews\ConfigurationView\ConfigFrameType.ja-JP.resx">
+      <DependentUpon>ConfigFrameType.cs</DependentUpon>
+    </EmbeddedResource>
+    <EmbeddedResource Update="GCSViews\ConfigurationView\ConfigFrameType.ko-KR.resx">
+      <DependentUpon>ConfigFrameType.cs</DependentUpon>
+    </EmbeddedResource>
+    <EmbeddedResource Update="GCSViews\ConfigurationView\ConfigFrameType.pl.resx">
+      <DependentUpon>ConfigFrameType.cs</DependentUpon>
+    </EmbeddedResource>
+    <EmbeddedResource Update="GCSViews\ConfigurationView\ConfigFrameType.pt.resx">
+      <DependentUpon>ConfigFrameType.cs</DependentUpon>
+    </EmbeddedResource>
+    <EmbeddedResource Update="GCSViews\ConfigurationView\ConfigFrameType.resx">
+      <DependentUpon>ConfigFrameType.cs</DependentUpon>
+    </EmbeddedResource>
+    <EmbeddedResource Update="GCSViews\ConfigurationView\ConfigFrameType.zh-Hans.resx">
+      <DependentUpon>ConfigFrameType.cs</DependentUpon>
+    </EmbeddedResource>
+    <EmbeddedResource Update="GCSViews\ConfigurationView\ConfigFrameType.zh-Hant.resx">
+      <DependentUpon>ConfigFrameType.cs</DependentUpon>
+    </EmbeddedResource>
+    <EmbeddedResource Update="GCSViews\ConfigurationView\ConfigFrameType.zh-TW.resx">
+      <DependentUpon>ConfigFrameType.cs</DependentUpon>
+    </EmbeddedResource>
+    <EmbeddedResource Update="GCSViews\ConfigurationView\ConfigFriendlyParams.ar.resx">
+      <DependentUpon>ConfigFriendlyParams.cs</DependentUpon>
+    </EmbeddedResource>
+    <EmbeddedResource Update="GCSViews\ConfigurationView\ConfigFriendlyParams.de-DE.resx">
+      <DependentUpon>ConfigFriendlyParams.cs</DependentUpon>
+    </EmbeddedResource>
+    <EmbeddedResource Update="GCSViews\ConfigurationView\ConfigFriendlyParams.id-ID.resx">
+      <DependentUpon>ConfigFriendlyParams.cs</DependentUpon>
+    </EmbeddedResource>
+    <EmbeddedResource Update="GCSViews\ConfigurationView\ConfigFriendlyParams.ja-JP.resx">
+      <DependentUpon>ConfigFriendlyParams.cs</DependentUpon>
+    </EmbeddedResource>
+    <EmbeddedResource Update="GCSViews\ConfigurationView\ConfigFriendlyParams.ko-KR.resx">
+      <DependentUpon>ConfigFriendlyParams.cs</DependentUpon>
+    </EmbeddedResource>
+    <EmbeddedResource Update="GCSViews\ConfigurationView\ConfigFriendlyParams.pt.resx">
+      <DependentUpon>ConfigFriendlyParams.cs</DependentUpon>
+    </EmbeddedResource>
+    <EmbeddedResource Update="GCSViews\ConfigurationView\ConfigFriendlyParams.resx">
+      <DependentUpon>ConfigFriendlyParams.cs</DependentUpon>
+    </EmbeddedResource>
+    <EmbeddedResource Update="GCSViews\ConfigurationView\ConfigFriendlyParams.zh-Hans.resx">
+      <DependentUpon>ConfigFriendlyParams.cs</DependentUpon>
+    </EmbeddedResource>
+    <EmbeddedResource Update="GCSViews\ConfigurationView\ConfigGPSInject.resx">
+      <DependentUpon>ConfigGPSInject.cs</DependentUpon>
+    </EmbeddedResource>
+    <EmbeddedResource Update="GCSViews\ConfigurationView\ConfigHWAirspeed.ar.resx">
+      <DependentUpon>ConfigHWAirspeed.cs</DependentUpon>
+    </EmbeddedResource>
+    <EmbeddedResource Update="GCSViews\ConfigurationView\ConfigHWAirspeed.de-DE.resx">
+      <DependentUpon>ConfigHWAirspeed.cs</DependentUpon>
+    </EmbeddedResource>
+    <EmbeddedResource Update="GCSViews\ConfigurationView\ConfigHWAirspeed.es-ES.resx">
+      <DependentUpon>ConfigHWAirspeed.cs</DependentUpon>
+    </EmbeddedResource>
+    <EmbeddedResource Update="GCSViews\ConfigurationView\ConfigHWAirspeed.fr.resx">
+      <DependentUpon>ConfigHWAirspeed.cs</DependentUpon>
+    </EmbeddedResource>
+    <EmbeddedResource Update="GCSViews\ConfigurationView\ConfigHWAirspeed.id-ID.resx">
+      <DependentUpon>ConfigHWAirspeed.cs</DependentUpon>
+    </EmbeddedResource>
+    <EmbeddedResource Update="GCSViews\ConfigurationView\ConfigHWAirspeed.it-IT.resx">
+      <DependentUpon>ConfigHWAirspeed.cs</DependentUpon>
+    </EmbeddedResource>
+    <EmbeddedResource Update="GCSViews\ConfigurationView\ConfigHWAirspeed.ja-JP.resx">
+      <DependentUpon>ConfigHWAirspeed.cs</DependentUpon>
+    </EmbeddedResource>
+    <EmbeddedResource Update="GCSViews\ConfigurationView\ConfigHWAirspeed.ko-KR.resx">
+      <DependentUpon>ConfigHWAirspeed.cs</DependentUpon>
+    </EmbeddedResource>
+    <EmbeddedResource Update="GCSViews\ConfigurationView\ConfigHWAirspeed.pl.resx">
+      <DependentUpon>ConfigHWAirspeed.cs</DependentUpon>
+    </EmbeddedResource>
+    <EmbeddedResource Update="GCSViews\ConfigurationView\ConfigHWAirspeed.pt.resx">
+      <DependentUpon>ConfigHWAirspeed.cs</DependentUpon>
+    </EmbeddedResource>
+    <EmbeddedResource Update="GCSViews\ConfigurationView\ConfigHWAirspeed.resx">
+      <DependentUpon>ConfigHWAirspeed.cs</DependentUpon>
+    </EmbeddedResource>
+    <EmbeddedResource Update="GCSViews\ConfigurationView\ConfigHWAirspeed.zh-Hans.resx">
+      <DependentUpon>ConfigHWAirspeed.cs</DependentUpon>
+    </EmbeddedResource>
+    <EmbeddedResource Update="GCSViews\ConfigurationView\ConfigHWAirspeed.zh-Hant.resx">
+      <DependentUpon>ConfigHWAirspeed.cs</DependentUpon>
+    </EmbeddedResource>
+    <EmbeddedResource Update="GCSViews\ConfigurationView\ConfigHWAirspeed.zh-TW.resx">
+      <DependentUpon>ConfigHWAirspeed.cs</DependentUpon>
+    </EmbeddedResource>
+    <EmbeddedResource Update="GCSViews\ConfigurationView\ConfigHWBT.ar.resx">
+      <DependentUpon>ConfigHWBT.cs</DependentUpon>
+    </EmbeddedResource>
+    <EmbeddedResource Update="GCSViews\ConfigurationView\ConfigHWBT.de-DE.resx">
+      <DependentUpon>ConfigHWBT.cs</DependentUpon>
+    </EmbeddedResource>
+    <EmbeddedResource Update="GCSViews\ConfigurationView\ConfigHWBT.pt.resx">
+      <DependentUpon>ConfigHWBT.cs</DependentUpon>
+    </EmbeddedResource>
+    <EmbeddedResource Update="GCSViews\ConfigurationView\ConfigHWCompass.ar.resx">
+      <DependentUpon>ConfigHWCompass.cs</DependentUpon>
+    </EmbeddedResource>
+    <EmbeddedResource Update="GCSViews\ConfigurationView\ConfigHWCompass.pt.resx">
+      <DependentUpon>ConfigHWCompass.cs</DependentUpon>
+    </EmbeddedResource>
+    <EmbeddedResource Update="GCSViews\ConfigurationView\ConfigHWESP8266.ar.resx">
+      <DependentUpon>ConfigHWesp8266.cs</DependentUpon>
+    </EmbeddedResource>
+    <EmbeddedResource Update="GCSViews\ConfigurationView\ConfigHWESP8266.de-DE.resx">
+      <DependentUpon>ConfigHWesp8266.cs</DependentUpon>
+    </EmbeddedResource>
+    <EmbeddedResource Update="GCSViews\ConfigurationView\ConfigHWESP8266.pt.resx">
+      <DependentUpon>ConfigHWesp8266.cs</DependentUpon>
+    </EmbeddedResource>
+    <EmbeddedResource Update="GCSViews\ConfigurationView\ConfigHWesp8266.resx">
+      <DependentUpon>ConfigHWesp8266.cs</DependentUpon>
+    </EmbeddedResource>
+    <EmbeddedResource Update="GCSViews\ConfigurationView\ConfigHWBT.id-ID.resx">
+      <DependentUpon>ConfigHWBT.cs</DependentUpon>
+    </EmbeddedResource>
+    <EmbeddedResource Update="GCSViews\ConfigurationView\ConfigHWBT.ja-JP.resx">
+      <DependentUpon>ConfigHWBT.cs</DependentUpon>
+    </EmbeddedResource>
+    <EmbeddedResource Update="GCSViews\ConfigurationView\ConfigHWBT.ko-KR.resx">
+      <DependentUpon>ConfigHWBT.cs</DependentUpon>
+    </EmbeddedResource>
+    <EmbeddedResource Update="GCSViews\ConfigurationView\ConfigHWBT.resx">
+      <DependentUpon>ConfigHWBT.cs</DependentUpon>
+    </EmbeddedResource>
+    <EmbeddedResource Update="GCSViews\ConfigurationView\ConfigHWBT.zh-Hans.resx">
+      <DependentUpon>ConfigHWBT.cs</DependentUpon>
+    </EmbeddedResource>
+    <EmbeddedResource Update="GCSViews\ConfigurationView\ConfigHWCompass.de-DE.resx">
+      <DependentUpon>ConfigHWCompass.cs</DependentUpon>
+    </EmbeddedResource>
+    <EmbeddedResource Update="GCSViews\ConfigurationView\ConfigHWCompass.es-ES.resx">
+      <DependentUpon>ConfigHWCompass.cs</DependentUpon>
+    </EmbeddedResource>
+    <EmbeddedResource Update="GCSViews\ConfigurationView\ConfigHWCompass.fr.resx">
+      <DependentUpon>ConfigHWCompass.cs</DependentUpon>
+    </EmbeddedResource>
+    <EmbeddedResource Update="GCSViews\ConfigurationView\ConfigHWCompass.id-ID.resx">
+      <DependentUpon>ConfigHWCompass.cs</DependentUpon>
+    </EmbeddedResource>
+    <EmbeddedResource Update="GCSViews\ConfigurationView\ConfigHWCompass.it-IT.resx">
+      <DependentUpon>ConfigHWCompass.cs</DependentUpon>
+    </EmbeddedResource>
+    <EmbeddedResource Update="GCSViews\ConfigurationView\ConfigHWCompass.ja-JP.resx">
+      <DependentUpon>ConfigHWCompass.cs</DependentUpon>
+    </EmbeddedResource>
+    <EmbeddedResource Update="GCSViews\ConfigurationView\ConfigHWCompass.ko-KR.resx">
+      <DependentUpon>ConfigHWCompass.cs</DependentUpon>
+    </EmbeddedResource>
+    <EmbeddedResource Update="GCSViews\ConfigurationView\ConfigHWCompass.pl.resx">
+      <DependentUpon>ConfigHWCompass.cs</DependentUpon>
+    </EmbeddedResource>
+    <EmbeddedResource Update="GCSViews\ConfigurationView\ConfigHWCompass.resx">
+      <DependentUpon>ConfigHWCompass.cs</DependentUpon>
+    </EmbeddedResource>
+    <EmbeddedResource Update="GCSViews\ConfigurationView\ConfigHWCompass.zh-Hans.resx">
+      <DependentUpon>ConfigHWCompass.cs</DependentUpon>
+      <SubType>Designer</SubType>
+    </EmbeddedResource>
+    <EmbeddedResource Update="GCSViews\ConfigurationView\ConfigHWCompass.zh-Hant.resx">
+      <DependentUpon>ConfigHWCompass.cs</DependentUpon>
+    </EmbeddedResource>
+    <EmbeddedResource Update="GCSViews\ConfigurationView\ConfigHWCompass.zh-TW.resx">
+      <DependentUpon>ConfigHWCompass.cs</DependentUpon>
+    </EmbeddedResource>
+    <EmbeddedResource Update="GCSViews\ConfigurationView\ConfigHWOptFlow.ar.resx">
+      <DependentUpon>ConfigHWOptFlow.cs</DependentUpon>
+    </EmbeddedResource>
+    <EmbeddedResource Update="GCSViews\ConfigurationView\ConfigHWOptFlow.pt.resx">
+      <DependentUpon>ConfigHWOptFlow.cs</DependentUpon>
+    </EmbeddedResource>
+    <EmbeddedResource Update="GCSViews\ConfigurationView\ConfigHWOSD.ar.resx">
+      <DependentUpon>ConfigHWOSD.cs</DependentUpon>
+    </EmbeddedResource>
+    <EmbeddedResource Update="GCSViews\ConfigurationView\ConfigHWOSD.pt.resx">
+      <DependentUpon>ConfigHWOSD.cs</DependentUpon>
+    </EmbeddedResource>
+    <EmbeddedResource Update="GCSViews\ConfigurationView\ConfigHWParachute.ar.resx">
+      <DependentUpon>ConfigHWParachute.cs</DependentUpon>
+    </EmbeddedResource>
+    <EmbeddedResource Update="GCSViews\ConfigurationView\ConfigHWParachute.de-DE.resx">
+      <DependentUpon>ConfigHWParachute.cs</DependentUpon>
+    </EmbeddedResource>
+    <EmbeddedResource Update="GCSViews\ConfigurationView\ConfigHWParachute.pt.resx">
+      <DependentUpon>ConfigHWParachute.cs</DependentUpon>
+    </EmbeddedResource>
+    <EmbeddedResource Update="GCSViews\ConfigurationView\ConfigHWPX4Flow.ar.resx">
+      <DependentUpon>ConfigHWPX4Flow.cs</DependentUpon>
+    </EmbeddedResource>
+    <EmbeddedResource Update="GCSViews\ConfigurationView\ConfigHWPX4Flow.de-DE.resx">
+      <DependentUpon>ConfigHWPX4Flow.cs</DependentUpon>
+    </EmbeddedResource>
+    <EmbeddedResource Update="GCSViews\ConfigurationView\ConfigHWPX4Flow.pt.resx">
+      <DependentUpon>ConfigHWPX4Flow.cs</DependentUpon>
+    </EmbeddedResource>
+    <EmbeddedResource Update="GCSViews\ConfigurationView\ConfigHWRangeFinder.ar.resx">
+      <DependentUpon>ConfigHWRangeFinder.cs</DependentUpon>
+    </EmbeddedResource>
+    <EmbeddedResource Update="GCSViews\ConfigurationView\ConfigHWRangeFinder.pt.resx">
+      <DependentUpon>ConfigHWRangeFinder.cs</DependentUpon>
+    </EmbeddedResource>
+    <EmbeddedResource Update="GCSViews\ConfigurationView\ConfigHWUAVCAN.ar.resx">
+      <DependentUpon>ConfigHWUAVCAN.cs</DependentUpon>
+    </EmbeddedResource>
+    <EmbeddedResource Update="GCSViews\ConfigurationView\ConfigHWUAVCAN.de-DE.resx">
+      <DependentUpon>ConfigHWUAVCAN.cs</DependentUpon>
+    </EmbeddedResource>
+    <EmbeddedResource Update="GCSViews\ConfigurationView\ConfigHWUAVCAN.pt.resx">
+      <DependentUpon>ConfigHWUAVCAN.cs</DependentUpon>
+    </EmbeddedResource>
+    <EmbeddedResource Update="GCSViews\ConfigurationView\ConfigHWUAVCAN.resx">
+      <DependentUpon>ConfigHWUAVCAN.cs</DependentUpon>
+    </EmbeddedResource>
+    <EmbeddedResource Update="GCSViews\ConfigurationView\ConfigHWPX4Flow.resx">
+      <DependentUpon>ConfigHWPX4Flow.cs</DependentUpon>
+    </EmbeddedResource>
+    <EmbeddedResource Update="GCSViews\ConfigurationView\ConfigHWOptFlow.de-DE.resx">
+      <DependentUpon>ConfigHWOptFlow.cs</DependentUpon>
+    </EmbeddedResource>
+    <EmbeddedResource Update="GCSViews\ConfigurationView\ConfigHWOptFlow.es-ES.resx">
+      <DependentUpon>ConfigHWOptFlow.cs</DependentUpon>
+    </EmbeddedResource>
+    <EmbeddedResource Update="GCSViews\ConfigurationView\ConfigHWOptFlow.fr.resx">
+      <DependentUpon>ConfigHWOptFlow.cs</DependentUpon>
+    </EmbeddedResource>
+    <EmbeddedResource Update="GCSViews\ConfigurationView\ConfigHWOptFlow.id-ID.resx">
+      <DependentUpon>ConfigHWOptFlow.cs</DependentUpon>
+    </EmbeddedResource>
+    <EmbeddedResource Update="GCSViews\ConfigurationView\ConfigHWOptFlow.it-IT.resx">
+      <DependentUpon>ConfigHWOptFlow.cs</DependentUpon>
+    </EmbeddedResource>
+    <EmbeddedResource Update="GCSViews\ConfigurationView\ConfigHWOptFlow.ja-JP.resx">
+      <DependentUpon>ConfigHWOptFlow.cs</DependentUpon>
+    </EmbeddedResource>
+    <EmbeddedResource Update="GCSViews\ConfigurationView\ConfigHWOptFlow.ko-KR.resx">
+      <DependentUpon>ConfigHWOptFlow.cs</DependentUpon>
+    </EmbeddedResource>
+    <EmbeddedResource Update="GCSViews\ConfigurationView\ConfigHWOptFlow.pl.resx">
+      <DependentUpon>ConfigHWOptFlow.cs</DependentUpon>
+    </EmbeddedResource>
+    <EmbeddedResource Update="GCSViews\ConfigurationView\ConfigHWOptFlow.resx">
+      <DependentUpon>ConfigHWOptFlow.cs</DependentUpon>
+    </EmbeddedResource>
+    <EmbeddedResource Update="GCSViews\ConfigurationView\ConfigHWOptFlow.zh-Hans.resx">
+      <DependentUpon>ConfigHWOptFlow.cs</DependentUpon>
+    </EmbeddedResource>
+    <EmbeddedResource Update="GCSViews\ConfigurationView\ConfigHWOptFlow.zh-Hant.resx">
+      <DependentUpon>ConfigHWOptFlow.cs</DependentUpon>
+    </EmbeddedResource>
+    <EmbeddedResource Update="GCSViews\ConfigurationView\ConfigHWOptFlow.zh-TW.resx">
+      <DependentUpon>ConfigHWOptFlow.cs</DependentUpon>
+    </EmbeddedResource>
+    <EmbeddedResource Update="GCSViews\ConfigurationView\ConfigHWOSD.de-DE.resx">
+      <DependentUpon>ConfigHWOSD.cs</DependentUpon>
+    </EmbeddedResource>
+    <EmbeddedResource Update="GCSViews\ConfigurationView\ConfigHWOSD.es-ES.resx">
+      <DependentUpon>ConfigHWOSD.cs</DependentUpon>
+    </EmbeddedResource>
+    <EmbeddedResource Update="GCSViews\ConfigurationView\ConfigHWOSD.fr.resx">
+      <DependentUpon>ConfigHWOSD.cs</DependentUpon>
+    </EmbeddedResource>
+    <EmbeddedResource Update="GCSViews\ConfigurationView\ConfigHWOSD.id-ID.resx">
+      <DependentUpon>ConfigHWOSD.cs</DependentUpon>
+    </EmbeddedResource>
+    <EmbeddedResource Update="GCSViews\ConfigurationView\ConfigHWOSD.it-IT.resx">
+      <DependentUpon>ConfigHWOSD.cs</DependentUpon>
+    </EmbeddedResource>
+    <EmbeddedResource Update="GCSViews\ConfigurationView\ConfigHWOSD.ja-JP.resx">
+      <DependentUpon>ConfigHWOSD.cs</DependentUpon>
+    </EmbeddedResource>
+    <EmbeddedResource Update="GCSViews\ConfigurationView\ConfigHWOSD.ko-KR.resx">
+      <DependentUpon>ConfigHWOSD.cs</DependentUpon>
+    </EmbeddedResource>
+    <EmbeddedResource Update="GCSViews\ConfigurationView\ConfigHWOSD.pl.resx">
+      <DependentUpon>ConfigHWOSD.cs</DependentUpon>
+    </EmbeddedResource>
+    <EmbeddedResource Update="GCSViews\ConfigurationView\ConfigHWOSD.resx">
+      <DependentUpon>ConfigHWOSD.cs</DependentUpon>
+    </EmbeddedResource>
+    <EmbeddedResource Update="GCSViews\ConfigurationView\ConfigHWOSD.zh-Hans.resx">
+      <DependentUpon>ConfigHWOSD.cs</DependentUpon>
+    </EmbeddedResource>
+    <EmbeddedResource Update="GCSViews\ConfigurationView\ConfigHWOSD.zh-Hant.resx">
+      <DependentUpon>ConfigHWOSD.cs</DependentUpon>
+    </EmbeddedResource>
+    <EmbeddedResource Update="GCSViews\ConfigurationView\ConfigHWOSD.zh-TW.resx">
+      <DependentUpon>ConfigHWOSD.cs</DependentUpon>
+    </EmbeddedResource>
+    <EmbeddedResource Update="GCSViews\ConfigurationView\ConfigHWParachute.id-ID.resx">
+      <DependentUpon>ConfigHWParachute.cs</DependentUpon>
+    </EmbeddedResource>
+    <EmbeddedResource Update="GCSViews\ConfigurationView\ConfigHWParachute.ko-KR.resx">
+      <DependentUpon>ConfigHWParachute.cs</DependentUpon>
+    </EmbeddedResource>
+    <EmbeddedResource Update="GCSViews\ConfigurationView\ConfigHWParachute.resx">
+      <DependentUpon>ConfigHWParachute.cs</DependentUpon>
+    </EmbeddedResource>
+    <EmbeddedResource Update="GCSViews\ConfigurationView\ConfigHWParachute.zh-Hans.resx">
+      <DependentUpon>ConfigHWParachute.cs</DependentUpon>
+    </EmbeddedResource>
+    <EmbeddedResource Update="GCSViews\ConfigurationView\ConfigHWRangeFinder.de-DE.resx">
+      <DependentUpon>ConfigHWRangeFinder.cs</DependentUpon>
+    </EmbeddedResource>
+    <EmbeddedResource Update="GCSViews\ConfigurationView\ConfigHWRangeFinder.es-ES.resx">
+      <DependentUpon>ConfigHWRangeFinder.cs</DependentUpon>
+    </EmbeddedResource>
+    <EmbeddedResource Update="GCSViews\ConfigurationView\ConfigHWRangeFinder.fr.resx">
+      <DependentUpon>ConfigHWRangeFinder.cs</DependentUpon>
+    </EmbeddedResource>
+    <EmbeddedResource Update="GCSViews\ConfigurationView\ConfigHWRangeFinder.id-ID.resx">
+      <DependentUpon>ConfigHWRangeFinder.cs</DependentUpon>
+    </EmbeddedResource>
+    <EmbeddedResource Update="GCSViews\ConfigurationView\ConfigHWRangeFinder.it-IT.resx">
+      <DependentUpon>ConfigHWRangeFinder.cs</DependentUpon>
+    </EmbeddedResource>
+    <EmbeddedResource Update="GCSViews\ConfigurationView\ConfigHWRangeFinder.ja-JP.resx">
+      <DependentUpon>ConfigHWRangeFinder.cs</DependentUpon>
+    </EmbeddedResource>
+    <EmbeddedResource Update="GCSViews\ConfigurationView\ConfigHWRangeFinder.ko-KR.resx">
+      <DependentUpon>ConfigHWRangeFinder.cs</DependentUpon>
+    </EmbeddedResource>
+    <EmbeddedResource Update="GCSViews\ConfigurationView\ConfigHWRangeFinder.pl.resx">
+      <DependentUpon>ConfigHWRangeFinder.cs</DependentUpon>
+    </EmbeddedResource>
+    <EmbeddedResource Update="GCSViews\ConfigurationView\ConfigHWRangeFinder.resx">
+      <DependentUpon>ConfigHWRangeFinder.cs</DependentUpon>
+    </EmbeddedResource>
+    <EmbeddedResource Update="GCSViews\ConfigurationView\ConfigHWRangeFinder.zh-Hans.resx">
+      <DependentUpon>ConfigHWRangeFinder.cs</DependentUpon>
+    </EmbeddedResource>
+    <EmbeddedResource Update="GCSViews\ConfigurationView\ConfigHWRangeFinder.zh-Hant.resx">
+      <DependentUpon>ConfigHWRangeFinder.cs</DependentUpon>
+    </EmbeddedResource>
+    <EmbeddedResource Update="GCSViews\ConfigurationView\ConfigHWRangeFinder.zh-TW.resx">
+      <DependentUpon>ConfigHWRangeFinder.cs</DependentUpon>
+    </EmbeddedResource>
+    <EmbeddedResource Update="GCSViews\ConfigurationView\ConfigMandatory.ar.resx">
+      <DependentUpon>ConfigMandatory.cs</DependentUpon>
+    </EmbeddedResource>
+    <EmbeddedResource Update="GCSViews\ConfigurationView\ConfigMandatory.de-DE.resx">
+      <DependentUpon>ConfigMandatory.cs</DependentUpon>
+    </EmbeddedResource>
+    <EmbeddedResource Update="GCSViews\ConfigurationView\ConfigMandatory.id-ID.resx">
+      <DependentUpon>ConfigMandatory.cs</DependentUpon>
+    </EmbeddedResource>
+    <EmbeddedResource Update="GCSViews\ConfigurationView\ConfigMandatory.ja-JP.resx">
+      <DependentUpon>ConfigMandatory.cs</DependentUpon>
+    </EmbeddedResource>
+    <EmbeddedResource Update="GCSViews\ConfigurationView\ConfigMandatory.ko-KR.resx">
+      <DependentUpon>ConfigMandatory.cs</DependentUpon>
+    </EmbeddedResource>
+    <EmbeddedResource Update="GCSViews\ConfigurationView\ConfigMandatory.pt.resx">
+      <DependentUpon>ConfigMandatory.cs</DependentUpon>
+    </EmbeddedResource>
+    <EmbeddedResource Update="GCSViews\ConfigurationView\ConfigMandatory.resx">
+      <DependentUpon>ConfigMandatory.cs</DependentUpon>
+    </EmbeddedResource>
+    <EmbeddedResource Update="GCSViews\ConfigurationView\ConfigMandatory.zh-Hans.resx">
+      <DependentUpon>ConfigMandatory.cs</DependentUpon>
+    </EmbeddedResource>
+    <EmbeddedResource Update="GCSViews\ConfigurationView\ConfigMotorTest.ar.resx">
+      <DependentUpon>ConfigMotorTest.cs</DependentUpon>
+    </EmbeddedResource>
+    <EmbeddedResource Update="GCSViews\ConfigurationView\ConfigMotorTest.de-DE.resx">
+      <DependentUpon>ConfigMotorTest.cs</DependentUpon>
+    </EmbeddedResource>
+    <EmbeddedResource Update="GCSViews\ConfigurationView\ConfigMotorTest.id-ID.resx">
+      <DependentUpon>ConfigMotorTest.cs</DependentUpon>
+    </EmbeddedResource>
+    <EmbeddedResource Update="GCSViews\ConfigurationView\ConfigMotorTest.ja-JP.resx">
+      <DependentUpon>ConfigMotorTest.cs</DependentUpon>
+    </EmbeddedResource>
+    <EmbeddedResource Update="GCSViews\ConfigurationView\ConfigMotorTest.ko-KR.resx">
+      <DependentUpon>ConfigMotorTest.cs</DependentUpon>
+    </EmbeddedResource>
+    <EmbeddedResource Update="GCSViews\ConfigurationView\ConfigMotorTest.pt.resx">
+      <DependentUpon>ConfigMotorTest.cs</DependentUpon>
+    </EmbeddedResource>
+    <EmbeddedResource Update="GCSViews\ConfigurationView\ConfigMotorTest.resx">
+      <DependentUpon>ConfigMotorTest.cs</DependentUpon>
+    </EmbeddedResource>
+    <EmbeddedResource Update="GCSViews\ConfigurationView\ConfigMotorTest.zh-Hans.resx">
+      <DependentUpon>ConfigMotorTest.cs</DependentUpon>
+    </EmbeddedResource>
+    <EmbeddedResource Update="GCSViews\ConfigurationView\ConfigMount.ar.resx">
+      <DependentUpon>ConfigMount.cs</DependentUpon>
+    </EmbeddedResource>
+    <EmbeddedResource Update="GCSViews\ConfigurationView\ConfigMount.de-DE.resx">
+      <DependentUpon>ConfigMount.cs</DependentUpon>
+    </EmbeddedResource>
+    <EmbeddedResource Update="GCSViews\ConfigurationView\ConfigMount.fr.resx">
+      <DependentUpon>ConfigMount.cs</DependentUpon>
+    </EmbeddedResource>
+    <EmbeddedResource Update="GCSViews\ConfigurationView\ConfigMount.id-ID.resx">
+      <DependentUpon>ConfigMount.cs</DependentUpon>
+    </EmbeddedResource>
+    <EmbeddedResource Update="GCSViews\ConfigurationView\ConfigMount.it-IT.resx">
+      <DependentUpon>ConfigMount.cs</DependentUpon>
+    </EmbeddedResource>
+    <EmbeddedResource Update="GCSViews\ConfigurationView\ConfigMount.ja-JP.resx">
+      <DependentUpon>ConfigMount.cs</DependentUpon>
+    </EmbeddedResource>
+    <EmbeddedResource Update="GCSViews\ConfigurationView\ConfigMount.ko-KR.resx">
+      <DependentUpon>ConfigMount.cs</DependentUpon>
+    </EmbeddedResource>
+    <EmbeddedResource Update="GCSViews\ConfigurationView\ConfigMount.pt.resx">
+      <DependentUpon>ConfigMount.cs</DependentUpon>
+    </EmbeddedResource>
+    <EmbeddedResource Update="GCSViews\ConfigurationView\ConfigMount.resx">
+      <DependentUpon>ConfigMount.cs</DependentUpon>
+    </EmbeddedResource>
+    <EmbeddedResource Update="GCSViews\ConfigurationView\ConfigMount.zh-Hans.resx">
+      <DependentUpon>ConfigMount.cs</DependentUpon>
+    </EmbeddedResource>
+    <EmbeddedResource Update="GCSViews\ConfigurationView\ConfigMount.zh-Hant.resx">
+      <DependentUpon>ConfigMount.cs</DependentUpon>
+    </EmbeddedResource>
+    <EmbeddedResource Update="GCSViews\ConfigurationView\ConfigMount.zh-TW.resx">
+      <DependentUpon>ConfigMount.cs</DependentUpon>
+    </EmbeddedResource>
+    <EmbeddedResource Update="GCSViews\ConfigurationView\ConfigOptional.ar.resx">
+      <DependentUpon>ConfigOptional.cs</DependentUpon>
+    </EmbeddedResource>
+    <EmbeddedResource Update="GCSViews\ConfigurationView\ConfigOptional.de-DE.resx">
+      <DependentUpon>ConfigOptional.cs</DependentUpon>
+    </EmbeddedResource>
+    <EmbeddedResource Update="GCSViews\ConfigurationView\ConfigOptional.id-ID.resx">
+      <DependentUpon>ConfigOptional.cs</DependentUpon>
+    </EmbeddedResource>
+    <EmbeddedResource Update="GCSViews\ConfigurationView\ConfigOptional.ja-JP.resx">
+      <DependentUpon>ConfigOptional.cs</DependentUpon>
+    </EmbeddedResource>
+    <EmbeddedResource Update="GCSViews\ConfigurationView\ConfigOptional.ko-KR.resx">
+      <DependentUpon>ConfigOptional.cs</DependentUpon>
+    </EmbeddedResource>
+    <EmbeddedResource Update="GCSViews\ConfigurationView\ConfigOptional.pt.resx">
+      <DependentUpon>ConfigOptional.cs</DependentUpon>
+    </EmbeddedResource>
+    <EmbeddedResource Update="GCSViews\ConfigurationView\ConfigOptional.resx">
+      <DependentUpon>ConfigOptional.cs</DependentUpon>
+    </EmbeddedResource>
+    <EmbeddedResource Update="GCSViews\ConfigurationView\ConfigOptional.zh-Hans.resx">
+      <DependentUpon>ConfigOptional.cs</DependentUpon>
+    </EmbeddedResource>
+    <EmbeddedResource Update="GCSViews\ConfigurationView\ConfigPlanner.ar.resx">
+      <DependentUpon>ConfigPlanner.cs</DependentUpon>
+    </EmbeddedResource>
+    <EmbeddedResource Update="GCSViews\ConfigurationView\ConfigPlanner.de-DE.resx">
+      <DependentUpon>ConfigPlanner.cs</DependentUpon>
+    </EmbeddedResource>
+    <EmbeddedResource Update="GCSViews\ConfigurationView\ConfigPlanner.fr.resx">
+      <DependentUpon>ConfigPlanner.cs</DependentUpon>
+    </EmbeddedResource>
+    <EmbeddedResource Update="GCSViews\ConfigurationView\ConfigPlanner.id-ID.resx">
+      <DependentUpon>ConfigPlanner.cs</DependentUpon>
+    </EmbeddedResource>
+    <EmbeddedResource Update="GCSViews\ConfigurationView\ConfigPlanner.it-IT.resx">
+      <DependentUpon>ConfigPlanner.cs</DependentUpon>
+    </EmbeddedResource>
+    <EmbeddedResource Update="GCSViews\ConfigurationView\ConfigPlanner.ja-JP.resx">
+      <DependentUpon>ConfigPlanner.cs</DependentUpon>
+    </EmbeddedResource>
+    <EmbeddedResource Update="GCSViews\ConfigurationView\ConfigPlanner.ko-KR.resx">
+      <DependentUpon>ConfigPlanner.cs</DependentUpon>
+    </EmbeddedResource>
+    <EmbeddedResource Update="GCSViews\ConfigurationView\ConfigPlanner.pt.resx">
+      <DependentUpon>ConfigPlanner.cs</DependentUpon>
+    </EmbeddedResource>
+    <EmbeddedResource Update="GCSViews\ConfigurationView\ConfigPlanner.resx">
+      <DependentUpon>ConfigPlanner.cs</DependentUpon>
+    </EmbeddedResource>
+    <EmbeddedResource Update="GCSViews\ConfigurationView\ConfigPlanner.zh-Hans.resx">
+      <DependentUpon>ConfigPlanner.cs</DependentUpon>
+    </EmbeddedResource>
+    <EmbeddedResource Update="GCSViews\ConfigurationView\ConfigPlanner.zh-Hant.resx">
+      <DependentUpon>ConfigPlanner.cs</DependentUpon>
+    </EmbeddedResource>
+    <EmbeddedResource Update="GCSViews\ConfigurationView\ConfigPlanner.zh-TW.resx">
+      <DependentUpon>ConfigPlanner.cs</DependentUpon>
+    </EmbeddedResource>
+    <EmbeddedResource Update="GCSViews\ConfigurationView\ConfigRadioInput.ar.resx">
+      <DependentUpon>ConfigRadioInput.cs</DependentUpon>
+    </EmbeddedResource>
+    <EmbeddedResource Update="GCSViews\ConfigurationView\ConfigRadioInput.de-DE.resx">
+      <DependentUpon>ConfigRadioInput.cs</DependentUpon>
+    </EmbeddedResource>
+    <EmbeddedResource Update="GCSViews\ConfigurationView\ConfigRadioInput.es-ES.resx">
+      <DependentUpon>ConfigRadioInput.cs</DependentUpon>
+    </EmbeddedResource>
+    <EmbeddedResource Update="GCSViews\ConfigurationView\ConfigRadioInput.fr.resx">
+      <DependentUpon>ConfigRadioInput.cs</DependentUpon>
+    </EmbeddedResource>
+    <EmbeddedResource Update="GCSViews\ConfigurationView\ConfigRadioInput.id-ID.resx">
+      <DependentUpon>ConfigRadioInput.cs</DependentUpon>
+    </EmbeddedResource>
+    <EmbeddedResource Update="GCSViews\ConfigurationView\ConfigRadioInput.it-IT.resx">
+      <DependentUpon>ConfigRadioInput.cs</DependentUpon>
+    </EmbeddedResource>
+    <EmbeddedResource Update="GCSViews\ConfigurationView\ConfigRadioInput.ja-JP.resx">
+      <DependentUpon>ConfigRadioInput.cs</DependentUpon>
+    </EmbeddedResource>
+    <EmbeddedResource Update="GCSViews\ConfigurationView\ConfigRadioInput.ko-KR.resx">
+      <DependentUpon>ConfigRadioInput.cs</DependentUpon>
+    </EmbeddedResource>
+    <EmbeddedResource Update="GCSViews\ConfigurationView\ConfigRadioInput.pl.resx">
+      <DependentUpon>ConfigRadioInput.cs</DependentUpon>
+    </EmbeddedResource>
+    <EmbeddedResource Update="GCSViews\ConfigurationView\ConfigRadioInput.pt.resx">
+      <DependentUpon>ConfigRadioInput.cs</DependentUpon>
+    </EmbeddedResource>
+    <EmbeddedResource Update="GCSViews\ConfigurationView\ConfigRadioInput.resx">
+      <DependentUpon>ConfigRadioInput.cs</DependentUpon>
+    </EmbeddedResource>
+    <EmbeddedResource Update="GCSViews\ConfigurationView\ConfigRadioInput.zh-Hans.resx">
+      <DependentUpon>ConfigRadioInput.cs</DependentUpon>
+    </EmbeddedResource>
+    <EmbeddedResource Update="GCSViews\ConfigurationView\ConfigRadioInput.zh-Hant.resx">
+      <DependentUpon>ConfigRadioInput.cs</DependentUpon>
+    </EmbeddedResource>
+    <EmbeddedResource Update="GCSViews\ConfigurationView\ConfigRadioInput.zh-TW.resx">
+      <DependentUpon>ConfigRadioInput.cs</DependentUpon>
+    </EmbeddedResource>
+    <EmbeddedResource Update="GCSViews\ConfigurationView\ConfigRawParams.ar.resx">
+      <DependentUpon>ConfigRawParams.cs</DependentUpon>
+    </EmbeddedResource>
+    <EmbeddedResource Update="GCSViews\ConfigurationView\ConfigRawParams.de-DE.resx">
+      <DependentUpon>ConfigRawParams.cs</DependentUpon>
+    </EmbeddedResource>
+    <EmbeddedResource Update="GCSViews\ConfigurationView\ConfigRawParams.fr.resx">
+      <DependentUpon>ConfigRawParams.cs</DependentUpon>
+    </EmbeddedResource>
+    <EmbeddedResource Update="GCSViews\ConfigurationView\ConfigRawParams.id-ID.resx">
+      <DependentUpon>ConfigRawParams.cs</DependentUpon>
+    </EmbeddedResource>
+    <EmbeddedResource Update="GCSViews\ConfigurationView\ConfigRawParams.it-IT.resx">
+      <DependentUpon>ConfigRawParams.cs</DependentUpon>
+    </EmbeddedResource>
+    <EmbeddedResource Update="GCSViews\ConfigurationView\ConfigRawParams.ja-JP.resx">
+      <DependentUpon>ConfigRawParams.cs</DependentUpon>
+    </EmbeddedResource>
+    <EmbeddedResource Update="GCSViews\ConfigurationView\ConfigRawParams.ko-KR.resx">
+      <DependentUpon>ConfigRawParams.cs</DependentUpon>
+    </EmbeddedResource>
+    <EmbeddedResource Update="GCSViews\ConfigurationView\ConfigRawParams.pt.resx">
+      <DependentUpon>ConfigRawParams.cs</DependentUpon>
+    </EmbeddedResource>
+    <EmbeddedResource Update="GCSViews\ConfigurationView\ConfigRawParams.resx">
+      <DependentUpon>ConfigRawParams.cs</DependentUpon>
+    </EmbeddedResource>
+    <EmbeddedResource Update="GCSViews\ConfigurationView\ConfigRawParams.zh-Hans.resx">
+      <DependentUpon>ConfigRawParams.cs</DependentUpon>
+    </EmbeddedResource>
+    <EmbeddedResource Update="GCSViews\ConfigurationView\ConfigRawParams.zh-Hant.resx">
+      <DependentUpon>ConfigRawParams.cs</DependentUpon>
+    </EmbeddedResource>
+    <EmbeddedResource Update="GCSViews\ConfigurationView\ConfigRawParams.zh-TW.resx">
+      <DependentUpon>ConfigRawParams.cs</DependentUpon>
+    </EmbeddedResource>
+    <EmbeddedResource Update="GCSViews\ConfigurationView\ConfigRawParamsTree.ar.resx">
+      <DependentUpon>ConfigRawParamsTree.cs</DependentUpon>
+    </EmbeddedResource>
+    <EmbeddedResource Update="GCSViews\ConfigurationView\ConfigRawParamsTree.de-DE.resx">
+      <DependentUpon>ConfigRawParamsTree.cs</DependentUpon>
+    </EmbeddedResource>
+    <EmbeddedResource Update="GCSViews\ConfigurationView\ConfigRawParamsTree.fr.resx">
+      <DependentUpon>ConfigRawParamsTree.cs</DependentUpon>
+    </EmbeddedResource>
+    <EmbeddedResource Update="GCSViews\ConfigurationView\ConfigRawParamsTree.id-ID.resx">
+      <DependentUpon>ConfigRawParamsTree.cs</DependentUpon>
+    </EmbeddedResource>
+    <EmbeddedResource Update="GCSViews\ConfigurationView\ConfigRawParamsTree.it-IT.resx">
+      <DependentUpon>ConfigRawParamsTree.cs</DependentUpon>
+    </EmbeddedResource>
+    <EmbeddedResource Update="GCSViews\ConfigurationView\ConfigRawParamsTree.ja-JP.resx">
+      <DependentUpon>ConfigRawParamsTree.cs</DependentUpon>
+    </EmbeddedResource>
+    <EmbeddedResource Update="GCSViews\ConfigurationView\ConfigRawParamsTree.ko-KR.resx">
+      <DependentUpon>ConfigRawParamsTree.cs</DependentUpon>
+      <SubType>Designer</SubType>
+    </EmbeddedResource>
+    <EmbeddedResource Update="GCSViews\ConfigurationView\ConfigRawParamsTree.pt.resx">
+      <DependentUpon>ConfigRawParamsTree.cs</DependentUpon>
+    </EmbeddedResource>
+    <EmbeddedResource Update="GCSViews\ConfigurationView\ConfigRawParamsTree.resx">
+      <DependentUpon>ConfigRawParamsTree.cs</DependentUpon>
+    </EmbeddedResource>
+    <EmbeddedResource Update="GCSViews\ConfigurationView\ConfigRawParamsTree.zh-Hans.resx">
+      <DependentUpon>ConfigRawParamsTree.cs</DependentUpon>
+    </EmbeddedResource>
+    <EmbeddedResource Update="GCSViews\ConfigurationView\ConfigRawParamsTree.zh-Hant.resx">
+      <DependentUpon>ConfigRawParamsTree.cs</DependentUpon>
+    </EmbeddedResource>
+    <EmbeddedResource Update="GCSViews\ConfigurationView\ConfigRawParamsTree.zh-TW.resx">
+      <DependentUpon>ConfigRawParamsTree.cs</DependentUpon>
+    </EmbeddedResource>
+    <EmbeddedResource Update="GCSViews\ConfigurationView\ConfigSimplePids.ar.resx">
+      <DependentUpon>ConfigSimplePids.cs</DependentUpon>
+    </EmbeddedResource>
+    <EmbeddedResource Update="GCSViews\ConfigurationView\ConfigSimplePids.de-DE.resx">
+      <DependentUpon>ConfigSimplePids.cs</DependentUpon>
+    </EmbeddedResource>
+    <EmbeddedResource Update="GCSViews\ConfigurationView\ConfigSimplePids.id-ID.resx">
+      <DependentUpon>ConfigSimplePids.cs</DependentUpon>
+    </EmbeddedResource>
+    <EmbeddedResource Update="GCSViews\ConfigurationView\ConfigSimplePids.ja-JP.resx">
+      <DependentUpon>ConfigSimplePids.cs</DependentUpon>
+    </EmbeddedResource>
+    <EmbeddedResource Update="GCSViews\ConfigurationView\ConfigSimplePids.ko-KR.resx">
+      <DependentUpon>ConfigSimplePids.cs</DependentUpon>
+    </EmbeddedResource>
+    <EmbeddedResource Update="GCSViews\ConfigurationView\ConfigSimplePids.pt.resx">
+      <DependentUpon>ConfigSimplePids.cs</DependentUpon>
+    </EmbeddedResource>
+    <EmbeddedResource Update="GCSViews\ConfigurationView\ConfigSimplePids.resx">
+      <DependentUpon>ConfigSimplePids.cs</DependentUpon>
+    </EmbeddedResource>
+    <EmbeddedResource Update="GCSViews\ConfigurationView\ConfigSimplePids.zh-Hans.resx">
+      <DependentUpon>ConfigSimplePids.cs</DependentUpon>
+    </EmbeddedResource>
+    <EmbeddedResource Update="GCSViews\ConfigurationView\ConfigTradHeli.ar.resx">
+      <DependentUpon>ConfigTradHeli.cs</DependentUpon>
+    </EmbeddedResource>
+    <EmbeddedResource Update="GCSViews\ConfigurationView\ConfigTradHeli.de-DE.resx">
+      <DependentUpon>ConfigTradHeli.cs</DependentUpon>
+    </EmbeddedResource>
+    <EmbeddedResource Update="GCSViews\ConfigurationView\ConfigTradHeli.es-ES.resx">
+      <DependentUpon>ConfigTradHeli.cs</DependentUpon>
+    </EmbeddedResource>
+    <EmbeddedResource Update="GCSViews\ConfigurationView\ConfigTradHeli.fr.resx">
+      <DependentUpon>ConfigTradHeli.cs</DependentUpon>
+    </EmbeddedResource>
+    <EmbeddedResource Update="GCSViews\ConfigurationView\ConfigTradHeli.id-ID.resx">
+      <DependentUpon>ConfigTradHeli.cs</DependentUpon>
+    </EmbeddedResource>
+    <EmbeddedResource Update="GCSViews\ConfigurationView\ConfigTradHeli.it-IT.resx">
+      <DependentUpon>ConfigTradHeli.cs</DependentUpon>
+    </EmbeddedResource>
+    <EmbeddedResource Update="GCSViews\ConfigurationView\ConfigTradHeli.ja-JP.resx">
+      <DependentUpon>ConfigTradHeli.cs</DependentUpon>
+    </EmbeddedResource>
+    <EmbeddedResource Update="GCSViews\ConfigurationView\ConfigTradHeli.ko-KR.resx">
+      <DependentUpon>ConfigTradHeli.cs</DependentUpon>
+    </EmbeddedResource>
+    <EmbeddedResource Update="GCSViews\ConfigurationView\ConfigTradHeli.pl.resx">
+      <DependentUpon>ConfigTradHeli.cs</DependentUpon>
+    </EmbeddedResource>
+    <EmbeddedResource Update="GCSViews\ConfigurationView\ConfigTradHeli.pt.resx">
+      <DependentUpon>ConfigTradHeli.cs</DependentUpon>
+    </EmbeddedResource>
+    <EmbeddedResource Update="GCSViews\ConfigurationView\ConfigTradHeli.resx">
+      <DependentUpon>ConfigTradHeli.cs</DependentUpon>
+      <SubType>Designer</SubType>
+    </EmbeddedResource>
+    <EmbeddedResource Update="GCSViews\ConfigurationView\ConfigTradHeli.zh-Hans.resx">
+      <DependentUpon>ConfigTradHeli.cs</DependentUpon>
+    </EmbeddedResource>
+    <EmbeddedResource Update="GCSViews\ConfigurationView\ConfigTradHeli.zh-TW.resx">
+      <DependentUpon>ConfigTradHeli.cs</DependentUpon>
+    </EmbeddedResource>
+    <EmbeddedResource Update="GCSViews\ConfigurationView\ConfigWizard.resx">
+      <DependentUpon>ConfigWizard.cs</DependentUpon>
+    </EmbeddedResource>
+    <EmbeddedResource Update="GCSViews\FlightData.ar.resx">
+      <DependentUpon>FlightData.cs</DependentUpon>
+    </EmbeddedResource>
+    <EmbeddedResource Update="GCSViews\FlightData.de-DE.resx">
+      <DependentUpon>FlightData.cs</DependentUpon>
+    </EmbeddedResource>
+    <EmbeddedResource Update="GCSViews\FlightData.es-ES.resx">
+      <DependentUpon>FlightData.cs</DependentUpon>
+    </EmbeddedResource>
+    <EmbeddedResource Update="GCSViews\FlightData.fr.resx">
+      <DependentUpon>FlightData.cs</DependentUpon>
+    </EmbeddedResource>
+    <EmbeddedResource Update="GCSViews\FlightData.id-ID.resx">
+      <DependentUpon>FlightData.cs</DependentUpon>
+    </EmbeddedResource>
+    <EmbeddedResource Update="GCSViews\FlightData.it-IT.resx">
+      <DependentUpon>FlightData.cs</DependentUpon>
+    </EmbeddedResource>
+    <EmbeddedResource Update="GCSViews\FlightData.ja-JP.resx">
+      <DependentUpon>FlightData.cs</DependentUpon>
+    </EmbeddedResource>
+    <EmbeddedResource Update="GCSViews\FlightData.ko-KR.resx">
+      <DependentUpon>FlightData.cs</DependentUpon>
+    </EmbeddedResource>
+    <EmbeddedResource Update="GCSViews\FlightData.pl.resx">
+      <DependentUpon>FlightData.cs</DependentUpon>
+    </EmbeddedResource>
+    <EmbeddedResource Update="GCSViews\FlightData.pt.resx">
+      <DependentUpon>FlightData.cs</DependentUpon>
+    </EmbeddedResource>
+    <EmbeddedResource Update="GCSViews\FlightData.resx">
+      <DependentUpon>FlightData.cs</DependentUpon>
+      <SubType>Designer</SubType>
+    </EmbeddedResource>
+    <EmbeddedResource Update="GCSViews\FlightData.ru-RU.resx">
+      <DependentUpon>FlightData.cs</DependentUpon>
+    </EmbeddedResource>
+    <EmbeddedResource Update="GCSViews\FlightData.zh-Hans.resx">
+      <DependentUpon>FlightData.cs</DependentUpon>
+      <SubType>Designer</SubType>
+    </EmbeddedResource>
+    <EmbeddedResource Update="GCSViews\FlightData.zh-Hant.resx">
+      <DependentUpon>FlightData.cs</DependentUpon>
+    </EmbeddedResource>
+    <EmbeddedResource Update="GCSViews\FlightData.zh-TW.resx">
+      <DependentUpon>FlightData.cs</DependentUpon>
+    </EmbeddedResource>
+    <EmbeddedResource Update="GCSViews\FlightPlanner.ar.resx">
+      <DependentUpon>FlightPlanner.cs</DependentUpon>
+    </EmbeddedResource>
+    <EmbeddedResource Update="GCSViews\FlightPlanner.de-DE.resx">
+      <DependentUpon>FlightPlanner.cs</DependentUpon>
+      <SubType>Designer</SubType>
+    </EmbeddedResource>
+    <EmbeddedResource Update="GCSViews\FlightPlanner.es-ES.resx">
+      <DependentUpon>FlightPlanner.cs</DependentUpon>
+    </EmbeddedResource>
+    <EmbeddedResource Update="GCSViews\FlightPlanner.fr.resx">
+      <DependentUpon>FlightPlanner.cs</DependentUpon>
+    </EmbeddedResource>
+    <EmbeddedResource Update="GCSViews\FlightPlanner.id-ID.resx">
+      <DependentUpon>FlightPlanner.cs</DependentUpon>
+    </EmbeddedResource>
+    <EmbeddedResource Update="GCSViews\FlightPlanner.it-IT.resx">
+      <DependentUpon>FlightPlanner.cs</DependentUpon>
+    </EmbeddedResource>
+    <EmbeddedResource Update="GCSViews\FlightPlanner.ja-JP.resx">
+      <DependentUpon>FlightPlanner.cs</DependentUpon>
+    </EmbeddedResource>
+    <EmbeddedResource Update="GCSViews\FlightPlanner.ko-KR.resx">
+      <DependentUpon>FlightPlanner.cs</DependentUpon>
+    </EmbeddedResource>
+    <EmbeddedResource Update="GCSViews\FlightPlanner.pl.resx">
+      <DependentUpon>FlightPlanner.cs</DependentUpon>
+    </EmbeddedResource>
+    <EmbeddedResource Update="GCSViews\FlightPlanner.pt.resx">
+      <DependentUpon>FlightPlanner.cs</DependentUpon>
+    </EmbeddedResource>
+    <EmbeddedResource Update="GCSViews\FlightPlanner.resx">
+      <DependentUpon>FlightPlanner.cs</DependentUpon>
+      <SubType>Designer</SubType>
+    </EmbeddedResource>
+    <EmbeddedResource Update="GCSViews\FlightPlanner.ru-RU.resx">
+      <DependentUpon>FlightPlanner.cs</DependentUpon>
+    </EmbeddedResource>
+    <EmbeddedResource Update="GCSViews\FlightPlanner.zh-Hans.resx">
+      <DependentUpon>FlightPlanner.cs</DependentUpon>
+      <SubType>Designer</SubType>
+    </EmbeddedResource>
+    <EmbeddedResource Update="GCSViews\FlightPlanner.zh-Hant.resx">
+      <DependentUpon>FlightPlanner.cs</DependentUpon>
+    </EmbeddedResource>
+    <EmbeddedResource Update="GCSViews\FlightPlanner.zh-TW.resx">
+      <DependentUpon>FlightPlanner.cs</DependentUpon>
+    </EmbeddedResource>
+    <EmbeddedResource Update="GCSViews\Help.ar.resx">
+      <DependentUpon>Help.cs</DependentUpon>
+    </EmbeddedResource>
+    <EmbeddedResource Update="GCSViews\Help.de-DE.resx">
+      <DependentUpon>Help.cs</DependentUpon>
+      <SubType>Designer</SubType>
+    </EmbeddedResource>
+    <EmbeddedResource Update="GCSViews\Help.es-ES.resx">
+      <DependentUpon>Help.cs</DependentUpon>
+    </EmbeddedResource>
+    <EmbeddedResource Update="GCSViews\Help.fr.resx">
+      <DependentUpon>Help.cs</DependentUpon>
+    </EmbeddedResource>
+    <EmbeddedResource Update="GCSViews\Help.id-ID.resx">
+      <DependentUpon>Help.cs</DependentUpon>
+    </EmbeddedResource>
+    <EmbeddedResource Update="GCSViews\Help.it-IT.resx">
+      <DependentUpon>Help.cs</DependentUpon>
+    </EmbeddedResource>
+    <EmbeddedResource Update="GCSViews\Help.ja-JP.resx">
+      <DependentUpon>Help.cs</DependentUpon>
+    </EmbeddedResource>
+    <EmbeddedResource Update="GCSViews\Help.ko-KR.resx">
+      <DependentUpon>Help.cs</DependentUpon>
+    </EmbeddedResource>
+    <EmbeddedResource Update="GCSViews\Help.pl.resx">
+      <DependentUpon>Help.cs</DependentUpon>
+    </EmbeddedResource>
+    <EmbeddedResource Update="GCSViews\Help.pt.resx">
+      <DependentUpon>Help.cs</DependentUpon>
+    </EmbeddedResource>
+    <EmbeddedResource Update="GCSViews\Help.resx">
+      <DependentUpon>Help.cs</DependentUpon>
+    </EmbeddedResource>
+    <EmbeddedResource Update="GCSViews\Help.ru-RU.resx">
+      <DependentUpon>Help.cs</DependentUpon>
+    </EmbeddedResource>
+    <EmbeddedResource Update="GCSViews\Help.zh-Hans.resx">
+      <DependentUpon>Help.cs</DependentUpon>
+      <SubType>Designer</SubType>
+    </EmbeddedResource>
+    <EmbeddedResource Update="GCSViews\Help.zh-Hant.resx">
+      <DependentUpon>Help.cs</DependentUpon>
+    </EmbeddedResource>
+    <EmbeddedResource Update="GCSViews\Help.zh-TW.resx">
+      <DependentUpon>Help.cs</DependentUpon>
+    </EmbeddedResource>
+    <EmbeddedResource Update="GCSViews\InitialSetup.ar.resx">
+      <DependentUpon>InitialSetup.cs</DependentUpon>
+    </EmbeddedResource>
+    <EmbeddedResource Update="GCSViews\InitialSetup.de-DE.resx">
+      <DependentUpon>InitialSetup.cs</DependentUpon>
+    </EmbeddedResource>
+    <EmbeddedResource Update="GCSViews\InitialSetup.id-ID.resx">
+      <DependentUpon>InitialSetup.cs</DependentUpon>
+    </EmbeddedResource>
+    <EmbeddedResource Update="GCSViews\InitialSetup.ja-JP.resx">
+      <DependentUpon>InitialSetup.cs</DependentUpon>
+    </EmbeddedResource>
+    <EmbeddedResource Update="GCSViews\InitialSetup.ko-KR.resx">
+      <DependentUpon>InitialSetup.cs</DependentUpon>
+    </EmbeddedResource>
+    <EmbeddedResource Update="GCSViews\InitialSetup.pt.resx">
+      <DependentUpon>InitialSetup.cs</DependentUpon>
+    </EmbeddedResource>
+    <EmbeddedResource Update="GCSViews\InitialSetup.resx">
+      <DependentUpon>InitialSetup.cs</DependentUpon>
+    </EmbeddedResource>
+    <EmbeddedResource Update="GCSViews\InitialSetup.zh-Hans.resx">
+      <DependentUpon>InitialSetup.cs</DependentUpon>
+    </EmbeddedResource>
+    <EmbeddedResource Update="GCSViews\InitialSetup.zh-Hant.resx">
+      <DependentUpon>InitialSetup.cs</DependentUpon>
+    </EmbeddedResource>
+    <EmbeddedResource Update="GCSViews\InitialSetup.zh-TW.resx">
+      <DependentUpon>InitialSetup.cs</DependentUpon>
+    </EmbeddedResource>
+    <EmbeddedResource Update="GCSViews\SoftwareConfig.resx">
+      <DependentUpon>SoftwareConfig.cs</DependentUpon>
+    </EmbeddedResource>
+    <EmbeddedResource Update="GCSViews\Terminal.ar.resx">
+      <DependentUpon>Terminal.cs</DependentUpon>
+    </EmbeddedResource>
+    <EmbeddedResource Update="GCSViews\Terminal.de-DE.resx">
+      <DependentUpon>Terminal.cs</DependentUpon>
+    </EmbeddedResource>
+    <EmbeddedResource Update="GCSViews\Terminal.es-ES.resx">
+      <DependentUpon>Terminal.cs</DependentUpon>
+    </EmbeddedResource>
+    <EmbeddedResource Update="GCSViews\Terminal.fr.resx">
+      <DependentUpon>Terminal.cs</DependentUpon>
+    </EmbeddedResource>
+    <EmbeddedResource Update="GCSViews\Terminal.id-ID.resx">
+      <DependentUpon>Terminal.cs</DependentUpon>
+    </EmbeddedResource>
+    <EmbeddedResource Update="GCSViews\Terminal.it-IT.resx">
+      <DependentUpon>Terminal.cs</DependentUpon>
+    </EmbeddedResource>
+    <EmbeddedResource Update="GCSViews\Terminal.ja-JP.resx">
+      <DependentUpon>Terminal.cs</DependentUpon>
+    </EmbeddedResource>
+    <EmbeddedResource Update="GCSViews\Terminal.ko-KR.resx">
+      <DependentUpon>Terminal.cs</DependentUpon>
+    </EmbeddedResource>
+    <EmbeddedResource Update="GCSViews\Terminal.pl.resx">
+      <DependentUpon>Terminal.cs</DependentUpon>
+    </EmbeddedResource>
+    <EmbeddedResource Update="GCSViews\Terminal.pt.resx">
+      <DependentUpon>Terminal.cs</DependentUpon>
+    </EmbeddedResource>
+    <EmbeddedResource Update="GCSViews\Terminal.resx">
+      <DependentUpon>Terminal.cs</DependentUpon>
+    </EmbeddedResource>
+    <EmbeddedResource Update="GCSViews\Terminal.ru-RU.resx">
+      <DependentUpon>Terminal.cs</DependentUpon>
+    </EmbeddedResource>
+    <EmbeddedResource Update="GCSViews\Terminal.zh-Hans.resx">
+      <DependentUpon>Terminal.cs</DependentUpon>
+    </EmbeddedResource>
+    <EmbeddedResource Update="GCSViews\Terminal.zh-Hant.resx">
+      <DependentUpon>Terminal.cs</DependentUpon>
+    </EmbeddedResource>
+    <EmbeddedResource Update="GCSViews\Terminal.zh-TW.resx">
+      <DependentUpon>Terminal.cs</DependentUpon>
+    </EmbeddedResource>
+    <EmbeddedResource Update="GeoRef\Georefimage.ar.resx">
+      <DependentUpon>georefimage.cs</DependentUpon>
+    </EmbeddedResource>
+    <EmbeddedResource Update="GeoRef\Georefimage.pt.resx">
+      <DependentUpon>georefimage.cs</DependentUpon>
+    </EmbeddedResource>
+    <EmbeddedResource Update="Grid\GridUI.resx">
+      <DependentUpon>GridUI.cs</DependentUpon>
+    </EmbeddedResource>
+    <EmbeddedResource Update="Joystick\JoystickSetup.ar.resx">
+      <DependentUpon>JoystickSetup.cs</DependentUpon>
+    </EmbeddedResource>
+    <EmbeddedResource Update="Joystick\JoystickSetup.pt.resx">
+      <DependentUpon>JoystickSetup.cs</DependentUpon>
+    </EmbeddedResource>
+    <EmbeddedResource Update="Joystick\Joy_Mount_Mode.ar.resx">
+      <DependentUpon>Joy_Mount_Mode.cs</DependentUpon>
+    </EmbeddedResource>
+    <EmbeddedResource Update="Joystick\Joy_Mount_Mode.pt.resx">
+      <DependentUpon>Joy_Mount_Mode.cs</DependentUpon>
+    </EmbeddedResource>
+    <EmbeddedResource Update="Log\LogBrowse.ar.resx">
+      <DependentUpon>LogBrowse.cs</DependentUpon>
+    </EmbeddedResource>
+    <EmbeddedResource Update="Log\LogBrowse.pt.resx">
+      <DependentUpon>LogBrowse.cs</DependentUpon>
+    </EmbeddedResource>
+    <EmbeddedResource Update="Log\LogDownload.ar.resx">
+      <DependentUpon>LogDownload.cs</DependentUpon>
+    </EmbeddedResource>
+    <EmbeddedResource Update="Log\LogDownload.pt.resx">
+      <DependentUpon>LogDownload.cs</DependentUpon>
+    </EmbeddedResource>
+    <EmbeddedResource Update="Log\LogDownloadMavLink.pt.resx">
+      <DependentUpon>LogDownloadMavLink.cs</DependentUpon>
+    </EmbeddedResource>
+    <EmbeddedResource Update="Log\LogDownloadscp.de-DE.resx">
+      <DependentUpon>LogDownloadscp.cs</DependentUpon>
+    </EmbeddedResource>
+    <EmbeddedResource Update="Log\LogDownloadscp.pt.resx">
+      <DependentUpon>LogDownloadscp.cs</DependentUpon>
+    </EmbeddedResource>
+    <EmbeddedResource Update="Log\LogDownloadscp.resx">
+      <DependentUpon>LogDownloadscp.cs</DependentUpon>
+      <SubType>Designer</SubType>
+    </EmbeddedResource>
+    <EmbeddedResource Update="Log\LogDownloadMavLink.ar.resx">
+      <DependentUpon>LogDownloadMavLink.cs</DependentUpon>
+    </EmbeddedResource>
+    <EmbeddedResource Update="Log\LogStrings.resx">
+      <LastGenOutput>LogStrings.Designer.cs</LastGenOutput>
+      <Generator>PublicResXFileCodeGenerator</Generator>
+      <SubType>Designer</SubType>
+    </EmbeddedResource>
+    <EmbeddedResource Update="Log\MavlinkLog.ar.resx">
+      <DependentUpon>MavlinkLog.cs</DependentUpon>
+    </EmbeddedResource>
+    <EmbeddedResource Update="Log\MavlinkLog.pt.resx">
+      <DependentUpon>MavlinkLog.cs</DependentUpon>
+    </EmbeddedResource>
+    <EmbeddedResource Update="MainV2.ar.resx">
+      <DependentUpon>MainV2.cs</DependentUpon>
+    </EmbeddedResource>
+    <EmbeddedResource Update="MainV2.pt.resx">
+      <DependentUpon>MainV2.cs</DependentUpon>
+    </EmbeddedResource>
+    <EmbeddedResource Update="MovingBase.ar.resx">
+      <DependentUpon>MovingBase.cs</DependentUpon>
+    </EmbeddedResource>
+    <EmbeddedResource Update="MovingBase.pt.resx">
+      <DependentUpon>MovingBase.cs</DependentUpon>
+    </EmbeddedResource>
+    <EmbeddedResource Update="Radio\Sikradio.ar.resx">
+      <DependentUpon>Sikradio.cs</DependentUpon>
+    </EmbeddedResource>
+    <EmbeddedResource Update="Radio\Sikradio.zh-Hant.resx">
+      <DependentUpon>Sikradio.cs</DependentUpon>
+    </EmbeddedResource>
+    <EmbeddedResource Update="Radio\Sikradio.zh-TW.resx">
+      <DependentUpon>Sikradio.cs</DependentUpon>
+    </EmbeddedResource>
+    <EmbeddedResource Update="RAW_Sensor.ar.resx">
+      <DependentUpon>RAW_Sensor.cs</DependentUpon>
+    </EmbeddedResource>
+    <EmbeddedResource Update="RAW_Sensor.pt.resx">
+      <DependentUpon>RAW_Sensor.cs</DependentUpon>
+    </EmbeddedResource>
+    <EmbeddedResource Update="ScriptConsole.ar.resx">
+      <DependentUpon>ScriptConsole.cs</DependentUpon>
+    </EmbeddedResource>
+    <EmbeddedResource Update="ScriptConsole.pt.resx">
+      <DependentUpon>ScriptConsole.cs</DependentUpon>
+    </EmbeddedResource>
+    <EmbeddedResource Update="SerialInjectGPS.ar.resx">
+      <DependentUpon>SerialInjectGPS.cs</DependentUpon>
+    </EmbeddedResource>
+    <EmbeddedResource Update="SerialInjectGPS.de-DE.resx">
+      <DependentUpon>SerialInjectGPS.cs</DependentUpon>
+    </EmbeddedResource>
+    <EmbeddedResource Update="SerialInjectGPS.pt.resx">
+      <DependentUpon>SerialInjectGPS.cs</DependentUpon>
+    </EmbeddedResource>
+    <EmbeddedResource Update="SerialOutputMD.ar.resx">
+      <DependentUpon>SerialOutputMD.cs</DependentUpon>
+    </EmbeddedResource>
+    <EmbeddedResource Update="SerialOutputMD.pt.resx">
+      <DependentUpon>SerialOutputMD.cs</DependentUpon>
+    </EmbeddedResource>
+    <EmbeddedResource Update="SerialOutputNMEA.ar.resx">
+      <DependentUpon>SerialOutputNMEA.cs</DependentUpon>
+    </EmbeddedResource>
+    <EmbeddedResource Update="SerialOutputNMEA.pt.resx">
+      <DependentUpon>SerialOutputNMEA.cs</DependentUpon>
+    </EmbeddedResource>
+    <EmbeddedResource Update="SerialOutputPass.ar.resx">
+      <DependentUpon>SerialOutputPass.cs</DependentUpon>
+    </EmbeddedResource>
+    <EmbeddedResource Update="SerialOutputPass.pt.resx">
+      <DependentUpon>SerialOutputPass.cs</DependentUpon>
+    </EmbeddedResource>
+    <EmbeddedResource Update="Strings.de-DE.resx">
+      <DependentUpon>Strings.cs</DependentUpon>
+    </EmbeddedResource>
+    <EmbeddedResource Update="Strings.id-ID.resx">
+      <DependentUpon>Strings.cs</DependentUpon>
+    </EmbeddedResource>
+    <EmbeddedResource Update="Strings.ja-JP.resx">
+      <DependentUpon>Strings.cs</DependentUpon>
+    </EmbeddedResource>
+    <EmbeddedResource Update="Strings.ko-KR.resx">
+      <DependentUpon>Strings.cs</DependentUpon>
+    </EmbeddedResource>
+    <EmbeddedResource Update="Strings.pt.resx">
+      <DependentUpon>Strings.cs</DependentUpon>
+    </EmbeddedResource>
+    <EmbeddedResource Update="Strings.resx">
+      <DependentUpon>Strings.cs</DependentUpon>
+    </EmbeddedResource>
+    <EmbeddedResource Update="Strings.zh-Hans.resx">
+      <DependentUpon>Strings.cs</DependentUpon>
+    </EmbeddedResource>
+    <EmbeddedResource Update="Swarm\FollowLeader\Control.resx">
+      <DependentUpon>Control.cs</DependentUpon>
+    </EmbeddedResource>
+    <EmbeddedResource Update="Swarm\SRB\Control.resx">
+      <DependentUpon>Control.cs</DependentUpon>
+    </EmbeddedResource>
+    <EmbeddedResource Update="Swarm\WaypointLeader\WPControl.pt.resx">
+      <DependentUpon>WPControl.cs</DependentUpon>
+    </EmbeddedResource>
+    <EmbeddedResource Update="Swarm\WaypointLeader\WPControl.resx">
+      <DependentUpon>WPControl.cs</DependentUpon>
+    </EmbeddedResource>
+    <EmbeddedResource Update="Utilities\AltitudeAngel\AASettings.resx">
+      <DependentUpon>AASettings.cs</DependentUpon>
+    </EmbeddedResource>
+    <EmbeddedResource Update="Wizard\10FlightModes.ar.resx">
+      <DependentUpon>10FlightModes.cs</DependentUpon>
+    </EmbeddedResource>
+    <EmbeddedResource Update="Wizard\10FlightModes.id-ID.resx">
+      <DependentUpon>10FlightModes.cs</DependentUpon>
+    </EmbeddedResource>
+    <EmbeddedResource Update="Wizard\10FlightModes.ja-JP.resx">
+      <DependentUpon>10FlightModes.cs</DependentUpon>
+    </EmbeddedResource>
+    <EmbeddedResource Update="Wizard\10FlightModes.ko-KR.resx">
+      <DependentUpon>10FlightModes.cs</DependentUpon>
+    </EmbeddedResource>
+    <EmbeddedResource Update="Wizard\10FlightModes.pt.resx">
+      <DependentUpon>10FlightModes.cs</DependentUpon>
+    </EmbeddedResource>
+    <EmbeddedResource Update="Wizard\10FlightModes.resx">
+      <DependentUpon>10FlightModes.cs</DependentUpon>
+    </EmbeddedResource>
+    <EmbeddedResource Update="Wizard\10FlightModes.zh-Hans.resx">
+      <DependentUpon>10FlightModes.cs</DependentUpon>
+    </EmbeddedResource>
+    <EmbeddedResource Update="Wizard\10FlightModes.zh-Hant.resx">
+      <DependentUpon>10FlightModes.cs</DependentUpon>
+    </EmbeddedResource>
+    <EmbeddedResource Update="Wizard\10FlightModes.zh-TW.resx">
+      <DependentUpon>10FlightModes.cs</DependentUpon>
+    </EmbeddedResource>
+    <EmbeddedResource Update="Wizard\11Verify.ar.resx">
+      <DependentUpon>11Verify.cs</DependentUpon>
+    </EmbeddedResource>
+    <EmbeddedResource Update="Wizard\11Verify.id-ID.resx">
+      <DependentUpon>11Verify.cs</DependentUpon>
+    </EmbeddedResource>
+    <EmbeddedResource Update="Wizard\11Verify.ja-JP.resx">
+      <DependentUpon>11Verify.cs</DependentUpon>
+    </EmbeddedResource>
+    <EmbeddedResource Update="Wizard\11Verify.ko-KR.resx">
+      <DependentUpon>11Verify.cs</DependentUpon>
+    </EmbeddedResource>
+    <EmbeddedResource Update="Wizard\11Verify.pt.resx">
+      <DependentUpon>11Verify.cs</DependentUpon>
+    </EmbeddedResource>
+    <EmbeddedResource Update="Wizard\11Verify.resx">
+      <DependentUpon>11Verify.cs</DependentUpon>
+    </EmbeddedResource>
+    <EmbeddedResource Update="Wizard\11Verify.zh-Hans.resx">
+      <DependentUpon>11Verify.cs</DependentUpon>
+    </EmbeddedResource>
+    <EmbeddedResource Update="Wizard\11Verify.zh-Hant.resx">
+      <DependentUpon>11Verify.cs</DependentUpon>
+    </EmbeddedResource>
+    <EmbeddedResource Update="Wizard\11Verify.zh-TW.resx">
+      <DependentUpon>11Verify.cs</DependentUpon>
+    </EmbeddedResource>
+    <EmbeddedResource Update="Wizard\12FailSafe.ar.resx">
+      <DependentUpon>12FailSafe.cs</DependentUpon>
+    </EmbeddedResource>
+    <EmbeddedResource Update="Wizard\12FailSafe.id-ID.resx">
+      <DependentUpon>12FailSafe.cs</DependentUpon>
+    </EmbeddedResource>
+    <EmbeddedResource Update="Wizard\12FailSafe.ja-JP.resx">
+      <DependentUpon>12FailSafe.cs</DependentUpon>
+    </EmbeddedResource>
+    <EmbeddedResource Update="Wizard\12FailSafe.ko-KR.resx">
+      <DependentUpon>12FailSafe.cs</DependentUpon>
+    </EmbeddedResource>
+    <EmbeddedResource Update="Wizard\12FailSafe.pt.resx">
+      <DependentUpon>12FailSafe.cs</DependentUpon>
+    </EmbeddedResource>
+    <EmbeddedResource Update="Wizard\12FailSafe.resx">
+      <DependentUpon>12FailSafe.cs</DependentUpon>
+    </EmbeddedResource>
+    <EmbeddedResource Update="Wizard\12FailSafe.zh-Hans.resx">
+      <DependentUpon>12FailSafe.cs</DependentUpon>
+    </EmbeddedResource>
+    <EmbeddedResource Update="Wizard\12FailSafe.zh-Hant.resx">
+      <DependentUpon>12FailSafe.cs</DependentUpon>
+    </EmbeddedResource>
+    <EmbeddedResource Update="Wizard\12FailSafe.zh-TW.resx">
+      <DependentUpon>12FailSafe.cs</DependentUpon>
+    </EmbeddedResource>
+    <EmbeddedResource Update="Wizard\13GeoFence.ar.resx">
+      <DependentUpon>13GeoFence.cs</DependentUpon>
+    </EmbeddedResource>
+    <EmbeddedResource Update="Wizard\13GeoFence.id-ID.resx">
+      <DependentUpon>13GeoFence.cs</DependentUpon>
+    </EmbeddedResource>
+    <EmbeddedResource Update="Wizard\13GeoFence.ja-JP.resx">
+      <DependentUpon>13GeoFence.cs</DependentUpon>
+    </EmbeddedResource>
+    <EmbeddedResource Update="Wizard\13GeoFence.ko-KR.resx">
+      <DependentUpon>13GeoFence.cs</DependentUpon>
+    </EmbeddedResource>
+    <EmbeddedResource Update="Wizard\13GeoFence.pt.resx">
+      <DependentUpon>13GeoFence.cs</DependentUpon>
+    </EmbeddedResource>
+    <EmbeddedResource Update="Wizard\13GeoFence.resx">
+      <DependentUpon>13GeoFence.cs</DependentUpon>
+    </EmbeddedResource>
+    <EmbeddedResource Update="Wizard\13GeoFence.zh-Hans.resx">
+      <DependentUpon>13GeoFence.cs</DependentUpon>
+    </EmbeddedResource>
+    <EmbeddedResource Update="Wizard\13GeoFence.zh-Hant.resx">
+      <DependentUpon>13GeoFence.cs</DependentUpon>
+    </EmbeddedResource>
+    <EmbeddedResource Update="Wizard\13GeoFence.zh-TW.resx">
+      <DependentUpon>13GeoFence.cs</DependentUpon>
+    </EmbeddedResource>
+    <EmbeddedResource Update="Wizard\1Intro.ar.resx">
+      <DependentUpon>1Intro.cs</DependentUpon>
+    </EmbeddedResource>
+    <EmbeddedResource Update="Wizard\1Intro.id-ID.resx">
+      <DependentUpon>1Intro.cs</DependentUpon>
+    </EmbeddedResource>
+    <EmbeddedResource Update="Wizard\1Intro.ja-JP.resx">
+      <DependentUpon>1Intro.cs</DependentUpon>
+    </EmbeddedResource>
+    <EmbeddedResource Update="Wizard\1Intro.ko-KR.resx">
+      <DependentUpon>1Intro.cs</DependentUpon>
+    </EmbeddedResource>
+    <EmbeddedResource Update="Wizard\1Intro.pt.resx">
+      <DependentUpon>1Intro.cs</DependentUpon>
+    </EmbeddedResource>
+    <EmbeddedResource Update="Wizard\1Intro.resx">
+      <DependentUpon>1Intro.cs</DependentUpon>
+    </EmbeddedResource>
+    <EmbeddedResource Update="Wizard\1Intro.zh-Hans.resx">
+      <DependentUpon>1Intro.cs</DependentUpon>
+    </EmbeddedResource>
+    <EmbeddedResource Update="Wizard\1Intro.zh-Hant.resx">
+      <DependentUpon>1Intro.cs</DependentUpon>
+    </EmbeddedResource>
+    <EmbeddedResource Update="Wizard\1Intro.zh-TW.resx">
+      <DependentUpon>1Intro.cs</DependentUpon>
+    </EmbeddedResource>
+    <EmbeddedResource Update="Wizard\2FrameFW.ar.resx">
+      <DependentUpon>2FrameFW.cs</DependentUpon>
+    </EmbeddedResource>
+    <EmbeddedResource Update="Wizard\2FrameFW.id-ID.resx">
+      <DependentUpon>2FrameFW.cs</DependentUpon>
+    </EmbeddedResource>
+    <EmbeddedResource Update="Wizard\2FrameFW.ja-JP.resx">
+      <DependentUpon>2FrameFW.cs</DependentUpon>
+    </EmbeddedResource>
+    <EmbeddedResource Update="Wizard\2FrameFW.ko-KR.resx">
+      <DependentUpon>2FrameFW.cs</DependentUpon>
+    </EmbeddedResource>
+    <EmbeddedResource Update="Wizard\2FrameFW.pt.resx">
+      <DependentUpon>2FrameFW.cs</DependentUpon>
+    </EmbeddedResource>
+    <EmbeddedResource Update="Wizard\2FrameFW.resx">
+      <DependentUpon>2FrameFW.cs</DependentUpon>
+    </EmbeddedResource>
+    <EmbeddedResource Update="Wizard\2FrameFW.zh-Hans.resx">
+      <DependentUpon>2FrameFW.cs</DependentUpon>
+    </EmbeddedResource>
+    <EmbeddedResource Update="Wizard\2FrameFW.zh-Hant.resx">
+      <DependentUpon>2FrameFW.cs</DependentUpon>
+    </EmbeddedResource>
+    <EmbeddedResource Update="Wizard\2FrameFW.zh-TW.resx">
+      <DependentUpon>2FrameFW.cs</DependentUpon>
+    </EmbeddedResource>
+    <EmbeddedResource Update="Wizard\3ConnectAP.ar.resx">
+      <DependentUpon>3ConnectAP.cs</DependentUpon>
+    </EmbeddedResource>
+    <EmbeddedResource Update="Wizard\3ConnectAP.id-ID.resx">
+      <DependentUpon>3ConnectAP.cs</DependentUpon>
+    </EmbeddedResource>
+    <EmbeddedResource Update="Wizard\3ConnectAP.ja-JP.resx">
+      <DependentUpon>3ConnectAP.cs</DependentUpon>
+    </EmbeddedResource>
+    <EmbeddedResource Update="Wizard\3ConnectAP.ko-KR.resx">
+      <DependentUpon>3ConnectAP.cs</DependentUpon>
+    </EmbeddedResource>
+    <EmbeddedResource Update="Wizard\3ConnectAP.pt.resx">
+      <DependentUpon>3ConnectAP.cs</DependentUpon>
+    </EmbeddedResource>
+    <EmbeddedResource Update="Wizard\3ConnectAP.resx">
+      <DependentUpon>3ConnectAP.cs</DependentUpon>
+    </EmbeddedResource>
+    <EmbeddedResource Update="Wizard\3ConnectAP.zh-Hans.resx">
+      <DependentUpon>3ConnectAP.cs</DependentUpon>
+    </EmbeddedResource>
+    <EmbeddedResource Update="Wizard\3ConnectAP.zh-Hant.resx">
+      <DependentUpon>3ConnectAP.cs</DependentUpon>
+    </EmbeddedResource>
+    <EmbeddedResource Update="Wizard\3ConnectAP.zh-TW.resx">
+      <DependentUpon>3ConnectAP.cs</DependentUpon>
+    </EmbeddedResource>
+    <EmbeddedResource Update="Wizard\4FrameType.ar.resx">
+      <DependentUpon>4FrameType.cs</DependentUpon>
+    </EmbeddedResource>
+    <EmbeddedResource Update="Wizard\4FrameType.id-ID.resx">
+      <DependentUpon>4FrameType.cs</DependentUpon>
+    </EmbeddedResource>
+    <EmbeddedResource Update="Wizard\4FrameType.ja-JP.resx">
+      <DependentUpon>4FrameType.cs</DependentUpon>
+    </EmbeddedResource>
+    <EmbeddedResource Update="Wizard\4FrameType.ko-KR.resx">
+      <DependentUpon>4FrameType.cs</DependentUpon>
+    </EmbeddedResource>
+    <EmbeddedResource Update="Wizard\4FrameType.pt.resx">
+      <DependentUpon>4FrameType.cs</DependentUpon>
+    </EmbeddedResource>
+    <EmbeddedResource Update="Wizard\4FrameType.resx">
+      <DependentUpon>4FrameType.cs</DependentUpon>
+    </EmbeddedResource>
+    <EmbeddedResource Update="Wizard\4FrameType.zh-Hans.resx">
+      <DependentUpon>4FrameType.cs</DependentUpon>
+    </EmbeddedResource>
+    <EmbeddedResource Update="Wizard\4FrameType.zh-Hant.resx">
+      <DependentUpon>4FrameType.cs</DependentUpon>
+    </EmbeddedResource>
+    <EmbeddedResource Update="Wizard\4FrameType.zh-TW.resx">
+      <DependentUpon>4FrameType.cs</DependentUpon>
+    </EmbeddedResource>
+    <EmbeddedResource Update="Wizard\5AccelCalib.ar.resx">
+      <DependentUpon>5AccelCalib.cs</DependentUpon>
+    </EmbeddedResource>
+    <EmbeddedResource Update="Wizard\5AccelCalib.id-ID.resx">
+      <DependentUpon>5AccelCalib.cs</DependentUpon>
+    </EmbeddedResource>
+    <EmbeddedResource Update="Wizard\5AccelCalib.ja-JP.resx">
+      <DependentUpon>5AccelCalib.cs</DependentUpon>
+    </EmbeddedResource>
+    <EmbeddedResource Update="Wizard\5AccelCalib.ko-KR.resx">
+      <DependentUpon>5AccelCalib.cs</DependentUpon>
+    </EmbeddedResource>
+    <EmbeddedResource Update="Wizard\5AccelCalib.pt.resx">
+      <DependentUpon>5AccelCalib.cs</DependentUpon>
+    </EmbeddedResource>
+    <EmbeddedResource Update="Wizard\5AccelCalib.resx">
+      <DependentUpon>5AccelCalib.cs</DependentUpon>
+    </EmbeddedResource>
+    <EmbeddedResource Update="Wizard\5AccelCalib.zh-Hans.resx">
+      <DependentUpon>5AccelCalib.cs</DependentUpon>
+    </EmbeddedResource>
+    <EmbeddedResource Update="Wizard\5AccelCalib.zh-Hant.resx">
+      <DependentUpon>5AccelCalib.cs</DependentUpon>
+    </EmbeddedResource>
+    <EmbeddedResource Update="Wizard\5AccelCalib.zh-TW.resx">
+      <DependentUpon>5AccelCalib.cs</DependentUpon>
+    </EmbeddedResource>
+    <EmbeddedResource Update="Wizard\6CompassCalib.ar.resx">
+      <DependentUpon>6CompassCalib.cs</DependentUpon>
+    </EmbeddedResource>
+    <EmbeddedResource Update="Wizard\6CompassCalib.id-ID.resx">
+      <DependentUpon>6CompassCalib.cs</DependentUpon>
+    </EmbeddedResource>
+    <EmbeddedResource Update="Wizard\6CompassCalib.ja-JP.resx">
+      <DependentUpon>6CompassCalib.cs</DependentUpon>
+    </EmbeddedResource>
+    <EmbeddedResource Update="Wizard\6CompassCalib.ko-KR.resx">
+      <DependentUpon>6CompassCalib.cs</DependentUpon>
+    </EmbeddedResource>
+    <EmbeddedResource Update="Wizard\6CompassCalib.pt.resx">
+      <DependentUpon>6CompassCalib.cs</DependentUpon>
+    </EmbeddedResource>
+    <EmbeddedResource Update="Wizard\6CompassCalib.resx">
+      <DependentUpon>6CompassCalib.cs</DependentUpon>
+    </EmbeddedResource>
+    <EmbeddedResource Update="Wizard\6CompassCalib.zh-Hans.resx">
+      <DependentUpon>6CompassCalib.cs</DependentUpon>
+    </EmbeddedResource>
+    <EmbeddedResource Update="Wizard\6CompassCalib.zh-Hant.resx">
+      <DependentUpon>6CompassCalib.cs</DependentUpon>
+    </EmbeddedResource>
+    <EmbeddedResource Update="Wizard\6CompassCalib.zh-TW.resx">
+      <DependentUpon>6CompassCalib.cs</DependentUpon>
+    </EmbeddedResource>
+    <EmbeddedResource Update="Wizard\7BatteryMonitor.ar.resx">
+      <DependentUpon>7BatteryMonitor.cs</DependentUpon>
+    </EmbeddedResource>
+    <EmbeddedResource Update="Wizard\7BatteryMonitor.id-ID.resx">
+      <DependentUpon>7BatteryMonitor.cs</DependentUpon>
+    </EmbeddedResource>
+    <EmbeddedResource Update="Wizard\7BatteryMonitor.ja-JP.resx">
+      <DependentUpon>7BatteryMonitor.cs</DependentUpon>
+    </EmbeddedResource>
+    <EmbeddedResource Update="Wizard\7BatteryMonitor.ko-KR.resx">
+      <DependentUpon>7BatteryMonitor.cs</DependentUpon>
+    </EmbeddedResource>
+    <EmbeddedResource Update="Wizard\7BatteryMonitor.pt.resx">
+      <DependentUpon>7BatteryMonitor.cs</DependentUpon>
+    </EmbeddedResource>
+    <EmbeddedResource Update="Wizard\7BatteryMonitor.resx">
+      <DependentUpon>7BatteryMonitor.cs</DependentUpon>
+    </EmbeddedResource>
+    <EmbeddedResource Update="Wizard\7BatteryMonitor.zh-Hans.resx">
+      <DependentUpon>7BatteryMonitor.cs</DependentUpon>
+    </EmbeddedResource>
+    <EmbeddedResource Update="Wizard\7BatteryMonitor.zh-Hant.resx">
+      <DependentUpon>7BatteryMonitor.cs</DependentUpon>
+    </EmbeddedResource>
+    <EmbeddedResource Update="Wizard\7BatteryMonitor.zh-TW.resx">
+      <DependentUpon>7BatteryMonitor.cs</DependentUpon>
+    </EmbeddedResource>
+    <EmbeddedResource Update="Wizard\8OptionalItemsAC.ar.resx">
+      <DependentUpon>8OptionalItemsAC.cs</DependentUpon>
+    </EmbeddedResource>
+    <EmbeddedResource Update="Wizard\8OptionalItemsAC.id-ID.resx">
+      <DependentUpon>8OptionalItemsAC.cs</DependentUpon>
+    </EmbeddedResource>
+    <EmbeddedResource Update="Wizard\8OptionalItemsAC.ja-JP.resx">
+      <DependentUpon>8OptionalItemsAC.cs</DependentUpon>
+    </EmbeddedResource>
+    <EmbeddedResource Update="Wizard\8OptionalItemsAC.ko-KR.resx">
+      <DependentUpon>8OptionalItemsAC.cs</DependentUpon>
+    </EmbeddedResource>
+    <EmbeddedResource Update="Wizard\8OptionalItemsAC.pt.resx">
+      <DependentUpon>8OptionalItemsAC.cs</DependentUpon>
+    </EmbeddedResource>
+    <EmbeddedResource Update="Wizard\8OptionalItemsAC.resx">
+      <DependentUpon>8OptionalItemsAC.cs</DependentUpon>
+    </EmbeddedResource>
+    <EmbeddedResource Update="Wizard\8OptionalItemsAC.zh-Hans.resx">
+      <DependentUpon>8OptionalItemsAC.cs</DependentUpon>
+    </EmbeddedResource>
+    <EmbeddedResource Update="Wizard\8OptionalItemsAC.zh-Hant.resx">
+      <DependentUpon>8OptionalItemsAC.cs</DependentUpon>
+    </EmbeddedResource>
+    <EmbeddedResource Update="Wizard\8OptionalItemsAC.zh-TW.resx">
+      <DependentUpon>8OptionalItemsAC.cs</DependentUpon>
+    </EmbeddedResource>
+    <EmbeddedResource Update="Wizard\8OptionalItemsAP.ar.resx">
+      <DependentUpon>8OptionalItemsAP.cs</DependentUpon>
+    </EmbeddedResource>
+    <EmbeddedResource Update="Wizard\8OptionalItemsAP.id-ID.resx">
+      <DependentUpon>8OptionalItemsAP.cs</DependentUpon>
+    </EmbeddedResource>
+    <EmbeddedResource Update="Wizard\8OptionalItemsAP.ja-JP.resx">
+      <DependentUpon>8OptionalItemsAP.cs</DependentUpon>
+    </EmbeddedResource>
+    <EmbeddedResource Update="Wizard\8OptionalItemsAP.ko-KR.resx">
+      <DependentUpon>8OptionalItemsAP.cs</DependentUpon>
+    </EmbeddedResource>
+    <EmbeddedResource Update="Wizard\8OptionalItemsAP.pt.resx">
+      <DependentUpon>8OptionalItemsAP.cs</DependentUpon>
+    </EmbeddedResource>
+    <EmbeddedResource Update="Wizard\8OptionalItemsAP.resx">
+      <DependentUpon>8OptionalItemsAP.cs</DependentUpon>
+    </EmbeddedResource>
+    <EmbeddedResource Update="Wizard\8OptionalItemsAP.zh-Hans.resx">
+      <DependentUpon>8OptionalItemsAP.cs</DependentUpon>
+    </EmbeddedResource>
+    <EmbeddedResource Update="Wizard\8OptionalItemsAP.zh-Hant.resx">
+      <DependentUpon>8OptionalItemsAP.cs</DependentUpon>
+    </EmbeddedResource>
+    <EmbeddedResource Update="Wizard\8OptionalItemsAP.zh-TW.resx">
+      <DependentUpon>8OptionalItemsAP.cs</DependentUpon>
+    </EmbeddedResource>
+    <EmbeddedResource Update="Wizard\98DontForget.ar.resx">
+      <DependentUpon>98DontForget.cs</DependentUpon>
+    </EmbeddedResource>
+    <EmbeddedResource Update="Wizard\98DontForget.id-ID.resx">
+      <DependentUpon>98DontForget.cs</DependentUpon>
+    </EmbeddedResource>
+    <EmbeddedResource Update="Wizard\98DontForget.ja-JP.resx">
+      <DependentUpon>98DontForget.cs</DependentUpon>
+    </EmbeddedResource>
+    <EmbeddedResource Update="Wizard\98DontForget.ko-KR.resx">
+      <DependentUpon>98DontForget.cs</DependentUpon>
+    </EmbeddedResource>
+    <EmbeddedResource Update="Wizard\98DontForget.pt.resx">
+      <DependentUpon>98DontForget.cs</DependentUpon>
+    </EmbeddedResource>
+    <EmbeddedResource Update="Wizard\98DontForget.resx">
+      <DependentUpon>98DontForget.cs</DependentUpon>
+    </EmbeddedResource>
+    <EmbeddedResource Update="Wizard\98DontForget.zh-Hans.resx">
+      <DependentUpon>98DontForget.cs</DependentUpon>
+    </EmbeddedResource>
+    <EmbeddedResource Update="Wizard\98DontForget.zh-Hant.resx">
+      <DependentUpon>98DontForget.cs</DependentUpon>
+    </EmbeddedResource>
+    <EmbeddedResource Update="Wizard\98DontForget.zh-TW.resx">
+      <DependentUpon>98DontForget.cs</DependentUpon>
+    </EmbeddedResource>
+    <EmbeddedResource Update="Wizard\9RadioCalibration.ar.resx">
+      <DependentUpon>9RadioCalibration.cs</DependentUpon>
+    </EmbeddedResource>
+    <EmbeddedResource Update="Wizard\9RadioCalibration.id-ID.resx">
+      <DependentUpon>9RadioCalibration.cs</DependentUpon>
+    </EmbeddedResource>
+    <EmbeddedResource Update="Wizard\9RadioCalibration.ja-JP.resx">
+      <DependentUpon>9RadioCalibration.cs</DependentUpon>
+    </EmbeddedResource>
+    <EmbeddedResource Update="Wizard\9RadioCalibration.ko-KR.resx">
+      <DependentUpon>9RadioCalibration.cs</DependentUpon>
+    </EmbeddedResource>
+    <EmbeddedResource Update="Wizard\9RadioCalibration.pt.resx">
+      <DependentUpon>9RadioCalibration.cs</DependentUpon>
+    </EmbeddedResource>
+    <EmbeddedResource Update="Wizard\9RadioCalibration.resx">
+      <DependentUpon>9RadioCalibration.cs</DependentUpon>
+    </EmbeddedResource>
+    <EmbeddedResource Update="Wizard\9RadioCalibration.zh-Hans.resx">
+      <DependentUpon>9RadioCalibration.cs</DependentUpon>
+    </EmbeddedResource>
+    <EmbeddedResource Update="Wizard\9RadioCalibration.zh-Hant.resx">
+      <DependentUpon>9RadioCalibration.cs</DependentUpon>
+    </EmbeddedResource>
+    <EmbeddedResource Update="Wizard\9RadioCalibration.zh-TW.resx">
+      <DependentUpon>9RadioCalibration.cs</DependentUpon>
+    </EmbeddedResource>
+    <EmbeddedResource Update="Wizard\Wizard.ar.resx">
+      <DependentUpon>Wizard.cs</DependentUpon>
+    </EmbeddedResource>
+    <EmbeddedResource Update="Wizard\Wizard.ja-JP.resx">
+      <DependentUpon>Wizard.cs</DependentUpon>
+    </EmbeddedResource>
+    <EmbeddedResource Update="Wizard\Wizard.ko-KR.resx">
+      <DependentUpon>Wizard.cs</DependentUpon>
+    </EmbeddedResource>
+    <EmbeddedResource Update="Wizard\Wizard.pt.resx">
+      <DependentUpon>Wizard.cs</DependentUpon>
+    </EmbeddedResource>
+    <EmbeddedResource Update="Wizard\Wizard.resx">
+      <DependentUpon>Wizard.cs</DependentUpon>
+    </EmbeddedResource>
+    <EmbeddedResource Update="Wizard\Wizard.zh-Hans.resx">
+      <DependentUpon>Wizard.cs</DependentUpon>
+    </EmbeddedResource>
+    <EmbeddedResource Update="Wizard\Wizard.zh-Hant.resx">
+      <DependentUpon>Wizard.cs</DependentUpon>
+    </EmbeddedResource>
+    <EmbeddedResource Update="Wizard\Wizard.zh-TW.resx">
+      <DependentUpon>Wizard.cs</DependentUpon>
+    </EmbeddedResource>
+    <None Update="aot.sh">
+      <CopyToOutputDirectory>Always</CopyToOutputDirectory>
+    </None>
+    <None Include="Drivers\arduinomega2560.cat" />
+    <None Include="Drivers\ArduinoMEGA2560.inf" />
+    <None Update="Drivers\mindpx.cat">
+      <CopyToOutputDirectory>PreserveNewest</CopyToOutputDirectory>
+    </None>
+    <None Update="Drivers\px4flow.cat">
+      <CopyToOutputDirectory>Always</CopyToOutputDirectory>
+    </None>
+    <None Update="Drivers\px4flow.inf">
+      <CopyToOutputDirectory>Always</CopyToOutputDirectory>
+    </None>
+    <None Update="Drivers\px4fmu.cat">
+      <CopyToOutputDirectory>Always</CopyToOutputDirectory>
+    </None>
+    <None Update="Drivers\px4fmu.inf">
+      <CopyToOutputDirectory>Always</CopyToOutputDirectory>
+    </None>
+    <None Update="Drivers\px4mav.cat">
+      <CopyToOutputDirectory>PreserveNewest</CopyToOutputDirectory>
+    </None>
+    <None Update="Drivers\ubloxusb.cat">
+      <CopyToOutputDirectory>PreserveNewest</CopyToOutputDirectory>
+    </None>
+    <None Update="Drivers\ubloxusb.sys">
+      <CopyToOutputDirectory>PreserveNewest</CopyToOutputDirectory>
+    </None>
+    <None Update="Drivers\ubloxusb64.sys">
+      <CopyToOutputDirectory>PreserveNewest</CopyToOutputDirectory>
+    </None>
+    <None Update="Drivers\vrbrain.cat">
+      <CopyToOutputDirectory>Always</CopyToOutputDirectory>
+    </None>
+    <None Update="Drivers\vrflightstop.cat">
+      <CopyToOutputDirectory>PreserveNewest</CopyToOutputDirectory>
+    </None>
+    <None Include="Drivers\vrhero.cat" />
+    <None Update="Drivers\vrthermal.cat">
+      <CopyToOutputDirectory>PreserveNewest</CopyToOutputDirectory>
+    </None>
+    <None Include="Drivers\vrubrain.cat" />
+    <None Update="Drivers\vrugimbal.cat">
+      <CopyToOutputDirectory>PreserveNewest</CopyToOutputDirectory>
+    </None>
+    <None Update="Lib.zip">
+      <CopyToOutputDirectory>PreserveNewest</CopyToOutputDirectory>
+    </None>
+    <None Include="LogAnalyzer\py2exe\createexe.bat" />
+    <None Include="LogAnalyzer\upload.bat" />
+    <None Include="NoFly\Areas-Lisboa.kmz" />
+    <None Update="NoFly\Regulamento-RPA-ver-3.0.kmz">
+      <CopyToOutputDirectory>PreserveNewest</CopyToOutputDirectory>
+    </None>
+    <None Update="ph2_serial.csv">
+      <CopyToOutputDirectory>Always</CopyToOutputDirectory>
+    </None>
+    <None Include="PRIVACY.md" />
+    <None Include="Utilities\ImageOverFilter.cs" />
+    <EmbeddedResource Update="Antenna\Tracker.id-ID.resx">
+      <DependentUpon>Tracker.cs</DependentUpon>
+    </EmbeddedResource>
+    <EmbeddedResource Update="Antenna\Tracker.ko-KR.resx">
+      <DependentUpon>Tracker.cs</DependentUpon>
+    </EmbeddedResource>
+    <EmbeddedResource Update="Antenna\Tracker.zh-Hant.resx">
+      <DependentUpon>Tracker.cs</DependentUpon>
+    </EmbeddedResource>
+    <EmbeddedResource Update="Antenna\Tracker.zh-TW.resx">
+      <DependentUpon>Tracker.cs</DependentUpon>
+    </EmbeddedResource>
+    <EmbeddedResource Update="ConnectionOptions.id-ID.resx">
+      <DependentUpon>ConnectionOptions.cs</DependentUpon>
+    </EmbeddedResource>
+    <EmbeddedResource Update="ConnectionOptions.ko-KR.resx">
+      <DependentUpon>ConnectionOptions.cs</DependentUpon>
+    </EmbeddedResource>
+    <EmbeddedResource Update="Controls\ConnectionControl.id-ID.resx">
+      <DependentUpon>ConnectionControl.cs</DependentUpon>
+    </EmbeddedResource>
+    <EmbeddedResource Update="Controls\ConnectionControl.ja-JP.resx">
+      <DependentUpon>ConnectionControl.cs</DependentUpon>
+    </EmbeddedResource>
+    <EmbeddedResource Update="Controls\ConnectionControl.ko-KR.resx">
+      <DependentUpon>ConnectionControl.cs</DependentUpon>
+    </EmbeddedResource>
+    <EmbeddedResource Update="Controls\ConnectionControl.zh-Hans.resx">
+      <DependentUpon>ConnectionControl.cs</DependentUpon>
+    </EmbeddedResource>
+    <EmbeddedResource Update="Controls\ConnectionStats.id-ID.resx">
+      <DependentUpon>ConnectionStats.cs</DependentUpon>
+    </EmbeddedResource>
+    <EmbeddedResource Update="Controls\ConnectionStats.ja-JP.resx">
+      <DependentUpon>ConnectionStats.cs</DependentUpon>
+    </EmbeddedResource>
+    <EmbeddedResource Update="Controls\ConnectionStats.ko-KR.resx">
+      <DependentUpon>ConnectionStats.cs</DependentUpon>
+    </EmbeddedResource>
+    <EmbeddedResource Update="Controls\ConnectionStats.zh-Hans.resx">
+      <DependentUpon>ConnectionStats.cs</DependentUpon>
+    </EmbeddedResource>
+    <EmbeddedResource Update="Controls\DefaultSettings.id-ID.resx">
+      <DependentUpon>DefaultSettings.cs</DependentUpon>
+    </EmbeddedResource>
+    <EmbeddedResource Update="Controls\DefaultSettings.ja-JP.resx">
+      <DependentUpon>DefaultSettings.cs</DependentUpon>
+    </EmbeddedResource>
+    <EmbeddedResource Update="Controls\DefaultSettings.ko-KR.resx">
+      <DependentUpon>DefaultSettings.cs</DependentUpon>
+    </EmbeddedResource>
+    <EmbeddedResource Update="Controls\DefaultSettings.zh-Hans.resx">
+      <DependentUpon>DefaultSettings.cs</DependentUpon>
+    </EmbeddedResource>
+    <EmbeddedResource Update="Controls\DistanceBar.resx">
+      <DependentUpon>DistanceBar.cs</DependentUpon>
+    </EmbeddedResource>
+    <EmbeddedResource Update="Controls\LogAnalyzer.resx">
+      <DependentUpon>LogAnalyzer.cs</DependentUpon>
+    </EmbeddedResource>
+    <EmbeddedResource Update="Controls\MavlinkCheckBoxBitMask.resx">
+      <DependentUpon>MavlinkCheckBoxBitMask.cs</DependentUpon>
+    </EmbeddedResource>
+    <EmbeddedResource Update="Controls\ModifyandSet.id-ID.resx">
+      <DependentUpon>ModifyandSet.cs</DependentUpon>
+    </EmbeddedResource>
+    <EmbeddedResource Update="Controls\ModifyandSet.ja-JP.resx">
+      <DependentUpon>ModifyandSet.cs</DependentUpon>
+    </EmbeddedResource>
+    <EmbeddedResource Update="Controls\ModifyandSet.ko-KR.resx">
+      <DependentUpon>ModifyandSet.cs</DependentUpon>
+    </EmbeddedResource>
+    <EmbeddedResource Update="Controls\PreFlight\CheckListInput.resx">
+      <DependentUpon>CheckListInput.cs</DependentUpon>
+    </EmbeddedResource>
+    <EmbeddedResource Update="Controls\PreFlight\CheckListEditor.resx">
+      <DependentUpon>CheckListEditor.cs</DependentUpon>
+    </EmbeddedResource>
+    <EmbeddedResource Update="Controls\ServoOptions.id-ID.resx">
+      <DependentUpon>ServoOptions.cs</DependentUpon>
+    </EmbeddedResource>
+    <EmbeddedResource Update="Controls\ServoOptions.ja-JP.resx">
+      <DependentUpon>ServoOptions.cs</DependentUpon>
+    </EmbeddedResource>
+    <EmbeddedResource Update="Controls\ServoOptions.ko-KR.resx">
+      <DependentUpon>ServoOptions.cs</DependentUpon>
+    </EmbeddedResource>
+    <EmbeddedResource Update="Controls\SITL.resx">
+      <DependentUpon>SITL.cs</DependentUpon>
+      <SubType>Designer</SubType>
+    </EmbeddedResource>
+    <EmbeddedResource Update="Controls\ServoOptions.zh-Hans.resx">
+      <DependentUpon>ServoOptions.cs</DependentUpon>
+    </EmbeddedResource>
+    <EmbeddedResource Update="Controls\ThemeColors.id-ID.resx">
+      <DependentUpon>ThemeColors.cs</DependentUpon>
+    </EmbeddedResource>
+    <EmbeddedResource Update="Controls\ThemeColors.ja-JP.resx">
+      <DependentUpon>ThemeColors.cs</DependentUpon>
+    </EmbeddedResource>
+    <EmbeddedResource Update="Controls\ThemeColors.ko-KR.resx">
+      <DependentUpon>ThemeColors.cs</DependentUpon>
+    </EmbeddedResource>
+    <EmbeddedResource Update="Controls\ThemeColors.zh-Hans.resx">
+      <DependentUpon>ThemeColors.cs</DependentUpon>
+    </EmbeddedResource>
+    <EmbeddedResource Update="Controls\EKFStatus.resx">
+      <DependentUpon>EKFStatus.cs</DependentUpon>
+    </EmbeddedResource>
+    <EmbeddedResource Update="Controls\Vibration.resx">
+      <DependentUpon>Vibration.cs</DependentUpon>
+    </EmbeddedResource>
+    <EmbeddedResource Update="FollowMe.id-ID.resx">
+      <DependentUpon>FollowMe.cs</DependentUpon>
+    </EmbeddedResource>
+    <EmbeddedResource Update="FollowMe.ko-KR.resx">
+      <DependentUpon>FollowMe.cs</DependentUpon>
+    </EmbeddedResource>
+    <EmbeddedResource Update="FollowMe.zh-Hant.resx">
+      <DependentUpon>FollowMe.cs</DependentUpon>
+    </EmbeddedResource>
+    <EmbeddedResource Update="FollowMe.zh-TW.resx">
+      <DependentUpon>FollowMe.cs</DependentUpon>
+    </EmbeddedResource>
+    <EmbeddedResource Update="GeoRef\Georefimage.id-ID.resx">
+      <DependentUpon>georefimage.cs</DependentUpon>
+    </EmbeddedResource>
+    <EmbeddedResource Update="GeoRef\Georefimage.ja-JP.resx">
+      <DependentUpon>georefimage.cs</DependentUpon>
+    </EmbeddedResource>
+    <EmbeddedResource Update="GeoRef\Georefimage.ko-KR.resx">
+      <DependentUpon>georefimage.cs</DependentUpon>
+    </EmbeddedResource>
+    <EmbeddedResource Update="GeoRef\georefimage.zh-Hant.resx">
+      <DependentUpon>georefimage.cs</DependentUpon>
+    </EmbeddedResource>
+    <EmbeddedResource Update="GeoRef\georefimage.zh-TW.resx">
+      <DependentUpon>georefimage.cs</DependentUpon>
+    </EmbeddedResource>
+    <EmbeddedResource Update="Joystick\JoystickSetup.id-ID.resx">
+      <DependentUpon>JoystickSetup.cs</DependentUpon>
+    </EmbeddedResource>
+    <EmbeddedResource Update="Joystick\JoystickSetup.ko-KR.resx">
+      <DependentUpon>JoystickSetup.cs</DependentUpon>
+    </EmbeddedResource>
+    <EmbeddedResource Update="Joystick\JoystickSetup.zh-Hant.resx">
+      <DependentUpon>JoystickSetup.cs</DependentUpon>
+    </EmbeddedResource>
+    <EmbeddedResource Update="Joystick\Joy_ChangeMode.resx">
+      <DependentUpon>Joy_ChangeMode.cs</DependentUpon>
+    </EmbeddedResource>
+    <EmbeddedResource Update="Joystick\Joy_Do_Repeat_Relay.resx">
+      <DependentUpon>Joy_Do_Repeat_Relay.cs</DependentUpon>
+    </EmbeddedResource>
+    <EmbeddedResource Update="Joystick\Joy_Do_Repeat_Servo.resx">
+      <DependentUpon>Joy_Do_Repeat_Servo.cs</DependentUpon>
+    </EmbeddedResource>
+    <EmbeddedResource Update="Joystick\Joy_Do_Set_Relay.resx">
+      <DependentUpon>Joy_Do_Set_Relay.cs</DependentUpon>
+    </EmbeddedResource>
+    <EmbeddedResource Update="Joystick\Joy_Button_axis.resx">
+      <DependentUpon>Joy_Button_axis.cs</DependentUpon>
+    </EmbeddedResource>
+    <EmbeddedResource Update="Joystick\Joy_Do_Set_Servo.resx">
+      <DependentUpon>Joy_Do_Set_Servo.cs</DependentUpon>
+    </EmbeddedResource>
+    <EmbeddedResource Update="Joystick\Joy_Mount_Mode.id-ID.resx">
+      <DependentUpon>Joy_Mount_Mode.cs</DependentUpon>
+    </EmbeddedResource>
+    <EmbeddedResource Update="Joystick\Joy_Mount_Mode.ko-KR.resx">
+      <DependentUpon>Joy_Mount_Mode.cs</DependentUpon>
+    </EmbeddedResource>
+    <EmbeddedResource Update="Joystick\Joy_Mount_Mode.resx">
+      <DependentUpon>Joy_Mount_Mode.cs</DependentUpon>
+    </EmbeddedResource>
+    <EmbeddedResource Update="Log\LogBrowse.id-ID.resx">
+      <DependentUpon>LogBrowse.cs</DependentUpon>
+    </EmbeddedResource>
+    <EmbeddedResource Update="Log\LogBrowse.ja-JP.resx">
+      <DependentUpon>LogBrowse.cs</DependentUpon>
+    </EmbeddedResource>
+    <EmbeddedResource Update="Log\LogBrowse.ko-KR.resx">
+      <DependentUpon>LogBrowse.cs</DependentUpon>
+    </EmbeddedResource>
+    <EmbeddedResource Update="Log\LogDownload.id-ID.resx">
+      <DependentUpon>LogDownload.cs</DependentUpon>
+    </EmbeddedResource>
+    <EmbeddedResource Update="Log\LogDownload.ja-JP.resx">
+      <DependentUpon>LogDownload.cs</DependentUpon>
+    </EmbeddedResource>
+    <EmbeddedResource Update="Log\LogDownload.ko-KR.resx">
+      <DependentUpon>LogDownload.cs</DependentUpon>
+    </EmbeddedResource>
+    <EmbeddedResource Update="Log\LogDownloadMavLink.id-ID.resx">
+      <DependentUpon>LogDownloadMavLink.cs</DependentUpon>
+    </EmbeddedResource>
+    <EmbeddedResource Update="Log\LogDownloadMavLink.ja-JP.resx">
+      <DependentUpon>LogDownloadMavLink.cs</DependentUpon>
+    </EmbeddedResource>
+    <EmbeddedResource Update="Log\LogDownloadMavLink.ko-KR.resx">
+      <DependentUpon>LogDownloadMavLink.cs</DependentUpon>
+    </EmbeddedResource>
+    <EmbeddedResource Update="Log\LogIndex.resx">
+      <DependentUpon>LogIndex.cs</DependentUpon>
+    </EmbeddedResource>
+    <EmbeddedResource Update="Log\MavlinkLog.id-ID.resx">
+      <DependentUpon>MavlinkLog.cs</DependentUpon>
+    </EmbeddedResource>
+    <EmbeddedResource Update="Log\MavlinkLog.ja-JP.resx">
+      <DependentUpon>MavlinkLog.cs</DependentUpon>
+    </EmbeddedResource>
+    <EmbeddedResource Update="Log\MavlinkLog.ko-KR.resx">
+      <DependentUpon>MavlinkLog.cs</DependentUpon>
+    </EmbeddedResource>
+    <EmbeddedResource Update="MainV2.id-ID.resx">
+      <DependentUpon>MainV2.cs</DependentUpon>
+    </EmbeddedResource>
+    <EmbeddedResource Update="MainV2.ja-JP.resx">
+      <DependentUpon>MainV2.cs</DependentUpon>
+    </EmbeddedResource>
+    <EmbeddedResource Update="MainV2.ko-KR.resx">
+      <DependentUpon>MainV2.cs</DependentUpon>
+    </EmbeddedResource>
+    <EmbeddedResource Update="MainV2.zh-Hant.resx">
+      <DependentUpon>MainV2.cs</DependentUpon>
+    </EmbeddedResource>
+    <EmbeddedResource Update="MainV2.zh-TW.resx">
+      <DependentUpon>MainV2.cs</DependentUpon>
+    </EmbeddedResource>
+    <EmbeddedResource Update="MovingBase.id-ID.resx">
+      <DependentUpon>MovingBase.cs</DependentUpon>
+    </EmbeddedResource>
+    <EmbeddedResource Update="MovingBase.ja-JP.resx">
+      <DependentUpon>MovingBase.cs</DependentUpon>
+    </EmbeddedResource>
+    <EmbeddedResource Update="MovingBase.ko-KR.resx">
+      <DependentUpon>MovingBase.cs</DependentUpon>
+    </EmbeddedResource>
+    <EmbeddedResource Update="MovingBase.zh-Hant.resx">
+      <DependentUpon>MovingBase.cs</DependentUpon>
+    </EmbeddedResource>
+    <EmbeddedResource Update="MovingBase.zh-TW.resx">
+      <DependentUpon>MovingBase.cs</DependentUpon>
+    </EmbeddedResource>
+    <EmbeddedResource Update="OpenGLtest2.resx">
+      <DependentUpon>OpenGLtest2.cs</DependentUpon>
+    </EmbeddedResource>
+    <EmbeddedResource Update="Properties\Resources.zh-Hans.resx" />
+    <EmbeddedResource Update="Radio\Sikradio.it-IT.resx">
+      <DependentUpon>Sikradio.cs</DependentUpon>
+    </EmbeddedResource>
+    <EmbeddedResource Update="RAW_Sensor.id-ID.resx">
+      <DependentUpon>RAW_Sensor.cs</DependentUpon>
+    </EmbeddedResource>
+    <EmbeddedResource Update="RAW_Sensor.ja-JP.resx">
+      <DependentUpon>RAW_Sensor.cs</DependentUpon>
+    </EmbeddedResource>
+    <EmbeddedResource Update="RAW_Sensor.ko-KR.resx">
+      <DependentUpon>RAW_Sensor.cs</DependentUpon>
+    </EmbeddedResource>
+    <EmbeddedResource Update="RAW_Sensor.zh-Hant.resx">
+      <DependentUpon>RAW_Sensor.cs</DependentUpon>
+    </EmbeddedResource>
+    <EmbeddedResource Update="RAW_Sensor.zh-TW.resx">
+      <DependentUpon>RAW_Sensor.cs</DependentUpon>
+    </EmbeddedResource>
+    <EmbeddedResource Update="resedit.zh-Hant.resx">
+      <DependentUpon>ResEdit.cs</DependentUpon>
+    </EmbeddedResource>
+    <EmbeddedResource Update="resedit.zh-TW.resx">
+      <DependentUpon>ResEdit.cs</DependentUpon>
+    </EmbeddedResource>
+    <EmbeddedResource Update="ScriptConsole.id-ID.resx">
+      <DependentUpon>ScriptConsole.cs</DependentUpon>
+    </EmbeddedResource>
+    <EmbeddedResource Update="ScriptConsole.ja-JP.resx">
+      <DependentUpon>ScriptConsole.cs</DependentUpon>
+    </EmbeddedResource>
+    <EmbeddedResource Update="ScriptConsole.ko-KR.resx">
+      <DependentUpon>ScriptConsole.cs</DependentUpon>
+    </EmbeddedResource>
+    <EmbeddedResource Update="ScriptConsole.zh-Hant.resx">
+      <DependentUpon>ScriptConsole.cs</DependentUpon>
+    </EmbeddedResource>
+    <EmbeddedResource Update="ScriptConsole.zh-TW.resx">
+      <DependentUpon>ScriptConsole.cs</DependentUpon>
+    </EmbeddedResource>
+    <EmbeddedResource Update="SerialInjectGPS.id-ID.resx">
+      <DependentUpon>SerialInjectGPS.cs</DependentUpon>
+    </EmbeddedResource>
+    <EmbeddedResource Update="SerialInjectGPS.ja-JP.resx">
+      <DependentUpon>SerialInjectGPS.cs</DependentUpon>
+    </EmbeddedResource>
+    <EmbeddedResource Update="SerialInjectGPS.ko-KR.resx">
+      <DependentUpon>SerialInjectGPS.cs</DependentUpon>
+    </EmbeddedResource>
+    <EmbeddedResource Update="SerialInjectGPS.resx">
+      <DependentUpon>SerialInjectGPS.cs</DependentUpon>
+    </EmbeddedResource>
+    <EmbeddedResource Update="ConnectionOptions.resx">
+      <DependentUpon>ConnectionOptions.cs</DependentUpon>
+    </EmbeddedResource>
+    <EmbeddedResource Update="ConnectionOptions.zh-Hans.resx">
+      <DependentUpon>ConnectionOptions.cs</DependentUpon>
+    </EmbeddedResource>
+    <EmbeddedResource Update="SerialOutputMD.id-ID.resx">
+      <DependentUpon>SerialOutputMD.cs</DependentUpon>
+    </EmbeddedResource>
+    <EmbeddedResource Update="SerialOutputMD.ja-JP.resx">
+      <DependentUpon>SerialOutputMD.cs</DependentUpon>
+    </EmbeddedResource>
+    <EmbeddedResource Update="SerialOutputMD.ko-KR.resx">
+      <DependentUpon>SerialOutputMD.cs</DependentUpon>
+    </EmbeddedResource>
+    <EmbeddedResource Update="SerialOutputNMEA.id-ID.resx">
+      <DependentUpon>SerialOutputNMEA.cs</DependentUpon>
+    </EmbeddedResource>
+    <EmbeddedResource Update="SerialOutputNMEA.ja-JP.resx">
+      <DependentUpon>SerialOutputNMEA.cs</DependentUpon>
+    </EmbeddedResource>
+    <EmbeddedResource Update="SerialOutputNMEA.ko-KR.resx">
+      <DependentUpon>SerialOutputNMEA.cs</DependentUpon>
+    </EmbeddedResource>
+    <EmbeddedResource Update="SerialOutputPass.id-ID.resx">
+      <DependentUpon>SerialOutputPass.cs</DependentUpon>
+    </EmbeddedResource>
+    <EmbeddedResource Update="SerialOutputPass.ja-JP.resx">
+      <DependentUpon>SerialOutputPass.cs</DependentUpon>
+    </EmbeddedResource>
+    <EmbeddedResource Update="SerialOutputPass.ko-KR.resx">
+      <DependentUpon>SerialOutputPass.cs</DependentUpon>
+    </EmbeddedResource>
+    <EmbeddedResource Update="SerialOutputPass.zh-Hans.resx">
+      <DependentUpon>SerialOutputPass.cs</DependentUpon>
+    </EmbeddedResource>
+    <EmbeddedResource Update="Utilities\fftui.resx">
+      <DependentUpon>fftui.cs</DependentUpon>
+    </EmbeddedResource>
+    <EmbeddedResource Update="Warnings\WarningControl.resx">
+      <DependentUpon>WarningControl.cs</DependentUpon>
+    </EmbeddedResource>
+    <EmbeddedResource Update="Warnings\WarningsManager.resx">
+      <DependentUpon>WarningsManager.cs</DependentUpon>
+    </EmbeddedResource>
+    <None Update="airports.csv">
+      <CopyToOutputDirectory>PreserveNewest</CopyToOutputDirectory>
+    </None>
+    <None Update="MissionPlanner.sh">
+      <CopyToOutputDirectory>PreserveNewest</CopyToOutputDirectory>
+    </None>
+    <None Update="NoFly\SouthAfricaNoRPASOutlined.kmz">
+      <CopyToOutputDirectory>PreserveNewest</CopyToOutputDirectory>
+    </None>
+    <None Update="packages.config">
+      <SubType>Designer</SubType>
+    </None>
+ 
+ 
+ 
+ 
+ 
+ 
+ 
+ 
+ 
+ 
+ 
+ 
+ 
+    <Compile Update="Warnings\WarningControl.cs">
+      <SubType>Control</SubType>
+    </Compile>
+ 
+    <Compile Update="Warnings\WarningsManager.cs">
+      <SubType>Form</SubType>
+    </Compile>
+    <Compile Update="Warnings\WarningsManager.Designer.cs">
+      <DependentUpon>WarningsManager.cs</DependentUpon>
+    </Compile>
+ 
+    <Compile Update="Swarm\Status.cs">
+      <SubType>Control</SubType>
+    </Compile>
+    <Compile Update="Swarm\Status.Designer.cs">
+      <DependentUpon>Status.cs</DependentUpon>
+    </Compile>
+ 
+    <EmbeddedResource Update="Antenna\Tracker.it-IT.resx">
+      <DependentUpon>Tracker.cs</DependentUpon>
+    </EmbeddedResource>
+    <EmbeddedResource Update="Controls\ConnectionControl.resx">
+      <DependentUpon>ConnectionControl.cs</DependentUpon>
+    </EmbeddedResource>
+    <EmbeddedResource Update="FollowMe.it-IT.resx">
+      <DependentUpon>FollowMe.cs</DependentUpon>
+    </EmbeddedResource>
+    <EmbeddedResource Update="FollowMe.zh-Hans.resx">
+      <DependentUpon>FollowMe.cs</DependentUpon>
+    </EmbeddedResource>
+    <EmbeddedResource Update="Controls\DefaultSettings.resx">
+      <DependentUpon>DefaultSettings.cs</DependentUpon>
+    </EmbeddedResource>
+    <EmbeddedResource Update="GeoRef\Georefimage.it-IT.resx">
+      <DependentUpon>georefimage.cs</DependentUpon>
+    </EmbeddedResource>
+    <EmbeddedResource Update="GeoRef\Georefimage.zh-Hans.resx">
+      <DependentUpon>georefimage.cs</DependentUpon>
+    </EmbeddedResource>
+    <EmbeddedResource Update="Log\LogDownloadMavLink.de-DE.resx">
+      <DependentUpon>LogDownloadMavLink.cs</DependentUpon>
+    </EmbeddedResource>
+    <EmbeddedResource Update="Log\LogDownloadMavLink.es-ES.resx">
+      <DependentUpon>LogDownloadMavLink.cs</DependentUpon>
+    </EmbeddedResource>
+    <EmbeddedResource Update="Log\LogDownloadMavLink.fr.resx">
+      <DependentUpon>LogDownloadMavLink.cs</DependentUpon>
+    </EmbeddedResource>
+    <EmbeddedResource Update="Log\LogDownloadMavLink.it-IT.resx">
+      <DependentUpon>LogDownloadMavLink.cs</DependentUpon>
+    </EmbeddedResource>
+    <EmbeddedResource Update="Log\LogDownloadMavLink.pl.resx">
+      <DependentUpon>LogDownloadMavLink.cs</DependentUpon>
+    </EmbeddedResource>
+    <EmbeddedResource Update="Log\LogDownloadMavLink.resx">
+      <DependentUpon>LogDownloadMavLink.cs</DependentUpon>
+      <SubType>Designer</SubType>
+    </EmbeddedResource>
+    <EmbeddedResource Update="Log\LogDownloadMavLink.zh-Hans.resx">
+      <DependentUpon>LogDownloadMavLink.cs</DependentUpon>
+    </EmbeddedResource>
+    <EmbeddedResource Update="Log\LogDownloadMavLink.zh-TW.resx">
+      <DependentUpon>LogDownloadMavLink.cs</DependentUpon>
+    </EmbeddedResource>
+    <EmbeddedResource Update="MainV2.zh-Hans.resx">
+      <DependentUpon>MainV2.cs</DependentUpon>
+    </EmbeddedResource>
+    <EmbeddedResource Update="MovingBase.de-DE.resx">
+      <DependentUpon>MovingBase.cs</DependentUpon>
+    </EmbeddedResource>
+    <EmbeddedResource Update="MovingBase.es-ES.resx">
+      <DependentUpon>MovingBase.cs</DependentUpon>
+    </EmbeddedResource>
+    <EmbeddedResource Update="MovingBase.fr.resx">
+      <DependentUpon>MovingBase.cs</DependentUpon>
+    </EmbeddedResource>
+    <EmbeddedResource Update="MovingBase.it-IT.resx">
+      <DependentUpon>MovingBase.cs</DependentUpon>
+    </EmbeddedResource>
+    <EmbeddedResource Update="MovingBase.pl.resx">
+      <DependentUpon>MovingBase.cs</DependentUpon>
+    </EmbeddedResource>
+    <EmbeddedResource Update="MovingBase.resx">
+      <DependentUpon>MovingBase.cs</DependentUpon>
+    </EmbeddedResource>
+    <EmbeddedResource Update="GenOTP.resx">
+      <DependentUpon>GenOTP.cs</DependentUpon>
+    </EmbeddedResource>
+    <EmbeddedResource Update="MovingBase.zh-Hans.resx">
+      <DependentUpon>MovingBase.cs</DependentUpon>
+    </EmbeddedResource>
+    <EmbeddedResource Update="Plugin\PluginUI.resx">
+      <DependentUpon>PluginUI.cs</DependentUpon>
+    </EmbeddedResource>
+    <EmbeddedResource Update="RAW_Sensor.zh-Hans.resx">
+      <DependentUpon>RAW_Sensor.cs</DependentUpon>
+    </EmbeddedResource>
+    <EmbeddedResource Update="resedit.zh-Hans.resx">
+      <DependentUpon>ResEdit.cs</DependentUpon>
+    </EmbeddedResource>
+    <EmbeddedResource Update="ScriptConsole.resx">
+      <DependentUpon>ScriptConsole.cs</DependentUpon>
+    </EmbeddedResource>
+    <EmbeddedResource Update="ScriptConsole.zh-Hans.resx">
+      <DependentUpon>ScriptConsole.cs</DependentUpon>
+    </EmbeddedResource>
+    <EmbeddedResource Update="Swarm\FollowPathControl.resx">
+      <DependentUpon>FollowPathControl.cs</DependentUpon>
+    </EmbeddedResource>
+    <EmbeddedResource Update="Swarm\Status.resx">
+      <DependentUpon>Status.cs</DependentUpon>
+    </EmbeddedResource>
+    <Compile Update="SerialOutputPass.cs">
+      <SubType>Form</SubType>
+    </Compile>
+    <Compile Update="SerialOutputPass.Designer.cs">
+      <DependentUpon>SerialOutputPass.cs</DependentUpon>
+    </Compile>
+ 
+ 
+ 
+    <Compile Update="OpenGLtest.cs">
+      <SubType>Control</SubType>
+    </Compile>
+    <Compile Update="OSDVideo.cs">
+      <SubType>Form</SubType>
+    </Compile>
+    <Compile Update="OSDVideo.Designer.cs">
+      <DependentUpon>OSDVideo.cs</DependentUpon>
+    </Compile>
+    <Compile Update="SerialOutputMD.cs">
+      <SubType>Form</SubType>
+    </Compile>
+    <Compile Update="SerialOutputMD.Designer.cs">
+      <DependentUpon>SerialOutputMD.cs</DependentUpon>
+    </Compile>
+ 
+ 
+ 
+ 
+    <Compile Update="Swarm\FormationControl.cs">
+      <SubType>Form</SubType>
+    </Compile>
+    <Compile Update="Swarm\FormationControl.Designer.cs">
+      <DependentUpon>FormationControl.cs</DependentUpon>
+    </Compile>
+ 
+ 
+    <Compile Update="Swarm\Grid.cs">
+      <SubType>Control</SubType>
+    </Compile>
+    <Compile Update="Swarm\Grid.Designer.cs">
+      <DependentUpon>Grid.cs</DependentUpon>
+    </Compile>
+ 
+ 
+ 
+    <Compile Update="Radio\Sikradio.cs">
+      <SubType>Control</SubType>
+    </Compile>
+    <Compile Update="Radio\Sikradio.Designer.cs">
+      <DependentUpon>Sikradio.cs</DependentUpon>
+    </Compile>
+ 
+    <Compile Update="FollowMe.cs">
+      <SubType>Form</SubType>
+    </Compile>
+    <Compile Update="FollowMe.Designer.cs">
+      <DependentUpon>FollowMe.cs</DependentUpon>
+    </Compile>
+ 
+    <Compile Update="ResEdit.cs">
+      <SubType>Form</SubType>
+    </Compile>
+    <Compile Update="ResEdit.Designer.cs">
+      <DependentUpon>ResEdit.cs</DependentUpon>
+    </Compile>
+    <Compile Update="GeoRef\georefimage.cs">
+      <SubType>Form</SubType>
+    </Compile>
+ 
+    <Compile Update="Log\MavlinkLog.cs">
+      <SubType>Form</SubType>
+    </Compile>
+    <Compile Update="Log\MavlinkLog.Designer.cs">
+      <DependentUpon>MavlinkLog.cs</DependentUpon>
+    </Compile>
+ 
+    <Compile Update="Joystick\JoystickSetup.cs">
+      <SubType>Form</SubType>
+    </Compile>
+    <Compile Update="Joystick\JoystickSetup.Designer.cs">
+      <DependentUpon>JoystickSetup.cs</DependentUpon>
+    </Compile>
+ 
+    <Compile Update="paramcompare.cs">
+      <SubType>Form</SubType>
+    </Compile>
+    <Compile Update="paramcompare.Designer.cs">
+      <DependentUpon>paramcompare.cs</DependentUpon>
+    </Compile>
+    <Compile Update="RAW_Sensor.cs">
+      <SubType>Form</SubType>
+    </Compile>
+    <Compile Update="RAW_Sensor.Designer.cs">
+      <DependentUpon>RAW_Sensor.cs</DependentUpon>
+    </Compile>
+    <Compile Update="MainV2.cs">
+      <SubType>Form</SubType>
+    </Compile>
+    <Compile Update="MainV2.Designer.cs">
+      <DependentUpon>MainV2.cs</DependentUpon>
+    </Compile>
+ 
+    <Compile Update="ElevationProfile.cs">
+      <SubType>Form</SubType>
+    </Compile>
+    <Compile Update="ElevationProfile.Designer.cs">
+      <DependentUpon>ElevationProfile.cs</DependentUpon>
+    </Compile>
+ 
+    <Compile Update="Log\LogDownload.cs">
+      <SubType>Form</SubType>
+    </Compile>
+    <Compile Update="Log\LogDownload.Designer.cs">
+      <DependentUpon>LogDownload.cs</DependentUpon>
+    </Compile>
+    <Compile Update="Log\LogBrowse.cs">
+      <SubType>Form</SubType>
+    </Compile>
+    <Compile Update="Log\LogBrowse.designer.cs">
+      <DependentUpon>LogBrowse.cs</DependentUpon>
+    </Compile>
+ 
+ 
+ 
+    <Compile Update="SerialOutputNMEA.cs">
+      <SubType>Form</SubType>
+    </Compile>
+    <Compile Update="SerialOutputNMEA.Designer.cs">
+      <DependentUpon>SerialOutputNMEA.cs</DependentUpon>
+    </Compile>
+    <None Include="README.md" />
+    <Compile Update="Splash.cs">
+      <SubType>Form</SubType>
+    </Compile>
+    <Compile Update="Splash.Designer.cs">
+      <DependentUpon>Splash.cs</DependentUpon>
+    </Compile>
+    <Compile Update="temp.cs">
+      <SubType>Form</SubType>
+    </Compile>
+    <Compile Update="temp.Designer.cs">
+      <DependentUpon>temp.cs</DependentUpon>
+    </Compile>
+ 
+ 
+ 
+ 
+    <EmbeddedResource Update="Antenna\Tracker.de-DE.resx">
+      <DependentUpon>Tracker.cs</DependentUpon>
+    </EmbeddedResource>
+    <EmbeddedResource Update="Antenna\Tracker.fr.resx">
+      <DependentUpon>Tracker.cs</DependentUpon>
+    </EmbeddedResource>
+    <EmbeddedResource Update="Antenna\Tracker.resx">
+      <DependentUpon>Tracker.cs</DependentUpon>
+      <SubType>Designer</SubType>
+    </EmbeddedResource>
+    <EmbeddedResource Update="Antenna\Tracker.zh-Hans.resx">
+      <DependentUpon>Tracker.cs</DependentUpon>
+    </EmbeddedResource>
+    <EmbeddedResource Update="Controls\ConnectionStats.resx">
+      <DependentUpon>ConnectionStats.cs</DependentUpon>
+    </EmbeddedResource>
+    <EmbeddedResource Update="Controls\ModifyandSet.resx">
+      <DependentUpon>ModifyandSet.cs</DependentUpon>
+    </EmbeddedResource>
+    <EmbeddedResource Update="Controls\ServoOptions.resx">
+      <DependentUpon>ServoOptions.cs</DependentUpon>
+    </EmbeddedResource>
+    <EmbeddedResource Update="Controls\ThemeColors.resx">
+      <DependentUpon>ThemeColors.cs</DependentUpon>
+    </EmbeddedResource>
+    <EmbeddedResource Update="SerialOutputPass.resx">
+      <DependentUpon>SerialOutputPass.cs</DependentUpon>
+    </EmbeddedResource>
+    <EmbeddedResource Update="FollowMe.de-DE.resx">
+      <DependentUpon>FollowMe.cs</DependentUpon>
+    </EmbeddedResource>
+    <EmbeddedResource Update="FollowMe.fr.resx">
+      <DependentUpon>FollowMe.cs</DependentUpon>
+    </EmbeddedResource>
+    <EmbeddedResource Update="GeoRef\Georefimage.de-DE.resx">
+      <DependentUpon>georefimage.cs</DependentUpon>
+    </EmbeddedResource>
+    <EmbeddedResource Update="Joystick\JoystickSetup.de-DE.resx">
+      <DependentUpon>JoystickSetup.cs</DependentUpon>
+      <SubType>Designer</SubType>
+    </EmbeddedResource>
+    <EmbeddedResource Update="Log\LogDownload.de-DE.resx">
+      <DependentUpon>LogDownload.cs</DependentUpon>
+    </EmbeddedResource>
+    <EmbeddedResource Update="Log\LogBrowse.de-DE.resx">
+      <DependentUpon>LogBrowse.cs</DependentUpon>
+    </EmbeddedResource>
+    <EmbeddedResource Update="Log\MavlinkLog.de-DE.resx">
+      <DependentUpon>MavlinkLog.cs</DependentUpon>
+      <SubType>Designer</SubType>
+    </EmbeddedResource>
+    <EmbeddedResource Update="Log\MavlinkLog.zh-Hans.resx">
+      <DependentUpon>MavlinkLog.cs</DependentUpon>
+    </EmbeddedResource>
+    <EmbeddedResource Update="OpenGLtest.resx">
+      <DependentUpon>OpenGLtest.cs</DependentUpon>
+    </EmbeddedResource>
+    <EmbeddedResource Update="OSDVideo.resx">
+      <DependentUpon>OSDVideo.cs</DependentUpon>
+    </EmbeddedResource>
+    <EmbeddedResource Update="Radio\Sikradio.de-DE.resx">
+      <DependentUpon>Sikradio.cs</DependentUpon>
+    </EmbeddedResource>
+    <EmbeddedResource Update="Radio\Sikradio.fr.resx">
+      <DependentUpon>Sikradio.cs</DependentUpon>
+    </EmbeddedResource>
+    <EmbeddedResource Update="RAW_Sensor.de-DE.resx">
+      <DependentUpon>RAW_Sensor.cs</DependentUpon>
+    </EmbeddedResource>
+    <EmbeddedResource Update="SerialOutputMD.resx">
+      <DependentUpon>SerialOutputMD.cs</DependentUpon>
+    </EmbeddedResource>
+    <EmbeddedResource Update="Radio\Sikradio.resx">
+      <DependentUpon>Sikradio.cs</DependentUpon>
+    </EmbeddedResource>
+    <EmbeddedResource Update="Joystick\JoystickSetup.es-ES.resx">
+      <DependentUpon>JoystickSetup.cs</DependentUpon>
+    </EmbeddedResource>
+    <EmbeddedResource Update="Log\LogDownload.es-ES.resx">
+      <DependentUpon>LogDownload.cs</DependentUpon>
+    </EmbeddedResource>
+    <EmbeddedResource Update="Log\LogBrowse.es-ES.resx">
+      <DependentUpon>LogBrowse.cs</DependentUpon>
+    </EmbeddedResource>
+    <EmbeddedResource Update="Log\MavlinkLog.es-ES.resx">
+      <DependentUpon>MavlinkLog.cs</DependentUpon>
+    </EmbeddedResource>
+    <EmbeddedResource Update="Radio\Sikradio.zh-Hans.resx">
+      <DependentUpon>Sikradio.cs</DependentUpon>
+    </EmbeddedResource>
+    <EmbeddedResource Update="RAW_Sensor.es-ES.resx">
+      <DependentUpon>RAW_Sensor.cs</DependentUpon>
+    </EmbeddedResource>
+    <EmbeddedResource Update="FollowMe.es-ES.resx">
+      <DependentUpon>FollowMe.cs</DependentUpon>
+    </EmbeddedResource>
+    <EmbeddedResource Update="FollowMe.pl.resx">
+      <DependentUpon>FollowMe.cs</DependentUpon>
+    </EmbeddedResource>
+    <EmbeddedResource Update="FollowMe.resx">
+      <DependentUpon>FollowMe.cs</DependentUpon>
+    </EmbeddedResource>
+    <EmbeddedResource Update="GeoRef\georefimage.resx">
+      <DependentUpon>georefimage.cs</DependentUpon>
+    </EmbeddedResource>
+    <EmbeddedResource Update="Joystick\JoystickSetup.fr.resx">
+      <DependentUpon>JoystickSetup.cs</DependentUpon>
+    </EmbeddedResource>
+    <EmbeddedResource Update="Joystick\JoystickSetup.it-IT.resx">
+      <DependentUpon>JoystickSetup.cs</DependentUpon>
+    </EmbeddedResource>
+    <EmbeddedResource Update="Joystick\JoystickSetup.pl.resx">
+      <DependentUpon>JoystickSetup.cs</DependentUpon>
+    </EmbeddedResource>
+    <EmbeddedResource Update="Joystick\JoystickSetup.zh-TW.resx">
+      <DependentUpon>JoystickSetup.cs</DependentUpon>
+    </EmbeddedResource>
+    <EmbeddedResource Update="Log\LogDownload.fr.resx">
+      <DependentUpon>LogDownload.cs</DependentUpon>
+    </EmbeddedResource>
+    <EmbeddedResource Update="Log\LogDownload.it-IT.resx">
+      <DependentUpon>LogDownload.cs</DependentUpon>
+    </EmbeddedResource>
+    <EmbeddedResource Update="Log\LogDownload.pl.resx">
+      <DependentUpon>LogDownload.cs</DependentUpon>
+    </EmbeddedResource>
+    <EmbeddedResource Update="Log\LogDownload.zh-TW.resx">
+      <DependentUpon>LogDownload.cs</DependentUpon>
+    </EmbeddedResource>
+    <EmbeddedResource Update="Log\LogBrowse.fr.resx">
+      <DependentUpon>LogBrowse.cs</DependentUpon>
+    </EmbeddedResource>
+    <EmbeddedResource Update="Log\LogBrowse.it-IT.resx">
+      <DependentUpon>LogBrowse.cs</DependentUpon>
+    </EmbeddedResource>
+    <EmbeddedResource Update="Log\LogBrowse.pl.resx">
+      <DependentUpon>LogBrowse.cs</DependentUpon>
+    </EmbeddedResource>
+    <EmbeddedResource Update="Log\LogBrowse.zh-TW.resx">
+      <DependentUpon>LogBrowse.cs</DependentUpon>
+    </EmbeddedResource>
+    <EmbeddedResource Update="Log\MavlinkLog.fr.resx">
+      <DependentUpon>MavlinkLog.cs</DependentUpon>
+    </EmbeddedResource>
+    <EmbeddedResource Update="Log\MavlinkLog.it-IT.resx">
+      <DependentUpon>MavlinkLog.cs</DependentUpon>
+    </EmbeddedResource>
+    <EmbeddedResource Update="Log\MavlinkLog.pl.resx">
+      <DependentUpon>MavlinkLog.cs</DependentUpon>
+    </EmbeddedResource>
+    <EmbeddedResource Update="RAW_Sensor.fr.resx">
+      <DependentUpon>RAW_Sensor.cs</DependentUpon>
+    </EmbeddedResource>
+    <EmbeddedResource Update="RAW_Sensor.it-IT.resx">
+      <DependentUpon>RAW_Sensor.cs</DependentUpon>
+    </EmbeddedResource>
+    <EmbeddedResource Update="RAW_Sensor.pl.resx">
+      <DependentUpon>RAW_Sensor.cs</DependentUpon>
+    </EmbeddedResource>
+    <EmbeddedResource Update="ResEdit.resx">
+      <DependentUpon>ResEdit.cs</DependentUpon>
+    </EmbeddedResource>
+    <EmbeddedResource Update="Joystick\JoystickSetup.ru-RU.resx">
+      <DependentUpon>JoystickSetup.cs</DependentUpon>
+    </EmbeddedResource>
+    <EmbeddedResource Update="Log\LogDownload.zh-Hans.resx">
+      <DependentUpon>LogDownload.cs</DependentUpon>
+    </EmbeddedResource>
+    <EmbeddedResource Update="Log\LogBrowse.zh-Hans.resx">
+      <DependentUpon>LogBrowse.cs</DependentUpon>
+    </EmbeddedResource>
+    <EmbeddedResource Update="paramcompare.resx">
+      <DependentUpon>paramcompare.cs</DependentUpon>
+    </EmbeddedResource>
+    <EmbeddedResource Update="RAW_Sensor.resx">
+      <DependentUpon>RAW_Sensor.cs</DependentUpon>
+      <SubType>Designer</SubType>
+    </EmbeddedResource>
+    <EmbeddedResource Update="Log\MavlinkLog.resx">
+      <DependentUpon>MavlinkLog.cs</DependentUpon>
+      <SubType>Designer</SubType>
+    </EmbeddedResource>
+    <EmbeddedResource Update="Joystick\JoystickSetup.resx">
+      <DependentUpon>JoystickSetup.cs</DependentUpon>
+      <SubType>Designer</SubType>
+    </EmbeddedResource>
+    <EmbeddedResource Update="Joystick\JoystickSetup.zh-Hans.resx">
+      <DependentUpon>JoystickSetup.cs</DependentUpon>
+    </EmbeddedResource>
+    <EmbeddedResource Update="MainV2.resx">
+      <DependentUpon>MainV2.cs</DependentUpon>
+    </EmbeddedResource>
+    <EmbeddedResource Update="ElevationProfile.resx">
+      <DependentUpon>ElevationProfile.cs</DependentUpon>
+    </EmbeddedResource>
+    <EmbeddedResource Update="Log\LogDownload.resx">
+      <DependentUpon>LogDownload.cs</DependentUpon>
+      <SubType>Designer</SubType>
+    </EmbeddedResource>
+    <EmbeddedResource Update="Log\LogBrowse.resx">
+      <DependentUpon>LogBrowse.cs</DependentUpon>
+      <SubType>Designer</SubType>
+    </EmbeddedResource>
+    <EmbeddedResource Update="Properties\Resources.resx">
+      <Generator>PublicResXFileCodeGenerator</Generator>
+      <SubType>Designer</SubType>
+      <LastGenOutput>Resources.Designer.cs</LastGenOutput>
+    </EmbeddedResource>
+    <EmbeddedResource Update="SerialOutputNMEA.resx">
+      <DependentUpon>SerialOutputNMEA.cs</DependentUpon>
+    </EmbeddedResource>
+    <EmbeddedResource Update="Splash.resx">
+      <DependentUpon>Splash.cs</DependentUpon>
+    </EmbeddedResource>
+    <EmbeddedResource Update="Swarm\FormationControl.resx">
+      <DependentUpon>FormationControl.cs</DependentUpon>
+    </EmbeddedResource>
+    <EmbeddedResource Update="Swarm\Grid.resx">
+      <DependentUpon>Grid.cs</DependentUpon>
+    </EmbeddedResource>
+    <EmbeddedResource Update="temp.resx">
+      <DependentUpon>temp.cs</DependentUpon>
+    </EmbeddedResource>
+    <None Update="app.config">
+      <SubType>Designer</SubType>
+    </None>
+    <None Update="m3u\GeoRefnetworklink.kml">
+      <CopyToOutputDirectory>PreserveNewest</CopyToOutputDirectory>
+    </None>
+    <None Update="m3u\networklink.kml">
+      <CopyToOutputDirectory>PreserveNewest</CopyToOutputDirectory>
+    </None>
+    <None Include="mykey.snk" />
+    <None Include="Properties\app.manifest" />
+    <None Include="Properties\DataSources\CurrentState.datasource" />
+    <None Update="block_plane_0.dae">
+      <CopyToOutputDirectory>PreserveNewest</CopyToOutputDirectory>
+    </None>
+    <None Include="Resources\Welcome_to_Michael_Oborne.rtf" />
+    <None Update="yuvtorgb_fragment.glsl">
+      <CopyToOutputDirectory>Always</CopyToOutputDirectory>
+    </None>
+    <None Update="yuvtorgb_vertex.glsl">
+      <CopyToOutputDirectory>Always</CopyToOutputDirectory>
+    </None>
+  </ItemGroup>
+
+  <ItemGroup>
+    <Compile Update="GCSViews\Form1.cs">
+      <SubType>Form</SubType>
+    </Compile>
+  </ItemGroup>
+
+
+  <ItemGroup>
+     <None Update="airports.csv">
+       <CopyToOutputDirectory>Always</CopyToOutputDirectory>
+     </None>
+     <None Update="NoFly\Areas-Lisboa.kmz">
+       <CopyToOutputDirectory>Always</CopyToOutputDirectory>
+     </None>
+     <None Update="NoFly\Regulamento-RPA-ver-3.0.kmz">
+       <CopyToOutputDirectory>Always</CopyToOutputDirectory>
+     </None>
+     <None Update="NoFly\SouthAfricaNoRPASOutlined.kmz">
+       <CopyToOutputDirectory>Always</CopyToOutputDirectory>
+     </None>
+   </ItemGroup>
+
+
+  <Target Name="PostBuild" AfterTargets="PostBuildEvent">
+    <Exec Command="&quot;$(TargetDir)version.exe&quot; &quot;$(TargetPath)&quot; &gt; &quot;$(TargetDir)version.txt&quot;" />
+  </Target>
+
+ 
 </Project>