﻿<?xml version="1.0" encoding="utf-8"?>
<Project ToolsVersion="12.0" DefaultTargets="Build" xmlns="http://schemas.microsoft.com/developer/msbuild/2003">
  <Import Project="$(MSBuildExtensionsPath)\$(MSBuildToolsVersion)\Microsoft.Common.props" Condition="Exists('$(MSBuildExtensionsPath)\$(MSBuildToolsVersion)\Microsoft.Common.props')" />
  <PropertyGroup>
    <Configuration Condition=" '$(Configuration)' == '' ">Debug</Configuration>
    <Platform Condition=" '$(Platform)' == '' ">AnyCPU</Platform>
    <TargetFrameworkVersion>v4.7.2</TargetFrameworkVersion>
    <ProjectGuid>{A2E22272-95FE-47B6-B050-9AE7E2055BF5}</ProjectGuid>
    <ApplicationIcon>mpdesktop.ico</ApplicationIcon>
    <OutputType>Exe</OutputType>
    <StartupObject>MissionPlanner.Program</StartupObject>
    <Authors>Michael Oborne</Authors>
    <Version>1.3.62.1</Version>
    <DebugType>portable</DebugType>
    <Company>Michael Oborne</Company>
    <Product>Mission Planner</Product>
    <Description>Mission Planner ground control station for ardupilot</Description>
    <Copyright>Copyright © Michael Oborne 2010-2018</Copyright>
    <ApplicationManifest>Properties\app.manifest</ApplicationManifest>
    <IsWebBootstrapper>false</IsWebBootstrapper>
    <TargetFrameworkProfile />
    <ProjectTypeGuids>{fae04ec0-301f-11d3-bf4b-00c04f79efbc}</ProjectTypeGuids>
    <RunAnalyzersDuringBuild>false</RunAnalyzersDuringBuild>
    <RunAnalyzersDuringLiveAnalysis>false</RunAnalyzersDuringLiveAnalysis>
    <RunAnalyzers>false</RunAnalyzers>
    <PublishUrl>publish\</PublishUrl>
    <Install>true</Install>
    <InstallFrom>Disk</InstallFrom>
    <UpdateEnabled>false</UpdateEnabled>
    <UpdateMode>Foreground</UpdateMode>
    <UpdateInterval>7</UpdateInterval>
    <UpdateIntervalUnits>Days</UpdateIntervalUnits>
    <UpdatePeriodically>false</UpdatePeriodically>
    <UpdateRequired>false</UpdateRequired>
    <MapFileExtensions>true</MapFileExtensions>
    <ApplicationRevision>0</ApplicationRevision>
    <ApplicationVersion>1.0.0.%2a</ApplicationVersion>
    <UseApplicationTrust>false</UseApplicationTrust>
    <BootstrapperEnabled>true</BootstrapperEnabled>
  </PropertyGroup>
  <PropertyGroup Condition="'$(Configuration)|$(Platform)' == 'Debug|AnyCPU'">
    <OutputPath>bin\Debug\net461\</OutputPath>
    <GenerateSerializationAssemblies>Auto</GenerateSerializationAssemblies>
    <Prefer32Bit>false</Prefer32Bit>
    <DebugType>portable</DebugType>
    <DefineConstants>DEBUG</DefineConstants>
    <RunCodeAnalysis>false</RunCodeAnalysis>
    <CodeAnalysisRuleSet>
    </CodeAnalysisRuleSet>
  </PropertyGroup>
  <PropertyGroup Condition="'$(Configuration)|$(Platform)' == 'Release|AnyCPU'">
    <OutputPath>bin\Release\net461\</OutputPath>
    <GenerateSerializationAssemblies>Auto</GenerateSerializationAssemblies>
    <Prefer32Bit>false</Prefer32Bit>
    <CodeAnalysisRuleSet>
    </CodeAnalysisRuleSet>
  </PropertyGroup>
  <PropertyGroup>
    <RootNamespace>MissionPlanner</RootNamespace>
  </PropertyGroup>
  <PropertyGroup>
    <AutoGenerateBindingRedirects>true</AutoGenerateBindingRedirects>
  </PropertyGroup>
  <ItemGroup>
    <Compile Remove="APMPlannerXplanes\**" />
    <Compile Remove="plugins\**" />
    <Compile Remove="resedit\**" />
    <Compile Remove="SikRadio\**" />
    <Compile Remove="Updater\**" />
    <Compile Remove="wix\**" />
    <EmbeddedResource Remove="APMPlannerXplanes\**" />
    <EmbeddedResource Remove="plugins\**" />
    <EmbeddedResource Remove="resedit\**" />
    <EmbeddedResource Remove="SikRadio\**" />
    <EmbeddedResource Remove="Updater\**" />
    <EmbeddedResource Remove="wix\**" />
    <EmbeddedResource Include="Antenna\TrackerUI.uk.resx">
      <DependentUpon>TrackerUI.cs</DependentUpon>
    </EmbeddedResource>
    <EmbeddedResource Include="Controls\AuthKeys.uk.resx">
      <DependentUpon>AuthKeys.cs</DependentUpon>
    </EmbeddedResource>
    <EmbeddedResource Include="Controls\ConnectionControl.uk.resx">
      <DependentUpon>ConnectionControl.cs</DependentUpon>
    </EmbeddedResource>
    <EmbeddedResource Include="Controls\ConnectionOptions.uk.resx">
      <DependentUpon>ConnectionOptions.cs</DependentUpon>
    </EmbeddedResource>
    <EmbeddedResource Include="Controls\ConnectionStats.uk.resx">
      <DependentUpon>ConnectionStats.cs</DependentUpon>
    </EmbeddedResource>
    <EmbeddedResource Include="Controls\DefaultSettings.uk.resx">
      <DependentUpon>DefaultSettings.cs</DependentUpon>
    </EmbeddedResource>
    <EmbeddedResource Include="Controls\DroneCANParams.uk.resx">
      <DependentUpon>DroneCANParams.cs</DependentUpon>
    </EmbeddedResource>
    <EmbeddedResource Include="Controls\EKFStatus.uk.resx">
      <DependentUpon>EKFStatus.cs</DependentUpon>
    </EmbeddedResource>
    <EmbeddedResource Include="Controls\FollowMe.uk.resx">
      <DependentUpon>FollowMe.cs</DependentUpon>
    </EmbeddedResource>
    <EmbeddedResource Include="Controls\MavCommandSelection.uk.resx">
      <DependentUpon>MavCommandSelection.cs</DependentUpon>
    </EmbeddedResource>
    <EmbeddedResource Include="Controls\ModifyandSet.uk.resx">
      <DependentUpon>ModifyandSet.cs</DependentUpon>
    </EmbeddedResource>
    <EmbeddedResource Include="Controls\MovingBase.uk.resx">
      <DependentUpon>MovingBase.cs</DependentUpon>
    </EmbeddedResource>
    <EmbeddedResource Include="Controls\PrearmStatus.resx">
      <DependentUpon>PrearmStatus.cs</DependentUpon>
    </EmbeddedResource>
    <EmbeddedResource Include="Controls\PreFlight\CheckListControl.resx">
      <DependentUpon>CheckListControl.cs</DependentUpon>
    </EmbeddedResource>
    <EmbeddedResource Include="Controls\PropagationSettings.uk.resx">
      <DependentUpon>PropagationSettings.cs</DependentUpon>
    </EmbeddedResource>
    <EmbeddedResource Include="Controls\RAW_Sensor.uk.resx">
      <DependentUpon>RAW_Sensor.cs</DependentUpon>
    </EmbeddedResource>
    <EmbeddedResource Include="Controls\RelayOptions.uk.resx">
      <DependentUpon>RelayOptions.cs</DependentUpon>
    </EmbeddedResource>
    <EmbeddedResource Include="Controls\ScriptConsole.uk.resx">
      <DependentUpon>ScriptConsole.cs</DependentUpon>
    </EmbeddedResource>
    <EmbeddedResource Include="Controls\SerialOutputMD.uk.resx">
      <DependentUpon>SerialOutputMD.cs</DependentUpon>
    </EmbeddedResource>
    <EmbeddedResource Include="Controls\SerialOutputNMEA.uk.resx">
      <DependentUpon>SerialOutputNMEA.cs</DependentUpon>
    </EmbeddedResource>
    <EmbeddedResource Include="Controls\SerialOutputPass.uk.resx">
      <DependentUpon>SerialOutputPass.cs</DependentUpon>
    </EmbeddedResource>
    <EmbeddedResource Include="Controls\AuxOptions.resx">
      <DependentUpon>AuxOptions.cs</DependentUpon>
    </EmbeddedResource>
    <EmbeddedResource Include="Controls\SerialSupportProxy.resx">
      <DependentUpon>SerialSupportProxy.cs</DependentUpon>
    </EmbeddedResource>
    <EmbeddedResource Include="Controls\ServoOptions.uk.resx">
      <DependentUpon>ServoOptions.cs</DependentUpon>
    </EmbeddedResource>
    <EmbeddedResource Include="Controls\Vibration.uk.resx">
      <DependentUpon>Vibration.cs</DependentUpon>
    </EmbeddedResource>
    <EmbeddedResource Include="GCSViews\ConfigurationView\ConfigAccelerometerCalibration.uk.resx">
      <DependentUpon>ConfigAccelerometerCalibration.cs</DependentUpon>
    </EmbeddedResource>
    <EmbeddedResource Include="GCSViews\ConfigurationView\ConfigAC_Fence.uk.resx">
      <DependentUpon>ConfigAC_Fence.cs</DependentUpon>
    </EmbeddedResource>
    <EmbeddedResource Include="GCSViews\ConfigurationView\ConfigADSB.uk.resx">
      <DependentUpon>ConfigADSB.cs</DependentUpon>
    </EmbeddedResource>
    <EmbeddedResource Include="GCSViews\ConfigurationView\ConfigAdvanced.uk.resx">
      <DependentUpon>ConfigAdvanced.cs</DependentUpon>
    </EmbeddedResource>
    <EmbeddedResource Include="GCSViews\ConfigurationView\ConfigAntennaTracker.uk.resx">
      <DependentUpon>ConfigAntennaTracker.cs</DependentUpon>
    </EmbeddedResource>
    <EmbeddedResource Include="GCSViews\ConfigurationView\ConfigArducopter.uk.resx">
      <DependentUpon>ConfigArducopter.cs</DependentUpon>
    </EmbeddedResource>
    <EmbeddedResource Include="GCSViews\ConfigurationView\ConfigArduplane.uk.resx">
      <DependentUpon>ConfigArduplane.cs</DependentUpon>
    </EmbeddedResource>
    <EmbeddedResource Include="GCSViews\ConfigurationView\ConfigArdurover.uk.resx">
      <DependentUpon>ConfigArdurover.cs</DependentUpon>
    </EmbeddedResource>
    <EmbeddedResource Include="GCSViews\ConfigurationView\ConfigAteryx.uk.resx">
      <DependentUpon>ConfigAteryx.cs</DependentUpon>
    </EmbeddedResource>
    <EmbeddedResource Include="GCSViews\ConfigurationView\ConfigAteryxSensors.uk.resx">
      <DependentUpon>ConfigAteryxSensors.cs</DependentUpon>
    </EmbeddedResource>
    <EmbeddedResource Include="GCSViews\ConfigurationView\ConfigBatteryMonitoring.uk.resx">
      <DependentUpon>ConfigBatteryMonitoring.cs</DependentUpon>
    </EmbeddedResource>
    <EmbeddedResource Include="GCSViews\ConfigurationView\ConfigBatteryMonitoring2.uk.resx">
      <DependentUpon>ConfigBatteryMonitoring2.cs</DependentUpon>
    </EmbeddedResource>
    <EmbeddedResource Include="GCSViews\ConfigurationView\ConfigCubeID.resx">
      <DependentUpon>ConfigCubeID.cs</DependentUpon>
    </EmbeddedResource>
    <EmbeddedResource Include="GCSViews\ConfigurationView\ConfigESCCalibration.uk.resx">
      <DependentUpon>ConfigESCCalibration.cs</DependentUpon>
    </EmbeddedResource>
    <EmbeddedResource Include="GCSViews\ConfigurationView\ConfigFailSafe.uk.resx">
      <DependentUpon>ConfigFailSafe.cs</DependentUpon>
    </EmbeddedResource>
    <EmbeddedResource Include="GCSViews\ConfigurationView\ConfigFirmware.uk.resx">
      <DependentUpon>ConfigFirmware.cs</DependentUpon>
    </EmbeddedResource>
    <EmbeddedResource Include="GCSViews\ConfigurationView\ConfigFirmwareDisabled.uk.resx">
      <DependentUpon>ConfigFirmwareDisabled.cs</DependentUpon>
    </EmbeddedResource>
    <EmbeddedResource Include="GCSViews\ConfigurationView\ConfigFlightModes.uk.resx">
      <DependentUpon>ConfigFlightModes.cs</DependentUpon>
    </EmbeddedResource>
    <EmbeddedResource Include="GCSViews\ConfigurationView\ConfigFrameClassType.uk.resx">
      <DependentUpon>ConfigFrameClassType.cs</DependentUpon>
    </EmbeddedResource>
    <EmbeddedResource Include="GCSViews\ConfigurationView\ConfigFrameType.uk.resx">
      <DependentUpon>ConfigFrameType.cs</DependentUpon>
    </EmbeddedResource>
    <EmbeddedResource Include="GCSViews\ConfigurationView\ConfigFriendlyParams.uk.resx">
      <DependentUpon>ConfigFriendlyParams.cs</DependentUpon>
    </EmbeddedResource>
    <EmbeddedResource Include="GCSViews\ConfigurationView\ConfigHWAirspeed.uk.resx">
      <DependentUpon>ConfigHWAirspeed.cs</DependentUpon>
    </EmbeddedResource>
    <EmbeddedResource Include="GCSViews\ConfigurationView\ConfigHWBT.uk.resx">
      <DependentUpon>ConfigHWBT.cs</DependentUpon>
    </EmbeddedResource>
    <EmbeddedResource Include="GCSViews\ConfigurationView\ConfigHWCAN.uk.resx">
      <DependentUpon>ConfigHWCAN.cs</DependentUpon>
    </EmbeddedResource>
    <EmbeddedResource Include="GCSViews\ConfigurationView\ConfigHWCompass.uk.resx">
      <DependentUpon>ConfigHWCompass.cs</DependentUpon>
    </EmbeddedResource>
    <EmbeddedResource Include="GCSViews\ConfigurationView\ConfigHWesp8266.uk.resx">
      <DependentUpon>ConfigHWesp8266.cs</DependentUpon>
    </EmbeddedResource>
    <EmbeddedResource Include="GCSViews\ConfigurationView\ConfigHWOptFlow.uk.resx">
      <DependentUpon>ConfigHWOptFlow.cs</DependentUpon>
    </EmbeddedResource>
    <EmbeddedResource Include="GCSViews\ConfigurationView\ConfigHWOSD.uk.resx">
      <DependentUpon>ConfigHWOSD.cs</DependentUpon>
    </EmbeddedResource>
    <EmbeddedResource Include="GCSViews\ConfigurationView\ConfigHWParachute.uk.resx">
      <DependentUpon>ConfigHWParachute.cs</DependentUpon>
    </EmbeddedResource>
    <EmbeddedResource Include="GCSViews\ConfigurationView\ConfigHWPX4Flow.uk.resx">
      <DependentUpon>ConfigHWPX4Flow.cs</DependentUpon>
    </EmbeddedResource>
    <EmbeddedResource Include="GCSViews\ConfigurationView\ConfigHWRangeFinder.uk.resx">
      <DependentUpon>ConfigHWRangeFinder.cs</DependentUpon>
    </EmbeddedResource>
    <EmbeddedResource Include="GCSViews\ConfigurationView\ConfigInitialParams.uk.resx">
      <DependentUpon>ConfigInitialParams.cs</DependentUpon>
    </EmbeddedResource>
    <EmbeddedResource Include="GCSViews\ConfigurationView\ConfigMandatory.uk.resx">
      <DependentUpon>ConfigMandatory.cs</DependentUpon>
    </EmbeddedResource>
    <EmbeddedResource Include="GCSViews\ConfigurationView\ConfigMotorTest.uk.resx">
      <DependentUpon>ConfigMotorTest.cs</DependentUpon>
    </EmbeddedResource>
    <EmbeddedResource Include="GCSViews\ConfigurationView\ConfigMount.uk.resx">
      <DependentUpon>ConfigMount.cs</DependentUpon>
    </EmbeddedResource>
    <EmbeddedResource Include="GCSViews\ConfigurationView\ConfigOptional.uk.resx">
      <DependentUpon>ConfigOptional.cs</DependentUpon>
    </EmbeddedResource>
    <EmbeddedResource Include="GCSViews\ConfigurationView\ConfigPlanner.uk.resx">
      <DependentUpon>ConfigPlanner.cs</DependentUpon>
    </EmbeddedResource>
    <EmbeddedResource Include="GCSViews\ConfigurationView\ConfigRadioInput.uk.resx">
      <DependentUpon>ConfigRadioInput.cs</DependentUpon>
    </EmbeddedResource>
    <EmbeddedResource Include="GCSViews\ConfigurationView\ConfigRawParams.uk.resx">
      <DependentUpon>ConfigRawParams.cs</DependentUpon>
    </EmbeddedResource>
    <EmbeddedResource Include="GCSViews\ConfigurationView\ConfigREPL.uk.resx">
      <DependentUpon>ConfigREPL.cs</DependentUpon>
    </EmbeddedResource>
    <EmbeddedResource Include="GCSViews\ConfigurationView\ConfigSecure.resx">
      <DependentUpon>ConfigSecure.cs</DependentUpon>
    </EmbeddedResource>
    <EmbeddedResource Include="GCSViews\ConfigurationView\ConfigSecureAP.resx">
      <DependentUpon>ConfigSecureAP.cs</DependentUpon>
      <SubType>Designer</SubType>
    </EmbeddedResource>
    <EmbeddedResource Include="GCSViews\ConfigurationView\ConfigSerial.resx">
      <DependentUpon>ConfigSerial.cs</DependentUpon>
    </EmbeddedResource>
    <EmbeddedResource Include="GCSViews\ConfigurationView\ConfigSerialInjectGPS.uk.resx">
      <DependentUpon>ConfigSerialInjectGPS.cs</DependentUpon>
    </EmbeddedResource>
    <EmbeddedResource Include="GCSViews\ConfigurationView\ConfigSimplePids.uk.resx">
      <DependentUpon>ConfigSimplePids.cs</DependentUpon>
    </EmbeddedResource>
    <EmbeddedResource Include="GCSViews\ConfigurationView\ConfigTerminal.uk.resx">
      <DependentUpon>ConfigTerminal.cs</DependentUpon>
    </EmbeddedResource>
    <EmbeddedResource Include="GCSViews\ConfigurationView\ConfigTradHeli.uk.resx">
      <DependentUpon>ConfigTradHeli.cs</DependentUpon>
    </EmbeddedResource>
    <EmbeddedResource Include="GCSViews\FlightData.uk.resx">
      <DependentUpon>FlightData.cs</DependentUpon>
    </EmbeddedResource>
    <EmbeddedResource Include="GCSViews\FlightPlanner.uk.resx">
      <DependentUpon>FlightPlanner.cs</DependentUpon>
    </EmbeddedResource>
    <EmbeddedResource Include="GCSViews\Help.uk.resx">
      <DependentUpon>Help.cs</DependentUpon>
    </EmbeddedResource>
    <EmbeddedResource Include="GCSViews\InitialSetup.uk.resx">
      <DependentUpon>InitialSetup.cs</DependentUpon>
    </EmbeddedResource>
    <EmbeddedResource Include="GCSViews\SITL.uk.resx">
      <DependentUpon>SITL.cs</DependentUpon>
    </EmbeddedResource>
    <EmbeddedResource Include="GeoRef\georefimage.uk.resx">
      <DependentUpon>georefimage.cs</DependentUpon>
    </EmbeddedResource>
    <EmbeddedResource Include="Grid\GridUI.uk.resx">
      <DependentUpon>GridUI.cs</DependentUpon>
    </EmbeddedResource>
    <EmbeddedResource Include="Joystick\JoystickSetup.uk.resx">
      <DependentUpon>JoystickSetup.cs</DependentUpon>
    </EmbeddedResource>
    <EmbeddedResource Include="Joystick\Joy_Mount_Mode.uk.resx">
      <DependentUpon>Joy_Mount_Mode.cs</DependentUpon>
    </EmbeddedResource>
    <EmbeddedResource Include="Log\LogBrowse.uk.resx">
      <DependentUpon>LogBrowse.cs</DependentUpon>
    </EmbeddedResource>
    <EmbeddedResource Include="Log\LogDownload.uk.resx">
      <DependentUpon>LogDownload.cs</DependentUpon>
    </EmbeddedResource>
    <EmbeddedResource Include="Log\LogDownloadMavLink.uk.resx">
      <DependentUpon>LogDownloadMavLink.cs</DependentUpon>
    </EmbeddedResource>
    <EmbeddedResource Include="Log\LogDownloadscp.uk.resx">
      <DependentUpon>LogDownloadscp.cs</DependentUpon>
    </EmbeddedResource>
    <EmbeddedResource Include="Log\MavlinkLog.uk.resx">
      <DependentUpon>MavlinkLog.cs</DependentUpon>
    </EmbeddedResource>
    <EmbeddedResource Include="Radio\Sikradio.uk.resx">
      <DependentUpon>Sikradio.cs</DependentUpon>
    </EmbeddedResource>
    <EmbeddedResource Include="Swarm\WaypointLeader\WPControl.uk.resx">
      <DependentUpon>WPControl.cs</DependentUpon>
    </EmbeddedResource>
    <None Remove="APMPlannerXplanes\**" />
    <None Remove="plugins\**" />
    <None Remove="resedit\**" />
    <None Remove="SikRadio\**" />
    <None Remove="Updater\**" />
    <None Remove="wix\**" />
    <Compile Remove=".git\**" />
    <EmbeddedResource Remove=".git\**" />
    <None Remove=".git\**" />
    <Compile Remove="packages\**" />
    <EmbeddedResource Remove="packages\**" />
    <None Remove="packages\**" />
  </ItemGroup>
  <ItemGroup>
    <Reference Include="BitMiracle.LibTiff.NetStandard">
      <HintPath>.\extlibs\BitMiracle.LibTiff.NetStandard.dll</HintPath>
      <Private>true</Private>
    </Reference>
    <Reference Include="System" />
    <Reference Include="System.ComponentModel.DataAnnotations" />
    <Reference Include="System.Configuration" />
    <Reference Include="System.Data" />
    <Reference Include="System.Data.Entity" />
    <Reference Include="System.Drawing" />
    <Reference Include="System.IO.Compression">
      <Private>True</Private>
    </Reference>
    <Reference Include="System.IO.Compression.FileSystem">
      <Private>True</Private>
    </Reference>
    <Reference Include="System.Management" />
    <Reference Include="System.Runtime.Serialization" />
    <Reference Include="System.ServiceModel" />
    <Reference Include="System.Speech" />
    <Reference Include="System.Web, Version=4.0.0.0, Culture=neutral, PublicKeyToken=b03f5f7f11d50a3a" />
    <Reference Include="System.Web.Extensions" />
    <Reference Include="System.Windows.Forms" />
    <Reference Include="System.Xml" />
    <Reference Include="Updater, Version=1.0.7056.19890, Culture=neutral, processorArchitecture=MSIL">
      <HintPath>Updater\bin\Release\Updater.exe</HintPath>
      <SpecificVersion>False</SpecificVersion>
    </Reference>
  </ItemGroup>
  <ItemGroup>
    <ProjectReference Include="ExtLibs\7zip\7zip.csproj">
      <Project>{1117efd6-3a46-47f7-9beb-02792d213b8d}</Project>
      <Name>7zip</Name>
    </ProjectReference>
    <ProjectReference Include="ExtLibs\alglibnet\alglibnet.csproj">
      <Project>{b994d8d2-c052-4616-9d20-386640c7387f}</Project>
      <Name>alglibnet</Name>
    </ProjectReference>
    <ProjectReference Include="ExtLibs\Antenna\MissionPlanner.Antenna.csproj">
      <Project>{94836116-0CD5-4EA9-8049-447FEA886406}</Project>
      <Name>MissionPlanner.Antenna</Name>
    </ProjectReference>
    <ProjectReference Include="ExtLibs\Arduino\Arduino.csproj">
      <Project>{DFA3C3B7-F098-4567-A780-A37DC52CA577}</Project>
      <Name>Arduino</Name>
    </ProjectReference>
    <ProjectReference Include="ExtLibs\ArduPilot\MissionPlanner.ArduPilot.csproj">
      <Project>{CA6345D3-7A6D-478B-A0ED-A58E50DCAA83}</Project>
      <Name>MissionPlanner.ArduPilot</Name>
    </ProjectReference>
    <ProjectReference Include="ExtLibs\AviFile\AviFile.csproj">
      <Project>{ABB32A29-AF50-47FA-B243-5FD75A5ABA54}</Project>
      <Name>AviFile</Name>
      <EmbedInteropTypes>False</EmbedInteropTypes>
    </ProjectReference>
    <ProjectReference Include="ExtLibs\BaseClasses\BaseClasses.csproj">
      <Project>{2a8e8af5-74e7-49db-a42e-9360fa7a6cc4}</Project>
      <Name>BaseClasses</Name>
    </ProjectReference>
    <ProjectReference Include="ExtLibs\BSE.Windows.Forms\BSE.Windows.Forms.csproj">
      <Project>{9ca367b8-0b98-49d1-84fb-735e612e3ba9}</Project>
      <Name>BSE.Windows.Forms</Name>
    </ProjectReference>
    <ProjectReference Include="ExtLibs\Comms\MissionPlanner.Comms.csproj">
      <Project>{825E7A10-390C-4A2B-B3A8-491D14966912}</Project>
      <Name>MissionPlanner.Comms</Name>
    </ProjectReference>
    <ProjectReference Include="ExtLibs\Controls\MissionPlanner.Controls.csproj">
      <Project>{C8B88795-6D01-494D-83AD-6944BD4C5023}</Project>
      <Name>MissionPlanner.Controls</Name>
    </ProjectReference>
    <ProjectReference Include="ExtLibs\Core\Core.csproj">
      <Project>{59129078-7B12-4198-B93E-0AA08D0BB7ED}</Project>
      <Name>Core</Name>
      <Private>true</Private>
    </ProjectReference>
    <ProjectReference Include="ExtLibs\DirectShowLib\DirectShowLib.csproj">
      <Project>{637a5d55-908e-4aee-b061-3981b66f1b9f}</Project>
      <Name>DirectShowLib</Name>
    </ProjectReference>
    <ProjectReference Include="ExtLibs\GDAL\GDAL.NET.csproj">
      <Project>{766FCF85-4809-44DB-B316-6C4902C65245}</Project>
      <Name>GDAL.NET</Name>
    </ProjectReference>
    <ProjectReference Include="ExtLibs\GeoUtility\GeoUtility.csproj">
      <Project>{7F7994CE-823F-4A04-BBEA-D0A3808FF56D}</Project>
      <Name>GeoUtility</Name>
    </ProjectReference>
    <ProjectReference Include="ExtLibs\GMap.NET.Core\GMap.NET.Core.csproj">
      <Project>{d0c39d9d-bed0-418b-9a5e-713176caf40c}</Project>
      <Name>GMap.NET.Core</Name>
    </ProjectReference>
    <ProjectReference Include="ExtLibs\GMap.NET.Drawing\GMap.NET.Drawing.csproj">
      <Project>{d773accd-9c2d-4e94-a967-faa7ea2d21cb}</Project>
      <Name>GMap.NET.Drawing</Name>
    </ProjectReference>
    <ProjectReference Include="ExtLibs\GMap.NET.WindowsForms\GMap.NET.WindowsForms.csproj">
      <Project>{e06def77-f933-42fb-afd7-db2d0d8d6a98}</Project>
      <Name>GMap.NET.WindowsForms</Name>
    </ProjectReference>
    <ProjectReference Include="ExtLibs\HIL\MissionPlanner.HIL.csproj">
      <Project>{077E19BA-4129-4AAE-8FCD-34D6FAF85B78}</Project>
      <Name>MissionPlanner.HIL</Name>
    </ProjectReference>
    <ProjectReference Include="ExtLibs\ICSharpCode.SharpZipLib\ICSharpCode.SharpZipLib.csproj">
      <Project>{6D4F97A1-D0A0-44EC-B2A3-F5C954209444}</Project>
      <Name>ICSharpCode.SharpZipLib</Name>
    </ProjectReference>
    <ProjectReference Include="ExtLibs\Interfaces\Interfaces.csproj">
      <Project>{FD4D2994-9BEA-41A1-8C51-2E02D1E8503E}</Project>
      <Name>Interfaces</Name>
    </ProjectReference>
    <ProjectReference Include="ExtLibs\KMLib\KMLib.csproj">
      <Project>{29976BA4-A04D-4A80-A866-098C879C2FDE}</Project>
      <Name>KMLib</Name>
    </ProjectReference>
    <ProjectReference Include="ExtLibs\LibTessDotNet\LibTessDotNet.csproj">
      <Project>{a7c98a7e-1bcb-4a38-aac4-2eec63a5bc5c}</Project>
      <Name>LibTessDotNet</Name>
    </ProjectReference>
    <ProjectReference Include="ExtLibs\LibVLC.NET\LibVLC.NET.csproj">
      <Project>{bb06dff7-4f41-4b9d-a3c3-3b6d2b8702b6}</Project>
      <Name>LibVLC.NET</Name>
    </ProjectReference>
    <ProjectReference Include="ExtLibs\ManagedNativeWifi.Simple\ManagedNativeWifi.Simple.csproj">
      <Project>{cce510f7-1da6-40f2-8921-b86ed41bb85e}</Project>
      <Name>ManagedNativeWifi.Simple</Name>
    </ProjectReference>
    <ProjectReference Include="ExtLibs\Maps\MissionPlanner.Maps.csproj">
      <Project>{6C4FF9C3-7AFF-4274-B8FC-4A93A1FAADEA}</Project>
      <Name>MissionPlanner.Maps</Name>
    </ProjectReference>
    <ProjectReference Include="ExtLibs\Mavlink\MAVLink.csproj">
      <Project>{13d2ec90-c41f-48a1-aada-859b6dc24edc}</Project>
      <Name>MAVLink</Name>
    </ProjectReference>
    <ProjectReference Include="ExtLibs\MetaDataExtractorCSharp240d\MetaDataExtractor.csproj">
      <Project>{B46F6C6C-9184-41AF-8F8B-E0084752CA7C}</Project>
      <Name>MetaDataExtractor</Name>
    </ProjectReference>
    <ProjectReference Include="ExtLibs\MissionPlanner.Drawing\MissionPlanner.Drawing.csproj">
      <Project>{6974D22C-EDE6-4BB2-AAD2-FF23ED6EC165}</Project>
      <Name>MissionPlanner.Drawing</Name>
      <Aliases>Drawing</Aliases>
    </ProjectReference>
    <ProjectReference Include="ExtLibs\netDxf\netDxf.csproj">
      <Project>{785380e0-ceb9-4c34-82e5-60d0e33e848e}</Project>
      <Name>netDxf</Name>
    </ProjectReference>
    <ProjectReference Include="ExtLibs\Onvif\Onvif.csproj">
      <Project>{CA8C83FC-FCDC-4F8F-9384-A2C9C5B2F7DD}</Project>
      <Name>Onvif</Name>
    </ProjectReference>
    <ProjectReference Include="ExtLibs\OSDConfigurator\OSDConfigurator.csproj">
      <Project>{1442b805-d6b1-4729-89f8-3a5a1c7547ad}</Project>
      <Name>OSDConfigurator</Name>
    </ProjectReference>
    <ProjectReference Include="ExtLibs\ProjNet\ProjNET.csproj">
      <Project>{993DB853-EC9F-45D5-AD2C-BA008B72995B}</Project>
      <Name>ProjNET</Name>
    </ProjectReference>
    <ProjectReference Include="ExtLibs\px4uploader\px4uploader.csproj">
      <Project>{664FC484-2A94-4B0D-808F-A71F88E06B11}</Project>
      <Name>px4uploader</Name>
    </ProjectReference>
    <ProjectReference Include="ExtLibs\SharpAdbClient\SharpAdbClient.csproj">
      <Project>{65473257-e70f-410b-9269-d0c0f771ea87}</Project>
      <Name>SharpAdbClient</Name>
    </ProjectReference>
    <ProjectReference Include="ExtLibs\SharpKml\SharpKml.csproj">
      <Project>{53F12A60-E9CC-44BC-8366-1AE3AB2B547D}</Project>
      <Name>SharpKml</Name>
    </ProjectReference>
    <ProjectReference Include="ExtLibs\solo\solo.csproj">
      <Project>{cf402948-a3f4-4962-8a57-e40b46759d25}</Project>
      <Name>solo</Name>
    </ProjectReference>
    <ProjectReference Include="ExtLibs\Strings\MissionPlanner.Strings.csproj">
      <Project>{A0DE147B-144C-4A34-8D46-9394570AD7E8}</Project>
      <Name>MissionPlanner.Strings</Name>
    </ProjectReference>
    <ProjectReference Include="ExtLibs\SvgNet\SvgNet.csproj">
      <Project>{bb4c8021-b5e1-4de2-82cb-14bdfb9837e4}</Project>
      <Name>SvgNet</Name>
    </ProjectReference>
    <ProjectReference Include="ExtLibs\tlogThumbnailHandler\tlogThumbnailHandler.csproj">
      <Project>{aba78b2e-77c3-4377-8568-9542ac227971}</Project>
      <Name>tlogThumbnailHandler</Name>
    </ProjectReference>
    <ProjectReference Include="ExtLibs\Transitions\Transitions.csproj">
      <Project>{B6054E5B-362C-4298-8F20-6BA5BF1A859E}</Project>
      <Name>Transitions</Name>
    </ProjectReference>
    <ProjectReference Include="ExtLibs\DroneCAN\DroneCAN.csproj">
      <Project>{3A413E59-A20E-477C-997E-64B1398E0E80}</Project>
      <Name>DroneCAN</Name>
    </ProjectReference>
    <ProjectReference Include="ExtLibs\Utilities\MissionPlanner.Utilities.csproj">
      <Project>{1378A66C-38E4-46F5-A05F-DC04EF7D4D16}</Project>
      <Name>MissionPlanner.Utilities</Name>
    </ProjectReference>
    <ProjectReference Include="ExtLibs\WebAPIs\MissionPlanner.WebAPIs.csproj">
      <Project>{9a702625-fb81-4400-adac-053553109f64}</Project>
      <Name>MissionPlanner.WebAPIs</Name>
    </ProjectReference>
    <ProjectReference Include="ExtLibs\WebCamService\WebCamService.csproj">
      <Project>{78AC6375-28AF-4175-9F20-B5099C92EA2B}</Project>
      <Name>WebCamService</Name>
    </ProjectReference>
    <ProjectReference Include="ExtLibs\Xamarin.Forms.Platform.WinForms\Xamarin.Forms.Platform.WinForms.csproj">
      <Project>{563d7c2e-14e2-47ec-95e4-4ea0bba75c18}</Project>
      <Name>Xamarin.Forms.Platform.WinForms</Name>
    </ProjectReference>
    <ProjectReference Include="ExtLibs\ZedGraph\ZedGraph.csproj">
      <Project>{2541686B-1673-43BF-AF89-3163945DB009}</Project>
      <Name>ZedGraph</Name>
      <EmbedInteropTypes>False</EmbedInteropTypes>
    </ProjectReference>
    <ProjectReference Include="ExtLibs\Zeroconf\Zeroconf\Zeroconf.csproj">
      <Project>{F4B60F03-F4C8-42CD-A46D-712838DC184B}</Project>
      <Name>Zeroconf</Name>
    </ProjectReference>
  </ItemGroup>
  <ItemGroup>
    <PackageReference Include="Accord.Imaging">
      <Version>3.8.0</Version>
    </PackageReference>
    <PackageReference Include="Accord.Vision">
      <Version>3.8.0</Version>
    </PackageReference>
    <PackageReference Include="AsyncFixer">
      <Version>1.5.1</Version>
      <IncludeAssets>runtime; build; native; contentfiles; analyzers; buildtransitive</IncludeAssets>
      <PrivateAssets>all</PrivateAssets>
    </PackageReference>
    <PackageReference Include="Asyncify">
      <Version>0.9.7</Version>
    </PackageReference>
    <PackageReference Include="BouncyCastle.Cryptography">
      <Version>2.0.0</Version>
    </PackageReference>
    <PackageReference Include="Crc32.NET">
      <Version>1.2.0</Version>
    </PackageReference>
    <PackageReference Include="CSMatIO" version="1.0.20" targetFramework="netstandard2.0" requireReinstallation="true" />
    <PackageReference Include="DotNetZip">
      <Version>1.16.0</Version>
    </PackageReference>
    <PackageReference Include="Flurl" version="3.0.2" targetFramework="net462" />
    <PackageReference Include="Flurl.Http" version="3.2.0" targetFramework="net462" />
    <PackageReference Include="GDAL" Version="2.3.2" />
    <PackageReference Include="GDAL.Native">
      <Version>2.3.2</Version>
    </PackageReference>
    <PackageReference Include="GeoidHeightsDotNet">
      <Version>1.0.1</Version>
    </PackageReference>
    <PackageReference Include="GeoJSON.Net" version="1.1.64" targetFramework="net462" />
    <PackageReference Include="IronPython" version="3.4.1" targetFramework="net462" />
    <PackageReference Include="IronPython.StdLib" version="3.4.1" targetFramework="net462" />
    <PackageReference Include="JetBrains.Profiler.SelfApi">
      <Version>2.0.2</Version>
    </PackageReference>
    <PackageReference Include="log4net" version="2.0.13" targetFramework="net462" />
    <PackageReference Include="Meziantou.Analyzer">
      <Version>1.0.663</Version>
      <IncludeAssets>runtime; build; native; contentfiles; analyzers; buildtransitive</IncludeAssets>
      <PrivateAssets>all</PrivateAssets>
    </PackageReference>
    <PackageReference Include="Microsoft.Diagnostics.Runtime">
      <Version>1.1.127808</Version>
    </PackageReference>
    <PackageReference Include="Microsoft.VisualStudio.Threading.Analyzers">
      <Version>16.10.56</Version>
      <IncludeAssets>runtime; build; native; contentfiles; analyzers; buildtransitive</IncludeAssets>
      <PrivateAssets>all</PrivateAssets>
    </PackageReference>
    <PackageReference Include="Microsoft.Win32.Registry" Version="4.7.0" />
    <PackageReference Include="MP.DotSpatial.Data">
      <Version>4.0.0</Version>
    </PackageReference>
    <PackageReference Include="NETStandard.Library">
      <Version>2.0.3</Version>
    </PackageReference>
    <PackageReference Include="Newtonsoft.Json" version="13.0.2" targetFramework="net462" />
    <PackageReference Include="OpenTK">
      <Version>3.1.0</Version>
    </PackageReference>
    <PackageReference Include="OpenTK.GLControl">
      <Version>3.1.0</Version>
    </PackageReference>
    <PackageReference Include="SharpDX" version="4.1.0" targetFramework="net462" />
    <PackageReference Include="SharpDX.DirectInput" version="4.1.0" targetFramework="net462" />
    <PackageReference Include="SkiaSharp" Version="2.80.2" />
    <PackageReference Include="SkiaSharp.NativeAssets.Linux.NoDependencies">
      <Version>2.80.3</Version>
    </PackageReference>
    <PackageReference Include="SkiaSharp.Views" Version="2.80.2" />
    <PackageReference Include="SSH.NET" version="2020.0.2" targetFramework="net40" />
    <PackageReference Include="System.CodeDom">
      <Version>4.7.0</Version>
    </PackageReference>
    <PackageReference Include="System.Drawing.Common" Version="4.7.2" />
    <PackageReference Include="System.IO.Ports" Version="4.7.0" />
    <PackageReference Include="System.Reactive" Version="4.0.0" />
    <PackageReference Include="System.Reactive.Core" Version="4.0.0" />
    <PackageReference Include="System.Reactive.Linq" Version="4.0.0" />
    <PackageReference Include="System.ValueTuple">
      <Version>4.5.0</Version>
    </PackageReference>
    <PackageReference Include="Unofficial.ObjectListView" version="2.6.0" targetFramework="net40" />
    <PackageReference Include="Xamarin.Essentials">
      <Version>1.6.1</Version>
    </PackageReference>
    <PackageReference Include="Xamarin.Forms">
      <Version>5.0.0.2012</Version>
    </PackageReference>
    <PackageReference Include="zlib.net" version="1.0.4.0" targetFramework="net40" />
    <PackageReference Include="WebSocket4Net" Version="0.15.2" ExcludeAssets="Compile" GeneratePathProperty="true" />
    <Reference Include="WebSocket4Net">
      <HintPath>$(NuGetPackageRoot)\websocket4net\0.15.2\lib\netstandard1.3\WebSocket4Net.dll</HintPath>
    </Reference>
  </ItemGroup>
  <ItemGroup>
    <Compile Include="Antenna\TrackerGeneric.cs" />
    <Compile Include="Common.cs" />
<<<<<<< HEAD
    <Compile Include="Controls\DroneCANSubscriber.cs">
      <SubType>UserControl</SubType>
    </Compile>
    <Compile Include="Controls\ConnectionOptions.cs">
      <SubType>Form</SubType>
    </Compile>
    <Compile Include="Controls\ControlSensorsStatus.cs">
      <SubType>UserControl</SubType>
    </Compile>
    <Compile Include="Controls\ControlSensorsStatus.Designer.cs">
      <DependentUpon>ControlSensorsStatus.cs</DependentUpon>
    </Compile>
    <Compile Include="Controls\DevopsUI.cs">
      <SubType>UserControl</SubType>
    </Compile>
    <Compile Include="Controls\DevopsUI.Designer.cs">
      <DependentUpon>DevopsUI.cs</DependentUpon>
    </Compile>
    <Compile Include="Controls\DigitalSkyUI.cs">
      <SubType>UserControl</SubType>
    </Compile>
    <Compile Include="Controls\DigitalSkyUI.Designer.cs">
      <DependentUpon>DigitalSkyUI.cs</DependentUpon>
    </Compile>
    <Compile Include="Controls\MavCommandSelection.cs">
      <SubType>Form</SubType>
    </Compile>
    <Compile Include="Controls\MavCommandSelection.Designer.cs">
      <DependentUpon>MavCommandSelection.cs</DependentUpon>
    </Compile>
    <Compile Include="Controls\PrearmStatus.cs">
      <SubType>Form</SubType>
    </Compile>
    <Compile Include="Controls\PrearmStatus.Designer.cs">
      <DependentUpon>PrearmStatus.cs</DependentUpon>
    </Compile>
    <Compile Include="Controls\SerialOutputCoT.cs">
      <SubType>Form</SubType>
    </Compile>
    <Compile Include="Controls\SerialOutputCoT.Designer.cs">
      <DependentUpon>SerialOutputCoT.cs</DependentUpon>
    </Compile>
    <Compile Include="Controls\GMAPCache.cs">
      <SubType>UserControl</SubType>
    </Compile>
    <Compile Include="Controls\GMAPCache.Designer.cs">
      <DependentUpon>GMAPCache.cs</DependentUpon>
    </Compile>
    <Compile Include="Controls\Icon\File.cs" />
    <Compile Include="Controls\Icon\Zoom.cs" />
    <Compile Include="Controls\AuxOptions.cs">
      <SubType>UserControl</SubType>
    </Compile>
    <Compile Include="Controls\AuxOptions.Designer.cs">
      <DependentUpon>AuxOptions.cs</DependentUpon>
    </Compile>
    <Compile Include="Controls\SerialSupportProxy.cs">
      <SubType>Form</SubType>
    </Compile>
    <Compile Include="Controls\SerialSupportProxy.Designer.cs">
      <DependentUpon>SerialSupportProxy.cs</DependentUpon>
    </Compile>
    <Compile Include="Controls\SpectrogramUI.cs">
      <SubType>Form</SubType>
    </Compile>
    <Compile Include="Controls\SpectrogramUI.Designer.cs">
      <DependentUpon>SpectrogramUI.cs</DependentUpon>
    </Compile>
    <Compile Include="Controls\Status.cs">
      <SubType>UserControl</SubType>
    </Compile>
    <Compile Include="Controls\Status.Designer.cs">
      <DependentUpon>Status.cs</DependentUpon>
    </Compile>
    <Compile Include="Controls\ThemeEditor.cs">
      <SubType>Form</SubType>
    </Compile>
    <Compile Include="Controls\ThemeEditor.Designer.cs">
      <DependentUpon>ThemeEditor.cs</DependentUpon>
    </Compile>
    <Compile Include="Controls\DroneCANFileUI.cs">
      <SubType>UserControl</SubType>
    </Compile>
    <Compile Include="Controls\DroneCANFileUI.Designer.cs">
      <DependentUpon>DroneCANFileUI.cs</DependentUpon>
    </Compile>
    <Compile Include="Controls\RelayOptions.cs">
      <SubType>UserControl</SubType>
    </Compile>
    <Compile Include="Controls\RelayOptions.Designer.cs">
      <DependentUpon>RelayOptions.cs</DependentUpon>
    </Compile>
    <Compile Include="Controls\MavFTPUI.cs">
      <SubType>UserControl</SubType>
    </Compile>
    <Compile Include="Controls\MavFTPUI.Designer.cs">
      <DependentUpon>MavFTPUI.cs</DependentUpon>
    </Compile>
    <Compile Include="Controls\DroneCANInspector.cs">
      <SubType>Form</SubType>
    </Compile>
    <Compile Include="Controls\PropagationSettings.cs">
      <SubType>Form</SubType>
    </Compile>
    <Compile Include="Controls\ProximityControl.cs">
      <SubType>Form</SubType>
    </Compile>
    <Compile Include="Controls\SB.cs" />
    <Compile Include="Controls\ElevationProfile.cs">
      <SubType>Form</SubType>
    </Compile>
    <Compile Include="Controls\FollowMe.cs">
      <SubType>Form</SubType>
    </Compile>
    <Compile Include="GCSViews\ConfigurationView\ConfigADSB.cs">
      <SubType>UserControl</SubType>
    </Compile>
    <Compile Include="GCSViews\ConfigurationView\ConfigADSB.Designer.cs">
      <DependentUpon>ConfigADSB.cs</DependentUpon>
    </Compile>
    <Compile Include="GCSViews\ConfigurationView\ConfigCubeID.cs">
      <SubType>UserControl</SubType>
    </Compile>
    <Compile Include="GCSViews\ConfigurationView\ConfigCubeID.Designer.cs">
      <DependentUpon>ConfigCubeID.cs</DependentUpon>
    </Compile>
    <Compile Include="GCSViews\ConfigurationView\ConfigFirmwareManifest.cs">
      <SubType>UserControl</SubType>
    </Compile>
    <Compile Include="GCSViews\ConfigurationView\ConfigFirmwareManifest.Designer.cs">
      <DependentUpon>ConfigFirmwareManifest.cs</DependentUpon>
    </Compile>
    <Compile Include="GCSViews\ConfigurationView\ConfigGPSOrder.cs">
      <SubType>UserControl</SubType>
    </Compile>
    <Compile Include="GCSViews\ConfigurationView\ConfigGPSOrder.Designer.cs">
      <DependentUpon>ConfigGPSOrder.cs</DependentUpon>
    </Compile>
    <Compile Include="GCSViews\ConfigurationView\ConfigHWCompass2.cs">
      <SubType>UserControl</SubType>
    </Compile>
    <Compile Include="GCSViews\ConfigurationView\ConfigHWCompass2.Designer.cs">
      <DependentUpon>ConfigHWCompass2.cs</DependentUpon>
    </Compile>
    <Compile Include="GCSViews\ConfigurationView\ConfigHWIDs.cs">
      <SubType>UserControl</SubType>
    </Compile>
    <Compile Include="GCSViews\ConfigurationView\ConfigHWIDs.Designer.cs">
      <DependentUpon>ConfigHWIDs.cs</DependentUpon>
    </Compile>
    <Compile Include="GCSViews\ConfigurationView\ConfigAdvanced.cs">
      <SubType>UserControl</SubType>
    </Compile>
    <Compile Include="GCSViews\ConfigurationView\ConfigAdvanced.Designer.cs">
      <DependentUpon>ConfigAdvanced.cs</DependentUpon>
    </Compile>
    <Compile Include="GCSViews\ConfigurationView\ConfigInitialParams.cs">
      <SubType>UserControl</SubType>
    </Compile>
    <Compile Include="GCSViews\ConfigurationView\ConfigInitialParams.Designer.cs">
      <DependentUpon>ConfigInitialParams.cs</DependentUpon>
    </Compile>
    <Compile Include="GCSViews\ConfigurationView\ConfigOSD.cs">
      <SubType>UserControl</SubType>
    </Compile>
    <Compile Include="GCSViews\ConfigurationView\ConfigOSD.Designer.cs">
      <DependentUpon>ConfigOSD.cs</DependentUpon>
    </Compile>
    <Compile Include="Controls\DroneCANParams.cs">
      <SubType>UserControl</SubType>
    </Compile>
    <Compile Include="Controls\DroneCANParams.Designer.cs">
      <DependentUpon>DroneCANParams.cs</DependentUpon>
    </Compile>
    <Compile Include="GCSViews\ConfigurationView\ConfigParamLoading.cs">
      <SubType>UserControl</SubType>
    </Compile>
    <Compile Include="GCSViews\ConfigurationView\ConfigParamLoading.Designer.cs">
      <DependentUpon>ConfigParamLoading.cs</DependentUpon>
    </Compile>
    <Compile Include="GCSViews\ConfigurationView\ConfigSecure.cs">
      <SubType>UserControl</SubType>
    </Compile>
    <Compile Include="GCSViews\ConfigurationView\ConfigSecure.Designer.cs">
      <DependentUpon>ConfigSecure.cs</DependentUpon>
    </Compile>
    <Compile Include="GCSViews\ConfigurationView\ConfigSecureAP.cs">
      <SubType>UserControl</SubType>
    </Compile>
    <Compile Include="GCSViews\ConfigurationView\ConfigSecureAP.Designer.cs">
      <DependentUpon>ConfigSecureAP.cs</DependentUpon>
    </Compile>
    <Compile Include="GCSViews\ConfigurationView\ConfigSerial.cs">
      <SubType>UserControl</SubType>
    </Compile>
    <Compile Include="GCSViews\ConfigurationView\ConfigSerial.Designer.cs">
      <DependentUpon>ConfigSerial.cs</DependentUpon>
    </Compile>
    <Compile Include="GCSViews\ConfigurationView\ConfigSerialInjectGPS.Designer.cs">
      <DependentUpon>ConfigSerialInjectGPS.cs</DependentUpon>
    </Compile>
    <Compile Include="GCSViews\ConfigurationView\ConfigREPL.cs">
      <SubType>UserControl</SubType>
    </Compile>
    <Compile Include="GCSViews\ConfigurationView\ConfigREPL.Designer.cs">
      <DependentUpon>ConfigREPL.cs</DependentUpon>
    </Compile>
    <Compile Include="GCSViews\ConfigurationView\ConfigTradHeli4.cs">
      <SubType>UserControl</SubType>
    </Compile>
    <Compile Include="GCSViews\ConfigurationView\ConfigTradHeli4.Designer.cs">
      <DependentUpon>ConfigTradHeli4.cs</DependentUpon>
    </Compile>
    <Compile Include="GCSViews\ConfigurationView\ConfigDroneCAN.cs">
      <SubType>UserControl</SubType>
    </Compile>
    <Compile Include="GCSViews\ConfigurationView\ConfigDroneCAN.Designer.cs">
      <DependentUpon>ConfigDroneCAN.cs</DependentUpon>
    </Compile>
    <Compile Include="GCSViews\ConfigurationView\ConfigUserDefined.cs">
      <SubType>UserControl</SubType>
    </Compile>
    <Compile Include="GCSViews\ConfigurationView\ConfigUserDefined.Designer.cs">
      <DependentUpon>ConfigUserDefined.cs</DependentUpon>
    </Compile>
    <Compile Include="GCSViews\ConfigurationView\DeviceInfo.cs" />
    <Compile Include="GCSViews\ConfigurationView\DroneCANModel.cs" />
    <Compile Include="GCSViews\ConfigurationView\uitype.cs" />
    <Compile Include="GlobalSuppressions.cs" />
    <Compile Include="Joystick\JoystickAxis.cs">
      <SubType>UserControl</SubType>
    </Compile>
    <Compile Include="Log\MavlinkLogBase.cs" />
    <Compile Include="MainV2.cs">
      <SubType>Form</SubType>
    </Compile>
    <Compile Include="MainV2.Designer.cs">
      <SubType>Form</SubType>
      <DependentUpon>MainV2.cs</DependentUpon>
    </Compile>
    <Compile Include="NativeMethods.cs" />
    <None Include="Drivers\cubeorangeplus.cat">
      <CopyToOutputDirectory>Always</CopyToOutputDirectory>
    </None>
    <None Include="MissionPlanner.GCSViews.ConfigurationView.ConfigGPSOrder+GPSCAN.datasource" />
    <None Include="MissionPlanner.GCSViews.ConfigurationView.ConfigHWCompass2+CompassDeviceInfo.datasource" />
    <None Include="plugins\example10-canlogfile.cs">
      <CopyToOutputDirectory>Always</CopyToOutputDirectory>
    </None>
    <None Include="plugins\example11-trace.cs">
      <CopyToOutputDirectory>PreserveNewest</CopyToOutputDirectory>
    </None>
    <None Include="plugins\example12-forwarding.cs">
      <CopyToOutputDirectory>Always</CopyToOutputDirectory>
    </None>
    <None Include="plugins\example13-herelink2.cs">
      <CopyToOutputDirectory>Always</CopyToOutputDirectory>
    </None>
    <None Include="plugins\example14-mass.cs">
      <CopyToOutputDirectory>Always</CopyToOutputDirectory>
    </None>
    <None Include="plugins\example15-leds.cs">
      <CopyToOutputDirectory>Always</CopyToOutputDirectory>
    </None>
    <None Include="plugins\example16-donate.cs">
      <CopyToOutputDirectory>Always</CopyToOutputDirectory>
    </None>
    <None Include="plugins\example17-menuremove.cs">
      <CopyToOutputDirectory>Always</CopyToOutputDirectory>
    </None>
    <None Include="plugins\example18-externalapi.cs">
      <CopyToOutputDirectory>Always</CopyToOutputDirectory>
    </None>
    <None Include="plugins\example19-multiforward.cs">
      <CopyToOutputDirectory>Always</CopyToOutputDirectory>
    </None>
    <None Include="plugins\example21-persistentsimple.cs">
      <CopyToOutputDirectory>Always</CopyToOutputDirectory>
    </None>
    <None Include="plugins\example20-multiplepositions.cs" />
    <Compile Include="Utilities\AirMarket.cs">
      <SubType>UserControl</SubType>
    </Compile>
    <None Include="plugins\example2-menu.cs">
      <CopyToOutputDirectory>Always</CopyToOutputDirectory>
    </None>
    <None Include="plugins\example3-fencedist.cs">
      <CopyToOutputDirectory>Always</CopyToOutputDirectory>
    </None>
    <None Include="plugins\example4-herelink.cs">
      <CopyToOutputDirectory>Always</CopyToOutputDirectory>
    </None>
    <None Include="plugins\example5-latencytracker.cs">
      <CopyToOutputDirectory>Always</CopyToOutputDirectory>
    </None>
    <None Include="plugins\example6-mapicondesc.cs">
      <CopyToOutputDirectory>Always</CopyToOutputDirectory>
    </None>
    <None Include="plugins\example7-canrtcm.cs">
      <CopyToOutputDirectory>Always</CopyToOutputDirectory>
    </None>
    <None Include="plugins\example8-modechange.cs">
      <CopyToOutputDirectory>Always</CopyToOutputDirectory>
    </None>
    <None Include="plugins\generator.cs">
      <CopyToOutputDirectory>Always</CopyToOutputDirectory>
      <SubType>UserControl</SubType>
    </None>
    <None Include="plugins\example.cs">
      <CopyToOutputDirectory>Always</CopyToOutputDirectory>
    </None>
    <None Include="plugins\example2.cs">
      <CopyToOutputDirectory>Always</CopyToOutputDirectory>
    </None>
    <None Include="plugins\example3.cs">
      <CopyToOutputDirectory>Always</CopyToOutputDirectory>
    </None>
    <None Include="plugins\example4.cs">
      <CopyToOutputDirectory>Always</CopyToOutputDirectory>
    </None>
    <None Include="plugins\example5.cs">
      <CopyToOutputDirectory>Always</CopyToOutputDirectory>
    </None>
    <None Include="plugins\example6.cs">
      <CopyToOutputDirectory>Always</CopyToOutputDirectory>
    </None>
    <None Include="plugins\example7.cs">
      <CopyToOutputDirectory>Always</CopyToOutputDirectory>
    </None>
    <None Include="plugins\example8.cs">
      <CopyToOutputDirectory>Always</CopyToOutputDirectory>
    </None>
    <None Include="plugins\example9-hudonoff.cs">
      <CopyToOutputDirectory>Always</CopyToOutputDirectory>
    </None>
    <Compile Include="Properties\AssemblyInfo.cs" />
    <Compile Include="Radio\Models.cs" />
    <Compile Include="ResEdit.Designer.cs">
      <DependentUpon>ResEdit.cs</DependentUpon>
    </Compile>
    <Compile Include="SikRadio\ISikRadioForm.cs" />
    <Compile Include="SikRadio\RFD900.cs" />
    <Compile Include="SikRadio\RFDLib\Array.cs" />
    <Compile Include="SikRadio\RFDLib\Text.cs" />
    <Compile Include="Splash.Designer.cs">
      <SubType>Form</SubType>
      <DependentUpon>Splash.cs</DependentUpon>
    </Compile>
    <Compile Include="Swarm\PaintEventArgsI.cs" />
    <Compile Include="temp.Designer.cs">
      <DependentUpon>temp.cs</DependentUpon>
    </Compile>
    <Compile Include="test\FirmwareSelection.xaml.cs">
      <DependentUpon>FirmwareSelection.xaml</DependentUpon>
    </Compile>
    <Compile Include="Utilities\ImageMatch.cs" />
    <Compile Include="Utilities\NativeLibrary.cs" />
    <Compile Include="Utilities\OsdTuningSlotProvider.cs" />
    <Compile Include="Utilities\Speech.cs" />
    <Compile Include="Utilities\SSHTerminal.cs" />
    <Compile Include="Grid\camerainfo.cs" />
    <Compile Include="Grid\GridData.cs" />
    <Compile Include="L10N.cs" />
    <Compile Include="MagCalib.cs" />
    <Compile Include="Controls\MovingBase.cs">
      <SubType>Form</SubType>
    </Compile>
    <Compile Include="Controls\OpenGLtest.cs">
      <SubType>UserControl</SubType>
    </Compile>
    <Compile Include="Controls\OpenGLtest2.cs">
      <SubType>UserControl</SubType>
    </Compile>
    <Compile Include="Controls\OSDVideo.cs">
      <SubType>Form</SubType>
    </Compile>
    <Compile Include="Controls\paramcompare.cs">
      <SubType>Form</SubType>
    </Compile>
    <Compile Include="Program.cs" />
    <Compile Include="Properties\Resources.Designer.cs">
      <DesignTime>True</DesignTime>
      <AutoGen>True</AutoGen>
      <DependentUpon>Resources.resx</DependentUpon>
    </Compile>
    <Compile Include="Controls\RAW_Sensor.cs">
      <SubType>Form</SubType>
    </Compile>
    <Compile Include="ResEdit.cs">
      <SubType>Form</SubType>
    </Compile>
    <Compile Include="Script.cs" />
    <Compile Include="Controls\ScriptConsole.cs">
      <SubType>Form</SubType>
    </Compile>
    <Compile Include="GCSViews\ConfigurationView\ConfigSerialInjectGPS.cs">
      <SubType>UserControl</SubType>
    </Compile>
    <Compile Include="Controls\SerialOutputMD.cs">
      <SubType>Form</SubType>
    </Compile>
    <Compile Include="Controls\SerialOutputNMEA.cs">
      <SubType>Form</SubType>
    </Compile>
    <Compile Include="Controls\SerialOutputPass.cs">
      <SubType>Form</SubType>
    </Compile>
    <Compile Include="Splash.cs">
      <SubType>Form</SubType>
    </Compile>
=======
    <Compile Include="ConnectionOptions.cs"> <SubType>Control</SubType> </Compile>
    <Compile Include="Controls\PropagationSettings.cs" />
    <Compile Include="Controls\ProximityControl.cs" />
    <Compile Include="ElevationProfile.cs"> <SubType>Control</SubType> </Compile>
    <Compile Include="FollowMe.cs" />
    <Compile Include="Radio\Models.cs" />
    <Compile Include="Utilities\SSHTerminal.cs" />
    <Compile Include="Utilities\XTermRBGColors.cs" />
    <Compile Include="GenOTP.cs" />
    <Compile Include="Grid\camerainfo.cs" />
    <Compile Include="Grid\GridData.cs" />
    <Compile Include="Joystick\Extensions.cs" />
    <Compile Include="Joystick\MyJoystickState.cs" />
    <Compile Include="L10N.cs" />
    <Compile Include="MagCalib.cs" />
    <Compile Include="Magfitrotation.cs" />
    <Compile Include="MainV2.cs" />
    <Compile Include="MovingBase.cs"> <SubType>Control</SubType> </Compile>
    <Compile Include="OpenGLtest.cs" />
    <Compile Include="OpenGLtest2.cs" />
    <Compile Include="OSDVideo.cs"> <SubType>Control</SubType> </Compile>
    <Compile Include="paramcompare.cs"> <SubType>Control</SubType> </Compile>
    <Compile Include="Program.cs" />
    <Compile Include="Properties\Resources.Designer.cs">
      <DesignTime>True</DesignTime>
      <AutoGen>True</AutoGen>
      <DependentUpon>Resources.resx</DependentUpon>
    </Compile>
    <Compile Include="RAW_Sensor.cs"> <SubType>Control</SubType> </Compile>
    <Compile Include="ResEdit.cs"> <SubType>Control</SubType> </Compile>
    <Compile Include="Script.cs" />
    <Compile Include="ScriptConsole.cs" />
    <Compile Include="SerialInjectGPS.cs" />
    <Compile Include="SerialOutputMD.cs"> <SubType>Control</SubType> </Compile>
    <Compile Include="SerialOutputNMEA.cs" />
    <Compile Include="SerialOutputPass.cs"> <SubType>Control</SubType> </Compile>
    <Compile Include="Splash.cs"> <SubType>Control</SubType> </Compile>
    <Compile Include="Strings.cs"> <SubType>Control</SubType> </Compile>
>>>>>>> 3d7ec34a
    <Compile Include="Swarm\Sequence\Controller.cs" />
    <Compile Include="Swarm\Sequence\Drone.cs" />
    <Compile Include="Swarm\Sequence\DroneGroup.cs" />
    <Compile Include="Swarm\Sequence\Layout.cs" />
<<<<<<< HEAD
    <Compile Include="Swarm\Sequence\LayoutEditor.cs">
      <SubType>Form</SubType>
    </Compile>
    <Compile Include="temp.cs">
      <SubType>Form</SubType>
    </Compile>
    <Compile Include="Antenna\TrackerUI.cs">
      <SubType>UserControl</SubType>
    </Compile>
    <Compile Include="Controls\AuthKeys.cs">
      <SubType>Form</SubType>
    </Compile>
    <Compile Include="Controls\ConnectionControl.cs">
      <SubType>UserControl</SubType>
    </Compile>
    <Compile Include="Controls\ConnectionStats.cs">
      <SubType>UserControl</SubType>
    </Compile>
    <Compile Include="Controls\DefaultSettings.cs">
      <SubType>UserControl</SubType>
    </Compile>
    <Compile Include="Controls\DistanceBar.cs">
      <SubType>UserControl</SubType>
    </Compile>
    <Compile Include="Controls\EKFStatus.cs">
      <SubType>Form</SubType>
    </Compile>
    <Compile Include="Controls\Loading.cs">
      <SubType>Form</SubType>
    </Compile>
    <Compile Include="Controls\LogAnalyzer.cs">
      <SubType>Form</SubType>
    </Compile>
    <Compile Include="Log\LogStrings.cs">
      <SubType>Component</SubType>
    </Compile>
    <Compile Include="Log\LogStrings.Designer.cs">
      <DependentUpon>LogStrings.cs</DependentUpon>
    </Compile>
    <EmbeddedResource Include="Controls\AuthKeys.ko-KR.resx">
      <DependentUpon>AuthKeys.cs</DependentUpon>
    </EmbeddedResource>
    <EmbeddedResource Include="Controls\ControlSensorsStatus.resx">
      <DependentUpon>ControlSensorsStatus.cs</DependentUpon>
    </EmbeddedResource>
    <EmbeddedResource Include="Controls\DevopsUI.resx">
      <DependentUpon>DevopsUI.cs</DependentUpon>
    </EmbeddedResource>
    <EmbeddedResource Include="Controls\DigitalSkyUI.resx">
      <DependentUpon>DigitalSkyUI.cs</DependentUpon>
    </EmbeddedResource>
    <EmbeddedResource Include="Controls\EKFStatus.ko-KR.resx">
      <DependentUpon>EKFStatus.cs</DependentUpon>
    </EmbeddedResource>
    <EmbeddedResource Include="Controls\MavCommandSelection.resx">
      <DependentUpon>MavCommandSelection.cs</DependentUpon>
    </EmbeddedResource>
    <EmbeddedResource Include="Controls\PropagationSettings.ko-KR.resx">
      <DependentUpon>PropagationSettings.cs</DependentUpon>
    </EmbeddedResource>
    <EmbeddedResource Include="Controls\SerialOutputCoT.resx">
      <DependentUpon>SerialOutputCoT.cs</DependentUpon>
    </EmbeddedResource>
    <EmbeddedResource Include="Controls\GMAPCache.resx">
      <DependentUpon>GMAPCache.cs</DependentUpon>
    </EmbeddedResource>
    <EmbeddedResource Include="Controls\SpectrogramUI.resx">
      <DependentUpon>SpectrogramUI.cs</DependentUpon>
    </EmbeddedResource>
    <EmbeddedResource Include="Controls\Status.resx">
      <DependentUpon>Status.cs</DependentUpon>
    </EmbeddedResource>
    <EmbeddedResource Include="Controls\ThemeEditor.resx">
      <DependentUpon>ThemeEditor.cs</DependentUpon>
    </EmbeddedResource>
    <EmbeddedResource Include="Controls\DroneCANFileUI.resx">
      <DependentUpon>DroneCANFileUI.cs</DependentUpon>
    </EmbeddedResource>
    <EmbeddedResource Include="Controls\RelayOptions.ar.resx">
      <DependentUpon>RelayOptions.cs</DependentUpon>
    </EmbeddedResource>
    <EmbeddedResource Include="Controls\RelayOptions.az-Latn-AZ.resx">
      <DependentUpon>RelayOptions.cs</DependentUpon>
    </EmbeddedResource>
    <EmbeddedResource Include="Controls\RelayOptions.id-ID.resx">
      <DependentUpon>RelayOptions.cs</DependentUpon>
    </EmbeddedResource>
    <EmbeddedResource Include="Controls\RelayOptions.ja-JP.resx">
      <DependentUpon>RelayOptions.cs</DependentUpon>
    </EmbeddedResource>
    <EmbeddedResource Include="Controls\RelayOptions.ko-KR.resx">
      <DependentUpon>RelayOptions.cs</DependentUpon>
    </EmbeddedResource>
    <EmbeddedResource Include="Controls\RelayOptions.pt.resx">
      <DependentUpon>RelayOptions.cs</DependentUpon>
    </EmbeddedResource>
    <EmbeddedResource Include="Controls\RelayOptions.resx">
      <DependentUpon>RelayOptions.cs</DependentUpon>
    </EmbeddedResource>
    <EmbeddedResource Include="Controls\RelayOptions.ru-KZ.resx">
      <DependentUpon>RelayOptions.cs</DependentUpon>
    </EmbeddedResource>
    <EmbeddedResource Include="Controls\RelayOptions.tr.resx">
      <DependentUpon>RelayOptions.cs</DependentUpon>
    </EmbeddedResource>
    <EmbeddedResource Include="Controls\RelayOptions.zh-Hans.resx">
      <DependentUpon>RelayOptions.cs</DependentUpon>
    </EmbeddedResource>
    <EmbeddedResource Include="Controls\MavFTPUI.resx">
      <DependentUpon>MavFTPUI.cs</DependentUpon>
    </EmbeddedResource>
    <EmbeddedResource Include="Controls\DroneCANInspector.resx">
      <DependentUpon>DroneCANInspector.cs</DependentUpon>
    </EmbeddedResource>
    <EmbeddedResource Include="Controls\PropagationSettings.resx">
      <DependentUpon>PropagationSettings.cs</DependentUpon>
    </EmbeddedResource>
    <EmbeddedResource Include="Controls\ProximityControl.resx">
      <DependentUpon>ProximityControl.cs</DependentUpon>
    </EmbeddedResource>
    <EmbeddedResource Include="Controls\DroneCANSubscriber.resx">
      <DependentUpon>DroneCANSubscriber.cs</DependentUpon>
    </EmbeddedResource>
    <EmbeddedResource Include="Controls\Vibration.ko-KR.resx">
      <DependentUpon>Vibration.cs</DependentUpon>
    </EmbeddedResource>
    <EmbeddedResource Include="GCSViews\ConfigurationView\ConfigADSB.ko-KR.resx">
      <DependentUpon>ConfigADSB.cs</DependentUpon>
    </EmbeddedResource>
    <EmbeddedResource Include="GCSViews\ConfigurationView\ConfigADSB.resx">
      <DependentUpon>ConfigADSB.cs</DependentUpon>
    </EmbeddedResource>
    <EmbeddedResource Include="GCSViews\ConfigurationView\ConfigAdvanced.ko-KR.resx">
      <DependentUpon>ConfigAdvanced.cs</DependentUpon>
    </EmbeddedResource>
    <EmbeddedResource Include="GCSViews\ConfigurationView\ConfigFFT.resx">
      <DependentUpon>ConfigFFT.cs</DependentUpon>
    </EmbeddedResource>
    <EmbeddedResource Include="GCSViews\ConfigurationView\ConfigFirmwareManifest.resx">
      <DependentUpon>ConfigFirmwareManifest.cs</DependentUpon>
    </EmbeddedResource>
    <EmbeddedResource Include="GCSViews\ConfigurationView\ConfigGPSOrder.resx">
      <DependentUpon>ConfigGPSOrder.cs</DependentUpon>
    </EmbeddedResource>
    <EmbeddedResource Include="GCSViews\ConfigurationView\ConfigHWCompass2.resx">
      <DependentUpon>ConfigHWCompass2.cs</DependentUpon>
    </EmbeddedResource>
    <EmbeddedResource Include="GCSViews\ConfigurationView\ConfigHWIDs.resx">
      <DependentUpon>ConfigHWIDs.cs</DependentUpon>
    </EmbeddedResource>
    <EmbeddedResource Include="GCSViews\ConfigurationView\ConfigAdvanced.resx">
      <DependentUpon>ConfigAdvanced.cs</DependentUpon>
      <SubType>Designer</SubType>
    </EmbeddedResource>
    <EmbeddedResource Include="GCSViews\ConfigurationView\ConfigInitialParams.resx">
      <DependentUpon>ConfigInitialParams.cs</DependentUpon>
    </EmbeddedResource>
    <EmbeddedResource Include="GCSViews\ConfigurationView\ConfigOSD.resx">
      <DependentUpon>ConfigOSD.cs</DependentUpon>
    </EmbeddedResource>
    <EmbeddedResource Include="Controls\DroneCANParams.ar.resx">
      <DependentUpon>DroneCANParams.cs</DependentUpon>
    </EmbeddedResource>
    <EmbeddedResource Include="Controls\DroneCANParams.az-Latn-AZ.resx">
      <DependentUpon>DroneCANParams.cs</DependentUpon>
    </EmbeddedResource>
    <EmbeddedResource Include="Controls\DroneCANParams.de-DE.resx">
      <DependentUpon>DroneCANParams.cs</DependentUpon>
    </EmbeddedResource>
    <EmbeddedResource Include="Controls\DroneCANParams.fr.resx">
      <DependentUpon>DroneCANParams.cs</DependentUpon>
    </EmbeddedResource>
    <EmbeddedResource Include="Controls\DroneCANParams.id-ID.resx">
      <DependentUpon>DroneCANParams.cs</DependentUpon>
    </EmbeddedResource>
    <EmbeddedResource Include="Controls\DroneCANParams.it-IT.resx">
      <DependentUpon>DroneCANParams.cs</DependentUpon>
    </EmbeddedResource>
    <EmbeddedResource Include="Controls\DroneCANParams.ja-JP.resx">
      <DependentUpon>DroneCANParams.cs</DependentUpon>
    </EmbeddedResource>
    <EmbeddedResource Include="Controls\DroneCANParams.ko-KR.resx">
      <DependentUpon>DroneCANParams.cs</DependentUpon>
    </EmbeddedResource>
    <EmbeddedResource Include="Controls\DroneCANParams.pt.resx">
      <DependentUpon>DroneCANParams.cs</DependentUpon>
    </EmbeddedResource>
    <EmbeddedResource Include="Controls\DroneCANParams.resx">
      <DependentUpon>DroneCANParams.cs</DependentUpon>
    </EmbeddedResource>
    <EmbeddedResource Include="Controls\DroneCANParams.ru-KZ.resx">
      <DependentUpon>DroneCANParams.cs</DependentUpon>
    </EmbeddedResource>
    <EmbeddedResource Include="Controls\DroneCANParams.tr.resx">
      <DependentUpon>DroneCANParams.cs</DependentUpon>
    </EmbeddedResource>
    <EmbeddedResource Include="Controls\DroneCANParams.zh-Hans.resx">
      <DependentUpon>DroneCANParams.cs</DependentUpon>
    </EmbeddedResource>
    <EmbeddedResource Include="Controls\DroneCANParams.zh-Hant.resx">
      <DependentUpon>DroneCANParams.cs</DependentUpon>
    </EmbeddedResource>
    <EmbeddedResource Include="Controls\DroneCANParams.zh-TW.resx">
      <DependentUpon>DroneCANParams.cs</DependentUpon>
    </EmbeddedResource>
    <EmbeddedResource Include="GCSViews\ConfigurationView\ConfigParamLoading.resx">
      <DependentUpon>ConfigParamLoading.cs</DependentUpon>
    </EmbeddedResource>
    <EmbeddedResource Include="GCSViews\ConfigurationView\ConfigREPL.ko-KR.resx">
      <DependentUpon>ConfigREPL.cs</DependentUpon>
    </EmbeddedResource>
    <EmbeddedResource Include="GCSViews\ConfigurationView\ConfigREPL.resx">
      <DependentUpon>ConfigREPL.cs</DependentUpon>
    </EmbeddedResource>
    <EmbeddedResource Include="GCSViews\ConfigurationView\ConfigTradHeli4.resx">
      <DependentUpon>ConfigTradHeli4.cs</DependentUpon>
    </EmbeddedResource>
    <EmbeddedResource Include="GCSViews\ConfigurationView\ConfigDroneCAN.resx">
      <DependentUpon>ConfigDroneCAN.cs</DependentUpon>
      <SubType>Designer</SubType>
    </EmbeddedResource>
    <EmbeddedResource Include="GCSViews\ConfigurationView\ConfigUserDefined.resx">
      <DependentUpon>ConfigUserDefined.cs</DependentUpon>
    </EmbeddedResource>
    <EmbeddedResource Include="GCSViews\SITL.ko-KR.resx">
      <DependentUpon>SITL.cs</DependentUpon>
    </EmbeddedResource>
    <EmbeddedResource Include="Grid\GridUI.ko-KR.resx">
      <DependentUpon>GridUI.cs</DependentUpon>
    </EmbeddedResource>
    <EmbeddedResource Include="Joystick\JoystickAxis.resx" />
    <EmbeddedResource Include="Log\LogStrings.resx">
      <DependentUpon>LogStrings.cs</DependentUpon>
    </EmbeddedResource>
    <Compile Include="Controls\MavlinkCheckBox.cs">
      <SubType>Component</SubType>
    </Compile>
    <Compile Include="Controls\MavlinkCheckBoxBitMask.cs">
      <SubType>UserControl</SubType>
    </Compile>
    <Compile Include="Controls\MavlinkComboBox.cs">
      <SubType>Component</SubType>
    </Compile>
    <Compile Include="Controls\MAVLinkInspector.cs">
      <SubType>Form</SubType>
    </Compile>
    <Compile Include="Controls\MavlinkNumericUpDown.cs">
      <SubType>Component</SubType>
    </Compile>
    <Compile Include="Controls\MAVLinkParamChanged.cs" />
    <Compile Include="Controls\ModifyandSet.cs">
      <SubType>UserControl</SubType>
    </Compile>
    <Compile Include="Controls\MyDataGridView.cs">
      <SubType>Component</SubType>
    </Compile>
    <Compile Include="Controls\ServoOptions.cs">
      <SubType>UserControl</SubType>
    </Compile>
    <Compile Include="GCSViews\SITL.cs">
      <SubType>UserControl</SubType>
    </Compile>
    <Compile Include="Controls\ToolStripConnectionControl.cs">
      <SubType>Component</SubType>
    </Compile>
    <Compile Include="Controls\Vibration.cs">
      <SubType>Form</SubType>
    </Compile>
    <Compile Include="Controls\Video.cs">
      <SubType>Form</SubType>
    </Compile>
    <Compile Include="Controls\Icon\Icon.cs" />
    <Compile Include="Controls\Icon\Polygon.cs" />
    <Compile Include="Controls\PreFlight\CheckListControl.cs">
      <SubType>UserControl</SubType>
    </Compile>
    <Compile Include="Controls\PreFlight\CheckListEditor.cs">
      <SubType>Form</SubType>
    </Compile>
    <Compile Include="Controls\PreFlight\CheckListInput.cs">
      <SubType>UserControl</SubType>
    </Compile>
    <Compile Include="Controls\PreFlight\CheckListItem.cs" />
    <Compile Include="GCSViews\FlightData.cs">
      <SubType>UserControl</SubType>
    </Compile>
    <Compile Include="GCSViews\FlightPlanner.cs">
      <SubType>UserControl</SubType>
    </Compile>
    <Compile Include="GCSViews\Help.cs">
      <SubType>UserControl</SubType>
    </Compile>
    <Compile Include="GCSViews\InitialSetup.cs">
      <SubType>UserControl</SubType>
    </Compile>
    <Compile Include="GCSViews\SoftwareConfig.cs">
      <SubType>UserControl</SubType>
    </Compile>
    <Compile Include="GCSViews\ConfigurationView\ConfigTerminal.cs">
      <SubType>UserControl</SubType>
    </Compile>
    <Compile Include="GCSViews\ConfigurationView\ConfigAccelerometerCalibration.cs">
      <SubType>UserControl</SubType>
    </Compile>
    <Compile Include="GCSViews\ConfigurationView\ConfigAC_Fence.cs">
      <SubType>UserControl</SubType>
    </Compile>
    <Compile Include="GCSViews\ConfigurationView\ConfigAntennaTracker.cs">
      <SubType>UserControl</SubType>
    </Compile>
    <Compile Include="GCSViews\ConfigurationView\ConfigArducopter.cs">
      <SubType>UserControl</SubType>
    </Compile>
    <Compile Include="GCSViews\ConfigurationView\ConfigArduplane.cs">
      <SubType>UserControl</SubType>
    </Compile>
    <Compile Include="GCSViews\ConfigurationView\ConfigArdurover.cs">
      <SubType>UserControl</SubType>
    </Compile>
    <Compile Include="GCSViews\ConfigurationView\ConfigAteryx.cs">
      <SubType>UserControl</SubType>
    </Compile>
    <Compile Include="GCSViews\ConfigurationView\ConfigAteryxSensors.cs">
      <SubType>UserControl</SubType>
    </Compile>
    <Compile Include="GCSViews\ConfigurationView\ConfigBatteryMonitoring.cs">
      <SubType>UserControl</SubType>
    </Compile>
    <Compile Include="GCSViews\ConfigurationView\ConfigBatteryMonitoring2.cs">
      <SubType>UserControl</SubType>
    </Compile>
    <Compile Include="GCSViews\ConfigurationView\ConfigCompassMot.cs">
      <SubType>UserControl</SubType>
    </Compile>
    <Compile Include="GCSViews\ConfigurationView\ConfigESCCalibration.cs">
      <SubType>UserControl</SubType>
    </Compile>
    <Compile Include="GCSViews\ConfigurationView\ConfigFailSafe.cs">
      <SubType>UserControl</SubType>
    </Compile>
    <Compile Include="GCSViews\ConfigurationView\ConfigFFT.cs">
      <SubType>UserControl</SubType>
    </Compile>
    <Compile Include="GCSViews\ConfigurationView\ConfigFirmware.cs">
      <SubType>UserControl</SubType>
    </Compile>
    <Compile Include="GCSViews\ConfigurationView\ConfigFirmwareDisabled.cs">
      <SubType>UserControl</SubType>
    </Compile>
    <Compile Include="GCSViews\ConfigurationView\ConfigFlightModes.cs">
      <SubType>UserControl</SubType>
    </Compile>
    <Compile Include="GCSViews\ConfigurationView\ConfigFrameClassType.cs">
      <SubType>UserControl</SubType>
    </Compile>
    <Compile Include="GCSViews\ConfigurationView\ConfigFrameType.cs">
      <SubType>UserControl</SubType>
    </Compile>
    <Compile Include="GCSViews\ConfigurationView\ConfigFriendlyParams.cs">
      <SubType>UserControl</SubType>
    </Compile>
    <Compile Include="GCSViews\ConfigurationView\ConfigFriendlyParamsAdv.cs">
      <SubType>UserControl</SubType>
    </Compile>
    <Compile Include="GCSViews\ConfigurationView\ConfigHWAirspeed.cs">
      <SubType>UserControl</SubType>
    </Compile>
    <Compile Include="GCSViews\ConfigurationView\ConfigHWBT.cs">
      <SubType>UserControl</SubType>
    </Compile>
    <Compile Include="GCSViews\ConfigurationView\ConfigHWCompass.cs">
      <SubType>UserControl</SubType>
    </Compile>
    <Compile Include="GCSViews\ConfigurationView\ConfigHWesp8266.cs">
      <SubType>UserControl</SubType>
    </Compile>
    <Compile Include="GCSViews\ConfigurationView\ConfigHWOptFlow.cs">
      <SubType>UserControl</SubType>
    </Compile>
    <Compile Include="GCSViews\ConfigurationView\ConfigHWOSD.cs">
      <SubType>UserControl</SubType>
    </Compile>
    <Compile Include="GCSViews\ConfigurationView\ConfigHWParachute.cs">
      <SubType>UserControl</SubType>
    </Compile>
    <Compile Include="GCSViews\ConfigurationView\ConfigHWPX4Flow.cs">
      <SubType>UserControl</SubType>
    </Compile>
    <Compile Include="GCSViews\ConfigurationView\ConfigHWRangeFinder.cs">
      <SubType>UserControl</SubType>
    </Compile>
    <Compile Include="GCSViews\ConfigurationView\ConfigHWCAN.cs">
      <SubType>UserControl</SubType>
    </Compile>
    <Compile Include="GCSViews\ConfigurationView\ConfigMandatory.cs">
      <SubType>UserControl</SubType>
    </Compile>
    <Compile Include="GCSViews\ConfigurationView\ConfigMotorTest.cs">
      <SubType>UserControl</SubType>
    </Compile>
    <Compile Include="GCSViews\ConfigurationView\ConfigMount.cs">
      <SubType>UserControl</SubType>
    </Compile>
    <Compile Include="GCSViews\ConfigurationView\ConfigOptional.cs">
      <SubType>UserControl</SubType>
    </Compile>
    <Compile Include="GCSViews\ConfigurationView\ConfigPlanner.cs">
      <SubType>UserControl</SubType>
    </Compile>
    <Compile Include="GCSViews\ConfigurationView\ConfigPlannerAdv.cs">
      <SubType>UserControl</SubType>
    </Compile>
    <Compile Include="GCSViews\ConfigurationView\ConfigRadioInput.cs">
      <SubType>UserControl</SubType>
    </Compile>
    <Compile Include="GCSViews\ConfigurationView\ConfigRadioOutput.cs">
      <SubType>UserControl</SubType>
    </Compile>
    <Compile Include="GCSViews\ConfigurationView\ConfigRawParams.cs">
      <SubType>UserControl</SubType>
    </Compile>
    <Compile Include="GCSViews\ConfigurationView\ConfigSimplePids.cs">
      <SubType>UserControl</SubType>
    </Compile>
    <Compile Include="GCSViews\ConfigurationView\ConfigTradHeli.cs">
      <SubType>UserControl</SubType>
    </Compile>
    <Compile Include="GeoRef\georefimage.cs">
      <SubType>Form</SubType>
    </Compile>
    <Compile Include="Grid\GridPlugin.cs" />
    <Compile Include="Grid\GridUI.cs">
      <SubType>Form</SubType>
    </Compile>
    <Compile Include="Joystick\JoystickSetup.cs">
      <SubType>UserControl</SubType>
    </Compile>
    <Compile Include="Joystick\Joy_Button_axis.cs">
      <SubType>Form</SubType>
    </Compile>
    <Compile Include="Joystick\Joy_ChangeMode.cs">
      <SubType>Form</SubType>
    </Compile>
    <Compile Include="Joystick\Joy_Do_Repeat_Relay.cs">
      <SubType>Form</SubType>
    </Compile>
    <Compile Include="Joystick\Joy_Do_Repeat_Servo.cs">
      <SubType>Form</SubType>
    </Compile>
    <Compile Include="Joystick\Joy_Do_Set_Relay.cs">
      <SubType>Form</SubType>
    </Compile>
    <Compile Include="Joystick\Joy_Do_Set_Servo.cs">
      <SubType>Form</SubType>
    </Compile>
    <Compile Include="Joystick\Joy_Mount_Mode.cs">
      <SubType>Form</SubType>
    </Compile>
    <Compile Include="Log\LogBrowse.cs">
      <SubType>Form</SubType>
    </Compile>
    <Compile Include="Log\LogDownload.cs">
      <SubType>Form</SubType>
    </Compile>
    <Compile Include="Log\LogDownloadMavLink.cs">
      <SubType>Form</SubType>
    </Compile>
    <Compile Include="Log\LogDownloadscp.cs">
      <SubType>Form</SubType>
    </Compile>
    <Compile Include="Log\LogIndex.cs">
      <SubType>Form</SubType>
    </Compile>
    <Compile Include="Log\MatLabForms.cs" />
    <Compile Include="Log\MavlinkLog.cs">
      <SubType>Form</SubType>
    </Compile>
    <Compile Include="NoFly\NoFly.cs" />
    <Compile Include="Plugin\Plugin.cs" />
    <Compile Include="Plugin\PluginLoader.cs" />
    <Compile Include="Plugin\PluginUI.cs">
      <SubType>Form</SubType>
    </Compile>
    <Compile Include="Radio\IHex.cs" />
    <Compile Include="Radio\Sikradio.cs">
      <SubType>UserControl</SubType>
    </Compile>
=======
    <Compile Include="Swarm\Sequence\LayoutEditor.cs" />
    <Compile Include="temp.cs" />
    <Compile Include="Antenna\ArduTracker.cs" />
    <Compile Include="Antenna\DegreeTracker.cs" />
    <Compile Include="Antenna\ITrackerOutput.cs" />
    <Compile Include="Antenna\Maestro.cs" />
    <Compile Include="Antenna\Tracker.cs"> <SubType>Control</SubType> </Compile>
    <Compile Include="Controls\AuthKeys.cs"> <SubType>Control</SubType> </Compile>
    <Compile Include="Controls\ConnectionControl.cs" />
    <Compile Include="Controls\ConnectionStats.cs"> <SubType>Control</SubType> </Compile>
    <Compile Include="Controls\ControlSensorsStatus.cs"> <SubType>Control</SubType> </Compile>
    <Compile Include="Controls\ControlTest.cs"> <SubType>Control</SubType> </Compile>
    <Compile Include="Controls\DefaultSettings.cs" />
    <Compile Include="Controls\DistanceBar.cs"> <SubType>Control</SubType> </Compile>
    <Compile Include="Controls\EKFStatus.cs" />
    <Compile Include="Controls\Loading.cs" />
    <Compile Include="Controls\LogAnalyzer.cs"> <SubType>Control</SubType> </Compile>
	<Compile Include="Log\LogStrings.cs" />
	<Compile Include="Log\LogStrings.Designer.cs"><DependentUpon>LogStrings.cs</DependentUpon> </Compile>
	<EmbeddedResource Include="Controls\PropagationSettings.resx">
	  <DependentUpon>PropagationSettings.cs</DependentUpon>
	</EmbeddedResource>
	<EmbeddedResource Include="Log\LogStrings.resx"><DependentUpon>LogStrings.cs</DependentUpon> </EmbeddedResource>
    <Compile Include="Controls\MavlinkCheckBox.cs" />
    <Compile Include="Controls\MavlinkCheckBoxBitMask.cs" />
    <Compile Include="Controls\MavlinkComboBox.cs" />
    <Compile Include="Controls\MAVLinkInspector.cs" />
    <Compile Include="Controls\MavlinkNumericUpDown.cs" />
    <Compile Include="Controls\MAVLinkParamChanged.cs" />
    <Compile Include="Controls\ModifyandSet.cs"> <SubType>Control</SubType> </Compile>
    <Compile Include="Controls\MyDataGridView.cs" />
    <Compile Include="Controls\ServoOptions.cs" />
    <Compile Include="Controls\SITL.cs"> <SubType>Control</SubType> </Compile>
    <Compile Include="Controls\ThemeColors.cs" />
    <Compile Include="Controls\ToolStripConnectionControl.cs" />
    <Compile Include="Controls\Vibration.cs"> <SubType>Control</SubType> </Compile>
    <Compile Include="Controls\Video.cs" />
    <Compile Include="Controls\Forms\MavlinkCheckBox.xaml.cs" />
    <Compile Include="Controls\Forms\OpenGLPage.cs" />
    <Compile Include="Controls\Icon\Icon.cs" />
    <Compile Include="Controls\Icon\Polygon.cs" />
    <Compile Include="Controls\PreFlight\CheckListControl.cs" />
    <Compile Include="Controls\PreFlight\CheckListEditor.cs"> <SubType>Control</SubType> </Compile>
    <Compile Include="Controls\PreFlight\CheckListInput.cs" />
    <Compile Include="Controls\PreFlight\CheckListItem.cs" />
    <Compile Include="GCSViews\FlightData.cs" />
    <Compile Include="GCSViews\FlightPlanner.cs" />
    <Compile Include="GCSViews\Help.cs" />
    <Compile Include="GCSViews\InitialSetup.cs"> <SubType>Control</SubType> </Compile>
    <Compile Include="GCSViews\SoftwareConfig.cs" />
    <Compile Include="GCSViews\Terminal.cs" />
    <Compile Include="GCSViews\ConfigurationView\ConfigAccelerometerCalibration.cs" />
    <Compile Include="GCSViews\ConfigurationView\ConfigAC_Fence.cs"> <SubType>Control</SubType> </Compile>
    <Compile Include="GCSViews\ConfigurationView\ConfigAntennaTracker.cs" />
    <Compile Include="GCSViews\ConfigurationView\ConfigArducopter.cs" />
    <Compile Include="GCSViews\ConfigurationView\ConfigArduplane.cs"> <SubType>Control</SubType> </Compile>
    <Compile Include="GCSViews\ConfigurationView\ConfigArdurover.cs"> <SubType>Control</SubType> </Compile>
    <Compile Include="GCSViews\ConfigurationView\ConfigAteryx.cs"> <SubType>Control</SubType> </Compile>
    <Compile Include="GCSViews\ConfigurationView\ConfigAteryxSensors.cs" />
    <Compile Include="GCSViews\ConfigurationView\ConfigBatteryMonitoring.cs" />
    <Compile Include="GCSViews\ConfigurationView\ConfigBatteryMonitoring2.cs" />
    <Compile Include="GCSViews\ConfigurationView\ConfigCompassMot.cs" />
    <Compile Include="GCSViews\ConfigurationView\ConfigESCCalibration.cs" />
    <Compile Include="GCSViews\ConfigurationView\ConfigFailSafe.cs" />
    <Compile Include="GCSViews\ConfigurationView\ConfigFFT.cs" />
    <Compile Include="GCSViews\ConfigurationView\ConfigFirmware.cs" />
    <Compile Include="GCSViews\ConfigurationView\ConfigFirmwareDisabled.cs" />
    <Compile Include="GCSViews\ConfigurationView\ConfigFlightModes.cs"> <SubType>Control</SubType> </Compile>
    <Compile Include="GCSViews\ConfigurationView\ConfigFrameClassType.cs" />
    <Compile Include="GCSViews\ConfigurationView\ConfigFrameType.cs"> <SubType>Control</SubType> </Compile>
    <Compile Include="GCSViews\ConfigurationView\ConfigFriendlyParams.cs" />
    <Compile Include="GCSViews\ConfigurationView\ConfigFriendlyParamsAdv.cs" />
    <Compile Include="GCSViews\ConfigurationView\ConfigGPSInject.cs"> <SubType>Control</SubType> </Compile>
    <Compile Include="GCSViews\ConfigurationView\ConfigHWAirspeed.cs"> <SubType>Control</SubType> </Compile>
    <Compile Include="GCSViews\ConfigurationView\ConfigHWBT.cs" />
    <Compile Include="GCSViews\ConfigurationView\ConfigHWCompass.cs" />
    <Compile Include="GCSViews\ConfigurationView\ConfigHWesp8266.cs" />
    <Compile Include="GCSViews\ConfigurationView\ConfigHWOptFlow.cs" />
    <Compile Include="GCSViews\ConfigurationView\ConfigHWOSD.cs" />
    <Compile Include="GCSViews\ConfigurationView\ConfigHWParachute.cs" />
    <Compile Include="GCSViews\ConfigurationView\ConfigHWPX4Flow.cs" />
    <Compile Include="GCSViews\ConfigurationView\ConfigHWRangeFinder.cs" />
    <Compile Include="GCSViews\ConfigurationView\ConfigHWUAVCAN.cs"> <SubType>Control</SubType> </Compile>
    <Compile Include="GCSViews\ConfigurationView\ConfigMandatory.cs" />
    <Compile Include="GCSViews\ConfigurationView\ConfigMotorTest.cs"> <SubType>Control</SubType> </Compile>
    <Compile Include="GCSViews\ConfigurationView\ConfigMount.cs" />
    <Compile Include="GCSViews\ConfigurationView\ConfigOptional.cs"> <SubType>Control</SubType> </Compile>
    <Compile Include="GCSViews\ConfigurationView\ConfigPlanner.cs" />
    <Compile Include="GCSViews\ConfigurationView\ConfigPlannerAdv.cs" />
    <Compile Include="GCSViews\ConfigurationView\ConfigRadioInput.cs" />
    <Compile Include="GCSViews\ConfigurationView\ConfigRadioOutput.cs" />
    <Compile Include="GCSViews\ConfigurationView\ConfigRawParams.cs" />
    <Compile Include="GCSViews\ConfigurationView\ConfigRawParamsTree.cs" />
    <Compile Include="GCSViews\ConfigurationView\ConfigSimplePids.cs" />
    <Compile Include="GCSViews\ConfigurationView\ConfigTradHeli.cs"> <SubType>Control</SubType> </Compile>
    <Compile Include="GCSViews\ConfigurationView\ConfigWizard.cs"> <SubType>Control</SubType> </Compile>
    <Compile Include="GeoRef\georefimage.cs"> <SubType>Control</SubType> </Compile>
    <Compile Include="Grid\GridPlugin.cs" />
    <Compile Include="Grid\GridUI.cs" />
    <Compile Include="HIL\Aircraft.cs" />
    <Compile Include="HIL\Hil.cs" />
    <Compile Include="HIL\QuadCopter.cs" />
    <Compile Include="HIL\Wind.cs" />
    <Compile Include="HIL\XPlane.cs" />
    <Compile Include="Joystick\Joystick.cs" />
    <Compile Include="Joystick\JoystickSetup.cs" />
    <Compile Include="Joystick\Joy_Button_axis.cs"> <SubType>Control</SubType> </Compile>
    <Compile Include="Joystick\Joy_ChangeMode.cs" />
    <Compile Include="Joystick\Joy_Do_Repeat_Relay.cs" />
    <Compile Include="Joystick\Joy_Do_Repeat_Servo.cs" />
    <Compile Include="Joystick\Joy_Do_Set_Relay.cs"> <SubType>Control</SubType> </Compile>
    <Compile Include="Joystick\Joy_Do_Set_Servo.cs"> <SubType>Control</SubType> </Compile>
    <Compile Include="Joystick\Joy_Mount_Mode.cs" />
    <Compile Include="Log\LogBrowse.cs" />
    <Compile Include="Log\LogDownload.cs" />
    <Compile Include="Log\LogDownloadMavLink.cs"> <SubType>Control</SubType> </Compile>
    <Compile Include="Log\LogDownloadscp.cs" />
    <Compile Include="Log\LogIndex.cs"> <SubType>Control</SubType> </Compile>
    <Compile Include="Log\LogSort.cs" />
    <Compile Include="Log\MatLabForms.cs" />
    <Compile Include="Log\MavlinkLog.cs" />
    <Compile Include="Log\Scan.cs" />
    <Compile Include="Log\test\MotorFailure.cs" />
    <Compile Include="SikRadio\RFD900.cs" />
    <Compile Include="SikRadio\RFDLib\Array.cs" />
    <Compile Include="SikRadio\RFDLib\Text.cs" />
    <Compile Include="Models\DelegateCommand.cs" />
    <Compile Include="Models\ICommand.cs" />
    <Compile Include="NoFly\NoFly.cs" />
    <Compile Include="Plugin\Plugin.cs" />
    <Compile Include="Plugin\PluginLoader.cs" />
    <Compile Include="Plugin\PluginUI.cs" />
    <Compile Include="Radio\IHex.cs" />
    <Compile Include="Radio\Sikradio.cs" />
>>>>>>> 3d7ec34a
    <Compile Include="Radio\Uploader.cs" />
    <Compile Include="Radio\XModem.cs" />
    <Compile Include="Swarm\DroneBase.cs" />
    <Compile Include="Swarm\FollowPath.cs" />
<<<<<<< HEAD
    <Compile Include="Swarm\FollowPathControl.cs">
      <SubType>Form</SubType>
    </Compile>
    <Compile Include="Swarm\Formation.cs" />
    <Compile Include="Swarm\FormationControl.cs">
      <SubType>Form</SubType>
    </Compile>
    <Compile Include="Swarm\Grid.cs">
      <SubType>UserControl</SubType>
    </Compile>
    <Compile Include="Swarm\Status.cs">
      <SubType>UserControl</SubType>
    </Compile>
    <Compile Include="Swarm\Swarm.cs" />
    <Compile Include="Swarm\FollowLeader\Control.cs">
      <SubType>Form</SubType>
    </Compile>
    <Compile Include="Swarm\FollowLeader\Drone.cs" />
    <Compile Include="Swarm\FollowLeader\DroneGroup.cs" />
    <Compile Include="Swarm\SRB\Control.cs">
      <SubType>Form</SubType>
    </Compile>
    <Compile Include="Swarm\SRB\Controller.cs" />
    <Compile Include="Swarm\SRB\Drone.cs" />
    <Compile Include="Swarm\SRB\DroneGroup.cs" />
    <Compile Include="Swarm\WaypointLeader\Drone.cs" />
    <Compile Include="Swarm\WaypointLeader\DroneGroup.cs" />
    <Compile Include="Swarm\WaypointLeader\Path.cs" />
    <Compile Include="Swarm\WaypointLeader\WPControl.cs">
      <SubType>Form</SubType>
    </Compile>
    <Compile Include="Utilities\BoardDetect.cs" />
    <Compile Include="Utilities\CircleSurveyMission.cs" />
    <Compile Include="Utilities\ExtensionsMP.cs" />
    <Compile Include="Controls\fftui.cs">
      <SubType>Form</SubType>
    </Compile>
    <Compile Include="Utilities\Firmware.cs" />
    <Compile Include="Utilities\httpserver.cs" />
    <Compile Include="Utilities\LangUtility.cs" />
    <Compile Include="Utilities\LogAnalyzer.cs" />
    <Compile Include="Utilities\POI.cs" />
    <Compile Include="Utilities\ThemeManager.cs" />
    <Compile Include="Utilities\GStreamerUI.cs" />
    <Compile Include="Utilities\Update.cs" />
    <Compile Include="Utilities\Win32DeviceMgnt.cs" />
    <Compile Include="Utilities\XMLColor.cs" />
    <Compile Include="Warnings\WarningControl.cs">
      <SubType>UserControl</SubType>
    </Compile>
    <Compile Include="Warnings\WarningsManager.cs">
      <SubType>Form</SubType>
    </Compile>
  </ItemGroup>
  <ItemGroup>
    <Compile Include="Controls\ConnectionOptions.Designer.cs">
      <DependentUpon>ConnectionOptions.cs</DependentUpon>
    </Compile>
    <Compile Include="Controls\ElevationProfile.Designer.cs">
      <DependentUpon>ElevationProfile.cs</DependentUpon>
    </Compile>
    <Compile Include="Controls\FollowMe.Designer.cs">
      <DependentUpon>FollowMe.cs</DependentUpon>
    </Compile>
    <Compile Include="Controls\MovingBase.Designer.cs">
      <DependentUpon>MovingBase.cs</DependentUpon>
    </Compile>
    <Compile Include="Controls\OSDVideo.Designer.cs">
      <DependentUpon>OSDVideo.cs</DependentUpon>
    </Compile>
    <Compile Include="Controls\paramcompare.Designer.cs">
      <DependentUpon>paramcompare.cs</DependentUpon>
    </Compile>
    <Compile Include="Controls\RAW_Sensor.Designer.cs">
      <DependentUpon>RAW_Sensor.cs</DependentUpon>
    </Compile>
    <Compile Include="Controls\ScriptConsole.Designer.cs">
      <DependentUpon>ScriptConsole.cs</DependentUpon>
    </Compile>
    <Compile Include="Controls\SerialOutputMD.Designer.cs">
      <DependentUpon>SerialOutputMD.cs</DependentUpon>
    </Compile>
    <Compile Include="Controls\SerialOutputNMEA.Designer.cs">
      <DependentUpon>SerialOutputNMEA.cs</DependentUpon>
    </Compile>
    <Compile Include="Controls\SerialOutputPass.Designer.cs">
      <DependentUpon>SerialOutputPass.cs</DependentUpon>
    </Compile>
    <Compile Include="Antenna\TrackerUI.Designer.cs">
      <DependentUpon>TrackerUI.cs</DependentUpon>
    </Compile>
    <Compile Include="Controls\AuthKeys.Designer.cs">
      <DependentUpon>AuthKeys.cs</DependentUpon>
    </Compile>
    <Compile Include="Controls\ConnectionControl.Designer.cs">
      <DependentUpon>ConnectionControl.cs</DependentUpon>
    </Compile>
    <Compile Include="Controls\ConnectionStats.Designer.cs">
      <DependentUpon>ConnectionStats.cs</DependentUpon>
    </Compile>
    <Compile Include="Controls\DefaultSettings.Designer.cs">
      <DependentUpon>DefaultSettings.cs</DependentUpon>
    </Compile>
    <Compile Include="Controls\DistanceBar.Designer.cs">
      <DependentUpon>DistanceBar.cs</DependentUpon>
    </Compile>
    <Compile Include="Controls\EKFStatus.Designer.cs">
      <DependentUpon>EKFStatus.cs</DependentUpon>
    </Compile>
    <Compile Include="Controls\Loading.Designer.cs">
      <DependentUpon>Loading.cs</DependentUpon>
    </Compile>
    <Compile Include="Controls\LogAnalyzer.Designer.cs">
      <DependentUpon>LogAnalyzer.cs</DependentUpon>
    </Compile>
    <Compile Include="Controls\ModifyandSet.Designer.cs">
      <DependentUpon>ModifyandSet.cs</DependentUpon>
    </Compile>
    <Compile Include="Controls\ServoOptions.Designer.cs">
      <DependentUpon>ServoOptions.cs</DependentUpon>
    </Compile>
    <Compile Include="GCSViews\SITL.Designer.cs">
      <DependentUpon>SITL.cs</DependentUpon>
    </Compile>
    <Compile Include="Controls\Vibration.Designer.cs">
      <DependentUpon>Vibration.cs</DependentUpon>
    </Compile>
    <Compile Include="Controls\Video.Designer.cs">
      <DependentUpon>Video.cs</DependentUpon>
    </Compile>
    <Compile Include="Controls\PreFlight\CheckListControl.Designer.cs">
      <DependentUpon>CheckListControl.cs</DependentUpon>
    </Compile>
    <Compile Include="Controls\PreFlight\CheckListEditor.Designer.cs">
      <DependentUpon>CheckListEditor.cs</DependentUpon>
    </Compile>
    <Compile Include="GCSViews\FlightData.Designer.cs">
      <DependentUpon>FlightData.cs</DependentUpon>
    </Compile>
    <Compile Include="GCSViews\FlightPlanner.Designer.cs">
      <DependentUpon>FlightPlanner.cs</DependentUpon>
    </Compile>
    <Compile Include="GCSViews\Help.Designer.cs">
      <DependentUpon>Help.cs</DependentUpon>
    </Compile>
    <Compile Include="GCSViews\InitialSetup.Designer.cs">
      <DependentUpon>InitialSetup.cs</DependentUpon>
    </Compile>
    <Compile Include="GCSViews\SoftwareConfig.Designer.cs">
      <DependentUpon>SoftwareConfig.cs</DependentUpon>
    </Compile>
    <Compile Include="GCSViews\ConfigurationView\ConfigTerminal.Designer.cs">
      <DependentUpon>ConfigTerminal.cs</DependentUpon>
    </Compile>
    <Compile Include="GCSViews\ConfigurationView\ConfigAccelerometerCalibration.Designer.cs">
      <DependentUpon>ConfigAccelerometerCalibration.cs</DependentUpon>
    </Compile>
    <Compile Include="GCSViews\ConfigurationView\ConfigAC_Fence.Designer.cs">
      <DependentUpon>ConfigAC_Fence.cs</DependentUpon>
    </Compile>
    <Compile Include="GCSViews\ConfigurationView\ConfigAntennaTracker.Designer.cs">
      <DependentUpon>ConfigAntennaTracker.cs</DependentUpon>
    </Compile>
    <Compile Include="GCSViews\ConfigurationView\ConfigArducopter.Designer.cs">
      <DependentUpon>ConfigArducopter.cs</DependentUpon>
    </Compile>
    <Compile Include="GCSViews\ConfigurationView\ConfigArduplane.Designer.cs">
      <DependentUpon>ConfigArduplane.cs</DependentUpon>
    </Compile>
    <Compile Include="GCSViews\ConfigurationView\ConfigArdurover.Designer.cs">
      <DependentUpon>ConfigArdurover.cs</DependentUpon>
    </Compile>
    <Compile Include="GCSViews\ConfigurationView\ConfigAteryx.Designer.cs">
      <DependentUpon>ConfigAteryx.cs</DependentUpon>
    </Compile>
    <Compile Include="GCSViews\ConfigurationView\ConfigAteryxSensors.Designer.cs">
      <DependentUpon>ConfigAteryxSensors.cs</DependentUpon>
    </Compile>
    <Compile Include="GCSViews\ConfigurationView\ConfigBatteryMonitoring.Designer.cs">
      <DependentUpon>ConfigBatteryMonitoring.cs</DependentUpon>
    </Compile>
    <Compile Include="GCSViews\ConfigurationView\ConfigBatteryMonitoring2.Designer.cs">
      <DependentUpon>ConfigBatteryMonitoring2.cs</DependentUpon>
    </Compile>
    <Compile Include="GCSViews\ConfigurationView\ConfigCompassMot.Designer.cs">
      <DependentUpon>ConfigCompassMot.cs</DependentUpon>
    </Compile>
    <Compile Include="GCSViews\ConfigurationView\ConfigESCCalibration.Designer.cs">
      <DependentUpon>ConfigESCCalibration.cs</DependentUpon>
    </Compile>
    <Compile Include="GCSViews\ConfigurationView\ConfigFailSafe.Designer.cs">
      <DependentUpon>ConfigFailSafe.cs</DependentUpon>
    </Compile>
    <Compile Include="GCSViews\ConfigurationView\ConfigFirmware.Designer.cs">
      <DependentUpon>ConfigFirmware.cs</DependentUpon>
    </Compile>
    <Compile Include="GCSViews\ConfigurationView\ConfigFirmwareDisabled.Designer.cs">
      <DependentUpon>ConfigFirmwareDisabled.cs</DependentUpon>
    </Compile>
    <Compile Include="GCSViews\ConfigurationView\ConfigFlightModes.Designer.cs">
      <DependentUpon>ConfigFlightModes.cs</DependentUpon>
    </Compile>
    <Compile Include="GCSViews\ConfigurationView\ConfigFrameClassType.Designer.cs">
      <DependentUpon>ConfigFrameClassType.cs</DependentUpon>
    </Compile>
    <Compile Include="GCSViews\ConfigurationView\ConfigFrameType.Designer.cs">
      <DependentUpon>ConfigFrameType.cs</DependentUpon>
    </Compile>
    <Compile Include="GCSViews\ConfigurationView\ConfigFriendlyParams.Designer.cs">
      <DependentUpon>ConfigFriendlyParams.cs</DependentUpon>
    </Compile>
    <Compile Include="GCSViews\ConfigurationView\ConfigHWAirspeed.Designer.cs">
      <DependentUpon>ConfigHWAirspeed.cs</DependentUpon>
    </Compile>
    <Compile Include="GCSViews\ConfigurationView\ConfigHWBT.Designer.cs">
      <DependentUpon>ConfigHWBT.cs</DependentUpon>
    </Compile>
    <Compile Include="GCSViews\ConfigurationView\ConfigHWCompass.Designer.cs">
      <DependentUpon>ConfigHWCompass.cs</DependentUpon>
    </Compile>
    <Compile Include="GCSViews\ConfigurationView\ConfigHWesp8266.Designer.cs">
      <DependentUpon>ConfigHWesp8266.cs</DependentUpon>
    </Compile>
    <Compile Include="GCSViews\ConfigurationView\ConfigHWOptFlow.Designer.cs">
      <DependentUpon>ConfigHWOptFlow.cs</DependentUpon>
    </Compile>
    <Compile Include="GCSViews\ConfigurationView\ConfigHWOSD.Designer.cs">
      <DependentUpon>ConfigHWOSD.cs</DependentUpon>
    </Compile>
    <Compile Include="GCSViews\ConfigurationView\ConfigHWParachute.Designer.cs">
      <DependentUpon>ConfigHWParachute.cs</DependentUpon>
    </Compile>
    <Compile Include="GCSViews\ConfigurationView\ConfigHWPX4Flow.Designer.cs">
      <DependentUpon>ConfigHWPX4Flow.cs</DependentUpon>
    </Compile>
    <Compile Include="GCSViews\ConfigurationView\ConfigHWRangeFinder.Designer.cs">
      <DependentUpon>ConfigHWRangeFinder.cs</DependentUpon>
    </Compile>
    <Compile Include="GCSViews\ConfigurationView\ConfigHWCAN.Designer.cs">
      <DependentUpon>ConfigHWCAN.cs</DependentUpon>
    </Compile>
    <Compile Include="GCSViews\ConfigurationView\ConfigMandatory.Designer.cs">
      <DependentUpon>ConfigMandatory.cs</DependentUpon>
    </Compile>
    <Compile Include="GCSViews\ConfigurationView\ConfigMotorTest.Designer.cs">
      <DependentUpon>ConfigMotorTest.cs</DependentUpon>
    </Compile>
    <Compile Include="GCSViews\ConfigurationView\ConfigMount.Designer.cs">
      <DependentUpon>ConfigMount.cs</DependentUpon>
    </Compile>
    <Compile Include="GCSViews\ConfigurationView\ConfigOptional.Designer.cs">
      <DependentUpon>ConfigOptional.cs</DependentUpon>
    </Compile>
    <Compile Include="GCSViews\ConfigurationView\ConfigPlanner.Designer.cs">
      <DependentUpon>ConfigPlanner.cs</DependentUpon>
    </Compile>
    <Compile Include="GCSViews\ConfigurationView\ConfigPlannerAdv.Designer.cs">
      <DependentUpon>ConfigPlannerAdv.cs</DependentUpon>
    </Compile>
    <Compile Include="GCSViews\ConfigurationView\ConfigRadioInput.Designer.cs">
      <DependentUpon>ConfigRadioInput.cs</DependentUpon>
    </Compile>
    <Compile Include="GCSViews\ConfigurationView\ConfigRadioOutput.Designer.cs">
      <DependentUpon>ConfigRadioOutput.cs</DependentUpon>
    </Compile>
    <Compile Include="GCSViews\ConfigurationView\ConfigRawParams.Designer.cs">
      <DependentUpon>ConfigRawParams.cs</DependentUpon>
    </Compile>
    <Compile Include="GCSViews\ConfigurationView\ConfigSimplePids.Designer.cs">
      <DependentUpon>ConfigSimplePids.cs</DependentUpon>
    </Compile>
    <Compile Include="GCSViews\ConfigurationView\ConfigTradHeli.Designer.cs">
      <DependentUpon>ConfigTradHeli.cs</DependentUpon>
    </Compile>
    <Compile Include="GeoRef\georefimage.Designer.cs">
      <DependentUpon>georefimage.cs</DependentUpon>
    </Compile>
    <Compile Include="Grid\GridUI.Designer.cs">
      <DependentUpon>GridUI.cs</DependentUpon>
    </Compile>
    <Compile Include="Joystick\JoystickSetup.Designer.cs">
      <DependentUpon>JoystickSetup.cs</DependentUpon>
    </Compile>
    <Compile Include="Joystick\Joy_Button_axis.Designer.cs">
      <DependentUpon>Joy_Button_axis.cs</DependentUpon>
    </Compile>
    <Compile Include="Joystick\Joy_ChangeMode.Designer.cs">
      <DependentUpon>Joy_ChangeMode.cs</DependentUpon>
    </Compile>
    <Compile Include="Joystick\Joy_Do_Repeat_Relay.Designer.cs">
      <DependentUpon>Joy_Do_Repeat_Relay.cs</DependentUpon>
    </Compile>
    <Compile Include="Joystick\Joy_Do_Repeat_Servo.Designer.cs">
      <DependentUpon>Joy_Do_Repeat_Servo.cs</DependentUpon>
    </Compile>
    <Compile Include="Joystick\Joy_Do_Set_Relay.Designer.cs">
      <DependentUpon>Joy_Do_Set_Relay.cs</DependentUpon>
    </Compile>
    <Compile Include="Joystick\Joy_Do_Set_Servo.Designer.cs">
      <DependentUpon>Joy_Do_Set_Servo.cs</DependentUpon>
    </Compile>
    <Compile Include="Joystick\Joy_Mount_Mode.Designer.cs">
      <DependentUpon>Joy_Mount_Mode.cs</DependentUpon>
    </Compile>
    <Compile Include="Log\LogBrowse.Designer.cs">
      <DependentUpon>LogBrowse.cs</DependentUpon>
    </Compile>
    <Compile Include="Log\LogDownload.Designer.cs">
      <DependentUpon>LogDownload.cs</DependentUpon>
    </Compile>
    <Compile Include="Log\LogDownloadMavLink.Designer.cs">
      <DependentUpon>LogDownloadMavLink.cs</DependentUpon>
    </Compile>
    <Compile Include="Log\LogDownloadscp.Designer.cs">
      <DependentUpon>LogDownloadscp.cs</DependentUpon>
    </Compile>
    <Compile Include="Log\LogIndex.Designer.cs">
      <DependentUpon>LogIndex.cs</DependentUpon>
    </Compile>
    <Compile Include="Log\MavlinkLog.Designer.cs">
      <DependentUpon>MavlinkLog.cs</DependentUpon>
    </Compile>
    <Compile Include="Plugin\PluginUI.Designer.cs">
      <DependentUpon>PluginUI.cs</DependentUpon>
    </Compile>
    <Compile Include="Radio\Sikradio.Designer.cs">
      <DependentUpon>Sikradio.cs</DependentUpon>
    </Compile>
    <Compile Include="Swarm\FollowPathControl.Designer.cs">
      <DependentUpon>FollowPathControl.cs</DependentUpon>
    </Compile>
    <Compile Include="Swarm\FormationControl.Designer.cs">
      <DependentUpon>FormationControl.cs</DependentUpon>
    </Compile>
    <Compile Include="Swarm\Grid.Designer.cs">
      <DependentUpon>Grid.cs</DependentUpon>
    </Compile>
    <Compile Include="Swarm\Status.Designer.cs">
      <DependentUpon>Status.cs</DependentUpon>
    </Compile>
    <Compile Include="Swarm\FollowLeader\Control.Designer.cs">
      <DependentUpon>Control.cs</DependentUpon>
    </Compile>
    <Compile Include="Swarm\SRB\Control.Designer.cs">
      <DependentUpon>Control.cs</DependentUpon>
    </Compile>
    <Compile Include="Swarm\WaypointLeader\WPControl.Designer.cs">
      <DependentUpon>WPControl.cs</DependentUpon>
    </Compile>
    <Compile Include="Controls\fftui.Designer.cs">
      <DependentUpon>fftui.cs</DependentUpon>
    </Compile>
    <Compile Include="Warnings\WarningsManager.Designer.cs">
      <DependentUpon>WarningsManager.cs</DependentUpon>
    </Compile>
  </ItemGroup>
  <ItemGroup>
    <EmbeddedResource Include="Controls\ConnectionOptions.resx">
      <DependentUpon>ConnectionOptions.cs</DependentUpon>
    </EmbeddedResource>
    <EmbeddedResource Include="Controls\ConnectionOptions.ar.resx">
      <DependentUpon>ConnectionOptions.cs</DependentUpon>
    </EmbeddedResource>
    <EmbeddedResource Include="Controls\ConnectionOptions.az-Latn-AZ.resx">
      <DependentUpon>ConnectionOptions.cs</DependentUpon>
    </EmbeddedResource>
    <EmbeddedResource Include="Controls\ConnectionOptions.id-ID.resx">
      <DependentUpon>ConnectionOptions.cs</DependentUpon>
    </EmbeddedResource>
    <EmbeddedResource Include="Controls\ConnectionOptions.ko-KR.resx">
      <DependentUpon>ConnectionOptions.cs</DependentUpon>
    </EmbeddedResource>
    <EmbeddedResource Include="Controls\ConnectionOptions.pt.resx">
      <DependentUpon>ConnectionOptions.cs</DependentUpon>
    </EmbeddedResource>
    <EmbeddedResource Include="Controls\ConnectionOptions.ru-KZ.resx">
      <DependentUpon>ConnectionOptions.cs</DependentUpon>
    </EmbeddedResource>
    <EmbeddedResource Include="Controls\ConnectionOptions.tr.resx">
      <DependentUpon>ConnectionOptions.cs</DependentUpon>
    </EmbeddedResource>
    <EmbeddedResource Include="Controls\ConnectionOptions.zh-Hans.resx">
      <DependentUpon>ConnectionOptions.cs</DependentUpon>
    </EmbeddedResource>
    <EmbeddedResource Include="Controls\ElevationProfile.resx">
      <DependentUpon>ElevationProfile.cs</DependentUpon>
    </EmbeddedResource>
    <EmbeddedResource Include="Controls\FollowMe.resx">
      <DependentUpon>FollowMe.cs</DependentUpon>
    </EmbeddedResource>
    <EmbeddedResource Include="Controls\FollowMe.ar.resx">
      <DependentUpon>FollowMe.cs</DependentUpon>
    </EmbeddedResource>
    <EmbeddedResource Include="Controls\FollowMe.az-Latn-AZ.resx">
      <DependentUpon>FollowMe.cs</DependentUpon>
    </EmbeddedResource>
    <EmbeddedResource Include="Controls\FollowMe.de-DE.resx">
      <DependentUpon>FollowMe.cs</DependentUpon>
    </EmbeddedResource>
    <EmbeddedResource Include="Controls\FollowMe.es-ES.resx">
      <DependentUpon>FollowMe.cs</DependentUpon>
    </EmbeddedResource>
    <EmbeddedResource Include="Controls\FollowMe.fr.resx">
      <DependentUpon>FollowMe.cs</DependentUpon>
    </EmbeddedResource>
    <EmbeddedResource Include="Controls\FollowMe.id-ID.resx">
      <DependentUpon>FollowMe.cs</DependentUpon>
    </EmbeddedResource>
    <EmbeddedResource Include="Controls\FollowMe.it-IT.resx">
      <DependentUpon>FollowMe.cs</DependentUpon>
    </EmbeddedResource>
    <EmbeddedResource Include="Controls\FollowMe.ko-KR.resx">
      <DependentUpon>FollowMe.cs</DependentUpon>
    </EmbeddedResource>
    <EmbeddedResource Include="Controls\FollowMe.pl.resx">
      <DependentUpon>FollowMe.cs</DependentUpon>
    </EmbeddedResource>
    <EmbeddedResource Include="Controls\FollowMe.pt.resx">
      <DependentUpon>FollowMe.cs</DependentUpon>
    </EmbeddedResource>
    <EmbeddedResource Include="Controls\FollowMe.ru-KZ.resx">
      <DependentUpon>FollowMe.cs</DependentUpon>
    </EmbeddedResource>
    <EmbeddedResource Include="Controls\FollowMe.tr.resx">
      <DependentUpon>FollowMe.cs</DependentUpon>
    </EmbeddedResource>
    <EmbeddedResource Include="Controls\FollowMe.zh-Hans.resx">
      <DependentUpon>FollowMe.cs</DependentUpon>
    </EmbeddedResource>
    <EmbeddedResource Include="Controls\FollowMe.zh-Hant.resx">
      <DependentUpon>FollowMe.cs</DependentUpon>
    </EmbeddedResource>
    <EmbeddedResource Include="Controls\FollowMe.zh-TW.resx">
      <DependentUpon>FollowMe.cs</DependentUpon>
    </EmbeddedResource>
    <EmbeddedResource Include="MainV2.resx">
      <DependentUpon>MainV2.cs</DependentUpon>
      <SubType>Designer</SubType>
    </EmbeddedResource>
    <EmbeddedResource Include="MainV2.ar.resx">
      <DependentUpon>MainV2.cs</DependentUpon>
    </EmbeddedResource>
    <EmbeddedResource Include="MainV2.az-Latn-AZ.resx">
      <DependentUpon>MainV2.cs</DependentUpon>
    </EmbeddedResource>
    <EmbeddedResource Include="MainV2.id-ID.resx">
      <DependentUpon>MainV2.cs</DependentUpon>
    </EmbeddedResource>
    <EmbeddedResource Include="MainV2.ja-JP.resx">
      <DependentUpon>MainV2.cs</DependentUpon>
    </EmbeddedResource>
    <EmbeddedResource Include="MainV2.ko-KR.resx">
      <DependentUpon>MainV2.cs</DependentUpon>
    </EmbeddedResource>
    <EmbeddedResource Include="MainV2.pt.resx">
      <DependentUpon>MainV2.cs</DependentUpon>
    </EmbeddedResource>
    <EmbeddedResource Include="MainV2.ru-KZ.resx">
      <DependentUpon>MainV2.cs</DependentUpon>
    </EmbeddedResource>
    <EmbeddedResource Include="MainV2.tr.resx">
      <DependentUpon>MainV2.cs</DependentUpon>
    </EmbeddedResource>
    <EmbeddedResource Include="MainV2.uk.resx">
      <DependentUpon>MainV2.cs</DependentUpon>
    </EmbeddedResource>
    <EmbeddedResource Include="MainV2.zh-Hans.resx">
      <DependentUpon>MainV2.cs</DependentUpon>
    </EmbeddedResource>
    <EmbeddedResource Include="MainV2.zh-Hant.resx">
      <DependentUpon>MainV2.cs</DependentUpon>
    </EmbeddedResource>
    <EmbeddedResource Include="MainV2.zh-TW.resx">
      <DependentUpon>MainV2.cs</DependentUpon>
    </EmbeddedResource>
    <EmbeddedResource Include="Controls\MovingBase.resx">
      <DependentUpon>MovingBase.cs</DependentUpon>
    </EmbeddedResource>
    <EmbeddedResource Include="Controls\MovingBase.ar.resx">
      <DependentUpon>MovingBase.cs</DependentUpon>
    </EmbeddedResource>
    <EmbeddedResource Include="Controls\MovingBase.az-Latn-AZ.resx">
      <DependentUpon>MovingBase.cs</DependentUpon>
    </EmbeddedResource>
    <EmbeddedResource Include="Controls\MovingBase.de-DE.resx">
      <DependentUpon>MovingBase.cs</DependentUpon>
    </EmbeddedResource>
    <EmbeddedResource Include="Controls\MovingBase.es-ES.resx">
      <DependentUpon>MovingBase.cs</DependentUpon>
    </EmbeddedResource>
    <EmbeddedResource Include="Controls\MovingBase.fr.resx">
      <DependentUpon>MovingBase.cs</DependentUpon>
    </EmbeddedResource>
    <EmbeddedResource Include="Controls\MovingBase.id-ID.resx">
      <DependentUpon>MovingBase.cs</DependentUpon>
    </EmbeddedResource>
    <EmbeddedResource Include="Controls\MovingBase.it-IT.resx">
      <DependentUpon>MovingBase.cs</DependentUpon>
    </EmbeddedResource>
    <EmbeddedResource Include="Controls\MovingBase.ja-JP.resx">
      <DependentUpon>MovingBase.cs</DependentUpon>
    </EmbeddedResource>
    <EmbeddedResource Include="Controls\MovingBase.ko-KR.resx">
      <DependentUpon>MovingBase.cs</DependentUpon>
    </EmbeddedResource>
    <EmbeddedResource Include="Controls\MovingBase.pl.resx">
      <DependentUpon>MovingBase.cs</DependentUpon>
    </EmbeddedResource>
    <EmbeddedResource Include="Controls\MovingBase.pt.resx">
      <DependentUpon>MovingBase.cs</DependentUpon>
    </EmbeddedResource>
    <EmbeddedResource Include="Controls\MovingBase.ru-KZ.resx">
      <DependentUpon>MovingBase.cs</DependentUpon>
    </EmbeddedResource>
    <EmbeddedResource Include="Controls\MovingBase.tr.resx">
      <DependentUpon>MovingBase.cs</DependentUpon>
    </EmbeddedResource>
    <EmbeddedResource Include="Controls\MovingBase.zh-Hans.resx">
      <DependentUpon>MovingBase.cs</DependentUpon>
    </EmbeddedResource>
    <EmbeddedResource Include="Controls\MovingBase.zh-Hant.resx">
      <DependentUpon>MovingBase.cs</DependentUpon>
    </EmbeddedResource>
    <EmbeddedResource Include="Controls\MovingBase.zh-TW.resx">
      <DependentUpon>MovingBase.cs</DependentUpon>
    </EmbeddedResource>
    <EmbeddedResource Include="Controls\OpenGLtest.resx">
      <DependentUpon>OpenGLtest.cs</DependentUpon>
    </EmbeddedResource>
    <EmbeddedResource Include="Controls\OpenGLtest2.resx">
      <DependentUpon>OpenGLtest2.cs</DependentUpon>
    </EmbeddedResource>
    <EmbeddedResource Include="Controls\OSDVideo.resx">
      <DependentUpon>OSDVideo.cs</DependentUpon>
    </EmbeddedResource>
    <EmbeddedResource Include="Controls\paramcompare.resx">
      <DependentUpon>paramcompare.cs</DependentUpon>
    </EmbeddedResource>
    <EmbeddedResource Include="temp.uk.resx">
      <DependentUpon>temp.cs</DependentUpon>
    </EmbeddedResource>
    <EmbeddedResource Include="Utilities\AirMarket.resx">
      <DependentUpon>AirMarket.cs</DependentUpon>
    </EmbeddedResource>
    <EmbeddedResource Include="Plugin\PluginUI.resx">
      <DependentUpon>PluginUI.cs</DependentUpon>
    </EmbeddedResource>
    <EmbeddedResource Include="Properties\Resources.resx">
      <Generator>PublicResXFileCodeGenerator</Generator>
      <LastGenOutput>Resources.Designer.cs</LastGenOutput>
      <SubType>Designer</SubType>
    </EmbeddedResource>
    <EmbeddedResource Include="Controls\RAW_Sensor.resx">
      <DependentUpon>RAW_Sensor.cs</DependentUpon>
    </EmbeddedResource>
    <EmbeddedResource Include="Controls\RAW_Sensor.ar.resx">
      <DependentUpon>RAW_Sensor.cs</DependentUpon>
    </EmbeddedResource>
    <EmbeddedResource Include="Controls\RAW_Sensor.az-Latn-AZ.resx">
      <DependentUpon>RAW_Sensor.cs</DependentUpon>
    </EmbeddedResource>
    <EmbeddedResource Include="Controls\RAW_Sensor.de-DE.resx">
      <DependentUpon>RAW_Sensor.cs</DependentUpon>
    </EmbeddedResource>
    <EmbeddedResource Include="Controls\RAW_Sensor.es-ES.resx">
      <DependentUpon>RAW_Sensor.cs</DependentUpon>
    </EmbeddedResource>
    <EmbeddedResource Include="Controls\RAW_Sensor.fr.resx">
      <DependentUpon>RAW_Sensor.cs</DependentUpon>
    </EmbeddedResource>
    <EmbeddedResource Include="Controls\RAW_Sensor.id-ID.resx">
      <DependentUpon>RAW_Sensor.cs</DependentUpon>
    </EmbeddedResource>
    <EmbeddedResource Include="Controls\RAW_Sensor.it-IT.resx">
      <DependentUpon>RAW_Sensor.cs</DependentUpon>
    </EmbeddedResource>
    <EmbeddedResource Include="Controls\RAW_Sensor.ja-JP.resx">
      <DependentUpon>RAW_Sensor.cs</DependentUpon>
    </EmbeddedResource>
    <EmbeddedResource Include="Controls\RAW_Sensor.ko-KR.resx">
      <DependentUpon>RAW_Sensor.cs</DependentUpon>
    </EmbeddedResource>
    <EmbeddedResource Include="Controls\RAW_Sensor.pl.resx">
      <DependentUpon>RAW_Sensor.cs</DependentUpon>
    </EmbeddedResource>
    <EmbeddedResource Include="Controls\RAW_Sensor.pt.resx">
      <DependentUpon>RAW_Sensor.cs</DependentUpon>
    </EmbeddedResource>
    <EmbeddedResource Include="Controls\RAW_Sensor.ru-KZ.resx">
      <DependentUpon>RAW_Sensor.cs</DependentUpon>
    </EmbeddedResource>
    <EmbeddedResource Include="Controls\RAW_Sensor.tr.resx">
      <DependentUpon>RAW_Sensor.cs</DependentUpon>
    </EmbeddedResource>
    <EmbeddedResource Include="Controls\RAW_Sensor.zh-Hans.resx">
      <DependentUpon>RAW_Sensor.cs</DependentUpon>
    </EmbeddedResource>
    <EmbeddedResource Include="Controls\RAW_Sensor.zh-Hant.resx">
      <DependentUpon>RAW_Sensor.cs</DependentUpon>
    </EmbeddedResource>
    <EmbeddedResource Include="Controls\RAW_Sensor.zh-TW.resx">
      <DependentUpon>RAW_Sensor.cs</DependentUpon>
    </EmbeddedResource>
    <EmbeddedResource Include="Radio\Sikradio.ko-KR.resx">
      <DependentUpon>Sikradio.cs</DependentUpon>
    </EmbeddedResource>
    <EmbeddedResource Include="resedit.ko-KR.resx">
      <DependentUpon>ResEdit.cs</DependentUpon>
    </EmbeddedResource>
    <EmbeddedResource Include="ResEdit.resx">
      <DependentUpon>ResEdit.cs</DependentUpon>
    </EmbeddedResource>
    <EmbeddedResource Include="resedit.zh-Hans.resx">
      <DependentUpon>ResEdit.cs</DependentUpon>
    </EmbeddedResource>
    <EmbeddedResource Include="resedit.zh-Hant.resx">
      <DependentUpon>ResEdit.cs</DependentUpon>
    </EmbeddedResource>
    <EmbeddedResource Include="resedit.zh-TW.resx">
      <DependentUpon>ResEdit.cs</DependentUpon>
    </EmbeddedResource>
    <EmbeddedResource Include="Controls\ScriptConsole.resx">
      <DependentUpon>ScriptConsole.cs</DependentUpon>
    </EmbeddedResource>
    <EmbeddedResource Include="Controls\ScriptConsole.ar.resx">
      <DependentUpon>ScriptConsole.cs</DependentUpon>
    </EmbeddedResource>
    <EmbeddedResource Include="Controls\ScriptConsole.az-Latn-AZ.resx">
      <DependentUpon>ScriptConsole.cs</DependentUpon>
    </EmbeddedResource>
    <EmbeddedResource Include="Controls\ScriptConsole.id-ID.resx">
      <DependentUpon>ScriptConsole.cs</DependentUpon>
    </EmbeddedResource>
    <EmbeddedResource Include="Controls\ScriptConsole.ja-JP.resx">
      <DependentUpon>ScriptConsole.cs</DependentUpon>
    </EmbeddedResource>
    <EmbeddedResource Include="Controls\ScriptConsole.ko-KR.resx">
      <DependentUpon>ScriptConsole.cs</DependentUpon>
    </EmbeddedResource>
    <EmbeddedResource Include="Controls\ScriptConsole.pt.resx">
      <DependentUpon>ScriptConsole.cs</DependentUpon>
    </EmbeddedResource>
    <EmbeddedResource Include="Controls\ScriptConsole.ru-KZ.resx">
      <DependentUpon>ScriptConsole.cs</DependentUpon>
    </EmbeddedResource>
    <EmbeddedResource Include="Controls\ScriptConsole.tr.resx">
      <DependentUpon>ScriptConsole.cs</DependentUpon>
    </EmbeddedResource>
    <EmbeddedResource Include="Controls\ScriptConsole.zh-Hans.resx">
      <DependentUpon>ScriptConsole.cs</DependentUpon>
    </EmbeddedResource>
    <EmbeddedResource Include="Controls\ScriptConsole.zh-Hant.resx">
      <DependentUpon>ScriptConsole.cs</DependentUpon>
    </EmbeddedResource>
    <EmbeddedResource Include="Controls\ScriptConsole.zh-TW.resx">
      <DependentUpon>ScriptConsole.cs</DependentUpon>
    </EmbeddedResource>
    <EmbeddedResource Include="GCSViews\ConfigurationView\ConfigSerialInjectGPS.resx">
      <DependentUpon>ConfigSerialInjectGPS.cs</DependentUpon>
    </EmbeddedResource>
    <EmbeddedResource Include="GCSViews\ConfigurationView\ConfigSerialInjectGPS.ar.resx">
      <DependentUpon>ConfigSerialInjectGPS.cs</DependentUpon>
    </EmbeddedResource>
    <EmbeddedResource Include="GCSViews\ConfigurationView\ConfigSerialInjectGPS.az-Latn-AZ.resx">
      <DependentUpon>ConfigSerialInjectGPS.cs</DependentUpon>
    </EmbeddedResource>
    <EmbeddedResource Include="GCSViews\ConfigurationView\ConfigSerialInjectGPS.de-DE.resx">
      <DependentUpon>ConfigSerialInjectGPS.cs</DependentUpon>
    </EmbeddedResource>
    <EmbeddedResource Include="GCSViews\ConfigurationView\ConfigSerialInjectGPS.id-ID.resx">
      <DependentUpon>ConfigSerialInjectGPS.cs</DependentUpon>
    </EmbeddedResource>
    <EmbeddedResource Include="GCSViews\ConfigurationView\ConfigSerialInjectGPS.ja-JP.resx">
      <DependentUpon>ConfigSerialInjectGPS.cs</DependentUpon>
    </EmbeddedResource>
    <EmbeddedResource Include="GCSViews\ConfigurationView\ConfigSerialInjectGPS.ko-KR.resx">
      <DependentUpon>ConfigSerialInjectGPS.cs</DependentUpon>
    </EmbeddedResource>
    <EmbeddedResource Include="GCSViews\ConfigurationView\ConfigSerialInjectGPS.pt.resx">
      <DependentUpon>ConfigSerialInjectGPS.cs</DependentUpon>
    </EmbeddedResource>
    <EmbeddedResource Include="GCSViews\ConfigurationView\ConfigSerialInjectGPS.ru-KZ.resx">
      <DependentUpon>ConfigSerialInjectGPS.cs</DependentUpon>
    </EmbeddedResource>
    <EmbeddedResource Include="GCSViews\ConfigurationView\ConfigSerialInjectGPS.tr.resx">
      <DependentUpon>ConfigSerialInjectGPS.cs</DependentUpon>
    </EmbeddedResource>
    <EmbeddedResource Include="Controls\SerialOutputMD.resx">
      <DependentUpon>SerialOutputMD.cs</DependentUpon>
    </EmbeddedResource>
    <EmbeddedResource Include="Controls\SerialOutputMD.ar.resx">
      <DependentUpon>SerialOutputMD.cs</DependentUpon>
    </EmbeddedResource>
    <EmbeddedResource Include="Controls\SerialOutputMD.az-Latn-AZ.resx">
      <DependentUpon>SerialOutputMD.cs</DependentUpon>
    </EmbeddedResource>
    <EmbeddedResource Include="Controls\SerialOutputMD.id-ID.resx">
      <DependentUpon>SerialOutputMD.cs</DependentUpon>
    </EmbeddedResource>
    <EmbeddedResource Include="Controls\SerialOutputMD.ja-JP.resx">
      <DependentUpon>SerialOutputMD.cs</DependentUpon>
    </EmbeddedResource>
    <EmbeddedResource Include="Controls\SerialOutputMD.ko-KR.resx">
      <DependentUpon>SerialOutputMD.cs</DependentUpon>
    </EmbeddedResource>
    <EmbeddedResource Include="Controls\SerialOutputMD.pt.resx">
      <DependentUpon>SerialOutputMD.cs</DependentUpon>
    </EmbeddedResource>
    <EmbeddedResource Include="Controls\SerialOutputMD.ru-KZ.resx">
      <DependentUpon>SerialOutputMD.cs</DependentUpon>
    </EmbeddedResource>
    <EmbeddedResource Include="Controls\SerialOutputMD.tr.resx">
      <DependentUpon>SerialOutputMD.cs</DependentUpon>
    </EmbeddedResource>
    <EmbeddedResource Include="Controls\SerialOutputNMEA.resx">
      <DependentUpon>SerialOutputNMEA.cs</DependentUpon>
    </EmbeddedResource>
    <EmbeddedResource Include="Controls\SerialOutputNMEA.ar.resx">
      <DependentUpon>SerialOutputNMEA.cs</DependentUpon>
    </EmbeddedResource>
    <EmbeddedResource Include="Controls\SerialOutputNMEA.az-Latn-AZ.resx">
      <DependentUpon>SerialOutputNMEA.cs</DependentUpon>
    </EmbeddedResource>
    <EmbeddedResource Include="Controls\SerialOutputNMEA.id-ID.resx">
      <DependentUpon>SerialOutputNMEA.cs</DependentUpon>
    </EmbeddedResource>
    <EmbeddedResource Include="Controls\SerialOutputNMEA.ja-JP.resx">
      <DependentUpon>SerialOutputNMEA.cs</DependentUpon>
    </EmbeddedResource>
    <EmbeddedResource Include="Controls\SerialOutputNMEA.ko-KR.resx">
      <DependentUpon>SerialOutputNMEA.cs</DependentUpon>
    </EmbeddedResource>
    <EmbeddedResource Include="Controls\SerialOutputNMEA.pt.resx">
      <DependentUpon>SerialOutputNMEA.cs</DependentUpon>
    </EmbeddedResource>
    <EmbeddedResource Include="Controls\SerialOutputNMEA.ru-KZ.resx">
      <DependentUpon>SerialOutputNMEA.cs</DependentUpon>
    </EmbeddedResource>
    <EmbeddedResource Include="Controls\SerialOutputNMEA.tr.resx">
      <DependentUpon>SerialOutputNMEA.cs</DependentUpon>
    </EmbeddedResource>
    <EmbeddedResource Include="Controls\SerialOutputPass.resx">
      <DependentUpon>SerialOutputPass.cs</DependentUpon>
    </EmbeddedResource>
    <EmbeddedResource Include="Controls\SerialOutputPass.ar.resx">
      <DependentUpon>SerialOutputPass.cs</DependentUpon>
    </EmbeddedResource>
    <EmbeddedResource Include="Controls\SerialOutputPass.az-Latn-AZ.resx">
      <DependentUpon>SerialOutputPass.cs</DependentUpon>
    </EmbeddedResource>
    <EmbeddedResource Include="Controls\SerialOutputPass.id-ID.resx">
      <DependentUpon>SerialOutputPass.cs</DependentUpon>
    </EmbeddedResource>
    <EmbeddedResource Include="Controls\SerialOutputPass.ja-JP.resx">
      <DependentUpon>SerialOutputPass.cs</DependentUpon>
    </EmbeddedResource>
    <EmbeddedResource Include="Controls\SerialOutputPass.ko-KR.resx">
      <DependentUpon>SerialOutputPass.cs</DependentUpon>
    </EmbeddedResource>
    <EmbeddedResource Include="Controls\SerialOutputPass.pt.resx">
      <DependentUpon>SerialOutputPass.cs</DependentUpon>
    </EmbeddedResource>
    <EmbeddedResource Include="Controls\SerialOutputPass.ru-KZ.resx">
      <DependentUpon>SerialOutputPass.cs</DependentUpon>
    </EmbeddedResource>
    <EmbeddedResource Include="Controls\SerialOutputPass.tr.resx">
      <DependentUpon>SerialOutputPass.cs</DependentUpon>
    </EmbeddedResource>
    <EmbeddedResource Include="Controls\SerialOutputPass.zh-Hans.resx">
      <DependentUpon>SerialOutputPass.cs</DependentUpon>
    </EmbeddedResource>
    <EmbeddedResource Include="Splash.resx">
      <DependentUpon>Splash.cs</DependentUpon>
    </EmbeddedResource>
    <EmbeddedResource Include="Swarm\Sequence\LayoutEditor.resx" />
    <EmbeddedResource Include="Swarm\WaypointLeader\WPControl.ko-KR.resx">
      <DependentUpon>WPControl.cs</DependentUpon>
    </EmbeddedResource>
    <EmbeddedResource Include="temp.ko-KR.resx">
      <DependentUpon>temp.cs</DependentUpon>
    </EmbeddedResource>
    <EmbeddedResource Include="temp.resx">
      <DependentUpon>temp.cs</DependentUpon>
      <SubType>Designer</SubType>
    </EmbeddedResource>
    <EmbeddedResource Include="Antenna\TrackerUI.resx">
      <DependentUpon>TrackerUI.cs</DependentUpon>
    </EmbeddedResource>
    <EmbeddedResource Include="Antenna\TrackerUI.ar.resx">
      <DependentUpon>TrackerUI.cs</DependentUpon>
    </EmbeddedResource>
    <EmbeddedResource Include="Antenna\TrackerUI.az-Latn-AZ.resx">
      <DependentUpon>TrackerUI.cs</DependentUpon>
    </EmbeddedResource>
    <EmbeddedResource Include="Antenna\TrackerUI.de-DE.resx">
      <DependentUpon>TrackerUI.cs</DependentUpon>
    </EmbeddedResource>
    <EmbeddedResource Include="Antenna\TrackerUI.fr.resx">
      <DependentUpon>TrackerUI.cs</DependentUpon>
    </EmbeddedResource>
    <EmbeddedResource Include="Antenna\TrackerUI.id-ID.resx">
      <DependentUpon>TrackerUI.cs</DependentUpon>
    </EmbeddedResource>
    <EmbeddedResource Include="Antenna\TrackerUI.it-IT.resx">
      <DependentUpon>TrackerUI.cs</DependentUpon>
    </EmbeddedResource>
    <EmbeddedResource Include="Antenna\TrackerUI.ko-KR.resx">
      <DependentUpon>TrackerUI.cs</DependentUpon>
    </EmbeddedResource>
    <EmbeddedResource Include="Antenna\TrackerUI.pt.resx">
      <DependentUpon>TrackerUI.cs</DependentUpon>
    </EmbeddedResource>
    <EmbeddedResource Include="Antenna\TrackerUI.ru-KZ.resx">
      <DependentUpon>TrackerUI.cs</DependentUpon>
    </EmbeddedResource>
    <EmbeddedResource Include="Antenna\TrackerUI.tr.resx">
      <DependentUpon>TrackerUI.cs</DependentUpon>
    </EmbeddedResource>
    <EmbeddedResource Include="Antenna\TrackerUI.zh-Hans.resx">
      <DependentUpon>TrackerUI.cs</DependentUpon>
    </EmbeddedResource>
    <EmbeddedResource Include="Antenna\TrackerUI.zh-Hant.resx">
      <DependentUpon>TrackerUI.cs</DependentUpon>
    </EmbeddedResource>
    <EmbeddedResource Include="Antenna\TrackerUI.zh-TW.resx">
      <DependentUpon>TrackerUI.cs</DependentUpon>
    </EmbeddedResource>
    <EmbeddedResource Include="Controls\AuthKeys.resx">
      <DependentUpon>AuthKeys.cs</DependentUpon>
    </EmbeddedResource>
    <EmbeddedResource Include="Controls\ConnectionControl.resx">
      <DependentUpon>ConnectionControl.cs</DependentUpon>
      <SubType>Designer</SubType>
    </EmbeddedResource>
    <EmbeddedResource Include="Controls\ConnectionControl.ar.resx">
      <DependentUpon>ConnectionControl.cs</DependentUpon>
    </EmbeddedResource>
    <EmbeddedResource Include="Controls\ConnectionControl.az-Latn-AZ.resx">
      <DependentUpon>ConnectionControl.cs</DependentUpon>
    </EmbeddedResource>
    <EmbeddedResource Include="Controls\ConnectionControl.id-ID.resx">
      <DependentUpon>ConnectionControl.cs</DependentUpon>
    </EmbeddedResource>
    <EmbeddedResource Include="Controls\ConnectionControl.ja-JP.resx">
      <DependentUpon>ConnectionControl.cs</DependentUpon>
    </EmbeddedResource>
    <EmbeddedResource Include="Controls\ConnectionControl.ko-KR.resx">
      <DependentUpon>ConnectionControl.cs</DependentUpon>
    </EmbeddedResource>
    <EmbeddedResource Include="Controls\ConnectionControl.pt.resx">
      <DependentUpon>ConnectionControl.cs</DependentUpon>
    </EmbeddedResource>
    <EmbeddedResource Include="Controls\ConnectionControl.ru-KZ.resx">
      <DependentUpon>ConnectionControl.cs</DependentUpon>
    </EmbeddedResource>
    <EmbeddedResource Include="Controls\ConnectionControl.tr.resx">
      <DependentUpon>ConnectionControl.cs</DependentUpon>
    </EmbeddedResource>
    <EmbeddedResource Include="Controls\ConnectionControl.zh-Hans.resx">
      <DependentUpon>ConnectionControl.cs</DependentUpon>
    </EmbeddedResource>
    <EmbeddedResource Include="Controls\ConnectionStats.resx">
      <DependentUpon>ConnectionStats.cs</DependentUpon>
    </EmbeddedResource>
    <EmbeddedResource Include="Controls\ConnectionStats.ar.resx">
      <DependentUpon>ConnectionStats.cs</DependentUpon>
    </EmbeddedResource>
    <EmbeddedResource Include="Controls\ConnectionStats.az-Latn-AZ.resx">
      <DependentUpon>ConnectionStats.cs</DependentUpon>
    </EmbeddedResource>
    <EmbeddedResource Include="Controls\ConnectionStats.id-ID.resx">
      <DependentUpon>ConnectionStats.cs</DependentUpon>
    </EmbeddedResource>
    <EmbeddedResource Include="Controls\ConnectionStats.ja-JP.resx">
      <DependentUpon>ConnectionStats.cs</DependentUpon>
    </EmbeddedResource>
    <EmbeddedResource Include="Controls\ConnectionStats.ko-KR.resx">
      <DependentUpon>ConnectionStats.cs</DependentUpon>
    </EmbeddedResource>
    <EmbeddedResource Include="Controls\ConnectionStats.pt.resx">
      <DependentUpon>ConnectionStats.cs</DependentUpon>
    </EmbeddedResource>
    <EmbeddedResource Include="Controls\ConnectionStats.ru-KZ.resx">
      <DependentUpon>ConnectionStats.cs</DependentUpon>
    </EmbeddedResource>
    <EmbeddedResource Include="Controls\ConnectionStats.tr.resx">
      <DependentUpon>ConnectionStats.cs</DependentUpon>
    </EmbeddedResource>
    <EmbeddedResource Include="Controls\ConnectionStats.zh-Hans.resx">
      <DependentUpon>ConnectionStats.cs</DependentUpon>
    </EmbeddedResource>
    <EmbeddedResource Include="Controls\DefaultSettings.resx">
      <DependentUpon>DefaultSettings.cs</DependentUpon>
    </EmbeddedResource>
    <EmbeddedResource Include="Controls\DefaultSettings.ar.resx">
      <DependentUpon>DefaultSettings.cs</DependentUpon>
    </EmbeddedResource>
    <EmbeddedResource Include="Controls\DefaultSettings.az-Latn-AZ.resx">
      <DependentUpon>DefaultSettings.cs</DependentUpon>
    </EmbeddedResource>
    <EmbeddedResource Include="Controls\DefaultSettings.id-ID.resx">
      <DependentUpon>DefaultSettings.cs</DependentUpon>
    </EmbeddedResource>
    <EmbeddedResource Include="Controls\DefaultSettings.ja-JP.resx">
      <DependentUpon>DefaultSettings.cs</DependentUpon>
    </EmbeddedResource>
    <EmbeddedResource Include="Controls\DefaultSettings.ko-KR.resx">
      <DependentUpon>DefaultSettings.cs</DependentUpon>
    </EmbeddedResource>
    <EmbeddedResource Include="Controls\DefaultSettings.pt.resx">
      <DependentUpon>DefaultSettings.cs</DependentUpon>
    </EmbeddedResource>
    <EmbeddedResource Include="Controls\DefaultSettings.ru-KZ.resx">
      <DependentUpon>DefaultSettings.cs</DependentUpon>
    </EmbeddedResource>
    <EmbeddedResource Include="Controls\DefaultSettings.tr.resx">
      <DependentUpon>DefaultSettings.cs</DependentUpon>
    </EmbeddedResource>
    <EmbeddedResource Include="Controls\DefaultSettings.zh-Hans.resx">
      <DependentUpon>DefaultSettings.cs</DependentUpon>
    </EmbeddedResource>
    <EmbeddedResource Include="Controls\DistanceBar.resx">
      <DependentUpon>DistanceBar.cs</DependentUpon>
    </EmbeddedResource>
    <EmbeddedResource Include="Controls\EKFStatus.resx">
      <DependentUpon>EKFStatus.cs</DependentUpon>
    </EmbeddedResource>
    <EmbeddedResource Include="Controls\Loading.resx">
      <DependentUpon>Loading.cs</DependentUpon>
    </EmbeddedResource>
    <EmbeddedResource Include="Controls\LogAnalyzer.resx">
      <DependentUpon>LogAnalyzer.cs</DependentUpon>
    </EmbeddedResource>
    <EmbeddedResource Include="Controls\MavlinkCheckBoxBitMask.resx">
      <DependentUpon>MavlinkCheckBoxBitMask.cs</DependentUpon>
    </EmbeddedResource>
    <EmbeddedResource Include="Controls\MAVLinkInspector.resx">
      <DependentUpon>MAVLinkInspector.cs</DependentUpon>
    </EmbeddedResource>
    <EmbeddedResource Include="Controls\ModifyandSet.resx">
      <DependentUpon>ModifyandSet.cs</DependentUpon>
    </EmbeddedResource>
    <EmbeddedResource Include="Controls\ModifyandSet.ar.resx">
      <DependentUpon>ModifyandSet.cs</DependentUpon>
    </EmbeddedResource>
    <EmbeddedResource Include="Controls\ModifyandSet.az-Latn-AZ.resx">
      <DependentUpon>ModifyandSet.cs</DependentUpon>
    </EmbeddedResource>
    <EmbeddedResource Include="Controls\ModifyandSet.id-ID.resx">
      <DependentUpon>ModifyandSet.cs</DependentUpon>
    </EmbeddedResource>
    <EmbeddedResource Include="Controls\ModifyandSet.ja-JP.resx">
      <DependentUpon>ModifyandSet.cs</DependentUpon>
    </EmbeddedResource>
    <EmbeddedResource Include="Controls\ModifyandSet.ko-KR.resx">
      <DependentUpon>ModifyandSet.cs</DependentUpon>
    </EmbeddedResource>
    <EmbeddedResource Include="Controls\ModifyandSet.pt.resx">
      <DependentUpon>ModifyandSet.cs</DependentUpon>
    </EmbeddedResource>
    <EmbeddedResource Include="Controls\ModifyandSet.ru-KZ.resx">
      <DependentUpon>ModifyandSet.cs</DependentUpon>
    </EmbeddedResource>
    <EmbeddedResource Include="Controls\ModifyandSet.tr.resx">
      <DependentUpon>ModifyandSet.cs</DependentUpon>
    </EmbeddedResource>
    <EmbeddedResource Include="Controls\ServoOptions.resx">
      <DependentUpon>ServoOptions.cs</DependentUpon>
    </EmbeddedResource>
    <EmbeddedResource Include="Controls\ServoOptions.ar.resx">
      <DependentUpon>ServoOptions.cs</DependentUpon>
    </EmbeddedResource>
    <EmbeddedResource Include="Controls\ServoOptions.az-Latn-AZ.resx">
      <DependentUpon>ServoOptions.cs</DependentUpon>
    </EmbeddedResource>
    <EmbeddedResource Include="Controls\ServoOptions.id-ID.resx">
      <DependentUpon>ServoOptions.cs</DependentUpon>
    </EmbeddedResource>
    <EmbeddedResource Include="Controls\ServoOptions.ja-JP.resx">
      <DependentUpon>ServoOptions.cs</DependentUpon>
    </EmbeddedResource>
    <EmbeddedResource Include="Controls\ServoOptions.ko-KR.resx">
      <DependentUpon>ServoOptions.cs</DependentUpon>
    </EmbeddedResource>
    <EmbeddedResource Include="Controls\ServoOptions.pt.resx">
      <DependentUpon>ServoOptions.cs</DependentUpon>
    </EmbeddedResource>
    <EmbeddedResource Include="Controls\ServoOptions.ru-KZ.resx">
      <DependentUpon>ServoOptions.cs</DependentUpon>
    </EmbeddedResource>
    <EmbeddedResource Include="Controls\ServoOptions.tr.resx">
      <DependentUpon>ServoOptions.cs</DependentUpon>
    </EmbeddedResource>
    <EmbeddedResource Include="Controls\ServoOptions.zh-Hans.resx">
      <DependentUpon>ServoOptions.cs</DependentUpon>
    </EmbeddedResource>
    <EmbeddedResource Include="GCSViews\SITL.resx">
      <DependentUpon>SITL.cs</DependentUpon>
    </EmbeddedResource>
    <EmbeddedResource Include="Controls\Vibration.resx">
      <DependentUpon>Vibration.cs</DependentUpon>
    </EmbeddedResource>
    <EmbeddedResource Include="Controls\Video.resx">
      <DependentUpon>Video.cs</DependentUpon>
    </EmbeddedResource>
    <EmbeddedResource Include="Controls\PreFlight\CheckListEditor.resx">
      <DependentUpon>CheckListEditor.cs</DependentUpon>
    </EmbeddedResource>
    <EmbeddedResource Include="Controls\PreFlight\CheckListInput.resx">
      <DependentUpon>CheckListInput.cs</DependentUpon>
    </EmbeddedResource>
    <EmbeddedResource Include="GCSViews\FlightData.resx">
      <DependentUpon>FlightData.cs</DependentUpon>
      <SubType>Designer</SubType>
    </EmbeddedResource>
    <EmbeddedResource Include="GCSViews\FlightData.ar.resx">
      <DependentUpon>FlightData.cs</DependentUpon>
    </EmbeddedResource>
    <EmbeddedResource Include="GCSViews\FlightData.az-Latn-AZ.resx">
      <DependentUpon>FlightData.cs</DependentUpon>
      <SubType>Designer</SubType>
    </EmbeddedResource>
    <EmbeddedResource Include="GCSViews\FlightData.de-DE.resx">
      <DependentUpon>FlightData.cs</DependentUpon>
    </EmbeddedResource>
    <EmbeddedResource Include="GCSViews\FlightData.es-ES.resx">
      <DependentUpon>FlightData.cs</DependentUpon>
    </EmbeddedResource>
    <EmbeddedResource Include="GCSViews\FlightData.fr.resx">
      <DependentUpon>FlightData.cs</DependentUpon>
    </EmbeddedResource>
    <EmbeddedResource Include="GCSViews\FlightData.id-ID.resx">
      <DependentUpon>FlightData.cs</DependentUpon>
    </EmbeddedResource>
    <EmbeddedResource Include="GCSViews\FlightData.it-IT.resx">
      <DependentUpon>FlightData.cs</DependentUpon>
    </EmbeddedResource>
    <EmbeddedResource Include="GCSViews\FlightData.ja-JP.resx">
      <DependentUpon>FlightData.cs</DependentUpon>
    </EmbeddedResource>
    <EmbeddedResource Include="GCSViews\FlightData.ko-KR.resx">
      <DependentUpon>FlightData.cs</DependentUpon>
      <SubType>Designer</SubType>
    </EmbeddedResource>
    <EmbeddedResource Include="GCSViews\FlightData.pl.resx">
      <DependentUpon>FlightData.cs</DependentUpon>
    </EmbeddedResource>
    <EmbeddedResource Include="GCSViews\FlightData.pt.resx">
      <DependentUpon>FlightData.cs</DependentUpon>
      <SubType>Designer</SubType>
    </EmbeddedResource>
    <EmbeddedResource Include="GCSViews\FlightData.ru-KZ.resx">
      <DependentUpon>FlightData.cs</DependentUpon>
      <SubType>Designer</SubType>
    </EmbeddedResource>
    <EmbeddedResource Include="GCSViews\FlightData.ru-RU.resx">
      <DependentUpon>FlightData.cs</DependentUpon>
    </EmbeddedResource>
    <EmbeddedResource Include="GCSViews\FlightData.tr.resx">
      <DependentUpon>FlightData.cs</DependentUpon>
    </EmbeddedResource>
    <EmbeddedResource Include="GCSViews\FlightData.zh-Hans.resx">
      <DependentUpon>FlightData.cs</DependentUpon>
    </EmbeddedResource>
    <EmbeddedResource Include="GCSViews\FlightData.zh-Hant.resx">
      <DependentUpon>FlightData.cs</DependentUpon>
    </EmbeddedResource>
    <EmbeddedResource Include="GCSViews\FlightData.zh-TW.resx">
      <DependentUpon>FlightData.cs</DependentUpon>
    </EmbeddedResource>
    <EmbeddedResource Include="GCSViews\FlightPlanner.resx">
      <DependentUpon>FlightPlanner.cs</DependentUpon>
      <SubType>Designer</SubType>
    </EmbeddedResource>
    <EmbeddedResource Include="GCSViews\FlightPlanner.ar.resx">
      <DependentUpon>FlightPlanner.cs</DependentUpon>
    </EmbeddedResource>
    <EmbeddedResource Include="GCSViews\FlightPlanner.az-Latn-AZ.resx">
      <DependentUpon>FlightPlanner.cs</DependentUpon>
    </EmbeddedResource>
    <EmbeddedResource Include="GCSViews\FlightPlanner.de-DE.resx">
      <DependentUpon>FlightPlanner.cs</DependentUpon>
    </EmbeddedResource>
    <EmbeddedResource Include="GCSViews\FlightPlanner.es-ES.resx">
      <DependentUpon>FlightPlanner.cs</DependentUpon>
    </EmbeddedResource>
    <EmbeddedResource Include="GCSViews\FlightPlanner.fr.resx">
      <DependentUpon>FlightPlanner.cs</DependentUpon>
    </EmbeddedResource>
    <EmbeddedResource Include="GCSViews\FlightPlanner.id-ID.resx">
      <DependentUpon>FlightPlanner.cs</DependentUpon>
    </EmbeddedResource>
    <EmbeddedResource Include="GCSViews\FlightPlanner.it-IT.resx">
      <DependentUpon>FlightPlanner.cs</DependentUpon>
    </EmbeddedResource>
    <EmbeddedResource Include="GCSViews\FlightPlanner.ja-JP.resx">
      <DependentUpon>FlightPlanner.cs</DependentUpon>
    </EmbeddedResource>
    <EmbeddedResource Include="GCSViews\FlightPlanner.ko-KR.resx">
      <DependentUpon>FlightPlanner.cs</DependentUpon>
    </EmbeddedResource>
    <EmbeddedResource Include="GCSViews\FlightPlanner.pl.resx">
      <DependentUpon>FlightPlanner.cs</DependentUpon>
    </EmbeddedResource>
    <EmbeddedResource Include="GCSViews\FlightPlanner.pt.resx">
      <DependentUpon>FlightPlanner.cs</DependentUpon>
    </EmbeddedResource>
    <EmbeddedResource Include="GCSViews\FlightPlanner.ru-KZ.resx">
      <DependentUpon>FlightPlanner.cs</DependentUpon>
    </EmbeddedResource>
    <EmbeddedResource Include="GCSViews\FlightPlanner.ru-RU.resx">
      <DependentUpon>FlightPlanner.cs</DependentUpon>
    </EmbeddedResource>
    <EmbeddedResource Include="GCSViews\FlightPlanner.tr.resx">
      <DependentUpon>FlightPlanner.cs</DependentUpon>
    </EmbeddedResource>
    <EmbeddedResource Include="GCSViews\FlightPlanner.zh-Hans.resx">
      <DependentUpon>FlightPlanner.cs</DependentUpon>
    </EmbeddedResource>
    <EmbeddedResource Include="GCSViews\FlightPlanner.zh-Hant.resx">
      <DependentUpon>FlightPlanner.cs</DependentUpon>
    </EmbeddedResource>
    <EmbeddedResource Include="GCSViews\FlightPlanner.zh-TW.resx">
      <DependentUpon>FlightPlanner.cs</DependentUpon>
    </EmbeddedResource>
    <EmbeddedResource Include="GCSViews\Help.resx">
      <DependentUpon>Help.cs</DependentUpon>
    </EmbeddedResource>
    <EmbeddedResource Include="GCSViews\Help.ar.resx">
      <DependentUpon>Help.cs</DependentUpon>
    </EmbeddedResource>
    <EmbeddedResource Include="GCSViews\Help.az-Latn-AZ.resx">
      <DependentUpon>Help.cs</DependentUpon>
    </EmbeddedResource>
    <EmbeddedResource Include="GCSViews\Help.de-DE.resx">
      <DependentUpon>Help.cs</DependentUpon>
    </EmbeddedResource>
    <EmbeddedResource Include="GCSViews\Help.es-ES.resx">
      <DependentUpon>Help.cs</DependentUpon>
    </EmbeddedResource>
    <EmbeddedResource Include="GCSViews\Help.fr.resx">
      <DependentUpon>Help.cs</DependentUpon>
    </EmbeddedResource>
    <EmbeddedResource Include="GCSViews\Help.id-ID.resx">
      <DependentUpon>Help.cs</DependentUpon>
    </EmbeddedResource>
    <EmbeddedResource Include="GCSViews\Help.it-IT.resx">
      <DependentUpon>Help.cs</DependentUpon>
    </EmbeddedResource>
    <EmbeddedResource Include="GCSViews\Help.ja-JP.resx">
      <DependentUpon>Help.cs</DependentUpon>
    </EmbeddedResource>
    <EmbeddedResource Include="GCSViews\Help.ko-KR.resx">
      <DependentUpon>Help.cs</DependentUpon>
    </EmbeddedResource>
    <EmbeddedResource Include="GCSViews\Help.pl.resx">
      <DependentUpon>Help.cs</DependentUpon>
    </EmbeddedResource>
    <EmbeddedResource Include="GCSViews\Help.pt.resx">
      <DependentUpon>Help.cs</DependentUpon>
    </EmbeddedResource>
    <EmbeddedResource Include="GCSViews\Help.ru-KZ.resx">
      <DependentUpon>Help.cs</DependentUpon>
    </EmbeddedResource>
    <EmbeddedResource Include="GCSViews\Help.ru-RU.resx">
      <DependentUpon>Help.cs</DependentUpon>
    </EmbeddedResource>
    <EmbeddedResource Include="GCSViews\Help.tr.resx">
      <DependentUpon>Help.cs</DependentUpon>
    </EmbeddedResource>
    <EmbeddedResource Include="GCSViews\Help.zh-Hans.resx">
      <DependentUpon>Help.cs</DependentUpon>
    </EmbeddedResource>
    <EmbeddedResource Include="GCSViews\Help.zh-Hant.resx">
      <DependentUpon>Help.cs</DependentUpon>
    </EmbeddedResource>
    <EmbeddedResource Include="GCSViews\Help.zh-TW.resx">
      <DependentUpon>Help.cs</DependentUpon>
    </EmbeddedResource>
    <EmbeddedResource Include="GCSViews\InitialSetup.resx">
      <DependentUpon>InitialSetup.cs</DependentUpon>
      <SubType>Designer</SubType>
    </EmbeddedResource>
    <EmbeddedResource Include="GCSViews\InitialSetup.ar.resx">
      <DependentUpon>InitialSetup.cs</DependentUpon>
    </EmbeddedResource>
    <EmbeddedResource Include="GCSViews\InitialSetup.az-Latn-AZ.resx">
      <DependentUpon>InitialSetup.cs</DependentUpon>
    </EmbeddedResource>
    <EmbeddedResource Include="GCSViews\InitialSetup.de-DE.resx">
      <DependentUpon>InitialSetup.cs</DependentUpon>
    </EmbeddedResource>
    <EmbeddedResource Include="GCSViews\InitialSetup.id-ID.resx">
      <DependentUpon>InitialSetup.cs</DependentUpon>
    </EmbeddedResource>
    <EmbeddedResource Include="GCSViews\InitialSetup.ja-JP.resx">
      <DependentUpon>InitialSetup.cs</DependentUpon>
    </EmbeddedResource>
    <EmbeddedResource Include="GCSViews\InitialSetup.ko-KR.resx">
      <DependentUpon>InitialSetup.cs</DependentUpon>
    </EmbeddedResource>
    <EmbeddedResource Include="GCSViews\InitialSetup.pt.resx">
      <DependentUpon>InitialSetup.cs</DependentUpon>
    </EmbeddedResource>
    <EmbeddedResource Include="GCSViews\InitialSetup.ru-KZ.resx">
      <DependentUpon>InitialSetup.cs</DependentUpon>
    </EmbeddedResource>
    <EmbeddedResource Include="GCSViews\InitialSetup.tr.resx">
      <DependentUpon>InitialSetup.cs</DependentUpon>
    </EmbeddedResource>
    <EmbeddedResource Include="GCSViews\InitialSetup.zh-Hans.resx">
      <DependentUpon>InitialSetup.cs</DependentUpon>
    </EmbeddedResource>
    <EmbeddedResource Include="GCSViews\InitialSetup.zh-Hant.resx">
      <DependentUpon>InitialSetup.cs</DependentUpon>
    </EmbeddedResource>
    <EmbeddedResource Include="GCSViews\InitialSetup.zh-TW.resx">
      <DependentUpon>InitialSetup.cs</DependentUpon>
    </EmbeddedResource>
    <EmbeddedResource Include="GCSViews\SoftwareConfig.resx">
      <DependentUpon>SoftwareConfig.cs</DependentUpon>
      <SubType>Designer</SubType>
    </EmbeddedResource>
    <EmbeddedResource Include="GCSViews\ConfigurationView\ConfigTerminal.resx">
      <DependentUpon>ConfigTerminal.cs</DependentUpon>
    </EmbeddedResource>
    <EmbeddedResource Include="GCSViews\ConfigurationView\ConfigTerminal.ar.resx">
      <DependentUpon>ConfigTerminal.cs</DependentUpon>
    </EmbeddedResource>
    <EmbeddedResource Include="GCSViews\ConfigurationView\ConfigTerminal.az-Latn-AZ.resx">
      <DependentUpon>ConfigTerminal.cs</DependentUpon>
    </EmbeddedResource>
    <EmbeddedResource Include="GCSViews\ConfigurationView\ConfigTerminal.de-DE.resx">
      <DependentUpon>ConfigTerminal.cs</DependentUpon>
    </EmbeddedResource>
    <EmbeddedResource Include="GCSViews\ConfigurationView\ConfigTerminal.es-ES.resx">
      <DependentUpon>ConfigTerminal.cs</DependentUpon>
    </EmbeddedResource>
    <EmbeddedResource Include="GCSViews\ConfigurationView\ConfigTerminal.fr.resx">
      <DependentUpon>ConfigTerminal.cs</DependentUpon>
    </EmbeddedResource>
    <EmbeddedResource Include="GCSViews\ConfigurationView\ConfigTerminal.id-ID.resx">
      <DependentUpon>ConfigTerminal.cs</DependentUpon>
    </EmbeddedResource>
    <EmbeddedResource Include="GCSViews\ConfigurationView\ConfigTerminal.it-IT.resx">
      <DependentUpon>ConfigTerminal.cs</DependentUpon>
    </EmbeddedResource>
    <EmbeddedResource Include="GCSViews\ConfigurationView\ConfigTerminal.ja-JP.resx">
      <DependentUpon>ConfigTerminal.cs</DependentUpon>
    </EmbeddedResource>
    <EmbeddedResource Include="GCSViews\ConfigurationView\ConfigTerminal.ko-KR.resx">
      <DependentUpon>ConfigTerminal.cs</DependentUpon>
    </EmbeddedResource>
    <EmbeddedResource Include="GCSViews\ConfigurationView\ConfigTerminal.pl.resx">
      <DependentUpon>ConfigTerminal.cs</DependentUpon>
    </EmbeddedResource>
    <EmbeddedResource Include="GCSViews\ConfigurationView\ConfigTerminal.pt.resx">
      <DependentUpon>ConfigTerminal.cs</DependentUpon>
    </EmbeddedResource>
    <EmbeddedResource Include="GCSViews\ConfigurationView\ConfigTerminal.ru-KZ.resx">
      <DependentUpon>ConfigTerminal.cs</DependentUpon>
    </EmbeddedResource>
    <EmbeddedResource Include="GCSViews\ConfigurationView\ConfigTerminal.ru-RU.resx">
      <DependentUpon>ConfigTerminal.cs</DependentUpon>
    </EmbeddedResource>
    <EmbeddedResource Include="GCSViews\ConfigurationView\ConfigTerminal.tr.resx">
      <DependentUpon>ConfigTerminal.cs</DependentUpon>
    </EmbeddedResource>
    <EmbeddedResource Include="GCSViews\ConfigurationView\ConfigTerminal.zh-Hans.resx">
      <DependentUpon>ConfigTerminal.cs</DependentUpon>
    </EmbeddedResource>
    <EmbeddedResource Include="GCSViews\ConfigurationView\ConfigTerminal.zh-Hant.resx">
      <DependentUpon>ConfigTerminal.cs</DependentUpon>
    </EmbeddedResource>
    <EmbeddedResource Include="GCSViews\ConfigurationView\ConfigTerminal.zh-TW.resx">
      <DependentUpon>ConfigTerminal.cs</DependentUpon>
    </EmbeddedResource>
    <EmbeddedResource Include="GCSViews\ConfigurationView\ConfigAccelerometerCalibration.resx">
      <DependentUpon>ConfigAccelerometerCalibration.cs</DependentUpon>
    </EmbeddedResource>
    <EmbeddedResource Include="GCSViews\ConfigurationView\ConfigAccelerometerCalibration.ar.resx">
      <DependentUpon>ConfigAccelerometerCalibration.cs</DependentUpon>
    </EmbeddedResource>
    <EmbeddedResource Include="GCSViews\ConfigurationView\ConfigAccelerometerCalibration.az-Latn-AZ.resx">
      <DependentUpon>ConfigAccelerometerCalibration.cs</DependentUpon>
    </EmbeddedResource>
    <EmbeddedResource Include="GCSViews\ConfigurationView\ConfigAccelerometerCalibration.de-DE.resx">
      <DependentUpon>ConfigAccelerometerCalibration.cs</DependentUpon>
    </EmbeddedResource>
    <EmbeddedResource Include="GCSViews\ConfigurationView\ConfigAccelerometerCalibration.es-ES.resx">
      <DependentUpon>ConfigAccelerometerCalibration.cs</DependentUpon>
    </EmbeddedResource>
    <EmbeddedResource Include="GCSViews\ConfigurationView\ConfigAccelerometerCalibration.fr.resx">
      <DependentUpon>ConfigAccelerometerCalibration.cs</DependentUpon>
    </EmbeddedResource>
    <EmbeddedResource Include="GCSViews\ConfigurationView\ConfigAccelerometerCalibration.id-ID.resx">
      <DependentUpon>ConfigAccelerometerCalibration.cs</DependentUpon>
    </EmbeddedResource>
    <EmbeddedResource Include="GCSViews\ConfigurationView\ConfigAccelerometerCalibration.it-IT.resx">
      <DependentUpon>ConfigAccelerometerCalibration.cs</DependentUpon>
    </EmbeddedResource>
    <EmbeddedResource Include="GCSViews\ConfigurationView\ConfigAccelerometerCalibration.ko-KR.resx">
      <DependentUpon>ConfigAccelerometerCalibration.cs</DependentUpon>
    </EmbeddedResource>
    <EmbeddedResource Include="GCSViews\ConfigurationView\ConfigAccelerometerCalibration.pl.resx">
      <DependentUpon>ConfigAccelerometerCalibration.cs</DependentUpon>
    </EmbeddedResource>
    <EmbeddedResource Include="GCSViews\ConfigurationView\ConfigAccelerometerCalibration.pt.resx">
      <DependentUpon>ConfigAccelerometerCalibration.cs</DependentUpon>
    </EmbeddedResource>
    <EmbeddedResource Include="GCSViews\ConfigurationView\ConfigAccelerometerCalibration.ru-KZ.resx">
      <DependentUpon>ConfigAccelerometerCalibration.cs</DependentUpon>
    </EmbeddedResource>
    <EmbeddedResource Include="GCSViews\ConfigurationView\ConfigAccelerometerCalibration.tr.resx">
      <DependentUpon>ConfigAccelerometerCalibration.cs</DependentUpon>
    </EmbeddedResource>
    <EmbeddedResource Include="GCSViews\ConfigurationView\ConfigAccelerometerCalibration.zh-Hans.resx">
      <DependentUpon>ConfigAccelerometerCalibration.cs</DependentUpon>
    </EmbeddedResource>
    <EmbeddedResource Include="GCSViews\ConfigurationView\ConfigAccelerometerCalibration.zh-Hant.resx">
      <DependentUpon>ConfigAccelerometerCalibration.cs</DependentUpon>
    </EmbeddedResource>
    <EmbeddedResource Include="GCSViews\ConfigurationView\ConfigAccelerometerCalibration.zh-TW.resx">
      <DependentUpon>ConfigAccelerometerCalibration.cs</DependentUpon>
    </EmbeddedResource>
    <EmbeddedResource Include="GCSViews\ConfigurationView\ConfigAC_Fence.resx">
      <DependentUpon>ConfigAC_Fence.cs</DependentUpon>
      <SubType>Designer</SubType>
    </EmbeddedResource>
    <EmbeddedResource Include="GCSViews\ConfigurationView\ConfigAC_Fence.ar.resx">
      <DependentUpon>ConfigAC_Fence.cs</DependentUpon>
    </EmbeddedResource>
    <EmbeddedResource Include="GCSViews\ConfigurationView\ConfigAC_Fence.az-Latn-AZ.resx">
      <DependentUpon>ConfigAC_Fence.cs</DependentUpon>
    </EmbeddedResource>
    <EmbeddedResource Include="GCSViews\ConfigurationView\ConfigAC_Fence.de-DE.resx">
      <DependentUpon>ConfigAC_Fence.cs</DependentUpon>
    </EmbeddedResource>
    <EmbeddedResource Include="GCSViews\ConfigurationView\ConfigAC_Fence.id-ID.resx">
      <DependentUpon>ConfigAC_Fence.cs</DependentUpon>
    </EmbeddedResource>
    <EmbeddedResource Include="GCSViews\ConfigurationView\ConfigAC_Fence.ja-JP.resx">
      <DependentUpon>ConfigAC_Fence.cs</DependentUpon>
    </EmbeddedResource>
    <EmbeddedResource Include="GCSViews\ConfigurationView\ConfigAC_Fence.ko-KR.resx">
      <DependentUpon>ConfigAC_Fence.cs</DependentUpon>
    </EmbeddedResource>
    <EmbeddedResource Include="GCSViews\ConfigurationView\ConfigAC_Fence.pt.resx">
      <DependentUpon>ConfigAC_Fence.cs</DependentUpon>
    </EmbeddedResource>
    <EmbeddedResource Include="GCSViews\ConfigurationView\ConfigAC_Fence.ru-KZ.resx">
      <DependentUpon>ConfigAC_Fence.cs</DependentUpon>
    </EmbeddedResource>
    <EmbeddedResource Include="GCSViews\ConfigurationView\ConfigAC_Fence.tr.resx">
      <DependentUpon>ConfigAC_Fence.cs</DependentUpon>
    </EmbeddedResource>
    <EmbeddedResource Include="GCSViews\ConfigurationView\ConfigAC_Fence.zh-Hans.resx">
      <DependentUpon>ConfigAC_Fence.cs</DependentUpon>
    </EmbeddedResource>
    <EmbeddedResource Include="GCSViews\ConfigurationView\ConfigAC_Fence.zh-Hant.resx">
      <DependentUpon>ConfigAC_Fence.cs</DependentUpon>
    </EmbeddedResource>
    <EmbeddedResource Include="GCSViews\ConfigurationView\ConfigAC_Fence.zh-TW.resx">
      <DependentUpon>ConfigAC_Fence.cs</DependentUpon>
    </EmbeddedResource>
    <EmbeddedResource Include="GCSViews\ConfigurationView\ConfigAntennaTracker.resx">
      <DependentUpon>ConfigAntennaTracker.cs</DependentUpon>
    </EmbeddedResource>
    <EmbeddedResource Include="GCSViews\ConfigurationView\ConfigAntennaTracker.ar.resx">
      <DependentUpon>ConfigAntennaTracker.cs</DependentUpon>
    </EmbeddedResource>
    <EmbeddedResource Include="GCSViews\ConfigurationView\ConfigAntennaTracker.az-Latn-AZ.resx">
      <DependentUpon>ConfigAntennaTracker.cs</DependentUpon>
    </EmbeddedResource>
    <EmbeddedResource Include="GCSViews\ConfigurationView\ConfigAntennaTracker.de-DE.resx">
      <DependentUpon>ConfigAntennaTracker.cs</DependentUpon>
    </EmbeddedResource>
    <EmbeddedResource Include="GCSViews\ConfigurationView\ConfigAntennaTracker.id-ID.resx">
      <DependentUpon>ConfigAntennaTracker.cs</DependentUpon>
    </EmbeddedResource>
    <EmbeddedResource Include="GCSViews\ConfigurationView\ConfigAntennaTracker.ja-JP.resx">
      <DependentUpon>ConfigAntennaTracker.cs</DependentUpon>
    </EmbeddedResource>
    <EmbeddedResource Include="GCSViews\ConfigurationView\ConfigAntennaTracker.ko-KR.resx">
      <DependentUpon>ConfigAntennaTracker.cs</DependentUpon>
    </EmbeddedResource>
    <EmbeddedResource Include="GCSViews\ConfigurationView\ConfigAntennaTracker.pt.resx">
      <DependentUpon>ConfigAntennaTracker.cs</DependentUpon>
    </EmbeddedResource>
    <EmbeddedResource Include="GCSViews\ConfigurationView\ConfigAntennaTracker.ru-KZ.resx">
      <DependentUpon>ConfigAntennaTracker.cs</DependentUpon>
    </EmbeddedResource>
    <EmbeddedResource Include="GCSViews\ConfigurationView\ConfigAntennaTracker.tr.resx">
      <DependentUpon>ConfigAntennaTracker.cs</DependentUpon>
    </EmbeddedResource>
    <EmbeddedResource Include="GCSViews\ConfigurationView\ConfigArducopter.resx">
      <DependentUpon>ConfigArducopter.cs</DependentUpon>
      <SubType>Designer</SubType>
    </EmbeddedResource>
    <EmbeddedResource Include="GCSViews\ConfigurationView\ConfigArducopter.ar.resx">
      <DependentUpon>ConfigArducopter.cs</DependentUpon>
    </EmbeddedResource>
    <EmbeddedResource Include="GCSViews\ConfigurationView\ConfigArducopter.az-Latn-AZ.resx">
      <DependentUpon>ConfigArducopter.cs</DependentUpon>
    </EmbeddedResource>
    <EmbeddedResource Include="GCSViews\ConfigurationView\ConfigArducopter.de-DE.resx">
      <DependentUpon>ConfigArducopter.cs</DependentUpon>
    </EmbeddedResource>
    <EmbeddedResource Include="GCSViews\ConfigurationView\ConfigArducopter.fr.resx">
      <DependentUpon>ConfigArducopter.cs</DependentUpon>
    </EmbeddedResource>
    <EmbeddedResource Include="GCSViews\ConfigurationView\ConfigArducopter.id-ID.resx">
      <DependentUpon>ConfigArducopter.cs</DependentUpon>
    </EmbeddedResource>
    <EmbeddedResource Include="GCSViews\ConfigurationView\ConfigArducopter.it-IT.resx">
      <DependentUpon>ConfigArducopter.cs</DependentUpon>
    </EmbeddedResource>
    <EmbeddedResource Include="GCSViews\ConfigurationView\ConfigArducopter.ja-JP.resx">
      <DependentUpon>ConfigArducopter.cs</DependentUpon>
    </EmbeddedResource>
    <EmbeddedResource Include="GCSViews\ConfigurationView\ConfigArducopter.ko-KR.resx">
      <DependentUpon>ConfigArducopter.cs</DependentUpon>
    </EmbeddedResource>
    <EmbeddedResource Include="GCSViews\ConfigurationView\ConfigArducopter.pt.resx">
      <DependentUpon>ConfigArducopter.cs</DependentUpon>
    </EmbeddedResource>
    <EmbeddedResource Include="GCSViews\ConfigurationView\ConfigArducopter.ru-KZ.resx">
      <DependentUpon>ConfigArducopter.cs</DependentUpon>
    </EmbeddedResource>
    <EmbeddedResource Include="GCSViews\ConfigurationView\ConfigArducopter.tr.resx">
      <DependentUpon>ConfigArducopter.cs</DependentUpon>
    </EmbeddedResource>
    <EmbeddedResource Include="GCSViews\ConfigurationView\ConfigArducopter.zh-Hans.resx">
      <DependentUpon>ConfigArducopter.cs</DependentUpon>
    </EmbeddedResource>
    <EmbeddedResource Include="GCSViews\ConfigurationView\ConfigArducopter.zh-Hant.resx">
      <DependentUpon>ConfigArducopter.cs</DependentUpon>
    </EmbeddedResource>
    <EmbeddedResource Include="GCSViews\ConfigurationView\ConfigArducopter.zh-TW.resx">
      <DependentUpon>ConfigArducopter.cs</DependentUpon>
    </EmbeddedResource>
    <EmbeddedResource Include="GCSViews\ConfigurationView\ConfigArduplane.resx">
      <DependentUpon>ConfigArduplane.cs</DependentUpon>
    </EmbeddedResource>
    <EmbeddedResource Include="GCSViews\ConfigurationView\ConfigArduplane.ar.resx">
      <DependentUpon>ConfigArduplane.cs</DependentUpon>
    </EmbeddedResource>
    <EmbeddedResource Include="GCSViews\ConfigurationView\ConfigArduplane.az-Latn-AZ.resx">
      <DependentUpon>ConfigArduplane.cs</DependentUpon>
    </EmbeddedResource>
    <EmbeddedResource Include="GCSViews\ConfigurationView\ConfigArduplane.de-DE.resx">
      <DependentUpon>ConfigArduplane.cs</DependentUpon>
    </EmbeddedResource>
    <EmbeddedResource Include="GCSViews\ConfigurationView\ConfigArduplane.fr.resx">
      <DependentUpon>ConfigArduplane.cs</DependentUpon>
    </EmbeddedResource>
    <EmbeddedResource Include="GCSViews\ConfigurationView\ConfigArduplane.id-ID.resx">
      <DependentUpon>ConfigArduplane.cs</DependentUpon>
    </EmbeddedResource>
    <EmbeddedResource Include="GCSViews\ConfigurationView\ConfigArduplane.it-IT.resx">
      <DependentUpon>ConfigArduplane.cs</DependentUpon>
    </EmbeddedResource>
    <EmbeddedResource Include="GCSViews\ConfigurationView\ConfigArduplane.ja-JP.resx">
      <DependentUpon>ConfigArduplane.cs</DependentUpon>
    </EmbeddedResource>
    <EmbeddedResource Include="GCSViews\ConfigurationView\ConfigArduplane.ko-KR.resx">
      <DependentUpon>ConfigArduplane.cs</DependentUpon>
    </EmbeddedResource>
    <EmbeddedResource Include="GCSViews\ConfigurationView\ConfigArduplane.pt.resx">
      <DependentUpon>ConfigArduplane.cs</DependentUpon>
    </EmbeddedResource>
    <EmbeddedResource Include="GCSViews\ConfigurationView\ConfigArduplane.ru-KZ.resx">
      <DependentUpon>ConfigArduplane.cs</DependentUpon>
    </EmbeddedResource>
    <EmbeddedResource Include="GCSViews\ConfigurationView\ConfigArduplane.tr.resx">
      <DependentUpon>ConfigArduplane.cs</DependentUpon>
    </EmbeddedResource>
    <EmbeddedResource Include="GCSViews\ConfigurationView\ConfigArduplane.zh-Hans.resx">
      <DependentUpon>ConfigArduplane.cs</DependentUpon>
    </EmbeddedResource>
    <EmbeddedResource Include="GCSViews\ConfigurationView\ConfigArduplane.zh-Hant.resx">
      <DependentUpon>ConfigArduplane.cs</DependentUpon>
    </EmbeddedResource>
    <EmbeddedResource Include="GCSViews\ConfigurationView\ConfigArduplane.zh-TW.resx">
      <DependentUpon>ConfigArduplane.cs</DependentUpon>
    </EmbeddedResource>
    <EmbeddedResource Include="GCSViews\ConfigurationView\ConfigArdurover.resx">
      <DependentUpon>ConfigArdurover.cs</DependentUpon>
    </EmbeddedResource>
    <EmbeddedResource Include="GCSViews\ConfigurationView\ConfigArdurover.ar.resx">
      <DependentUpon>ConfigArdurover.cs</DependentUpon>
    </EmbeddedResource>
    <EmbeddedResource Include="GCSViews\ConfigurationView\ConfigArdurover.az-Latn-AZ.resx">
      <DependentUpon>ConfigArdurover.cs</DependentUpon>
    </EmbeddedResource>
    <EmbeddedResource Include="GCSViews\ConfigurationView\ConfigArdurover.de-DE.resx">
      <DependentUpon>ConfigArdurover.cs</DependentUpon>
    </EmbeddedResource>
    <EmbeddedResource Include="GCSViews\ConfigurationView\ConfigArdurover.fr.resx">
      <DependentUpon>ConfigArdurover.cs</DependentUpon>
    </EmbeddedResource>
    <EmbeddedResource Include="GCSViews\ConfigurationView\ConfigArdurover.id-ID.resx">
      <DependentUpon>ConfigArdurover.cs</DependentUpon>
    </EmbeddedResource>
    <EmbeddedResource Include="GCSViews\ConfigurationView\ConfigArdurover.it-IT.resx">
      <DependentUpon>ConfigArdurover.cs</DependentUpon>
    </EmbeddedResource>
    <EmbeddedResource Include="GCSViews\ConfigurationView\ConfigArdurover.ja-JP.resx">
      <DependentUpon>ConfigArdurover.cs</DependentUpon>
    </EmbeddedResource>
    <EmbeddedResource Include="GCSViews\ConfigurationView\ConfigArdurover.ko-KR.resx">
      <DependentUpon>ConfigArdurover.cs</DependentUpon>
    </EmbeddedResource>
    <EmbeddedResource Include="GCSViews\ConfigurationView\ConfigArdurover.pt.resx">
      <DependentUpon>ConfigArdurover.cs</DependentUpon>
    </EmbeddedResource>
    <EmbeddedResource Include="GCSViews\ConfigurationView\ConfigArdurover.ru-KZ.resx">
      <DependentUpon>ConfigArdurover.cs</DependentUpon>
    </EmbeddedResource>
    <EmbeddedResource Include="GCSViews\ConfigurationView\ConfigArdurover.tr.resx">
      <DependentUpon>ConfigArdurover.cs</DependentUpon>
    </EmbeddedResource>
    <EmbeddedResource Include="GCSViews\ConfigurationView\ConfigArdurover.zh-Hans.resx">
      <DependentUpon>ConfigArdurover.cs</DependentUpon>
    </EmbeddedResource>
    <EmbeddedResource Include="GCSViews\ConfigurationView\ConfigAteryx.resx">
      <DependentUpon>ConfigAteryx.cs</DependentUpon>
    </EmbeddedResource>
    <EmbeddedResource Include="GCSViews\ConfigurationView\ConfigAteryx.ar.resx">
      <DependentUpon>ConfigAteryx.cs</DependentUpon>
    </EmbeddedResource>
    <EmbeddedResource Include="GCSViews\ConfigurationView\ConfigAteryx.az-Latn-AZ.resx">
      <DependentUpon>ConfigAteryx.cs</DependentUpon>
    </EmbeddedResource>
    <EmbeddedResource Include="GCSViews\ConfigurationView\ConfigAteryx.de-DE.resx">
      <DependentUpon>ConfigAteryx.cs</DependentUpon>
    </EmbeddedResource>
    <EmbeddedResource Include="GCSViews\ConfigurationView\ConfigAteryx.fr.resx">
      <DependentUpon>ConfigAteryx.cs</DependentUpon>
    </EmbeddedResource>
    <EmbeddedResource Include="GCSViews\ConfigurationView\ConfigAteryx.id-ID.resx">
      <DependentUpon>ConfigAteryx.cs</DependentUpon>
    </EmbeddedResource>
    <EmbeddedResource Include="GCSViews\ConfigurationView\ConfigAteryx.it-IT.resx">
      <DependentUpon>ConfigAteryx.cs</DependentUpon>
    </EmbeddedResource>
    <EmbeddedResource Include="GCSViews\ConfigurationView\ConfigAteryx.ja-JP.resx">
      <DependentUpon>ConfigAteryx.cs</DependentUpon>
    </EmbeddedResource>
    <EmbeddedResource Include="GCSViews\ConfigurationView\ConfigAteryx.ko-KR.resx">
      <DependentUpon>ConfigAteryx.cs</DependentUpon>
    </EmbeddedResource>
    <EmbeddedResource Include="GCSViews\ConfigurationView\ConfigAteryx.pt.resx">
      <DependentUpon>ConfigAteryx.cs</DependentUpon>
    </EmbeddedResource>
    <EmbeddedResource Include="GCSViews\ConfigurationView\ConfigAteryx.ru-KZ.resx">
      <DependentUpon>ConfigAteryx.cs</DependentUpon>
    </EmbeddedResource>
    <EmbeddedResource Include="GCSViews\ConfigurationView\ConfigAteryx.tr.resx">
      <DependentUpon>ConfigAteryx.cs</DependentUpon>
    </EmbeddedResource>
    <EmbeddedResource Include="GCSViews\ConfigurationView\ConfigAteryx.zh-Hans.resx">
      <DependentUpon>ConfigAteryx.cs</DependentUpon>
    </EmbeddedResource>
    <EmbeddedResource Include="GCSViews\ConfigurationView\ConfigAteryxSensors.resx">
      <DependentUpon>ConfigAteryxSensors.cs</DependentUpon>
    </EmbeddedResource>
    <EmbeddedResource Include="GCSViews\ConfigurationView\ConfigAteryxSensors.ar.resx">
      <DependentUpon>ConfigAteryxSensors.cs</DependentUpon>
    </EmbeddedResource>
    <EmbeddedResource Include="GCSViews\ConfigurationView\ConfigAteryxSensors.az-Latn-AZ.resx">
      <DependentUpon>ConfigAteryxSensors.cs</DependentUpon>
    </EmbeddedResource>
    <EmbeddedResource Include="GCSViews\ConfigurationView\ConfigAteryxSensors.de-DE.resx">
      <DependentUpon>ConfigAteryxSensors.cs</DependentUpon>
    </EmbeddedResource>
    <EmbeddedResource Include="GCSViews\ConfigurationView\ConfigAteryxSensors.es-ES.resx">
      <DependentUpon>ConfigAteryxSensors.cs</DependentUpon>
    </EmbeddedResource>
    <EmbeddedResource Include="GCSViews\ConfigurationView\ConfigAteryxSensors.fr.resx">
      <DependentUpon>ConfigAteryxSensors.cs</DependentUpon>
    </EmbeddedResource>
    <EmbeddedResource Include="GCSViews\ConfigurationView\ConfigAteryxSensors.id-ID.resx">
      <DependentUpon>ConfigAteryxSensors.cs</DependentUpon>
    </EmbeddedResource>
    <EmbeddedResource Include="GCSViews\ConfigurationView\ConfigAteryxSensors.it-IT.resx">
      <DependentUpon>ConfigAteryxSensors.cs</DependentUpon>
    </EmbeddedResource>
    <EmbeddedResource Include="GCSViews\ConfigurationView\ConfigAteryxSensors.ja-JP.resx">
      <DependentUpon>ConfigAteryxSensors.cs</DependentUpon>
    </EmbeddedResource>
    <EmbeddedResource Include="GCSViews\ConfigurationView\ConfigAteryxSensors.ko-KR.resx">
      <DependentUpon>ConfigAteryxSensors.cs</DependentUpon>
    </EmbeddedResource>
    <EmbeddedResource Include="GCSViews\ConfigurationView\ConfigAteryxSensors.pl.resx">
      <DependentUpon>ConfigAteryxSensors.cs</DependentUpon>
    </EmbeddedResource>
    <EmbeddedResource Include="GCSViews\ConfigurationView\ConfigAteryxSensors.pt.resx">
      <DependentUpon>ConfigAteryxSensors.cs</DependentUpon>
    </EmbeddedResource>
    <EmbeddedResource Include="GCSViews\ConfigurationView\ConfigAteryxSensors.ru-KZ.resx">
      <DependentUpon>ConfigAteryxSensors.cs</DependentUpon>
    </EmbeddedResource>
    <EmbeddedResource Include="GCSViews\ConfigurationView\ConfigAteryxSensors.tr.resx">
      <DependentUpon>ConfigAteryxSensors.cs</DependentUpon>
    </EmbeddedResource>
    <EmbeddedResource Include="GCSViews\ConfigurationView\ConfigAteryxSensors.zh-Hans.resx">
      <DependentUpon>ConfigAteryxSensors.cs</DependentUpon>
    </EmbeddedResource>
    <EmbeddedResource Include="GCSViews\ConfigurationView\ConfigAteryxSensors.zh-Hant.resx">
      <DependentUpon>ConfigAteryxSensors.cs</DependentUpon>
    </EmbeddedResource>
    <EmbeddedResource Include="GCSViews\ConfigurationView\ConfigAteryxSensors.zh-TW.resx">
      <DependentUpon>ConfigAteryxSensors.cs</DependentUpon>
    </EmbeddedResource>
    <EmbeddedResource Include="GCSViews\ConfigurationView\ConfigBatteryMonitoring.resx">
      <DependentUpon>ConfigBatteryMonitoring.cs</DependentUpon>
    </EmbeddedResource>
    <EmbeddedResource Include="GCSViews\ConfigurationView\ConfigBatteryMonitoring.ar.resx">
      <DependentUpon>ConfigBatteryMonitoring.cs</DependentUpon>
    </EmbeddedResource>
    <EmbeddedResource Include="GCSViews\ConfigurationView\ConfigBatteryMonitoring.az-Latn-AZ.resx">
      <DependentUpon>ConfigBatteryMonitoring.cs</DependentUpon>
    </EmbeddedResource>
    <EmbeddedResource Include="GCSViews\ConfigurationView\ConfigBatteryMonitoring.de-DE.resx">
      <DependentUpon>ConfigBatteryMonitoring.cs</DependentUpon>
    </EmbeddedResource>
    <EmbeddedResource Include="GCSViews\ConfigurationView\ConfigBatteryMonitoring.es-ES.resx">
      <DependentUpon>ConfigBatteryMonitoring.cs</DependentUpon>
    </EmbeddedResource>
    <EmbeddedResource Include="GCSViews\ConfigurationView\ConfigBatteryMonitoring.fr.resx">
      <DependentUpon>ConfigBatteryMonitoring.cs</DependentUpon>
    </EmbeddedResource>
    <EmbeddedResource Include="GCSViews\ConfigurationView\ConfigBatteryMonitoring.id-ID.resx">
      <DependentUpon>ConfigBatteryMonitoring.cs</DependentUpon>
    </EmbeddedResource>
    <EmbeddedResource Include="GCSViews\ConfigurationView\ConfigBatteryMonitoring.it-IT.resx">
      <DependentUpon>ConfigBatteryMonitoring.cs</DependentUpon>
    </EmbeddedResource>
    <EmbeddedResource Include="GCSViews\ConfigurationView\ConfigBatteryMonitoring.ja-JP.resx">
      <DependentUpon>ConfigBatteryMonitoring.cs</DependentUpon>
    </EmbeddedResource>
    <EmbeddedResource Include="GCSViews\ConfigurationView\ConfigBatteryMonitoring.ko-KR.resx">
      <DependentUpon>ConfigBatteryMonitoring.cs</DependentUpon>
    </EmbeddedResource>
    <EmbeddedResource Include="GCSViews\ConfigurationView\ConfigBatteryMonitoring.pl.resx">
      <DependentUpon>ConfigBatteryMonitoring.cs</DependentUpon>
    </EmbeddedResource>
    <EmbeddedResource Include="GCSViews\ConfigurationView\ConfigBatteryMonitoring.pt.resx">
      <DependentUpon>ConfigBatteryMonitoring.cs</DependentUpon>
    </EmbeddedResource>
    <EmbeddedResource Include="GCSViews\ConfigurationView\ConfigBatteryMonitoring.ru-KZ.resx">
      <DependentUpon>ConfigBatteryMonitoring.cs</DependentUpon>
    </EmbeddedResource>
    <EmbeddedResource Include="GCSViews\ConfigurationView\ConfigBatteryMonitoring.tr.resx">
      <DependentUpon>ConfigBatteryMonitoring.cs</DependentUpon>
    </EmbeddedResource>
    <EmbeddedResource Include="GCSViews\ConfigurationView\ConfigBatteryMonitoring.zh-Hans.resx">
      <DependentUpon>ConfigBatteryMonitoring.cs</DependentUpon>
    </EmbeddedResource>
    <EmbeddedResource Include="GCSViews\ConfigurationView\ConfigBatteryMonitoring.zh-Hant.resx">
      <DependentUpon>ConfigBatteryMonitoring.cs</DependentUpon>
    </EmbeddedResource>
    <EmbeddedResource Include="GCSViews\ConfigurationView\ConfigBatteryMonitoring.zh-TW.resx">
      <DependentUpon>ConfigBatteryMonitoring.cs</DependentUpon>
    </EmbeddedResource>
    <EmbeddedResource Include="GCSViews\ConfigurationView\ConfigBatteryMonitoring2.resx">
      <DependentUpon>ConfigBatteryMonitoring2.cs</DependentUpon>
    </EmbeddedResource>
    <EmbeddedResource Include="GCSViews\ConfigurationView\ConfigBatteryMonitoring2.ar.resx">
      <DependentUpon>ConfigBatteryMonitoring2.cs</DependentUpon>
    </EmbeddedResource>
    <EmbeddedResource Include="GCSViews\ConfigurationView\ConfigBatteryMonitoring2.az-Latn-AZ.resx">
      <DependentUpon>ConfigBatteryMonitoring2.cs</DependentUpon>
    </EmbeddedResource>
    <EmbeddedResource Include="GCSViews\ConfigurationView\ConfigBatteryMonitoring2.de-DE.resx">
      <DependentUpon>ConfigBatteryMonitoring2.cs</DependentUpon>
    </EmbeddedResource>
    <EmbeddedResource Include="GCSViews\ConfigurationView\ConfigBatteryMonitoring2.es-ES.resx">
      <DependentUpon>ConfigBatteryMonitoring2.cs</DependentUpon>
    </EmbeddedResource>
    <EmbeddedResource Include="GCSViews\ConfigurationView\ConfigBatteryMonitoring2.fr.resx">
      <DependentUpon>ConfigBatteryMonitoring2.cs</DependentUpon>
    </EmbeddedResource>
    <EmbeddedResource Include="GCSViews\ConfigurationView\ConfigBatteryMonitoring2.id-ID.resx">
      <DependentUpon>ConfigBatteryMonitoring2.cs</DependentUpon>
    </EmbeddedResource>
    <EmbeddedResource Include="GCSViews\ConfigurationView\ConfigBatteryMonitoring2.it-IT.resx">
      <DependentUpon>ConfigBatteryMonitoring2.cs</DependentUpon>
    </EmbeddedResource>
    <EmbeddedResource Include="GCSViews\ConfigurationView\ConfigBatteryMonitoring2.ja-JP.resx">
      <DependentUpon>ConfigBatteryMonitoring2.cs</DependentUpon>
    </EmbeddedResource>
    <EmbeddedResource Include="GCSViews\ConfigurationView\ConfigBatteryMonitoring2.ko-KR.resx">
      <DependentUpon>ConfigBatteryMonitoring2.cs</DependentUpon>
    </EmbeddedResource>
    <EmbeddedResource Include="GCSViews\ConfigurationView\ConfigBatteryMonitoring2.pl.resx">
      <DependentUpon>ConfigBatteryMonitoring2.cs</DependentUpon>
    </EmbeddedResource>
    <EmbeddedResource Include="GCSViews\ConfigurationView\ConfigBatteryMonitoring2.pt.resx">
      <DependentUpon>ConfigBatteryMonitoring2.cs</DependentUpon>
    </EmbeddedResource>
    <EmbeddedResource Include="GCSViews\ConfigurationView\ConfigBatteryMonitoring2.ru-KZ.resx">
      <DependentUpon>ConfigBatteryMonitoring2.cs</DependentUpon>
    </EmbeddedResource>
    <EmbeddedResource Include="GCSViews\ConfigurationView\ConfigBatteryMonitoring2.tr.resx">
      <DependentUpon>ConfigBatteryMonitoring2.cs</DependentUpon>
    </EmbeddedResource>
    <EmbeddedResource Include="GCSViews\ConfigurationView\ConfigBatteryMonitoring2.zh-Hans.resx">
      <DependentUpon>ConfigBatteryMonitoring2.cs</DependentUpon>
    </EmbeddedResource>
    <EmbeddedResource Include="GCSViews\ConfigurationView\ConfigBatteryMonitoring2.zh-Hant.resx">
      <DependentUpon>ConfigBatteryMonitoring2.cs</DependentUpon>
    </EmbeddedResource>
    <EmbeddedResource Include="GCSViews\ConfigurationView\ConfigBatteryMonitoring2.zh-TW.resx">
      <DependentUpon>ConfigBatteryMonitoring2.cs</DependentUpon>
    </EmbeddedResource>
    <EmbeddedResource Include="GCSViews\ConfigurationView\ConfigCompassMot.resx">
      <DependentUpon>ConfigCompassMot.cs</DependentUpon>
    </EmbeddedResource>
    <EmbeddedResource Include="GCSViews\ConfigurationView\ConfigESCCalibration.resx">
      <DependentUpon>ConfigESCCalibration.cs</DependentUpon>
    </EmbeddedResource>
    <EmbeddedResource Include="GCSViews\ConfigurationView\ConfigESCCalibration.ar.resx">
      <DependentUpon>ConfigESCCalibration.cs</DependentUpon>
    </EmbeddedResource>
    <EmbeddedResource Include="GCSViews\ConfigurationView\ConfigESCCalibration.az-Latn-AZ.resx">
      <DependentUpon>ConfigESCCalibration.cs</DependentUpon>
    </EmbeddedResource>
    <EmbeddedResource Include="GCSViews\ConfigurationView\ConfigESCCalibration.de-DE.resx">
      <DependentUpon>ConfigESCCalibration.cs</DependentUpon>
    </EmbeddedResource>
    <EmbeddedResource Include="GCSViews\ConfigurationView\ConfigESCCalibration.id-ID.resx">
      <DependentUpon>ConfigESCCalibration.cs</DependentUpon>
    </EmbeddedResource>
    <EmbeddedResource Include="GCSViews\ConfigurationView\ConfigESCCalibration.ko-KR.resx">
      <DependentUpon>ConfigESCCalibration.cs</DependentUpon>
    </EmbeddedResource>
    <EmbeddedResource Include="GCSViews\ConfigurationView\ConfigESCCalibration.pt.resx">
      <DependentUpon>ConfigESCCalibration.cs</DependentUpon>
    </EmbeddedResource>
    <EmbeddedResource Include="GCSViews\ConfigurationView\ConfigESCCalibration.ru-KZ.resx">
      <DependentUpon>ConfigESCCalibration.cs</DependentUpon>
    </EmbeddedResource>
    <EmbeddedResource Include="GCSViews\ConfigurationView\ConfigESCCalibration.tr.resx">
      <DependentUpon>ConfigESCCalibration.cs</DependentUpon>
    </EmbeddedResource>
    <EmbeddedResource Include="GCSViews\ConfigurationView\ConfigESCCalibration.zh-Hans.resx">
      <DependentUpon>ConfigESCCalibration.cs</DependentUpon>
    </EmbeddedResource>
    <EmbeddedResource Include="GCSViews\ConfigurationView\ConfigFailSafe.resx">
      <DependentUpon>ConfigFailSafe.cs</DependentUpon>
      <SubType>Designer</SubType>
    </EmbeddedResource>
    <EmbeddedResource Include="GCSViews\ConfigurationView\ConfigFailSafe.ar.resx">
      <DependentUpon>ConfigFailSafe.cs</DependentUpon>
    </EmbeddedResource>
    <EmbeddedResource Include="GCSViews\ConfigurationView\ConfigFailSafe.az-Latn-AZ.resx">
      <DependentUpon>ConfigFailSafe.cs</DependentUpon>
    </EmbeddedResource>
    <EmbeddedResource Include="GCSViews\ConfigurationView\ConfigFailSafe.de-DE.resx">
      <DependentUpon>ConfigFailSafe.cs</DependentUpon>
    </EmbeddedResource>
    <EmbeddedResource Include="GCSViews\ConfigurationView\ConfigFailSafe.es-ES.resx">
      <DependentUpon>ConfigFailSafe.cs</DependentUpon>
    </EmbeddedResource>
    <EmbeddedResource Include="GCSViews\ConfigurationView\ConfigFailSafe.fr.resx">
      <DependentUpon>ConfigFailSafe.cs</DependentUpon>
    </EmbeddedResource>
    <EmbeddedResource Include="GCSViews\ConfigurationView\ConfigFailSafe.id-ID.resx">
      <DependentUpon>ConfigFailSafe.cs</DependentUpon>
    </EmbeddedResource>
    <EmbeddedResource Include="GCSViews\ConfigurationView\ConfigFailSafe.it-IT.resx">
      <DependentUpon>ConfigFailSafe.cs</DependentUpon>
    </EmbeddedResource>
    <EmbeddedResource Include="GCSViews\ConfigurationView\ConfigFailSafe.ja-JP.resx">
      <DependentUpon>ConfigFailSafe.cs</DependentUpon>
    </EmbeddedResource>
    <EmbeddedResource Include="GCSViews\ConfigurationView\ConfigFailSafe.ko-KR.resx">
      <DependentUpon>ConfigFailSafe.cs</DependentUpon>
    </EmbeddedResource>
    <EmbeddedResource Include="GCSViews\ConfigurationView\ConfigFailSafe.pl.resx">
      <DependentUpon>ConfigFailSafe.cs</DependentUpon>
    </EmbeddedResource>
    <EmbeddedResource Include="GCSViews\ConfigurationView\ConfigFailSafe.pt.resx">
      <DependentUpon>ConfigFailSafe.cs</DependentUpon>
    </EmbeddedResource>
    <EmbeddedResource Include="GCSViews\ConfigurationView\ConfigFailSafe.ru-KZ.resx">
      <DependentUpon>ConfigFailSafe.cs</DependentUpon>
    </EmbeddedResource>
    <EmbeddedResource Include="GCSViews\ConfigurationView\ConfigFailSafe.tr.resx">
      <DependentUpon>ConfigFailSafe.cs</DependentUpon>
    </EmbeddedResource>
    <EmbeddedResource Include="GCSViews\ConfigurationView\ConfigFailSafe.zh-Hans.resx">
      <DependentUpon>ConfigFailSafe.cs</DependentUpon>
    </EmbeddedResource>
    <EmbeddedResource Include="GCSViews\ConfigurationView\ConfigFailSafe.zh-Hant.resx">
      <DependentUpon>ConfigFailSafe.cs</DependentUpon>
    </EmbeddedResource>
    <EmbeddedResource Include="GCSViews\ConfigurationView\ConfigFailSafe.zh-TW.resx">
      <DependentUpon>ConfigFailSafe.cs</DependentUpon>
    </EmbeddedResource>
    <EmbeddedResource Include="GCSViews\ConfigurationView\ConfigFirmware.resx">
      <DependentUpon>ConfigFirmware.cs</DependentUpon>
    </EmbeddedResource>
    <EmbeddedResource Include="GCSViews\ConfigurationView\ConfigFirmware.ar.resx">
      <DependentUpon>ConfigFirmware.cs</DependentUpon>
    </EmbeddedResource>
    <EmbeddedResource Include="GCSViews\ConfigurationView\ConfigFirmware.az-Latn-AZ.resx">
      <DependentUpon>ConfigFirmware.cs</DependentUpon>
    </EmbeddedResource>
    <EmbeddedResource Include="GCSViews\ConfigurationView\ConfigFirmware.de-DE.resx">
      <DependentUpon>ConfigFirmware.cs</DependentUpon>
    </EmbeddedResource>
    <EmbeddedResource Include="GCSViews\ConfigurationView\ConfigFirmware.es-ES.resx">
      <DependentUpon>ConfigFirmware.cs</DependentUpon>
    </EmbeddedResource>
    <EmbeddedResource Include="GCSViews\ConfigurationView\ConfigFirmware.fr.resx">
      <DependentUpon>ConfigFirmware.cs</DependentUpon>
    </EmbeddedResource>
    <EmbeddedResource Include="GCSViews\ConfigurationView\ConfigFirmware.id-ID.resx">
      <DependentUpon>ConfigFirmware.cs</DependentUpon>
    </EmbeddedResource>
    <EmbeddedResource Include="GCSViews\ConfigurationView\ConfigFirmware.it-IT.resx">
      <DependentUpon>ConfigFirmware.cs</DependentUpon>
    </EmbeddedResource>
    <EmbeddedResource Include="GCSViews\ConfigurationView\ConfigFirmware.ja-JP.resx">
      <DependentUpon>ConfigFirmware.cs</DependentUpon>
    </EmbeddedResource>
    <EmbeddedResource Include="GCSViews\ConfigurationView\ConfigFirmware.ko-KR.resx">
      <DependentUpon>ConfigFirmware.cs</DependentUpon>
    </EmbeddedResource>
    <EmbeddedResource Include="GCSViews\ConfigurationView\ConfigFirmware.pl.resx">
      <DependentUpon>ConfigFirmware.cs</DependentUpon>
    </EmbeddedResource>
    <EmbeddedResource Include="GCSViews\ConfigurationView\ConfigFirmware.pt.resx">
      <DependentUpon>ConfigFirmware.cs</DependentUpon>
    </EmbeddedResource>
    <EmbeddedResource Include="GCSViews\ConfigurationView\ConfigFirmware.ru-KZ.resx">
      <DependentUpon>ConfigFirmware.cs</DependentUpon>
    </EmbeddedResource>
    <EmbeddedResource Include="GCSViews\ConfigurationView\ConfigFirmware.ru-RU.resx">
      <DependentUpon>ConfigFirmware.cs</DependentUpon>
    </EmbeddedResource>
    <EmbeddedResource Include="GCSViews\ConfigurationView\ConfigFirmware.tr.resx">
      <DependentUpon>ConfigFirmware.cs</DependentUpon>
    </EmbeddedResource>
    <EmbeddedResource Include="GCSViews\ConfigurationView\ConfigFirmware.zh-Hans.resx">
      <DependentUpon>ConfigFirmware.cs</DependentUpon>
    </EmbeddedResource>
    <EmbeddedResource Include="GCSViews\ConfigurationView\ConfigFirmware.zh-Hant.resx">
      <DependentUpon>ConfigFirmware.cs</DependentUpon>
    </EmbeddedResource>
    <EmbeddedResource Include="GCSViews\ConfigurationView\ConfigFirmware.zh-TW.resx">
      <DependentUpon>ConfigFirmware.cs</DependentUpon>
    </EmbeddedResource>
    <EmbeddedResource Include="GCSViews\ConfigurationView\ConfigFirmwareDisabled.resx">
      <DependentUpon>ConfigFirmwareDisabled.cs</DependentUpon>
    </EmbeddedResource>
    <EmbeddedResource Include="GCSViews\ConfigurationView\ConfigFirmwareDisabled.ar.resx">
      <DependentUpon>ConfigFirmwareDisabled.cs</DependentUpon>
    </EmbeddedResource>
    <EmbeddedResource Include="GCSViews\ConfigurationView\ConfigFirmwareDisabled.az-Latn-AZ.resx">
      <DependentUpon>ConfigFirmwareDisabled.cs</DependentUpon>
    </EmbeddedResource>
    <EmbeddedResource Include="GCSViews\ConfigurationView\ConfigFirmwareDisabled.de-DE.resx">
      <DependentUpon>ConfigFirmwareDisabled.cs</DependentUpon>
    </EmbeddedResource>
    <EmbeddedResource Include="GCSViews\ConfigurationView\ConfigFirmwareDisabled.id-ID.resx">
      <DependentUpon>ConfigFirmwareDisabled.cs</DependentUpon>
    </EmbeddedResource>
    <EmbeddedResource Include="GCSViews\ConfigurationView\ConfigFirmwareDisabled.ja-JP.resx">
      <DependentUpon>ConfigFirmwareDisabled.cs</DependentUpon>
    </EmbeddedResource>
    <EmbeddedResource Include="GCSViews\ConfigurationView\ConfigFirmwareDisabled.ko-KR.resx">
      <DependentUpon>ConfigFirmwareDisabled.cs</DependentUpon>
    </EmbeddedResource>
    <EmbeddedResource Include="GCSViews\ConfigurationView\ConfigFirmwareDisabled.pt.resx">
      <DependentUpon>ConfigFirmwareDisabled.cs</DependentUpon>
    </EmbeddedResource>
    <EmbeddedResource Include="GCSViews\ConfigurationView\ConfigFirmwareDisabled.ru-KZ.resx">
      <DependentUpon>ConfigFirmwareDisabled.cs</DependentUpon>
    </EmbeddedResource>
    <EmbeddedResource Include="GCSViews\ConfigurationView\ConfigFirmwareDisabled.tr.resx">
      <DependentUpon>ConfigFirmwareDisabled.cs</DependentUpon>
    </EmbeddedResource>
    <EmbeddedResource Include="GCSViews\ConfigurationView\ConfigFirmwareDisabled.zh-Hans.resx">
      <DependentUpon>ConfigFirmwareDisabled.cs</DependentUpon>
    </EmbeddedResource>
    <EmbeddedResource Include="GCSViews\ConfigurationView\ConfigFlightModes.resx">
      <DependentUpon>ConfigFlightModes.cs</DependentUpon>
      <SubType>Designer</SubType>
    </EmbeddedResource>
    <EmbeddedResource Include="GCSViews\ConfigurationView\ConfigFlightModes.ar.resx">
      <DependentUpon>ConfigFlightModes.cs</DependentUpon>
    </EmbeddedResource>
    <EmbeddedResource Include="GCSViews\ConfigurationView\ConfigFlightModes.az-Latn-AZ.resx">
      <DependentUpon>ConfigFlightModes.cs</DependentUpon>
    </EmbeddedResource>
    <EmbeddedResource Include="GCSViews\ConfigurationView\ConfigFlightModes.de-DE.resx">
      <DependentUpon>ConfigFlightModes.cs</DependentUpon>
    </EmbeddedResource>
    <EmbeddedResource Include="GCSViews\ConfigurationView\ConfigFlightModes.es-ES.resx">
      <DependentUpon>ConfigFlightModes.cs</DependentUpon>
    </EmbeddedResource>
    <EmbeddedResource Include="GCSViews\ConfigurationView\ConfigFlightModes.fr.resx">
      <DependentUpon>ConfigFlightModes.cs</DependentUpon>
    </EmbeddedResource>
    <EmbeddedResource Include="GCSViews\ConfigurationView\ConfigFlightModes.id-ID.resx">
      <DependentUpon>ConfigFlightModes.cs</DependentUpon>
    </EmbeddedResource>
    <EmbeddedResource Include="GCSViews\ConfigurationView\ConfigFlightModes.it-IT.resx">
      <DependentUpon>ConfigFlightModes.cs</DependentUpon>
    </EmbeddedResource>
    <EmbeddedResource Include="GCSViews\ConfigurationView\ConfigFlightModes.ja-JP.resx">
      <DependentUpon>ConfigFlightModes.cs</DependentUpon>
    </EmbeddedResource>
    <EmbeddedResource Include="GCSViews\ConfigurationView\ConfigFlightModes.ko-KR.resx">
      <DependentUpon>ConfigFlightModes.cs</DependentUpon>
    </EmbeddedResource>
    <EmbeddedResource Include="GCSViews\ConfigurationView\ConfigFlightModes.pl.resx">
      <DependentUpon>ConfigFlightModes.cs</DependentUpon>
    </EmbeddedResource>
    <EmbeddedResource Include="GCSViews\ConfigurationView\ConfigFlightModes.pt.resx">
      <DependentUpon>ConfigFlightModes.cs</DependentUpon>
    </EmbeddedResource>
    <EmbeddedResource Include="GCSViews\ConfigurationView\ConfigFlightModes.ru-KZ.resx">
      <DependentUpon>ConfigFlightModes.cs</DependentUpon>
    </EmbeddedResource>
    <EmbeddedResource Include="GCSViews\ConfigurationView\ConfigFlightModes.tr.resx">
      <DependentUpon>ConfigFlightModes.cs</DependentUpon>
    </EmbeddedResource>
    <EmbeddedResource Include="GCSViews\ConfigurationView\ConfigFlightModes.zh-Hans.resx">
      <DependentUpon>ConfigFlightModes.cs</DependentUpon>
    </EmbeddedResource>
    <EmbeddedResource Include="GCSViews\ConfigurationView\ConfigFlightModes.zh-Hant.resx">
      <DependentUpon>ConfigFlightModes.cs</DependentUpon>
    </EmbeddedResource>
    <EmbeddedResource Include="GCSViews\ConfigurationView\ConfigFlightModes.zh-TW.resx">
      <DependentUpon>ConfigFlightModes.cs</DependentUpon>
    </EmbeddedResource>
    <EmbeddedResource Include="GCSViews\ConfigurationView\ConfigFrameClassType.resx">
      <DependentUpon>ConfigFrameClassType.cs</DependentUpon>
      <SubType>Designer</SubType>
    </EmbeddedResource>
    <EmbeddedResource Include="GCSViews\ConfigurationView\ConfigFrameClassType.ar.resx">
      <DependentUpon>ConfigFrameClassType.cs</DependentUpon>
    </EmbeddedResource>
    <EmbeddedResource Include="GCSViews\ConfigurationView\ConfigFrameClassType.az-Latn-AZ.resx">
      <DependentUpon>ConfigFrameClassType.cs</DependentUpon>
    </EmbeddedResource>
    <EmbeddedResource Include="GCSViews\ConfigurationView\ConfigFrameClassType.de-DE.resx">
      <DependentUpon>ConfigFrameClassType.cs</DependentUpon>
    </EmbeddedResource>
    <EmbeddedResource Include="GCSViews\ConfigurationView\ConfigFrameClassType.es-ES.resx">
      <DependentUpon>ConfigFrameClassType.cs</DependentUpon>
    </EmbeddedResource>
    <EmbeddedResource Include="GCSViews\ConfigurationView\ConfigFrameClassType.fr.resx">
      <DependentUpon>ConfigFrameClassType.cs</DependentUpon>
    </EmbeddedResource>
    <EmbeddedResource Include="GCSViews\ConfigurationView\ConfigFrameClassType.id-ID.resx">
      <DependentUpon>ConfigFrameClassType.cs</DependentUpon>
    </EmbeddedResource>
    <EmbeddedResource Include="GCSViews\ConfigurationView\ConfigFrameClassType.it-IT.resx">
      <DependentUpon>ConfigFrameClassType.cs</DependentUpon>
    </EmbeddedResource>
    <EmbeddedResource Include="GCSViews\ConfigurationView\ConfigFrameClassType.ja-JP.resx">
      <DependentUpon>ConfigFrameClassType.cs</DependentUpon>
    </EmbeddedResource>
    <EmbeddedResource Include="GCSViews\ConfigurationView\ConfigFrameClassType.ko-KR.resx">
      <DependentUpon>ConfigFrameClassType.cs</DependentUpon>
    </EmbeddedResource>
    <EmbeddedResource Include="GCSViews\ConfigurationView\ConfigFrameClassType.pl.resx">
      <DependentUpon>ConfigFrameClassType.cs</DependentUpon>
    </EmbeddedResource>
    <EmbeddedResource Include="GCSViews\ConfigurationView\ConfigFrameClassType.pt.resx">
      <DependentUpon>ConfigFrameClassType.cs</DependentUpon>
    </EmbeddedResource>
    <EmbeddedResource Include="GCSViews\ConfigurationView\ConfigFrameClassType.ru-KZ.resx">
      <DependentUpon>ConfigFrameClassType.cs</DependentUpon>
    </EmbeddedResource>
    <EmbeddedResource Include="GCSViews\ConfigurationView\ConfigFrameClassType.tr.resx">
      <DependentUpon>ConfigFrameClassType.cs</DependentUpon>
    </EmbeddedResource>
    <EmbeddedResource Include="GCSViews\ConfigurationView\ConfigFrameClassType.zh-Hans.resx">
      <DependentUpon>ConfigFrameClassType.cs</DependentUpon>
    </EmbeddedResource>
    <EmbeddedResource Include="GCSViews\ConfigurationView\ConfigFrameClassType.zh-Hant.resx">
      <DependentUpon>ConfigFrameClassType.cs</DependentUpon>
    </EmbeddedResource>
    <EmbeddedResource Include="GCSViews\ConfigurationView\ConfigFrameClassType.zh-TW.resx">
      <DependentUpon>ConfigFrameClassType.cs</DependentUpon>
    </EmbeddedResource>
    <EmbeddedResource Include="GCSViews\ConfigurationView\ConfigFrameType.resx">
      <DependentUpon>ConfigFrameType.cs</DependentUpon>
    </EmbeddedResource>
    <EmbeddedResource Include="GCSViews\ConfigurationView\ConfigFrameType.ar.resx">
      <DependentUpon>ConfigFrameType.cs</DependentUpon>
    </EmbeddedResource>
    <EmbeddedResource Include="GCSViews\ConfigurationView\ConfigFrameType.az-Latn-AZ.resx">
      <DependentUpon>ConfigFrameType.cs</DependentUpon>
    </EmbeddedResource>
    <EmbeddedResource Include="GCSViews\ConfigurationView\ConfigFrameType.de-DE.resx">
      <DependentUpon>ConfigFrameType.cs</DependentUpon>
    </EmbeddedResource>
    <EmbeddedResource Include="GCSViews\ConfigurationView\ConfigFrameType.es-ES.resx">
      <DependentUpon>ConfigFrameType.cs</DependentUpon>
    </EmbeddedResource>
    <EmbeddedResource Include="GCSViews\ConfigurationView\ConfigFrameType.fr.resx">
      <DependentUpon>ConfigFrameType.cs</DependentUpon>
    </EmbeddedResource>
    <EmbeddedResource Include="GCSViews\ConfigurationView\ConfigFrameType.id-ID.resx">
      <DependentUpon>ConfigFrameType.cs</DependentUpon>
    </EmbeddedResource>
    <EmbeddedResource Include="GCSViews\ConfigurationView\ConfigFrameType.it-IT.resx">
      <DependentUpon>ConfigFrameType.cs</DependentUpon>
    </EmbeddedResource>
    <EmbeddedResource Include="GCSViews\ConfigurationView\ConfigFrameType.ja-JP.resx">
      <DependentUpon>ConfigFrameType.cs</DependentUpon>
    </EmbeddedResource>
    <EmbeddedResource Include="GCSViews\ConfigurationView\ConfigFrameType.ko-KR.resx">
      <DependentUpon>ConfigFrameType.cs</DependentUpon>
    </EmbeddedResource>
    <EmbeddedResource Include="GCSViews\ConfigurationView\ConfigFrameType.pl.resx">
      <DependentUpon>ConfigFrameType.cs</DependentUpon>
    </EmbeddedResource>
    <EmbeddedResource Include="GCSViews\ConfigurationView\ConfigFrameType.pt.resx">
      <DependentUpon>ConfigFrameType.cs</DependentUpon>
    </EmbeddedResource>
    <EmbeddedResource Include="GCSViews\ConfigurationView\ConfigFrameType.ru-KZ.resx">
      <DependentUpon>ConfigFrameType.cs</DependentUpon>
    </EmbeddedResource>
    <EmbeddedResource Include="GCSViews\ConfigurationView\ConfigFrameType.tr.resx">
      <DependentUpon>ConfigFrameType.cs</DependentUpon>
    </EmbeddedResource>
    <EmbeddedResource Include="GCSViews\ConfigurationView\ConfigFrameType.zh-Hans.resx">
      <DependentUpon>ConfigFrameType.cs</DependentUpon>
    </EmbeddedResource>
    <EmbeddedResource Include="GCSViews\ConfigurationView\ConfigFrameType.zh-Hant.resx">
      <DependentUpon>ConfigFrameType.cs</DependentUpon>
    </EmbeddedResource>
    <EmbeddedResource Include="GCSViews\ConfigurationView\ConfigFrameType.zh-TW.resx">
      <DependentUpon>ConfigFrameType.cs</DependentUpon>
    </EmbeddedResource>
    <EmbeddedResource Include="GCSViews\ConfigurationView\ConfigFriendlyParams.resx">
      <DependentUpon>ConfigFriendlyParams.cs</DependentUpon>
    </EmbeddedResource>
    <EmbeddedResource Include="GCSViews\ConfigurationView\ConfigFriendlyParams.ar.resx">
      <DependentUpon>ConfigFriendlyParams.cs</DependentUpon>
    </EmbeddedResource>
    <EmbeddedResource Include="GCSViews\ConfigurationView\ConfigFriendlyParams.az-Latn-AZ.resx">
      <DependentUpon>ConfigFriendlyParams.cs</DependentUpon>
    </EmbeddedResource>
    <EmbeddedResource Include="GCSViews\ConfigurationView\ConfigFriendlyParams.de-DE.resx">
      <DependentUpon>ConfigFriendlyParams.cs</DependentUpon>
    </EmbeddedResource>
    <EmbeddedResource Include="GCSViews\ConfigurationView\ConfigFriendlyParams.id-ID.resx">
      <DependentUpon>ConfigFriendlyParams.cs</DependentUpon>
    </EmbeddedResource>
    <EmbeddedResource Include="GCSViews\ConfigurationView\ConfigFriendlyParams.ja-JP.resx">
      <DependentUpon>ConfigFriendlyParams.cs</DependentUpon>
    </EmbeddedResource>
    <EmbeddedResource Include="GCSViews\ConfigurationView\ConfigFriendlyParams.ko-KR.resx">
      <DependentUpon>ConfigFriendlyParams.cs</DependentUpon>
    </EmbeddedResource>
    <EmbeddedResource Include="GCSViews\ConfigurationView\ConfigFriendlyParams.pt.resx">
      <DependentUpon>ConfigFriendlyParams.cs</DependentUpon>
    </EmbeddedResource>
    <EmbeddedResource Include="GCSViews\ConfigurationView\ConfigFriendlyParams.ru-KZ.resx">
      <DependentUpon>ConfigFriendlyParams.cs</DependentUpon>
    </EmbeddedResource>
    <EmbeddedResource Include="GCSViews\ConfigurationView\ConfigFriendlyParams.tr.resx">
      <DependentUpon>ConfigFriendlyParams.cs</DependentUpon>
    </EmbeddedResource>
    <EmbeddedResource Include="GCSViews\ConfigurationView\ConfigFriendlyParams.zh-Hans.resx">
      <DependentUpon>ConfigFriendlyParams.cs</DependentUpon>
    </EmbeddedResource>
    <EmbeddedResource Include="GCSViews\ConfigurationView\ConfigHWAirspeed.resx">
      <DependentUpon>ConfigHWAirspeed.cs</DependentUpon>
    </EmbeddedResource>
    <EmbeddedResource Include="GCSViews\ConfigurationView\ConfigHWAirspeed.ar.resx">
      <DependentUpon>ConfigHWAirspeed.cs</DependentUpon>
    </EmbeddedResource>
    <EmbeddedResource Include="GCSViews\ConfigurationView\ConfigHWAirspeed.az-Latn-AZ.resx">
      <DependentUpon>ConfigHWAirspeed.cs</DependentUpon>
    </EmbeddedResource>
    <EmbeddedResource Include="GCSViews\ConfigurationView\ConfigHWAirspeed.de-DE.resx">
      <DependentUpon>ConfigHWAirspeed.cs</DependentUpon>
    </EmbeddedResource>
    <EmbeddedResource Include="GCSViews\ConfigurationView\ConfigHWAirspeed.es-ES.resx">
      <DependentUpon>ConfigHWAirspeed.cs</DependentUpon>
    </EmbeddedResource>
    <EmbeddedResource Include="GCSViews\ConfigurationView\ConfigHWAirspeed.fr.resx">
      <DependentUpon>ConfigHWAirspeed.cs</DependentUpon>
    </EmbeddedResource>
    <EmbeddedResource Include="GCSViews\ConfigurationView\ConfigHWAirspeed.id-ID.resx">
      <DependentUpon>ConfigHWAirspeed.cs</DependentUpon>
    </EmbeddedResource>
    <EmbeddedResource Include="GCSViews\ConfigurationView\ConfigHWAirspeed.it-IT.resx">
      <DependentUpon>ConfigHWAirspeed.cs</DependentUpon>
    </EmbeddedResource>
    <EmbeddedResource Include="GCSViews\ConfigurationView\ConfigHWAirspeed.ja-JP.resx">
      <DependentUpon>ConfigHWAirspeed.cs</DependentUpon>
    </EmbeddedResource>
    <EmbeddedResource Include="GCSViews\ConfigurationView\ConfigHWAirspeed.ko-KR.resx">
      <DependentUpon>ConfigHWAirspeed.cs</DependentUpon>
    </EmbeddedResource>
    <EmbeddedResource Include="GCSViews\ConfigurationView\ConfigHWAirspeed.pl.resx">
      <DependentUpon>ConfigHWAirspeed.cs</DependentUpon>
    </EmbeddedResource>
    <EmbeddedResource Include="GCSViews\ConfigurationView\ConfigHWAirspeed.pt.resx">
      <DependentUpon>ConfigHWAirspeed.cs</DependentUpon>
    </EmbeddedResource>
    <EmbeddedResource Include="GCSViews\ConfigurationView\ConfigHWAirspeed.ru-KZ.resx">
      <DependentUpon>ConfigHWAirspeed.cs</DependentUpon>
    </EmbeddedResource>
    <EmbeddedResource Include="GCSViews\ConfigurationView\ConfigHWAirspeed.tr.resx">
      <DependentUpon>ConfigHWAirspeed.cs</DependentUpon>
    </EmbeddedResource>
    <EmbeddedResource Include="GCSViews\ConfigurationView\ConfigHWAirspeed.zh-Hans.resx">
      <DependentUpon>ConfigHWAirspeed.cs</DependentUpon>
    </EmbeddedResource>
    <EmbeddedResource Include="GCSViews\ConfigurationView\ConfigHWAirspeed.zh-Hant.resx">
      <DependentUpon>ConfigHWAirspeed.cs</DependentUpon>
    </EmbeddedResource>
    <EmbeddedResource Include="GCSViews\ConfigurationView\ConfigHWAirspeed.zh-TW.resx">
      <DependentUpon>ConfigHWAirspeed.cs</DependentUpon>
    </EmbeddedResource>
    <EmbeddedResource Include="GCSViews\ConfigurationView\ConfigHWBT.resx">
      <DependentUpon>ConfigHWBT.cs</DependentUpon>
    </EmbeddedResource>
    <EmbeddedResource Include="GCSViews\ConfigurationView\ConfigHWBT.ar.resx">
      <DependentUpon>ConfigHWBT.cs</DependentUpon>
    </EmbeddedResource>
    <EmbeddedResource Include="GCSViews\ConfigurationView\ConfigHWBT.az-Latn-AZ.resx">
      <DependentUpon>ConfigHWBT.cs</DependentUpon>
    </EmbeddedResource>
    <EmbeddedResource Include="GCSViews\ConfigurationView\ConfigHWBT.de-DE.resx">
      <DependentUpon>ConfigHWBT.cs</DependentUpon>
    </EmbeddedResource>
    <EmbeddedResource Include="GCSViews\ConfigurationView\ConfigHWBT.id-ID.resx">
      <DependentUpon>ConfigHWBT.cs</DependentUpon>
    </EmbeddedResource>
    <EmbeddedResource Include="GCSViews\ConfigurationView\ConfigHWBT.ja-JP.resx">
      <DependentUpon>ConfigHWBT.cs</DependentUpon>
    </EmbeddedResource>
    <EmbeddedResource Include="GCSViews\ConfigurationView\ConfigHWBT.ko-KR.resx">
      <DependentUpon>ConfigHWBT.cs</DependentUpon>
    </EmbeddedResource>
    <EmbeddedResource Include="GCSViews\ConfigurationView\ConfigHWBT.pt.resx">
      <DependentUpon>ConfigHWBT.cs</DependentUpon>
    </EmbeddedResource>
    <EmbeddedResource Include="GCSViews\ConfigurationView\ConfigHWBT.ru-KZ.resx">
      <DependentUpon>ConfigHWBT.cs</DependentUpon>
    </EmbeddedResource>
    <EmbeddedResource Include="GCSViews\ConfigurationView\ConfigHWBT.tr.resx">
      <DependentUpon>ConfigHWBT.cs</DependentUpon>
    </EmbeddedResource>
    <EmbeddedResource Include="GCSViews\ConfigurationView\ConfigHWBT.zh-Hans.resx">
      <DependentUpon>ConfigHWBT.cs</DependentUpon>
    </EmbeddedResource>
    <EmbeddedResource Include="GCSViews\ConfigurationView\ConfigHWCompass.resx">
      <DependentUpon>ConfigHWCompass.cs</DependentUpon>
    </EmbeddedResource>
    <EmbeddedResource Include="GCSViews\ConfigurationView\ConfigHWCompass.ar.resx">
      <DependentUpon>ConfigHWCompass.cs</DependentUpon>
    </EmbeddedResource>
    <EmbeddedResource Include="GCSViews\ConfigurationView\ConfigHWCompass.az-Latn-AZ.resx">
      <DependentUpon>ConfigHWCompass.cs</DependentUpon>
    </EmbeddedResource>
    <EmbeddedResource Include="GCSViews\ConfigurationView\ConfigHWCompass.de-DE.resx">
      <DependentUpon>ConfigHWCompass.cs</DependentUpon>
    </EmbeddedResource>
    <EmbeddedResource Include="GCSViews\ConfigurationView\ConfigHWCompass.es-ES.resx">
      <DependentUpon>ConfigHWCompass.cs</DependentUpon>
    </EmbeddedResource>
    <EmbeddedResource Include="GCSViews\ConfigurationView\ConfigHWCompass.fr.resx">
      <DependentUpon>ConfigHWCompass.cs</DependentUpon>
    </EmbeddedResource>
    <EmbeddedResource Include="GCSViews\ConfigurationView\ConfigHWCompass.id-ID.resx">
      <DependentUpon>ConfigHWCompass.cs</DependentUpon>
    </EmbeddedResource>
    <EmbeddedResource Include="GCSViews\ConfigurationView\ConfigHWCompass.it-IT.resx">
      <DependentUpon>ConfigHWCompass.cs</DependentUpon>
    </EmbeddedResource>
    <EmbeddedResource Include="GCSViews\ConfigurationView\ConfigHWCompass.ja-JP.resx">
      <DependentUpon>ConfigHWCompass.cs</DependentUpon>
    </EmbeddedResource>
    <EmbeddedResource Include="GCSViews\ConfigurationView\ConfigHWCompass.ko-KR.resx">
      <DependentUpon>ConfigHWCompass.cs</DependentUpon>
    </EmbeddedResource>
    <EmbeddedResource Include="GCSViews\ConfigurationView\ConfigHWCompass.pl.resx">
      <DependentUpon>ConfigHWCompass.cs</DependentUpon>
    </EmbeddedResource>
    <EmbeddedResource Include="GCSViews\ConfigurationView\ConfigHWCompass.pt.resx">
      <DependentUpon>ConfigHWCompass.cs</DependentUpon>
    </EmbeddedResource>
    <EmbeddedResource Include="GCSViews\ConfigurationView\ConfigHWCompass.ru-KZ.resx">
      <DependentUpon>ConfigHWCompass.cs</DependentUpon>
    </EmbeddedResource>
    <EmbeddedResource Include="GCSViews\ConfigurationView\ConfigHWCompass.tr.resx">
      <DependentUpon>ConfigHWCompass.cs</DependentUpon>
    </EmbeddedResource>
    <EmbeddedResource Include="GCSViews\ConfigurationView\ConfigHWCompass.zh-Hans.resx">
      <DependentUpon>ConfigHWCompass.cs</DependentUpon>
    </EmbeddedResource>
    <EmbeddedResource Include="GCSViews\ConfigurationView\ConfigHWCompass.zh-Hant.resx">
      <DependentUpon>ConfigHWCompass.cs</DependentUpon>
    </EmbeddedResource>
    <EmbeddedResource Include="GCSViews\ConfigurationView\ConfigHWCompass.zh-TW.resx">
      <DependentUpon>ConfigHWCompass.cs</DependentUpon>
    </EmbeddedResource>
    <EmbeddedResource Include="GCSViews\ConfigurationView\ConfigHWesp8266.resx">
      <DependentUpon>ConfigHWesp8266.cs</DependentUpon>
    </EmbeddedResource>
    <EmbeddedResource Include="GCSViews\ConfigurationView\ConfigHWESP8266.ar.resx">
      <DependentUpon>ConfigHWesp8266.cs</DependentUpon>
    </EmbeddedResource>
    <EmbeddedResource Include="GCSViews\ConfigurationView\ConfigHWESP8266.az-Latn-AZ.resx">
      <DependentUpon>ConfigHWesp8266.cs</DependentUpon>
    </EmbeddedResource>
    <EmbeddedResource Include="GCSViews\ConfigurationView\ConfigHWESP8266.de-DE.resx">
      <DependentUpon>ConfigHWesp8266.cs</DependentUpon>
    </EmbeddedResource>
    <EmbeddedResource Include="GCSViews\ConfigurationView\ConfigHWESP8266.pt.resx">
      <DependentUpon>ConfigHWesp8266.cs</DependentUpon>
    </EmbeddedResource>
    <EmbeddedResource Include="GCSViews\ConfigurationView\ConfigHWESP8266.ru-KZ.resx">
      <DependentUpon>ConfigHWesp8266.cs</DependentUpon>
    </EmbeddedResource>
    <EmbeddedResource Include="GCSViews\ConfigurationView\ConfigHWESP8266.tr.resx">
      <DependentUpon>ConfigHWesp8266.cs</DependentUpon>
    </EmbeddedResource>
    <EmbeddedResource Include="GCSViews\ConfigurationView\ConfigHWOptFlow.resx">
      <DependentUpon>ConfigHWOptFlow.cs</DependentUpon>
    </EmbeddedResource>
    <EmbeddedResource Include="GCSViews\ConfigurationView\ConfigHWOptFlow.ar.resx">
      <DependentUpon>ConfigHWOptFlow.cs</DependentUpon>
    </EmbeddedResource>
    <EmbeddedResource Include="GCSViews\ConfigurationView\ConfigHWOptFlow.az-Latn-AZ.resx">
      <DependentUpon>ConfigHWOptFlow.cs</DependentUpon>
    </EmbeddedResource>
    <EmbeddedResource Include="GCSViews\ConfigurationView\ConfigHWOptFlow.de-DE.resx">
      <DependentUpon>ConfigHWOptFlow.cs</DependentUpon>
    </EmbeddedResource>
    <EmbeddedResource Include="GCSViews\ConfigurationView\ConfigHWOptFlow.es-ES.resx">
      <DependentUpon>ConfigHWOptFlow.cs</DependentUpon>
    </EmbeddedResource>
    <EmbeddedResource Include="GCSViews\ConfigurationView\ConfigHWOptFlow.fr.resx">
      <DependentUpon>ConfigHWOptFlow.cs</DependentUpon>
    </EmbeddedResource>
    <EmbeddedResource Include="GCSViews\ConfigurationView\ConfigHWOptFlow.id-ID.resx">
      <DependentUpon>ConfigHWOptFlow.cs</DependentUpon>
    </EmbeddedResource>
    <EmbeddedResource Include="GCSViews\ConfigurationView\ConfigHWOptFlow.it-IT.resx">
      <DependentUpon>ConfigHWOptFlow.cs</DependentUpon>
    </EmbeddedResource>
    <EmbeddedResource Include="GCSViews\ConfigurationView\ConfigHWOptFlow.ja-JP.resx">
      <DependentUpon>ConfigHWOptFlow.cs</DependentUpon>
    </EmbeddedResource>
    <EmbeddedResource Include="GCSViews\ConfigurationView\ConfigHWOptFlow.ko-KR.resx">
      <DependentUpon>ConfigHWOptFlow.cs</DependentUpon>
    </EmbeddedResource>
    <EmbeddedResource Include="GCSViews\ConfigurationView\ConfigHWOptFlow.pl.resx">
      <DependentUpon>ConfigHWOptFlow.cs</DependentUpon>
    </EmbeddedResource>
    <EmbeddedResource Include="GCSViews\ConfigurationView\ConfigHWOptFlow.pt.resx">
      <DependentUpon>ConfigHWOptFlow.cs</DependentUpon>
    </EmbeddedResource>
    <EmbeddedResource Include="GCSViews\ConfigurationView\ConfigHWOptFlow.ru-KZ.resx">
      <DependentUpon>ConfigHWOptFlow.cs</DependentUpon>
    </EmbeddedResource>
    <EmbeddedResource Include="GCSViews\ConfigurationView\ConfigHWOptFlow.tr.resx">
      <DependentUpon>ConfigHWOptFlow.cs</DependentUpon>
    </EmbeddedResource>
    <EmbeddedResource Include="GCSViews\ConfigurationView\ConfigHWOptFlow.zh-Hans.resx">
      <DependentUpon>ConfigHWOptFlow.cs</DependentUpon>
    </EmbeddedResource>
    <EmbeddedResource Include="GCSViews\ConfigurationView\ConfigHWOptFlow.zh-Hant.resx">
      <DependentUpon>ConfigHWOptFlow.cs</DependentUpon>
    </EmbeddedResource>
    <EmbeddedResource Include="GCSViews\ConfigurationView\ConfigHWOptFlow.zh-TW.resx">
      <DependentUpon>ConfigHWOptFlow.cs</DependentUpon>
    </EmbeddedResource>
    <EmbeddedResource Include="GCSViews\ConfigurationView\ConfigHWOSD.resx">
      <DependentUpon>ConfigHWOSD.cs</DependentUpon>
    </EmbeddedResource>
    <EmbeddedResource Include="GCSViews\ConfigurationView\ConfigHWOSD.ar.resx">
      <DependentUpon>ConfigHWOSD.cs</DependentUpon>
    </EmbeddedResource>
    <EmbeddedResource Include="GCSViews\ConfigurationView\ConfigHWOSD.az-Latn-AZ.resx">
      <DependentUpon>ConfigHWOSD.cs</DependentUpon>
    </EmbeddedResource>
    <EmbeddedResource Include="GCSViews\ConfigurationView\ConfigHWOSD.de-DE.resx">
      <DependentUpon>ConfigHWOSD.cs</DependentUpon>
    </EmbeddedResource>
    <EmbeddedResource Include="GCSViews\ConfigurationView\ConfigHWOSD.es-ES.resx">
      <DependentUpon>ConfigHWOSD.cs</DependentUpon>
    </EmbeddedResource>
    <EmbeddedResource Include="GCSViews\ConfigurationView\ConfigHWOSD.fr.resx">
      <DependentUpon>ConfigHWOSD.cs</DependentUpon>
    </EmbeddedResource>
    <EmbeddedResource Include="GCSViews\ConfigurationView\ConfigHWOSD.id-ID.resx">
      <DependentUpon>ConfigHWOSD.cs</DependentUpon>
    </EmbeddedResource>
    <EmbeddedResource Include="GCSViews\ConfigurationView\ConfigHWOSD.it-IT.resx">
      <DependentUpon>ConfigHWOSD.cs</DependentUpon>
    </EmbeddedResource>
    <EmbeddedResource Include="GCSViews\ConfigurationView\ConfigHWOSD.ja-JP.resx">
      <DependentUpon>ConfigHWOSD.cs</DependentUpon>
    </EmbeddedResource>
    <EmbeddedResource Include="GCSViews\ConfigurationView\ConfigHWOSD.ko-KR.resx">
      <DependentUpon>ConfigHWOSD.cs</DependentUpon>
    </EmbeddedResource>
    <EmbeddedResource Include="GCSViews\ConfigurationView\ConfigHWOSD.pl.resx">
      <DependentUpon>ConfigHWOSD.cs</DependentUpon>
    </EmbeddedResource>
    <EmbeddedResource Include="GCSViews\ConfigurationView\ConfigHWOSD.pt.resx">
      <DependentUpon>ConfigHWOSD.cs</DependentUpon>
    </EmbeddedResource>
    <EmbeddedResource Include="GCSViews\ConfigurationView\ConfigHWOSD.ru-KZ.resx">
      <DependentUpon>ConfigHWOSD.cs</DependentUpon>
    </EmbeddedResource>
    <EmbeddedResource Include="GCSViews\ConfigurationView\ConfigHWOSD.tr.resx">
      <DependentUpon>ConfigHWOSD.cs</DependentUpon>
    </EmbeddedResource>
    <EmbeddedResource Include="GCSViews\ConfigurationView\ConfigHWOSD.zh-Hans.resx">
      <DependentUpon>ConfigHWOSD.cs</DependentUpon>
    </EmbeddedResource>
    <EmbeddedResource Include="GCSViews\ConfigurationView\ConfigHWOSD.zh-Hant.resx">
      <DependentUpon>ConfigHWOSD.cs</DependentUpon>
    </EmbeddedResource>
    <EmbeddedResource Include="GCSViews\ConfigurationView\ConfigHWOSD.zh-TW.resx">
      <DependentUpon>ConfigHWOSD.cs</DependentUpon>
    </EmbeddedResource>
    <EmbeddedResource Include="GCSViews\ConfigurationView\ConfigHWParachute.resx">
      <DependentUpon>ConfigHWParachute.cs</DependentUpon>
    </EmbeddedResource>
    <EmbeddedResource Include="GCSViews\ConfigurationView\ConfigHWParachute.ar.resx">
      <DependentUpon>ConfigHWParachute.cs</DependentUpon>
    </EmbeddedResource>
    <EmbeddedResource Include="GCSViews\ConfigurationView\ConfigHWParachute.az-Latn-AZ.resx">
      <DependentUpon>ConfigHWParachute.cs</DependentUpon>
    </EmbeddedResource>
    <EmbeddedResource Include="GCSViews\ConfigurationView\ConfigHWParachute.de-DE.resx">
      <DependentUpon>ConfigHWParachute.cs</DependentUpon>
    </EmbeddedResource>
    <EmbeddedResource Include="GCSViews\ConfigurationView\ConfigHWParachute.id-ID.resx">
      <DependentUpon>ConfigHWParachute.cs</DependentUpon>
    </EmbeddedResource>
    <EmbeddedResource Include="GCSViews\ConfigurationView\ConfigHWParachute.ko-KR.resx">
      <DependentUpon>ConfigHWParachute.cs</DependentUpon>
    </EmbeddedResource>
    <EmbeddedResource Include="GCSViews\ConfigurationView\ConfigHWParachute.pt.resx">
      <DependentUpon>ConfigHWParachute.cs</DependentUpon>
    </EmbeddedResource>
    <EmbeddedResource Include="GCSViews\ConfigurationView\ConfigHWParachute.ru-KZ.resx">
      <DependentUpon>ConfigHWParachute.cs</DependentUpon>
    </EmbeddedResource>
    <EmbeddedResource Include="GCSViews\ConfigurationView\ConfigHWParachute.tr.resx">
      <DependentUpon>ConfigHWParachute.cs</DependentUpon>
    </EmbeddedResource>
    <EmbeddedResource Include="GCSViews\ConfigurationView\ConfigHWParachute.zh-Hans.resx">
      <DependentUpon>ConfigHWParachute.cs</DependentUpon>
    </EmbeddedResource>
    <EmbeddedResource Include="GCSViews\ConfigurationView\ConfigHWPX4Flow.resx">
      <DependentUpon>ConfigHWPX4Flow.cs</DependentUpon>
    </EmbeddedResource>
    <EmbeddedResource Include="GCSViews\ConfigurationView\ConfigHWPX4Flow.ar.resx">
      <DependentUpon>ConfigHWPX4Flow.cs</DependentUpon>
    </EmbeddedResource>
    <EmbeddedResource Include="GCSViews\ConfigurationView\ConfigHWPX4Flow.az-Latn-AZ.resx">
      <DependentUpon>ConfigHWPX4Flow.cs</DependentUpon>
    </EmbeddedResource>
    <EmbeddedResource Include="GCSViews\ConfigurationView\ConfigHWPX4Flow.de-DE.resx">
      <DependentUpon>ConfigHWPX4Flow.cs</DependentUpon>
    </EmbeddedResource>
    <EmbeddedResource Include="GCSViews\ConfigurationView\ConfigHWPX4Flow.pt.resx">
      <DependentUpon>ConfigHWPX4Flow.cs</DependentUpon>
    </EmbeddedResource>
    <EmbeddedResource Include="GCSViews\ConfigurationView\ConfigHWPX4Flow.ru-KZ.resx">
      <DependentUpon>ConfigHWPX4Flow.cs</DependentUpon>
    </EmbeddedResource>
    <EmbeddedResource Include="GCSViews\ConfigurationView\ConfigHWPX4Flow.tr.resx">
      <DependentUpon>ConfigHWPX4Flow.cs</DependentUpon>
    </EmbeddedResource>
    <EmbeddedResource Include="GCSViews\ConfigurationView\ConfigHWRangeFinder.resx">
      <DependentUpon>ConfigHWRangeFinder.cs</DependentUpon>
    </EmbeddedResource>
    <EmbeddedResource Include="GCSViews\ConfigurationView\ConfigHWRangeFinder.ar.resx">
      <DependentUpon>ConfigHWRangeFinder.cs</DependentUpon>
    </EmbeddedResource>
    <EmbeddedResource Include="GCSViews\ConfigurationView\ConfigHWRangeFinder.az-Latn-AZ.resx">
      <DependentUpon>ConfigHWRangeFinder.cs</DependentUpon>
    </EmbeddedResource>
    <EmbeddedResource Include="GCSViews\ConfigurationView\ConfigHWRangeFinder.de-DE.resx">
      <DependentUpon>ConfigHWRangeFinder.cs</DependentUpon>
    </EmbeddedResource>
    <EmbeddedResource Include="GCSViews\ConfigurationView\ConfigHWRangeFinder.es-ES.resx">
      <DependentUpon>ConfigHWRangeFinder.cs</DependentUpon>
    </EmbeddedResource>
    <EmbeddedResource Include="GCSViews\ConfigurationView\ConfigHWRangeFinder.fr.resx">
      <DependentUpon>ConfigHWRangeFinder.cs</DependentUpon>
    </EmbeddedResource>
    <EmbeddedResource Include="GCSViews\ConfigurationView\ConfigHWRangeFinder.id-ID.resx">
      <DependentUpon>ConfigHWRangeFinder.cs</DependentUpon>
    </EmbeddedResource>
    <EmbeddedResource Include="GCSViews\ConfigurationView\ConfigHWRangeFinder.it-IT.resx">
      <DependentUpon>ConfigHWRangeFinder.cs</DependentUpon>
    </EmbeddedResource>
    <EmbeddedResource Include="GCSViews\ConfigurationView\ConfigHWRangeFinder.ja-JP.resx">
      <DependentUpon>ConfigHWRangeFinder.cs</DependentUpon>
    </EmbeddedResource>
    <EmbeddedResource Include="GCSViews\ConfigurationView\ConfigHWRangeFinder.ko-KR.resx">
      <DependentUpon>ConfigHWRangeFinder.cs</DependentUpon>
    </EmbeddedResource>
    <EmbeddedResource Include="GCSViews\ConfigurationView\ConfigHWRangeFinder.pl.resx">
      <DependentUpon>ConfigHWRangeFinder.cs</DependentUpon>
    </EmbeddedResource>
    <EmbeddedResource Include="GCSViews\ConfigurationView\ConfigHWRangeFinder.pt.resx">
      <DependentUpon>ConfigHWRangeFinder.cs</DependentUpon>
    </EmbeddedResource>
    <EmbeddedResource Include="GCSViews\ConfigurationView\ConfigHWRangeFinder.ru-KZ.resx">
      <DependentUpon>ConfigHWRangeFinder.cs</DependentUpon>
    </EmbeddedResource>
    <EmbeddedResource Include="GCSViews\ConfigurationView\ConfigHWRangeFinder.tr.resx">
      <DependentUpon>ConfigHWRangeFinder.cs</DependentUpon>
    </EmbeddedResource>
    <EmbeddedResource Include="GCSViews\ConfigurationView\ConfigHWRangeFinder.zh-Hans.resx">
      <DependentUpon>ConfigHWRangeFinder.cs</DependentUpon>
    </EmbeddedResource>
    <EmbeddedResource Include="GCSViews\ConfigurationView\ConfigHWRangeFinder.zh-Hant.resx">
      <DependentUpon>ConfigHWRangeFinder.cs</DependentUpon>
    </EmbeddedResource>
    <EmbeddedResource Include="GCSViews\ConfigurationView\ConfigHWRangeFinder.zh-TW.resx">
      <DependentUpon>ConfigHWRangeFinder.cs</DependentUpon>
    </EmbeddedResource>
    <EmbeddedResource Include="GCSViews\ConfigurationView\ConfigHWCAN.resx">
      <DependentUpon>ConfigHWCAN.cs</DependentUpon>
    </EmbeddedResource>
    <EmbeddedResource Include="GCSViews\ConfigurationView\ConfigHWCAN.ar.resx">
      <DependentUpon>ConfigHWCAN.cs</DependentUpon>
    </EmbeddedResource>
    <EmbeddedResource Include="GCSViews\ConfigurationView\ConfigHWCAN.az-Latn-AZ.resx">
      <DependentUpon>ConfigHWCAN.cs</DependentUpon>
    </EmbeddedResource>
    <EmbeddedResource Include="GCSViews\ConfigurationView\ConfigHWCAN.de-DE.resx">
      <DependentUpon>ConfigHWCAN.cs</DependentUpon>
    </EmbeddedResource>
    <EmbeddedResource Include="GCSViews\ConfigurationView\ConfigHWCAN.pt.resx">
      <DependentUpon>ConfigHWCAN.cs</DependentUpon>
    </EmbeddedResource>
    <EmbeddedResource Include="GCSViews\ConfigurationView\ConfigHWCAN.ru-KZ.resx">
      <DependentUpon>ConfigHWCAN.cs</DependentUpon>
    </EmbeddedResource>
    <EmbeddedResource Include="GCSViews\ConfigurationView\ConfigHWCAN.tr.resx">
      <DependentUpon>ConfigHWCAN.cs</DependentUpon>
    </EmbeddedResource>
    <EmbeddedResource Include="GCSViews\ConfigurationView\ConfigMandatory.resx">
      <DependentUpon>ConfigMandatory.cs</DependentUpon>
    </EmbeddedResource>
    <EmbeddedResource Include="GCSViews\ConfigurationView\ConfigMandatory.ar.resx">
      <DependentUpon>ConfigMandatory.cs</DependentUpon>
    </EmbeddedResource>
    <EmbeddedResource Include="GCSViews\ConfigurationView\ConfigMandatory.az-Latn-AZ.resx">
      <DependentUpon>ConfigMandatory.cs</DependentUpon>
    </EmbeddedResource>
    <EmbeddedResource Include="GCSViews\ConfigurationView\ConfigMandatory.de-DE.resx">
      <DependentUpon>ConfigMandatory.cs</DependentUpon>
    </EmbeddedResource>
    <EmbeddedResource Include="GCSViews\ConfigurationView\ConfigMandatory.id-ID.resx">
      <DependentUpon>ConfigMandatory.cs</DependentUpon>
    </EmbeddedResource>
    <EmbeddedResource Include="GCSViews\ConfigurationView\ConfigMandatory.ja-JP.resx">
      <DependentUpon>ConfigMandatory.cs</DependentUpon>
    </EmbeddedResource>
    <EmbeddedResource Include="GCSViews\ConfigurationView\ConfigMandatory.ko-KR.resx">
      <DependentUpon>ConfigMandatory.cs</DependentUpon>
    </EmbeddedResource>
    <EmbeddedResource Include="GCSViews\ConfigurationView\ConfigMandatory.pt.resx">
      <DependentUpon>ConfigMandatory.cs</DependentUpon>
    </EmbeddedResource>
    <EmbeddedResource Include="GCSViews\ConfigurationView\ConfigMandatory.ru-KZ.resx">
      <DependentUpon>ConfigMandatory.cs</DependentUpon>
    </EmbeddedResource>
    <EmbeddedResource Include="GCSViews\ConfigurationView\ConfigMandatory.tr.resx">
      <DependentUpon>ConfigMandatory.cs</DependentUpon>
    </EmbeddedResource>
    <EmbeddedResource Include="GCSViews\ConfigurationView\ConfigMandatory.zh-Hans.resx">
      <DependentUpon>ConfigMandatory.cs</DependentUpon>
    </EmbeddedResource>
    <EmbeddedResource Include="GCSViews\ConfigurationView\ConfigMotorTest.resx">
      <DependentUpon>ConfigMotorTest.cs</DependentUpon>
    </EmbeddedResource>
    <EmbeddedResource Include="GCSViews\ConfigurationView\ConfigMotorTest.ar.resx">
      <DependentUpon>ConfigMotorTest.cs</DependentUpon>
    </EmbeddedResource>
    <EmbeddedResource Include="GCSViews\ConfigurationView\ConfigMotorTest.az-Latn-AZ.resx">
      <DependentUpon>ConfigMotorTest.cs</DependentUpon>
    </EmbeddedResource>
    <EmbeddedResource Include="GCSViews\ConfigurationView\ConfigMotorTest.de-DE.resx">
      <DependentUpon>ConfigMotorTest.cs</DependentUpon>
    </EmbeddedResource>
    <EmbeddedResource Include="GCSViews\ConfigurationView\ConfigMotorTest.id-ID.resx">
      <DependentUpon>ConfigMotorTest.cs</DependentUpon>
    </EmbeddedResource>
    <EmbeddedResource Include="GCSViews\ConfigurationView\ConfigMotorTest.ja-JP.resx">
      <DependentUpon>ConfigMotorTest.cs</DependentUpon>
    </EmbeddedResource>
    <EmbeddedResource Include="GCSViews\ConfigurationView\ConfigMotorTest.ko-KR.resx">
      <DependentUpon>ConfigMotorTest.cs</DependentUpon>
    </EmbeddedResource>
    <EmbeddedResource Include="GCSViews\ConfigurationView\ConfigMotorTest.pt.resx">
      <DependentUpon>ConfigMotorTest.cs</DependentUpon>
    </EmbeddedResource>
    <EmbeddedResource Include="GCSViews\ConfigurationView\ConfigMotorTest.ru-KZ.resx">
      <DependentUpon>ConfigMotorTest.cs</DependentUpon>
    </EmbeddedResource>
    <EmbeddedResource Include="GCSViews\ConfigurationView\ConfigMotorTest.tr.resx">
      <DependentUpon>ConfigMotorTest.cs</DependentUpon>
    </EmbeddedResource>
    <EmbeddedResource Include="GCSViews\ConfigurationView\ConfigMotorTest.zh-Hans.resx">
      <DependentUpon>ConfigMotorTest.cs</DependentUpon>
    </EmbeddedResource>
    <EmbeddedResource Include="GCSViews\ConfigurationView\ConfigMount.resx">
      <DependentUpon>ConfigMount.cs</DependentUpon>
    </EmbeddedResource>
    <EmbeddedResource Include="GCSViews\ConfigurationView\ConfigMount.ar.resx">
      <DependentUpon>ConfigMount.cs</DependentUpon>
    </EmbeddedResource>
    <EmbeddedResource Include="GCSViews\ConfigurationView\ConfigMount.az-Latn-AZ.resx">
      <DependentUpon>ConfigMount.cs</DependentUpon>
    </EmbeddedResource>
    <EmbeddedResource Include="GCSViews\ConfigurationView\ConfigMount.de-DE.resx">
      <DependentUpon>ConfigMount.cs</DependentUpon>
    </EmbeddedResource>
    <EmbeddedResource Include="GCSViews\ConfigurationView\ConfigMount.fr.resx">
      <DependentUpon>ConfigMount.cs</DependentUpon>
    </EmbeddedResource>
    <EmbeddedResource Include="GCSViews\ConfigurationView\ConfigMount.id-ID.resx">
      <DependentUpon>ConfigMount.cs</DependentUpon>
    </EmbeddedResource>
    <EmbeddedResource Include="GCSViews\ConfigurationView\ConfigMount.it-IT.resx">
      <DependentUpon>ConfigMount.cs</DependentUpon>
    </EmbeddedResource>
    <EmbeddedResource Include="GCSViews\ConfigurationView\ConfigMount.ja-JP.resx">
      <DependentUpon>ConfigMount.cs</DependentUpon>
    </EmbeddedResource>
    <EmbeddedResource Include="GCSViews\ConfigurationView\ConfigMount.ko-KR.resx">
      <DependentUpon>ConfigMount.cs</DependentUpon>
    </EmbeddedResource>
    <EmbeddedResource Include="GCSViews\ConfigurationView\ConfigMount.pt.resx">
      <DependentUpon>ConfigMount.cs</DependentUpon>
    </EmbeddedResource>
    <EmbeddedResource Include="GCSViews\ConfigurationView\ConfigMount.ru-KZ.resx">
      <DependentUpon>ConfigMount.cs</DependentUpon>
    </EmbeddedResource>
    <EmbeddedResource Include="GCSViews\ConfigurationView\ConfigMount.tr.resx">
      <DependentUpon>ConfigMount.cs</DependentUpon>
    </EmbeddedResource>
    <EmbeddedResource Include="GCSViews\ConfigurationView\ConfigMount.zh-Hans.resx">
      <DependentUpon>ConfigMount.cs</DependentUpon>
    </EmbeddedResource>
    <EmbeddedResource Include="GCSViews\ConfigurationView\ConfigMount.zh-Hant.resx">
      <DependentUpon>ConfigMount.cs</DependentUpon>
    </EmbeddedResource>
    <EmbeddedResource Include="GCSViews\ConfigurationView\ConfigMount.zh-TW.resx">
      <DependentUpon>ConfigMount.cs</DependentUpon>
    </EmbeddedResource>
    <EmbeddedResource Include="GCSViews\ConfigurationView\ConfigOptional.resx">
      <DependentUpon>ConfigOptional.cs</DependentUpon>
    </EmbeddedResource>
    <EmbeddedResource Include="GCSViews\ConfigurationView\ConfigOptional.ar.resx">
      <DependentUpon>ConfigOptional.cs</DependentUpon>
    </EmbeddedResource>
    <EmbeddedResource Include="GCSViews\ConfigurationView\ConfigOptional.az-Latn-AZ.resx">
      <DependentUpon>ConfigOptional.cs</DependentUpon>
    </EmbeddedResource>
    <EmbeddedResource Include="GCSViews\ConfigurationView\ConfigOptional.de-DE.resx">
      <DependentUpon>ConfigOptional.cs</DependentUpon>
    </EmbeddedResource>
    <EmbeddedResource Include="GCSViews\ConfigurationView\ConfigOptional.id-ID.resx">
      <DependentUpon>ConfigOptional.cs</DependentUpon>
    </EmbeddedResource>
    <EmbeddedResource Include="GCSViews\ConfigurationView\ConfigOptional.ja-JP.resx">
      <DependentUpon>ConfigOptional.cs</DependentUpon>
    </EmbeddedResource>
    <EmbeddedResource Include="GCSViews\ConfigurationView\ConfigOptional.ko-KR.resx">
      <DependentUpon>ConfigOptional.cs</DependentUpon>
    </EmbeddedResource>
    <EmbeddedResource Include="GCSViews\ConfigurationView\ConfigOptional.pt.resx">
      <DependentUpon>ConfigOptional.cs</DependentUpon>
    </EmbeddedResource>
    <EmbeddedResource Include="GCSViews\ConfigurationView\ConfigOptional.ru-KZ.resx">
      <DependentUpon>ConfigOptional.cs</DependentUpon>
    </EmbeddedResource>
    <EmbeddedResource Include="GCSViews\ConfigurationView\ConfigOptional.tr.resx">
      <DependentUpon>ConfigOptional.cs</DependentUpon>
    </EmbeddedResource>
    <EmbeddedResource Include="GCSViews\ConfigurationView\ConfigOptional.zh-Hans.resx">
      <DependentUpon>ConfigOptional.cs</DependentUpon>
    </EmbeddedResource>
    <EmbeddedResource Include="GCSViews\ConfigurationView\ConfigPlanner.resx">
      <DependentUpon>ConfigPlanner.cs</DependentUpon>
      <SubType>Designer</SubType>
    </EmbeddedResource>
    <EmbeddedResource Include="GCSViews\ConfigurationView\ConfigPlanner.ar.resx">
      <DependentUpon>ConfigPlanner.cs</DependentUpon>
    </EmbeddedResource>
    <EmbeddedResource Include="GCSViews\ConfigurationView\ConfigPlanner.az-Latn-AZ.resx">
      <DependentUpon>ConfigPlanner.cs</DependentUpon>
      <SubType>Designer</SubType>
    </EmbeddedResource>
    <EmbeddedResource Include="GCSViews\ConfigurationView\ConfigPlanner.de-DE.resx">
      <DependentUpon>ConfigPlanner.cs</DependentUpon>
      <SubType>Designer</SubType>
    </EmbeddedResource>
    <EmbeddedResource Include="GCSViews\ConfigurationView\ConfigPlanner.fr.resx">
      <DependentUpon>ConfigPlanner.cs</DependentUpon>
    </EmbeddedResource>
    <EmbeddedResource Include="GCSViews\ConfigurationView\ConfigPlanner.id-ID.resx">
      <DependentUpon>ConfigPlanner.cs</DependentUpon>
    </EmbeddedResource>
    <EmbeddedResource Include="GCSViews\ConfigurationView\ConfigPlanner.it-IT.resx">
      <DependentUpon>ConfigPlanner.cs</DependentUpon>
    </EmbeddedResource>
    <EmbeddedResource Include="GCSViews\ConfigurationView\ConfigPlanner.ja-JP.resx">
      <DependentUpon>ConfigPlanner.cs</DependentUpon>
    </EmbeddedResource>
    <EmbeddedResource Include="GCSViews\ConfigurationView\ConfigPlanner.ko-KR.resx">
      <DependentUpon>ConfigPlanner.cs</DependentUpon>
      <SubType>Designer</SubType>
    </EmbeddedResource>
    <EmbeddedResource Include="GCSViews\ConfigurationView\ConfigPlanner.pt.resx">
      <DependentUpon>ConfigPlanner.cs</DependentUpon>
      <SubType>Designer</SubType>
    </EmbeddedResource>
    <EmbeddedResource Include="GCSViews\ConfigurationView\ConfigPlanner.ru-KZ.resx">
      <DependentUpon>ConfigPlanner.cs</DependentUpon>
    </EmbeddedResource>
    <EmbeddedResource Include="GCSViews\ConfigurationView\ConfigPlanner.tr.resx">
      <DependentUpon>ConfigPlanner.cs</DependentUpon>
    </EmbeddedResource>
    <EmbeddedResource Include="GCSViews\ConfigurationView\ConfigPlanner.zh-Hans.resx">
      <DependentUpon>ConfigPlanner.cs</DependentUpon>
    </EmbeddedResource>
    <EmbeddedResource Include="GCSViews\ConfigurationView\ConfigPlanner.zh-Hant.resx">
      <DependentUpon>ConfigPlanner.cs</DependentUpon>
    </EmbeddedResource>
    <EmbeddedResource Include="GCSViews\ConfigurationView\ConfigPlanner.zh-TW.resx">
      <DependentUpon>ConfigPlanner.cs</DependentUpon>
    </EmbeddedResource>
    <EmbeddedResource Include="GCSViews\ConfigurationView\ConfigRadioInput.resx">
      <DependentUpon>ConfigRadioInput.cs</DependentUpon>
    </EmbeddedResource>
    <EmbeddedResource Include="GCSViews\ConfigurationView\ConfigRadioInput.ar.resx">
      <DependentUpon>ConfigRadioInput.cs</DependentUpon>
    </EmbeddedResource>
    <EmbeddedResource Include="GCSViews\ConfigurationView\ConfigRadioInput.az-Latn-AZ.resx">
      <DependentUpon>ConfigRadioInput.cs</DependentUpon>
    </EmbeddedResource>
    <EmbeddedResource Include="GCSViews\ConfigurationView\ConfigRadioInput.de-DE.resx">
      <DependentUpon>ConfigRadioInput.cs</DependentUpon>
    </EmbeddedResource>
    <EmbeddedResource Include="GCSViews\ConfigurationView\ConfigRadioInput.es-ES.resx">
      <DependentUpon>ConfigRadioInput.cs</DependentUpon>
    </EmbeddedResource>
    <EmbeddedResource Include="GCSViews\ConfigurationView\ConfigRadioInput.fr.resx">
      <DependentUpon>ConfigRadioInput.cs</DependentUpon>
    </EmbeddedResource>
    <EmbeddedResource Include="GCSViews\ConfigurationView\ConfigRadioInput.id-ID.resx">
      <DependentUpon>ConfigRadioInput.cs</DependentUpon>
    </EmbeddedResource>
    <EmbeddedResource Include="GCSViews\ConfigurationView\ConfigRadioInput.it-IT.resx">
      <DependentUpon>ConfigRadioInput.cs</DependentUpon>
    </EmbeddedResource>
    <EmbeddedResource Include="GCSViews\ConfigurationView\ConfigRadioInput.ja-JP.resx">
      <DependentUpon>ConfigRadioInput.cs</DependentUpon>
    </EmbeddedResource>
    <EmbeddedResource Include="GCSViews\ConfigurationView\ConfigRadioInput.ko-KR.resx">
      <DependentUpon>ConfigRadioInput.cs</DependentUpon>
    </EmbeddedResource>
    <EmbeddedResource Include="GCSViews\ConfigurationView\ConfigRadioInput.pl.resx">
      <DependentUpon>ConfigRadioInput.cs</DependentUpon>
    </EmbeddedResource>
    <EmbeddedResource Include="GCSViews\ConfigurationView\ConfigRadioInput.pt.resx">
      <DependentUpon>ConfigRadioInput.cs</DependentUpon>
    </EmbeddedResource>
    <EmbeddedResource Include="GCSViews\ConfigurationView\ConfigRadioInput.ru-KZ.resx">
      <DependentUpon>ConfigRadioInput.cs</DependentUpon>
    </EmbeddedResource>
    <EmbeddedResource Include="GCSViews\ConfigurationView\ConfigRadioInput.tr.resx">
      <DependentUpon>ConfigRadioInput.cs</DependentUpon>
    </EmbeddedResource>
    <EmbeddedResource Include="GCSViews\ConfigurationView\ConfigRadioInput.zh-Hans.resx">
      <DependentUpon>ConfigRadioInput.cs</DependentUpon>
    </EmbeddedResource>
    <EmbeddedResource Include="GCSViews\ConfigurationView\ConfigRadioInput.zh-Hant.resx">
      <DependentUpon>ConfigRadioInput.cs</DependentUpon>
    </EmbeddedResource>
    <EmbeddedResource Include="GCSViews\ConfigurationView\ConfigRadioInput.zh-TW.resx">
      <DependentUpon>ConfigRadioInput.cs</DependentUpon>
    </EmbeddedResource>
    <EmbeddedResource Include="GCSViews\ConfigurationView\ConfigRadioOutput.resx">
      <DependentUpon>ConfigRadioOutput.cs</DependentUpon>
    </EmbeddedResource>
    <EmbeddedResource Include="GCSViews\ConfigurationView\ConfigRawParams.resx">
      <DependentUpon>ConfigRawParams.cs</DependentUpon>
    </EmbeddedResource>
    <EmbeddedResource Include="GCSViews\ConfigurationView\ConfigRawParams.ar.resx">
      <DependentUpon>ConfigRawParams.cs</DependentUpon>
    </EmbeddedResource>
    <EmbeddedResource Include="GCSViews\ConfigurationView\ConfigRawParams.az-Latn-AZ.resx">
      <DependentUpon>ConfigRawParams.cs</DependentUpon>
    </EmbeddedResource>
    <EmbeddedResource Include="GCSViews\ConfigurationView\ConfigRawParams.de-DE.resx">
      <DependentUpon>ConfigRawParams.cs</DependentUpon>
    </EmbeddedResource>
    <EmbeddedResource Include="GCSViews\ConfigurationView\ConfigRawParams.fr.resx">
      <DependentUpon>ConfigRawParams.cs</DependentUpon>
    </EmbeddedResource>
    <EmbeddedResource Include="GCSViews\ConfigurationView\ConfigRawParams.id-ID.resx">
      <DependentUpon>ConfigRawParams.cs</DependentUpon>
    </EmbeddedResource>
    <EmbeddedResource Include="GCSViews\ConfigurationView\ConfigRawParams.it-IT.resx">
      <DependentUpon>ConfigRawParams.cs</DependentUpon>
    </EmbeddedResource>
    <EmbeddedResource Include="GCSViews\ConfigurationView\ConfigRawParams.ja-JP.resx">
      <DependentUpon>ConfigRawParams.cs</DependentUpon>
    </EmbeddedResource>
    <EmbeddedResource Include="GCSViews\ConfigurationView\ConfigRawParams.ko-KR.resx">
      <DependentUpon>ConfigRawParams.cs</DependentUpon>
    </EmbeddedResource>
    <EmbeddedResource Include="GCSViews\ConfigurationView\ConfigRawParams.pt.resx">
      <DependentUpon>ConfigRawParams.cs</DependentUpon>
    </EmbeddedResource>
    <EmbeddedResource Include="GCSViews\ConfigurationView\ConfigRawParams.ru-KZ.resx">
      <DependentUpon>ConfigRawParams.cs</DependentUpon>
    </EmbeddedResource>
    <EmbeddedResource Include="GCSViews\ConfigurationView\ConfigRawParams.tr.resx">
      <DependentUpon>ConfigRawParams.cs</DependentUpon>
    </EmbeddedResource>
    <EmbeddedResource Include="GCSViews\ConfigurationView\ConfigRawParams.zh-Hans.resx">
      <DependentUpon>ConfigRawParams.cs</DependentUpon>
    </EmbeddedResource>
    <EmbeddedResource Include="GCSViews\ConfigurationView\ConfigRawParams.zh-Hant.resx">
      <DependentUpon>ConfigRawParams.cs</DependentUpon>
    </EmbeddedResource>
    <EmbeddedResource Include="GCSViews\ConfigurationView\ConfigRawParams.zh-TW.resx">
      <DependentUpon>ConfigRawParams.cs</DependentUpon>
    </EmbeddedResource>
    <EmbeddedResource Include="GCSViews\ConfigurationView\ConfigSimplePids.resx">
      <DependentUpon>ConfigSimplePids.cs</DependentUpon>
    </EmbeddedResource>
    <EmbeddedResource Include="GCSViews\ConfigurationView\ConfigSimplePids.ar.resx">
      <DependentUpon>ConfigSimplePids.cs</DependentUpon>
    </EmbeddedResource>
    <EmbeddedResource Include="GCSViews\ConfigurationView\ConfigSimplePids.az-Latn-AZ.resx">
      <DependentUpon>ConfigSimplePids.cs</DependentUpon>
    </EmbeddedResource>
    <EmbeddedResource Include="GCSViews\ConfigurationView\ConfigSimplePids.de-DE.resx">
      <DependentUpon>ConfigSimplePids.cs</DependentUpon>
    </EmbeddedResource>
    <EmbeddedResource Include="GCSViews\ConfigurationView\ConfigSimplePids.id-ID.resx">
      <DependentUpon>ConfigSimplePids.cs</DependentUpon>
    </EmbeddedResource>
    <EmbeddedResource Include="GCSViews\ConfigurationView\ConfigSimplePids.ja-JP.resx">
      <DependentUpon>ConfigSimplePids.cs</DependentUpon>
    </EmbeddedResource>
    <EmbeddedResource Include="GCSViews\ConfigurationView\ConfigSimplePids.ko-KR.resx">
      <DependentUpon>ConfigSimplePids.cs</DependentUpon>
    </EmbeddedResource>
    <EmbeddedResource Include="GCSViews\ConfigurationView\ConfigSimplePids.pt.resx">
      <DependentUpon>ConfigSimplePids.cs</DependentUpon>
    </EmbeddedResource>
    <EmbeddedResource Include="GCSViews\ConfigurationView\ConfigSimplePids.ru-KZ.resx">
      <DependentUpon>ConfigSimplePids.cs</DependentUpon>
    </EmbeddedResource>
    <EmbeddedResource Include="GCSViews\ConfigurationView\ConfigSimplePids.tr.resx">
      <DependentUpon>ConfigSimplePids.cs</DependentUpon>
    </EmbeddedResource>
    <EmbeddedResource Include="GCSViews\ConfigurationView\ConfigSimplePids.zh-Hans.resx">
      <DependentUpon>ConfigSimplePids.cs</DependentUpon>
    </EmbeddedResource>
    <EmbeddedResource Include="GCSViews\ConfigurationView\ConfigTradHeli.resx">
      <DependentUpon>ConfigTradHeli.cs</DependentUpon>
    </EmbeddedResource>
    <EmbeddedResource Include="GCSViews\ConfigurationView\ConfigTradHeli.ar.resx">
      <DependentUpon>ConfigTradHeli.cs</DependentUpon>
    </EmbeddedResource>
    <EmbeddedResource Include="GCSViews\ConfigurationView\ConfigTradHeli.az-Latn-AZ.resx">
      <DependentUpon>ConfigTradHeli.cs</DependentUpon>
    </EmbeddedResource>
    <EmbeddedResource Include="GCSViews\ConfigurationView\ConfigTradHeli.de-DE.resx">
      <DependentUpon>ConfigTradHeli.cs</DependentUpon>
    </EmbeddedResource>
    <EmbeddedResource Include="GCSViews\ConfigurationView\ConfigTradHeli.es-ES.resx">
      <DependentUpon>ConfigTradHeli.cs</DependentUpon>
    </EmbeddedResource>
    <EmbeddedResource Include="GCSViews\ConfigurationView\ConfigTradHeli.fr.resx">
      <DependentUpon>ConfigTradHeli.cs</DependentUpon>
    </EmbeddedResource>
    <EmbeddedResource Include="GCSViews\ConfigurationView\ConfigTradHeli.id-ID.resx">
      <DependentUpon>ConfigTradHeli.cs</DependentUpon>
    </EmbeddedResource>
    <EmbeddedResource Include="GCSViews\ConfigurationView\ConfigTradHeli.it-IT.resx">
      <DependentUpon>ConfigTradHeli.cs</DependentUpon>
    </EmbeddedResource>
    <EmbeddedResource Include="GCSViews\ConfigurationView\ConfigTradHeli.ja-JP.resx">
      <DependentUpon>ConfigTradHeli.cs</DependentUpon>
    </EmbeddedResource>
    <EmbeddedResource Include="GCSViews\ConfigurationView\ConfigTradHeli.ko-KR.resx">
      <DependentUpon>ConfigTradHeli.cs</DependentUpon>
    </EmbeddedResource>
    <EmbeddedResource Include="GCSViews\ConfigurationView\ConfigTradHeli.pl.resx">
      <DependentUpon>ConfigTradHeli.cs</DependentUpon>
    </EmbeddedResource>
    <EmbeddedResource Include="GCSViews\ConfigurationView\ConfigTradHeli.pt.resx">
      <DependentUpon>ConfigTradHeli.cs</DependentUpon>
    </EmbeddedResource>
    <EmbeddedResource Include="GCSViews\ConfigurationView\ConfigTradHeli.ru-KZ.resx">
      <DependentUpon>ConfigTradHeli.cs</DependentUpon>
    </EmbeddedResource>
    <EmbeddedResource Include="GCSViews\ConfigurationView\ConfigTradHeli.tr.resx">
      <DependentUpon>ConfigTradHeli.cs</DependentUpon>
    </EmbeddedResource>
    <EmbeddedResource Include="GCSViews\ConfigurationView\ConfigTradHeli.zh-Hans.resx">
      <DependentUpon>ConfigTradHeli.cs</DependentUpon>
    </EmbeddedResource>
    <EmbeddedResource Include="GCSViews\ConfigurationView\ConfigTradHeli.zh-TW.resx">
      <DependentUpon>ConfigTradHeli.cs</DependentUpon>
    </EmbeddedResource>
    <EmbeddedResource Include="GeoRef\georefimage.resx">
      <DependentUpon>georefimage.cs</DependentUpon>
    </EmbeddedResource>
    <EmbeddedResource Include="GeoRef\Georefimage.ar.resx">
      <DependentUpon>georefimage.cs</DependentUpon>
    </EmbeddedResource>
    <EmbeddedResource Include="GeoRef\Georefimage.az-Latn-AZ.resx">
      <DependentUpon>georefimage.cs</DependentUpon>
    </EmbeddedResource>
    <EmbeddedResource Include="GeoRef\Georefimage.de-DE.resx">
      <DependentUpon>georefimage.cs</DependentUpon>
    </EmbeddedResource>
    <EmbeddedResource Include="GeoRef\Georefimage.id-ID.resx">
      <DependentUpon>georefimage.cs</DependentUpon>
    </EmbeddedResource>
    <EmbeddedResource Include="GeoRef\Georefimage.it-IT.resx">
      <DependentUpon>georefimage.cs</DependentUpon>
    </EmbeddedResource>
    <EmbeddedResource Include="GeoRef\Georefimage.ja-JP.resx">
      <DependentUpon>georefimage.cs</DependentUpon>
    </EmbeddedResource>
    <EmbeddedResource Include="GeoRef\Georefimage.ko-KR.resx">
      <DependentUpon>georefimage.cs</DependentUpon>
    </EmbeddedResource>
    <EmbeddedResource Include="GeoRef\Georefimage.pt.resx">
      <DependentUpon>georefimage.cs</DependentUpon>
    </EmbeddedResource>
    <EmbeddedResource Include="GeoRef\Georefimage.ru-KZ.resx">
      <DependentUpon>georefimage.cs</DependentUpon>
    </EmbeddedResource>
    <EmbeddedResource Include="GeoRef\Georefimage.tr.resx">
      <DependentUpon>georefimage.cs</DependentUpon>
    </EmbeddedResource>
    <EmbeddedResource Include="GeoRef\Georefimage.zh-Hans.resx">
      <DependentUpon>georefimage.cs</DependentUpon>
    </EmbeddedResource>
    <EmbeddedResource Include="GeoRef\georefimage.zh-Hant.resx">
      <DependentUpon>georefimage.cs</DependentUpon>
    </EmbeddedResource>
    <EmbeddedResource Include="GeoRef\georefimage.zh-TW.resx">
      <DependentUpon>georefimage.cs</DependentUpon>
    </EmbeddedResource>
    <EmbeddedResource Include="Grid\GridUI.resx">
      <DependentUpon>GridUI.cs</DependentUpon>
    </EmbeddedResource>
    <EmbeddedResource Include="Grid\GridUI.ru-KZ.resx">
      <DependentUpon>GridUI.cs</DependentUpon>
    </EmbeddedResource>
    <EmbeddedResource Include="Grid\GridUI.tr.resx">
      <DependentUpon>GridUI.cs</DependentUpon>
    </EmbeddedResource>
    <EmbeddedResource Include="Joystick\JoystickSetup.resx">
      <DependentUpon>JoystickSetup.cs</DependentUpon>
    </EmbeddedResource>
    <EmbeddedResource Include="Joystick\JoystickSetup.ar.resx">
      <DependentUpon>JoystickSetup.cs</DependentUpon>
    </EmbeddedResource>
    <EmbeddedResource Include="Joystick\JoystickSetup.az-Latn-AZ.resx">
      <DependentUpon>JoystickSetup.cs</DependentUpon>
    </EmbeddedResource>
    <EmbeddedResource Include="Joystick\JoystickSetup.de-DE.resx">
      <DependentUpon>JoystickSetup.cs</DependentUpon>
    </EmbeddedResource>
    <EmbeddedResource Include="Joystick\JoystickSetup.es-ES.resx">
      <DependentUpon>JoystickSetup.cs</DependentUpon>
    </EmbeddedResource>
    <EmbeddedResource Include="Joystick\JoystickSetup.fr.resx">
      <DependentUpon>JoystickSetup.cs</DependentUpon>
    </EmbeddedResource>
    <EmbeddedResource Include="Joystick\JoystickSetup.id-ID.resx">
      <DependentUpon>JoystickSetup.cs</DependentUpon>
    </EmbeddedResource>
    <EmbeddedResource Include="Joystick\JoystickSetup.it-IT.resx">
      <DependentUpon>JoystickSetup.cs</DependentUpon>
    </EmbeddedResource>
    <EmbeddedResource Include="Joystick\JoystickSetup.ko-KR.resx">
      <DependentUpon>JoystickSetup.cs</DependentUpon>
    </EmbeddedResource>
    <EmbeddedResource Include="Joystick\JoystickSetup.pl.resx">
      <DependentUpon>JoystickSetup.cs</DependentUpon>
    </EmbeddedResource>
    <EmbeddedResource Include="Joystick\JoystickSetup.pt.resx">
      <DependentUpon>JoystickSetup.cs</DependentUpon>
    </EmbeddedResource>
    <EmbeddedResource Include="Joystick\JoystickSetup.ru-KZ.resx">
      <DependentUpon>JoystickSetup.cs</DependentUpon>
    </EmbeddedResource>
    <EmbeddedResource Include="Joystick\JoystickSetup.ru-RU.resx">
      <DependentUpon>JoystickSetup.cs</DependentUpon>
    </EmbeddedResource>
    <EmbeddedResource Include="Joystick\JoystickSetup.tr.resx">
      <DependentUpon>JoystickSetup.cs</DependentUpon>
    </EmbeddedResource>
    <EmbeddedResource Include="Joystick\JoystickSetup.zh-Hans.resx">
      <DependentUpon>JoystickSetup.cs</DependentUpon>
    </EmbeddedResource>
    <EmbeddedResource Include="Joystick\JoystickSetup.zh-Hant.resx">
      <DependentUpon>JoystickSetup.cs</DependentUpon>
    </EmbeddedResource>
    <EmbeddedResource Include="Joystick\JoystickSetup.zh-TW.resx">
      <DependentUpon>JoystickSetup.cs</DependentUpon>
    </EmbeddedResource>
    <EmbeddedResource Include="Joystick\Joy_Button_axis.resx">
      <DependentUpon>Joy_Button_axis.cs</DependentUpon>
    </EmbeddedResource>
    <EmbeddedResource Include="Joystick\Joy_ChangeMode.resx">
      <DependentUpon>Joy_ChangeMode.cs</DependentUpon>
    </EmbeddedResource>
    <EmbeddedResource Include="Joystick\Joy_Do_Repeat_Relay.resx">
      <DependentUpon>Joy_Do_Repeat_Relay.cs</DependentUpon>
    </EmbeddedResource>
    <EmbeddedResource Include="Joystick\Joy_Do_Repeat_Servo.resx">
      <DependentUpon>Joy_Do_Repeat_Servo.cs</DependentUpon>
    </EmbeddedResource>
    <EmbeddedResource Include="Joystick\Joy_Do_Set_Relay.resx">
      <DependentUpon>Joy_Do_Set_Relay.cs</DependentUpon>
    </EmbeddedResource>
    <EmbeddedResource Include="Joystick\Joy_Do_Set_Servo.resx">
      <DependentUpon>Joy_Do_Set_Servo.cs</DependentUpon>
    </EmbeddedResource>
    <EmbeddedResource Include="Joystick\Joy_Mount_Mode.resx">
      <DependentUpon>Joy_Mount_Mode.cs</DependentUpon>
    </EmbeddedResource>
    <EmbeddedResource Include="Joystick\Joy_Mount_Mode.ar.resx">
      <DependentUpon>Joy_Mount_Mode.cs</DependentUpon>
    </EmbeddedResource>
    <EmbeddedResource Include="Joystick\Joy_Mount_Mode.az-Latn-AZ.resx">
      <DependentUpon>Joy_Mount_Mode.cs</DependentUpon>
    </EmbeddedResource>
    <EmbeddedResource Include="Joystick\Joy_Mount_Mode.id-ID.resx">
      <DependentUpon>Joy_Mount_Mode.cs</DependentUpon>
    </EmbeddedResource>
    <EmbeddedResource Include="Joystick\Joy_Mount_Mode.ko-KR.resx">
      <DependentUpon>Joy_Mount_Mode.cs</DependentUpon>
    </EmbeddedResource>
    <EmbeddedResource Include="Joystick\Joy_Mount_Mode.pt.resx">
      <DependentUpon>Joy_Mount_Mode.cs</DependentUpon>
    </EmbeddedResource>
    <EmbeddedResource Include="Joystick\Joy_Mount_Mode.ru-KZ.resx">
      <DependentUpon>Joy_Mount_Mode.cs</DependentUpon>
    </EmbeddedResource>
    <EmbeddedResource Include="Joystick\Joy_Mount_Mode.tr.resx">
      <DependentUpon>Joy_Mount_Mode.cs</DependentUpon>
    </EmbeddedResource>
    <EmbeddedResource Include="Log\LogBrowse.resx">
      <DependentUpon>LogBrowse.cs</DependentUpon>
    </EmbeddedResource>
    <EmbeddedResource Include="Log\LogBrowse.ar.resx">
      <DependentUpon>LogBrowse.cs</DependentUpon>
    </EmbeddedResource>
    <EmbeddedResource Include="Log\LogBrowse.az-Latn-AZ.resx">
      <DependentUpon>LogBrowse.cs</DependentUpon>
    </EmbeddedResource>
    <EmbeddedResource Include="Log\LogBrowse.de-DE.resx">
      <DependentUpon>LogBrowse.cs</DependentUpon>
    </EmbeddedResource>
    <EmbeddedResource Include="Log\LogBrowse.es-ES.resx">
      <DependentUpon>LogBrowse.cs</DependentUpon>
    </EmbeddedResource>
    <EmbeddedResource Include="Log\LogBrowse.fr.resx">
      <DependentUpon>LogBrowse.cs</DependentUpon>
    </EmbeddedResource>
    <EmbeddedResource Include="Log\LogBrowse.id-ID.resx">
      <DependentUpon>LogBrowse.cs</DependentUpon>
    </EmbeddedResource>
    <EmbeddedResource Include="Log\LogBrowse.it-IT.resx">
      <DependentUpon>LogBrowse.cs</DependentUpon>
    </EmbeddedResource>
    <EmbeddedResource Include="Log\LogBrowse.ja-JP.resx">
      <DependentUpon>LogBrowse.cs</DependentUpon>
    </EmbeddedResource>
    <EmbeddedResource Include="Log\LogBrowse.ko-KR.resx">
      <DependentUpon>LogBrowse.cs</DependentUpon>
    </EmbeddedResource>
    <EmbeddedResource Include="Log\LogBrowse.pl.resx">
      <DependentUpon>LogBrowse.cs</DependentUpon>
    </EmbeddedResource>
    <EmbeddedResource Include="Log\LogBrowse.pt.resx">
      <DependentUpon>LogBrowse.cs</DependentUpon>
    </EmbeddedResource>
    <EmbeddedResource Include="Log\LogBrowse.ru-KZ.resx">
      <DependentUpon>LogBrowse.cs</DependentUpon>
    </EmbeddedResource>
    <EmbeddedResource Include="Log\LogBrowse.tr.resx">
      <DependentUpon>LogBrowse.cs</DependentUpon>
    </EmbeddedResource>
    <EmbeddedResource Include="Log\LogBrowse.zh-Hans.resx">
      <DependentUpon>LogBrowse.cs</DependentUpon>
    </EmbeddedResource>
    <EmbeddedResource Include="Log\LogBrowse.zh-TW.resx">
      <DependentUpon>LogBrowse.cs</DependentUpon>
    </EmbeddedResource>
    <EmbeddedResource Include="Log\LogDownload.resx">
      <DependentUpon>LogDownload.cs</DependentUpon>
    </EmbeddedResource>
    <EmbeddedResource Include="Log\LogDownload.ar.resx">
      <DependentUpon>LogDownload.cs</DependentUpon>
    </EmbeddedResource>
    <EmbeddedResource Include="Log\LogDownload.az-Latn-AZ.resx">
      <DependentUpon>LogDownload.cs</DependentUpon>
    </EmbeddedResource>
    <EmbeddedResource Include="Log\LogDownload.de-DE.resx">
      <DependentUpon>LogDownload.cs</DependentUpon>
    </EmbeddedResource>
    <EmbeddedResource Include="Log\LogDownload.es-ES.resx">
      <DependentUpon>LogDownload.cs</DependentUpon>
    </EmbeddedResource>
    <EmbeddedResource Include="Log\LogDownload.fr.resx">
      <DependentUpon>LogDownload.cs</DependentUpon>
    </EmbeddedResource>
    <EmbeddedResource Include="Log\LogDownload.id-ID.resx">
      <DependentUpon>LogDownload.cs</DependentUpon>
    </EmbeddedResource>
    <EmbeddedResource Include="Log\LogDownload.it-IT.resx">
      <DependentUpon>LogDownload.cs</DependentUpon>
    </EmbeddedResource>
    <EmbeddedResource Include="Log\LogDownload.ja-JP.resx">
      <DependentUpon>LogDownload.cs</DependentUpon>
    </EmbeddedResource>
    <EmbeddedResource Include="Log\LogDownload.ko-KR.resx">
      <DependentUpon>LogDownload.cs</DependentUpon>
    </EmbeddedResource>
    <EmbeddedResource Include="Log\LogDownload.pl.resx">
      <DependentUpon>LogDownload.cs</DependentUpon>
    </EmbeddedResource>
    <EmbeddedResource Include="Log\LogDownload.pt.resx">
      <DependentUpon>LogDownload.cs</DependentUpon>
    </EmbeddedResource>
    <EmbeddedResource Include="Log\LogDownload.ru-KZ.resx">
      <DependentUpon>LogDownload.cs</DependentUpon>
    </EmbeddedResource>
    <EmbeddedResource Include="Log\LogDownload.tr.resx">
      <DependentUpon>LogDownload.cs</DependentUpon>
    </EmbeddedResource>
    <EmbeddedResource Include="Log\LogDownload.zh-Hans.resx">
      <DependentUpon>LogDownload.cs</DependentUpon>
    </EmbeddedResource>
    <EmbeddedResource Include="Log\LogDownload.zh-TW.resx">
      <DependentUpon>LogDownload.cs</DependentUpon>
    </EmbeddedResource>
    <EmbeddedResource Include="Log\LogDownloadMavLink.resx">
      <DependentUpon>LogDownloadMavLink.cs</DependentUpon>
      <SubType>Designer</SubType>
    </EmbeddedResource>
    <EmbeddedResource Include="Log\LogDownloadMavLink.ar.resx">
      <DependentUpon>LogDownloadMavLink.cs</DependentUpon>
    </EmbeddedResource>
    <EmbeddedResource Include="Log\LogDownloadMavLink.az-Latn-AZ.resx">
      <DependentUpon>LogDownloadMavLink.cs</DependentUpon>
    </EmbeddedResource>
    <EmbeddedResource Include="Log\LogDownloadMavLink.de-DE.resx">
      <DependentUpon>LogDownloadMavLink.cs</DependentUpon>
    </EmbeddedResource>
    <EmbeddedResource Include="Log\LogDownloadMavLink.es-ES.resx">
      <DependentUpon>LogDownloadMavLink.cs</DependentUpon>
    </EmbeddedResource>
    <EmbeddedResource Include="Log\LogDownloadMavLink.fr.resx">
      <DependentUpon>LogDownloadMavLink.cs</DependentUpon>
    </EmbeddedResource>
    <EmbeddedResource Include="Log\LogDownloadMavLink.id-ID.resx">
      <DependentUpon>LogDownloadMavLink.cs</DependentUpon>
    </EmbeddedResource>
    <EmbeddedResource Include="Log\LogDownloadMavLink.it-IT.resx">
      <DependentUpon>LogDownloadMavLink.cs</DependentUpon>
    </EmbeddedResource>
    <EmbeddedResource Include="Log\LogDownloadMavLink.ja-JP.resx">
      <DependentUpon>LogDownloadMavLink.cs</DependentUpon>
    </EmbeddedResource>
    <EmbeddedResource Include="Log\LogDownloadMavLink.ko-KR.resx">
      <DependentUpon>LogDownloadMavLink.cs</DependentUpon>
    </EmbeddedResource>
    <EmbeddedResource Include="Log\LogDownloadMavLink.pl.resx">
      <DependentUpon>LogDownloadMavLink.cs</DependentUpon>
    </EmbeddedResource>
    <EmbeddedResource Include="Log\LogDownloadMavLink.pt.resx">
      <DependentUpon>LogDownloadMavLink.cs</DependentUpon>
    </EmbeddedResource>
    <EmbeddedResource Include="Log\LogDownloadMavLink.ru-KZ.resx">
      <DependentUpon>LogDownloadMavLink.cs</DependentUpon>
    </EmbeddedResource>
    <EmbeddedResource Include="Log\LogDownloadMavLink.tr.resx">
      <DependentUpon>LogDownloadMavLink.cs</DependentUpon>
    </EmbeddedResource>
    <EmbeddedResource Include="Log\LogDownloadMavLink.zh-Hans.resx">
      <DependentUpon>LogDownloadMavLink.cs</DependentUpon>
    </EmbeddedResource>
    <EmbeddedResource Include="Log\LogDownloadMavLink.zh-TW.resx">
      <DependentUpon>LogDownloadMavLink.cs</DependentUpon>
    </EmbeddedResource>
    <EmbeddedResource Include="Log\LogDownloadscp.resx">
      <DependentUpon>LogDownloadscp.cs</DependentUpon>
      <SubType>Designer</SubType>
    </EmbeddedResource>
    <EmbeddedResource Include="Log\LogDownloadscp.az-Latn-AZ.resx">
      <DependentUpon>LogDownloadscp.cs</DependentUpon>
    </EmbeddedResource>
    <EmbeddedResource Include="Log\LogDownloadscp.de-DE.resx">
      <DependentUpon>LogDownloadscp.cs</DependentUpon>
    </EmbeddedResource>
    <EmbeddedResource Include="Log\LogDownloadscp.pt.resx">
      <DependentUpon>LogDownloadscp.cs</DependentUpon>
    </EmbeddedResource>
    <EmbeddedResource Include="Log\LogDownloadscp.ru-KZ.resx">
      <DependentUpon>LogDownloadscp.cs</DependentUpon>
    </EmbeddedResource>
    <EmbeddedResource Include="Log\LogDownloadscp.tr.resx">
      <DependentUpon>LogDownloadscp.cs</DependentUpon>
    </EmbeddedResource>
    <EmbeddedResource Include="Log\LogIndex.resx">
      <DependentUpon>LogIndex.cs</DependentUpon>
    </EmbeddedResource>
    <EmbeddedResource Include="Log\MavlinkLog.resx">
      <DependentUpon>MavlinkLog.cs</DependentUpon>
    </EmbeddedResource>
    <EmbeddedResource Include="Log\MavlinkLog.ar.resx">
      <DependentUpon>MavlinkLog.cs</DependentUpon>
    </EmbeddedResource>
    <EmbeddedResource Include="Log\MavlinkLog.az-Latn-AZ.resx">
      <DependentUpon>MavlinkLog.cs</DependentUpon>
    </EmbeddedResource>
    <EmbeddedResource Include="Log\MavlinkLog.de-DE.resx">
      <DependentUpon>MavlinkLog.cs</DependentUpon>
    </EmbeddedResource>
    <EmbeddedResource Include="Log\MavlinkLog.es-ES.resx">
      <DependentUpon>MavlinkLog.cs</DependentUpon>
    </EmbeddedResource>
    <EmbeddedResource Include="Log\MavlinkLog.fr.resx">
      <DependentUpon>MavlinkLog.cs</DependentUpon>
    </EmbeddedResource>
    <EmbeddedResource Include="Log\MavlinkLog.id-ID.resx">
      <DependentUpon>MavlinkLog.cs</DependentUpon>
    </EmbeddedResource>
    <EmbeddedResource Include="Log\MavlinkLog.it-IT.resx">
      <DependentUpon>MavlinkLog.cs</DependentUpon>
    </EmbeddedResource>
    <EmbeddedResource Include="Log\MavlinkLog.ja-JP.resx">
      <DependentUpon>MavlinkLog.cs</DependentUpon>
    </EmbeddedResource>
    <EmbeddedResource Include="Log\MavlinkLog.ko-KR.resx">
      <DependentUpon>MavlinkLog.cs</DependentUpon>
    </EmbeddedResource>
    <EmbeddedResource Include="Log\MavlinkLog.pl.resx">
      <DependentUpon>MavlinkLog.cs</DependentUpon>
    </EmbeddedResource>
    <EmbeddedResource Include="Log\MavlinkLog.pt.resx">
      <DependentUpon>MavlinkLog.cs</DependentUpon>
    </EmbeddedResource>
    <EmbeddedResource Include="Log\MavlinkLog.ru-KZ.resx">
      <DependentUpon>MavlinkLog.cs</DependentUpon>
    </EmbeddedResource>
    <EmbeddedResource Include="Log\MavlinkLog.tr.resx">
      <DependentUpon>MavlinkLog.cs</DependentUpon>
    </EmbeddedResource>
    <EmbeddedResource Include="Log\MavlinkLog.zh-Hans.resx">
      <DependentUpon>MavlinkLog.cs</DependentUpon>
    </EmbeddedResource>
    <EmbeddedResource Include="Radio\Sikradio.resx">
      <DependentUpon>Sikradio.cs</DependentUpon>
    </EmbeddedResource>
    <EmbeddedResource Include="Radio\Sikradio.ar.resx">
      <DependentUpon>Sikradio.cs</DependentUpon>
    </EmbeddedResource>
    <EmbeddedResource Include="Radio\Sikradio.az-Latn-AZ.resx">
      <DependentUpon>Sikradio.cs</DependentUpon>
    </EmbeddedResource>
    <EmbeddedResource Include="Radio\Sikradio.de-DE.resx">
      <DependentUpon>Sikradio.cs</DependentUpon>
    </EmbeddedResource>
    <EmbeddedResource Include="Radio\Sikradio.fr.resx">
      <DependentUpon>Sikradio.cs</DependentUpon>
    </EmbeddedResource>
    <EmbeddedResource Include="Radio\Sikradio.it-IT.resx">
      <DependentUpon>Sikradio.cs</DependentUpon>
    </EmbeddedResource>
    <EmbeddedResource Include="Radio\Sikradio.ru-KZ.resx">
      <DependentUpon>Sikradio.cs</DependentUpon>
    </EmbeddedResource>
    <EmbeddedResource Include="Radio\Sikradio.tr.resx">
      <DependentUpon>Sikradio.cs</DependentUpon>
    </EmbeddedResource>
    <EmbeddedResource Include="Radio\Sikradio.zh-Hans.resx">
      <DependentUpon>Sikradio.cs</DependentUpon>
    </EmbeddedResource>
    <EmbeddedResource Include="Radio\Sikradio.zh-Hant.resx">
      <DependentUpon>Sikradio.cs</DependentUpon>
    </EmbeddedResource>
    <EmbeddedResource Include="Radio\Sikradio.zh-TW.resx">
      <DependentUpon>Sikradio.cs</DependentUpon>
    </EmbeddedResource>
    <EmbeddedResource Include="Swarm\FollowPathControl.resx">
      <DependentUpon>FollowPathControl.cs</DependentUpon>
    </EmbeddedResource>
    <EmbeddedResource Include="Swarm\FormationControl.resx">
      <DependentUpon>FormationControl.cs</DependentUpon>
    </EmbeddedResource>
    <EmbeddedResource Include="Swarm\Grid.resx">
      <DependentUpon>Grid.cs</DependentUpon>
    </EmbeddedResource>
    <EmbeddedResource Include="Swarm\Status.resx">
      <DependentUpon>Status.cs</DependentUpon>
    </EmbeddedResource>
    <EmbeddedResource Include="Swarm\FollowLeader\Control.resx">
      <DependentUpon>Control.cs</DependentUpon>
    </EmbeddedResource>
    <EmbeddedResource Include="Swarm\SRB\Control.resx">
      <DependentUpon>Control.cs</DependentUpon>
    </EmbeddedResource>
    <EmbeddedResource Include="Swarm\WaypointLeader\WPControl.resx">
      <DependentUpon>WPControl.cs</DependentUpon>
    </EmbeddedResource>
    <EmbeddedResource Include="Swarm\WaypointLeader\WPControl.az-Latn-AZ.resx">
      <DependentUpon>WPControl.cs</DependentUpon>
    </EmbeddedResource>
    <EmbeddedResource Include="Swarm\WaypointLeader\WPControl.pt.resx">
      <DependentUpon>WPControl.cs</DependentUpon>
    </EmbeddedResource>
    <EmbeddedResource Include="Swarm\WaypointLeader\WPControl.ru-KZ.resx">
      <DependentUpon>WPControl.cs</DependentUpon>
    </EmbeddedResource>
    <EmbeddedResource Include="Swarm\WaypointLeader\WPControl.tr.resx">
      <DependentUpon>WPControl.cs</DependentUpon>
    </EmbeddedResource>
    <EmbeddedResource Include="Controls\fftui.resx">
      <DependentUpon>fftui.cs</DependentUpon>
    </EmbeddedResource>
    <EmbeddedResource Include="Warnings\WarningControl.resx">
      <DependentUpon>WarningControl.cs</DependentUpon>
    </EmbeddedResource>
    <EmbeddedResource Include="Warnings\WarningsManager.resx">
      <DependentUpon>WarningsManager.cs</DependentUpon>
=======
    <Compile Include="Swarm\FollowPathControl.cs" />
    <Compile Include="Swarm\Formation.cs" />
    <Compile Include="Swarm\FormationControl.cs" />
    <Compile Include="Swarm\Grid.cs"> <SubType>Control</SubType> </Compile>
    <Compile Include="Swarm\Status.cs"> <SubType>Control</SubType> </Compile>
    <Compile Include="Swarm\Swarm.cs" />
    <Compile Include="Swarm\FollowLeader\Control.cs" />
    <Compile Include="Swarm\FollowLeader\Drone.cs" />
    <Compile Include="Swarm\FollowLeader\DroneGroup.cs" />
    <Compile Include="Swarm\SRB\Control.cs"> <SubType>Control</SubType> </Compile>
    <Compile Include="Swarm\SRB\Controller.cs" />
    <Compile Include="Swarm\SRB\Drone.cs" />
    <Compile Include="Swarm\SRB\DroneGroup.cs" />
    <Compile Include="Swarm\TD\Controller.cs" />
    <Compile Include="Swarm\TD\Drone.cs" />
    <Compile Include="Swarm\TD\DroneGroup.cs" />
    <Compile Include="Swarm\WaypointLeader\Drone.cs" />
    <Compile Include="Swarm\WaypointLeader\DroneGroup.cs" />
    <Compile Include="Swarm\WaypointLeader\Path.cs" />
    <Compile Include="Swarm\WaypointLeader\WPControl.cs" />
    <Compile Include="Utilities\AP_GPS_base.cs" />
    <Compile Include="Utilities\AP_GPS_GSOF.cs" />
    <Compile Include="Utilities\AP_GPS_NOVA.cs" />
    <Compile Include="Utilities\AP_GPS_SBF.cs" />
    <Compile Include="Utilities\AP_Terrain.cs" />
    <Compile Include="Utilities\BoardDetect.cs" />
    <Compile Include="Utilities\CircleSurveyMission.cs" />
    <Compile Include="Utilities\ExtensionsMP.cs" />
    <Compile Include="Utilities\fftui.cs" />
    <Compile Include="Utilities\Firmware.cs" />
    <Compile Include="Utilities\GimbalPoint.cs" />
    <Compile Include="Utilities\httpserver.cs" />
    <Compile Include="Utilities\LangUtility.cs" />
    <Compile Include="Utilities\LogAnalyzer.cs" />
    <Compile Include="Utilities\MeasureString.cs" />
    <Compile Include="Utilities\NGEN.cs" />
    <Compile Include="Utilities\OpticalFlow.cs" />
    <Compile Include="Utilities\ParamFile.cs" />
    <Compile Include="Utilities\Password.cs" />
    <Compile Include="Utilities\POI.cs" />
    <Compile Include="Utilities\StreamCombiner.cs" />
    <Compile Include="Utilities\StringRedirectWriter.cs" />
    <Compile Include="Utilities\ThemeManager.cs" />
    <Compile Include="Utilities\Tracking.cs" />
    <Compile Include="Utilities\UDPMavlinkShim.cs" />
    <Compile Include="Utilities\UDPVideoShim.cs" />
    <Compile Include="Utilities\Update.cs" />
    <Compile Include="Utilities\Win32DeviceMgnt.cs" />
    <Compile Include="Utilities\AltitudeAngel\AASettings.cs" />
    <Compile Include="Utilities\AltitudeAngel\AltitudeAngel.cs" />
    <Compile Include="Utilities\AltitudeAngel\MapAdapter.cs" />
    <Compile Include="Utilities\AltitudeAngel\MissionPlannerAdaptor.cs" />
    <Compile Include="Utilities\AltitudeAngel\OverlayAdapter.cs" />
    <Compile Include="Warnings\CustomWarning.cs" />
    <Compile Include="Warnings\WarningControl.cs" />
    <Compile Include="Warnings\WarningEngine.cs" />
    <Compile Include="Warnings\WarningsManager.cs" />
    <Compile Include="Wizard\_10FlightModes.cs" />
    <Compile Include="Wizard\_11Verify.cs"> <SubType>Control</SubType> </Compile>
    <Compile Include="Wizard\_12FailSafe.cs" />
    <Compile Include="Wizard\_13GeoFence.cs" />
    <Compile Include="Wizard\_1Intro.cs"> <SubType>Control</SubType> </Compile>
    <Compile Include="Wizard\_2FrameFW.cs" />
    <Compile Include="Wizard\_3ConnectAP.cs" />
    <Compile Include="Wizard\_4FrameType.cs" />
    <Compile Include="Wizard\_5AccelCalib.cs"> <SubType>Control</SubType> </Compile>
    <Compile Include="Wizard\_6CompassCalib.cs" />
    <Compile Include="Wizard\_7BatteryMonitor.cs" />
    <Compile Include="Wizard\_8OptionalItemsAC.cs" />
    <Compile Include="Wizard\_8OptionalItemsAP.cs" />
    <Compile Include="Wizard\_98DontForget.cs" />
    <Compile Include="Wizard\_9RadioCalibration.cs" />
    <Compile Include="Wizard\IWizard.cs" />
    <Compile Include="Wizard\Wizard.cs"> <SubType>Control</SubType> </Compile>
  </ItemGroup>
  <ItemGroup>
    <Compile Include="ConnectionOptions.Designer.cs"><DependentUpon>ConnectionOptions.cs</DependentUpon> </Compile>
    <Compile Include="ElevationProfile.Designer.cs"><DependentUpon>ElevationProfile.cs</DependentUpon> </Compile>
    <Compile Include="FollowMe.Designer.cs"><DependentUpon>FollowMe.cs</DependentUpon> </Compile>
    <Compile Include="GenOTP.Designer.cs"><DependentUpon>GenOTP.cs</DependentUpon> </Compile>
    <Compile Include="MainV2.Designer.cs"><DependentUpon>MainV2.cs</DependentUpon> </Compile>
    <Compile Include="MovingBase.Designer.cs"><DependentUpon>MovingBase.cs</DependentUpon> </Compile>
    <Compile Include="OSDVideo.Designer.cs"><DependentUpon>OSDVideo.cs</DependentUpon> </Compile>
    <Compile Include="paramcompare.Designer.cs"><DependentUpon>paramcompare.cs</DependentUpon> </Compile>
    <Compile Include="RAW_Sensor.Designer.cs"><DependentUpon>RAW_Sensor.cs</DependentUpon> </Compile>
    <Compile Include="ResEdit.Designer.cs"><DependentUpon>ResEdit.cs</DependentUpon> </Compile>
    <Compile Include="ScriptConsole.Designer.cs"><DependentUpon>ScriptConsole.cs</DependentUpon> </Compile>
    <Compile Include="SerialInjectGPS.Designer.cs"><DependentUpon>SerialInjectGPS.cs</DependentUpon> </Compile>
    <Compile Include="SerialOutputMD.Designer.cs"><DependentUpon>SerialOutputMD.cs</DependentUpon> </Compile>
    <Compile Include="SerialOutputNMEA.Designer.cs"><DependentUpon>SerialOutputNMEA.cs</DependentUpon> </Compile>
    <Compile Include="SerialOutputPass.Designer.cs"><DependentUpon>SerialOutputPass.cs</DependentUpon> </Compile>
    <Compile Include="Splash.Designer.cs"><DependentUpon>Splash.cs</DependentUpon> </Compile>
    <Compile Include="Strings.Designer.cs"><DependentUpon>Strings.cs</DependentUpon> </Compile>
    <Compile Include="temp.Designer.cs"><DependentUpon>temp.cs</DependentUpon> </Compile>
    <Compile Include="Antenna\Tracker.Designer.cs"><DependentUpon>Tracker.cs</DependentUpon> </Compile>
    <Compile Include="Controls\AuthKeys.Designer.cs"><DependentUpon>AuthKeys.cs</DependentUpon> </Compile>
    <Compile Include="Controls\ConnectionControl.Designer.cs"><DependentUpon>ConnectionControl.cs</DependentUpon> </Compile>
    <Compile Include="Controls\ConnectionStats.Designer.cs"><DependentUpon>ConnectionStats.cs</DependentUpon> </Compile>
    <Compile Include="Controls\ControlSensorsStatus.Designer.cs"><DependentUpon>ControlSensorsStatus.cs</DependentUpon> </Compile>
    <Compile Include="Controls\ControlTest.Designer.cs"><DependentUpon>ControlTest.cs</DependentUpon> </Compile>
    <Compile Include="Controls\DefaultSettings.Designer.cs"><DependentUpon>DefaultSettings.cs</DependentUpon> </Compile>
    <Compile Include="Controls\DistanceBar.Designer.cs"><DependentUpon>DistanceBar.cs</DependentUpon> </Compile>
    <Compile Include="Controls\EKFStatus.Designer.cs"><DependentUpon>EKFStatus.cs</DependentUpon> </Compile>
    <Compile Include="Controls\Loading.Designer.cs"><DependentUpon>Loading.cs</DependentUpon> </Compile>
    <Compile Include="Controls\LogAnalyzer.Designer.cs"><DependentUpon>LogAnalyzer.cs</DependentUpon> </Compile>
    <Compile Include="Controls\ModifyandSet.Designer.cs"><DependentUpon>ModifyandSet.cs</DependentUpon> </Compile>
    <Compile Include="Controls\ServoOptions.Designer.cs"><DependentUpon>ServoOptions.cs</DependentUpon> </Compile>
    <Compile Include="Controls\SITL.Designer.cs"><DependentUpon>SITL.cs</DependentUpon> </Compile>
    <Compile Include="Controls\ThemeColors.Designer.cs"><DependentUpon>ThemeColors.cs</DependentUpon> </Compile>
    <Compile Include="Controls\Vibration.Designer.cs"><DependentUpon>Vibration.cs</DependentUpon> </Compile>
    <Compile Include="Controls\Video.Designer.cs"><DependentUpon>Video.cs</DependentUpon> </Compile>
    <Compile Include="Controls\PreFlight\CheckListControl.Designer.cs"><DependentUpon>CheckListControl.cs</DependentUpon> </Compile>
    <Compile Include="Controls\PreFlight\CheckListEditor.Designer.cs"><DependentUpon>CheckListEditor.cs</DependentUpon> </Compile>
    <Compile Include="GCSViews\FlightData.Designer.cs"><DependentUpon>FlightData.cs</DependentUpon> </Compile>
    <Compile Include="GCSViews\FlightPlanner.Designer.cs"><DependentUpon>FlightPlanner.cs</DependentUpon> </Compile>
    <Compile Include="GCSViews\Help.Designer.cs"><DependentUpon>Help.cs</DependentUpon> </Compile>
    <Compile Include="GCSViews\InitialSetup.Designer.cs"><DependentUpon>InitialSetup.cs</DependentUpon> </Compile>
    <Compile Include="GCSViews\SoftwareConfig.Designer.cs"><DependentUpon>SoftwareConfig.cs</DependentUpon> </Compile>
    <Compile Include="GCSViews\Terminal.Designer.cs"><DependentUpon>Terminal.cs</DependentUpon> </Compile>
    <Compile Include="GCSViews\ConfigurationView\ConfigAccelerometerCalibration.Designer.cs"><DependentUpon>ConfigAccelerometerCalibration.cs</DependentUpon> </Compile>
    <Compile Include="GCSViews\ConfigurationView\ConfigAC_Fence.Designer.cs"><DependentUpon>ConfigAC_Fence.cs</DependentUpon> </Compile>
    <Compile Include="GCSViews\ConfigurationView\ConfigAntennaTracker.Designer.cs"><DependentUpon>ConfigAntennaTracker.cs</DependentUpon> </Compile>
    <Compile Include="GCSViews\ConfigurationView\ConfigArducopter.Designer.cs"><DependentUpon>ConfigArducopter.cs</DependentUpon> </Compile>
    <Compile Include="GCSViews\ConfigurationView\ConfigArduplane.Designer.cs"><DependentUpon>ConfigArduplane.cs</DependentUpon> </Compile>
    <Compile Include="GCSViews\ConfigurationView\ConfigArdurover.Designer.cs"><DependentUpon>ConfigArdurover.cs</DependentUpon> </Compile>
    <Compile Include="GCSViews\ConfigurationView\ConfigAteryx.Designer.cs"><DependentUpon>ConfigAteryx.cs</DependentUpon> </Compile>
    <Compile Include="GCSViews\ConfigurationView\ConfigAteryxSensors.Designer.cs"><DependentUpon>ConfigAteryxSensors.cs</DependentUpon> </Compile>
    <Compile Include="GCSViews\ConfigurationView\ConfigBatteryMonitoring.Designer.cs"><DependentUpon>ConfigBatteryMonitoring.cs</DependentUpon> </Compile>
    <Compile Include="GCSViews\ConfigurationView\ConfigBatteryMonitoring2.Designer.cs"><DependentUpon>ConfigBatteryMonitoring2.cs</DependentUpon> </Compile>
    <Compile Include="GCSViews\ConfigurationView\ConfigCompassMot.Designer.cs"><DependentUpon>ConfigCompassMot.cs</DependentUpon> </Compile>
    <Compile Include="GCSViews\ConfigurationView\ConfigESCCalibration.Designer.cs"><DependentUpon>ConfigESCCalibration.cs</DependentUpon> </Compile>
    <Compile Include="GCSViews\ConfigurationView\ConfigFailSafe.Designer.cs"><DependentUpon>ConfigFailSafe.cs</DependentUpon> </Compile>
    <Compile Include="GCSViews\ConfigurationView\ConfigFirmware.Designer.cs"><DependentUpon>ConfigFirmware.cs</DependentUpon> </Compile>
    <Compile Include="GCSViews\ConfigurationView\ConfigFirmwareDisabled.Designer.cs"><DependentUpon>ConfigFirmwareDisabled.cs</DependentUpon> </Compile>
    <Compile Include="GCSViews\ConfigurationView\ConfigFlightModes.Designer.cs"><DependentUpon>ConfigFlightModes.cs</DependentUpon> </Compile>
    <Compile Include="GCSViews\ConfigurationView\ConfigFrameClassType.Designer.cs"><DependentUpon>ConfigFrameClassType.cs</DependentUpon> </Compile>
    <Compile Include="GCSViews\ConfigurationView\ConfigFrameType.Designer.cs"><DependentUpon>ConfigFrameType.cs</DependentUpon> </Compile>
    <Compile Include="GCSViews\ConfigurationView\ConfigFriendlyParams.Designer.cs"><DependentUpon>ConfigFriendlyParams.cs</DependentUpon> </Compile>
    <Compile Include="GCSViews\ConfigurationView\ConfigGPSInject.Designer.cs"><DependentUpon>ConfigGPSInject.cs</DependentUpon> </Compile>
    <Compile Include="GCSViews\ConfigurationView\ConfigHWAirspeed.Designer.cs"><DependentUpon>ConfigHWAirspeed.cs</DependentUpon> </Compile>
    <Compile Include="GCSViews\ConfigurationView\ConfigHWBT.Designer.cs"><DependentUpon>ConfigHWBT.cs</DependentUpon> </Compile>
    <Compile Include="GCSViews\ConfigurationView\ConfigHWCompass.Designer.cs"><DependentUpon>ConfigHWCompass.cs</DependentUpon> </Compile>
    <Compile Include="GCSViews\ConfigurationView\ConfigHWesp8266.Designer.cs"><DependentUpon>ConfigHWesp8266.cs</DependentUpon> </Compile>
    <Compile Include="GCSViews\ConfigurationView\ConfigHWOptFlow.Designer.cs"><DependentUpon>ConfigHWOptFlow.cs</DependentUpon> </Compile>
    <Compile Include="GCSViews\ConfigurationView\ConfigHWOSD.Designer.cs"><DependentUpon>ConfigHWOSD.cs</DependentUpon> </Compile>
    <Compile Include="GCSViews\ConfigurationView\ConfigHWParachute.Designer.cs"><DependentUpon>ConfigHWParachute.cs</DependentUpon> </Compile>
    <Compile Include="GCSViews\ConfigurationView\ConfigHWPX4Flow.Designer.cs"><DependentUpon>ConfigHWPX4Flow.cs</DependentUpon> </Compile>
    <Compile Include="GCSViews\ConfigurationView\ConfigHWRangeFinder.Designer.cs"><DependentUpon>ConfigHWRangeFinder.cs</DependentUpon> </Compile>
    <Compile Include="GCSViews\ConfigurationView\ConfigHWUAVCAN.Designer.cs"><DependentUpon>ConfigHWUAVCAN.cs</DependentUpon> </Compile>
    <Compile Include="GCSViews\ConfigurationView\ConfigMandatory.Designer.cs"><DependentUpon>ConfigMandatory.cs</DependentUpon> </Compile>
    <Compile Include="GCSViews\ConfigurationView\ConfigMotorTest.Designer.cs"><DependentUpon>ConfigMotorTest.cs</DependentUpon> </Compile>
    <Compile Include="GCSViews\ConfigurationView\ConfigMount.Designer.cs"><DependentUpon>ConfigMount.cs</DependentUpon> </Compile>
    <Compile Include="GCSViews\ConfigurationView\ConfigOptional.Designer.cs"><DependentUpon>ConfigOptional.cs</DependentUpon> </Compile>
    <Compile Include="GCSViews\ConfigurationView\ConfigPlanner.Designer.cs"><DependentUpon>ConfigPlanner.cs</DependentUpon> </Compile>
    <Compile Include="GCSViews\ConfigurationView\ConfigPlannerAdv.Designer.cs"><DependentUpon>ConfigPlannerAdv.cs</DependentUpon> </Compile>
    <Compile Include="GCSViews\ConfigurationView\ConfigRadioInput.Designer.cs"><DependentUpon>ConfigRadioInput.cs</DependentUpon> </Compile>
    <Compile Include="GCSViews\ConfigurationView\ConfigRadioOutput.Designer.cs"><DependentUpon>ConfigRadioOutput.cs</DependentUpon> </Compile>
    <Compile Include="GCSViews\ConfigurationView\ConfigRawParams.Designer.cs"><DependentUpon>ConfigRawParams.cs</DependentUpon> </Compile>
    <Compile Include="GCSViews\ConfigurationView\ConfigRawParamsTree.Designer.cs"><DependentUpon>ConfigRawParamsTree.cs</DependentUpon> </Compile>
    <Compile Include="GCSViews\ConfigurationView\ConfigSimplePids.Designer.cs"><DependentUpon>ConfigSimplePids.cs</DependentUpon> </Compile>
    <Compile Include="GCSViews\ConfigurationView\ConfigTradHeli.Designer.cs"><DependentUpon>ConfigTradHeli.cs</DependentUpon> </Compile>
    <Compile Include="GCSViews\ConfigurationView\ConfigWizard.Designer.cs"><DependentUpon>ConfigWizard.cs</DependentUpon> </Compile>
    <Compile Include="GeoRef\georefimage.Designer.cs"><DependentUpon>georefimage.cs</DependentUpon> </Compile>
    <Compile Include="Grid\GridUI.Designer.cs"><DependentUpon>GridUI.cs</DependentUpon> </Compile>
    <Compile Include="Joystick\JoystickSetup.Designer.cs"><DependentUpon>JoystickSetup.cs</DependentUpon> </Compile>
    <Compile Include="Joystick\Joy_Button_axis.Designer.cs"><DependentUpon>Joy_Button_axis.cs</DependentUpon> </Compile>
    <Compile Include="Joystick\Joy_ChangeMode.Designer.cs"><DependentUpon>Joy_ChangeMode.cs</DependentUpon> </Compile>
    <Compile Include="Joystick\Joy_Do_Repeat_Relay.Designer.cs"><DependentUpon>Joy_Do_Repeat_Relay.cs</DependentUpon> </Compile>
    <Compile Include="Joystick\Joy_Do_Repeat_Servo.Designer.cs"><DependentUpon>Joy_Do_Repeat_Servo.cs</DependentUpon> </Compile>
    <Compile Include="Joystick\Joy_Do_Set_Relay.Designer.cs"><DependentUpon>Joy_Do_Set_Relay.cs</DependentUpon> </Compile>
    <Compile Include="Joystick\Joy_Do_Set_Servo.Designer.cs"><DependentUpon>Joy_Do_Set_Servo.cs</DependentUpon> </Compile>
    <Compile Include="Joystick\Joy_Mount_Mode.Designer.cs"><DependentUpon>Joy_Mount_Mode.cs</DependentUpon> </Compile>
    <Compile Include="Log\LogBrowse.Designer.cs"><DependentUpon>LogBrowse.cs</DependentUpon> </Compile>
    <Compile Include="Log\LogDownload.Designer.cs"><DependentUpon>LogDownload.cs</DependentUpon> </Compile>
    <Compile Include="Log\LogDownloadMavLink.Designer.cs"><DependentUpon>LogDownloadMavLink.cs</DependentUpon> </Compile>
    <Compile Include="Log\LogDownloadscp.Designer.cs"><DependentUpon>LogDownloadscp.cs</DependentUpon> </Compile>
    <Compile Include="Log\LogIndex.Designer.cs"><DependentUpon>LogIndex.cs</DependentUpon> </Compile>
    <Compile Include="Log\MavlinkLog.Designer.cs"><DependentUpon>MavlinkLog.cs</DependentUpon> </Compile>
    <Compile Include="Plugin\PluginUI.Designer.cs"><DependentUpon>PluginUI.cs</DependentUpon> </Compile>
    <Compile Include="Radio\Sikradio.Designer.cs"><DependentUpon>Sikradio.cs</DependentUpon> </Compile>
    <Compile Include="Swarm\FollowPathControl.Designer.cs"><DependentUpon>FollowPathControl.cs</DependentUpon> </Compile>
    <Compile Include="Swarm\FormationControl.Designer.cs"><DependentUpon>FormationControl.cs</DependentUpon> </Compile>
    <Compile Include="Swarm\Grid.Designer.cs"><DependentUpon>Grid.cs</DependentUpon> </Compile>
    <Compile Include="Swarm\Status.Designer.cs"><DependentUpon>Status.cs</DependentUpon> </Compile>
    <Compile Include="Swarm\FollowLeader\Control.Designer.cs"><DependentUpon>Control.cs</DependentUpon> </Compile>
    <Compile Include="Swarm\SRB\Control.Designer.cs"><DependentUpon>Control.cs</DependentUpon> </Compile>
    <Compile Include="Swarm\WaypointLeader\WPControl.Designer.cs"><DependentUpon>WPControl.cs</DependentUpon> </Compile>
    <Compile Include="Utilities\fftui.Designer.cs"><DependentUpon>fftui.cs</DependentUpon> </Compile>
    <Compile Include="Utilities\AltitudeAngel\AASettings.Designer.cs"><DependentUpon>AASettings.cs</DependentUpon> </Compile>
    <Compile Include="Warnings\WarningsManager.Designer.cs"><DependentUpon>WarningsManager.cs</DependentUpon> </Compile>
    <Compile Include="Wizard\_10FlightModes.Designer.cs"><DependentUpon>_10FlightModes.cs</DependentUpon> </Compile>
    <Compile Include="Wizard\_11Verify.Designer.cs"><DependentUpon>_11Verify.cs</DependentUpon> </Compile>
    <Compile Include="Wizard\_12FailSafe.Designer.cs"><DependentUpon>_12FailSafe.cs</DependentUpon> </Compile>
    <Compile Include="Wizard\_13GeoFence.Designer.cs"><DependentUpon>_13GeoFence.cs</DependentUpon> </Compile>
    <Compile Include="Wizard\_1Intro.Designer.cs"><DependentUpon>_1Intro.cs</DependentUpon> </Compile>
    <Compile Include="Wizard\_2FrameFW.Designer.cs"><DependentUpon>_2FrameFW.cs</DependentUpon> </Compile>
    <Compile Include="Wizard\_3ConnectAP.Designer.cs"><DependentUpon>_3ConnectAP.cs</DependentUpon> </Compile>
    <Compile Include="Wizard\_4FrameType.Designer.cs"><DependentUpon>_4FrameType.cs</DependentUpon> </Compile>
    <Compile Include="Wizard\_5AccelCalib.Designer.cs"><DependentUpon>_5AccelCalib.cs</DependentUpon> </Compile>
    <Compile Include="Wizard\_6CompassCalib.Designer.cs"><DependentUpon>_6CompassCalib.cs</DependentUpon> </Compile>
    <Compile Include="Wizard\_7BatteryMonitor.Designer.cs"><DependentUpon>_7BatteryMonitor.cs</DependentUpon> </Compile>
    <Compile Include="Wizard\_8OptionalItemsAC.Designer.cs"><DependentUpon>_8OptionalItemsAC.cs</DependentUpon> </Compile>
    <Compile Include="Wizard\_8OptionalItemsAP.Designer.cs"><DependentUpon>_8OptionalItemsAP.cs</DependentUpon> </Compile>
    <Compile Include="Wizard\_98DontForget.Designer.cs"><DependentUpon>_98DontForget.cs</DependentUpon> </Compile>
    <Compile Include="Wizard\_9RadioCalibration.Designer.cs"><DependentUpon>_9RadioCalibration.cs</DependentUpon> </Compile>
    <Compile Include="Wizard\Wizard.Designer.cs"><DependentUpon>Wizard.cs</DependentUpon> </Compile>
  </ItemGroup>
  <ItemGroup>
    <EmbeddedResource Include="ConnectionOptions.resx"><DependentUpon>ConnectionOptions.cs</DependentUpon> </EmbeddedResource>
    <EmbeddedResource Include="ConnectionOptions.ar.resx"><DependentUpon>ConnectionOptions.cs</DependentUpon> </EmbeddedResource>
    <EmbeddedResource Include="ConnectionOptions.az-Latn-AZ.resx"><DependentUpon>ConnectionOptions.cs</DependentUpon> </EmbeddedResource>
    <EmbeddedResource Include="ConnectionOptions.id-ID.resx"><DependentUpon>ConnectionOptions.cs</DependentUpon> </EmbeddedResource>
    <EmbeddedResource Include="ConnectionOptions.ko-KR.resx"><DependentUpon>ConnectionOptions.cs</DependentUpon> </EmbeddedResource>
    <EmbeddedResource Include="ConnectionOptions.pt.resx"><DependentUpon>ConnectionOptions.cs</DependentUpon> </EmbeddedResource>
    <EmbeddedResource Include="ConnectionOptions.ru-KZ.resx"><DependentUpon>ConnectionOptions.cs</DependentUpon> </EmbeddedResource>
    <EmbeddedResource Include="ConnectionOptions.tr.resx"><DependentUpon>ConnectionOptions.cs</DependentUpon> </EmbeddedResource>
    <EmbeddedResource Include="ConnectionOptions.zh-Hans.resx"><DependentUpon>ConnectionOptions.cs</DependentUpon> </EmbeddedResource>
    <EmbeddedResource Include="ElevationProfile.resx"><DependentUpon>ElevationProfile.cs</DependentUpon> </EmbeddedResource>
    <EmbeddedResource Include="FollowMe.resx"><DependentUpon>FollowMe.cs</DependentUpon> </EmbeddedResource>
    <EmbeddedResource Include="FollowMe.ar.resx"><DependentUpon>FollowMe.cs</DependentUpon> </EmbeddedResource>
    <EmbeddedResource Include="FollowMe.az-Latn-AZ.resx"><DependentUpon>FollowMe.cs</DependentUpon> </EmbeddedResource>
    <EmbeddedResource Include="FollowMe.de-DE.resx"><DependentUpon>FollowMe.cs</DependentUpon> </EmbeddedResource>
    <EmbeddedResource Include="FollowMe.es-ES.resx"><DependentUpon>FollowMe.cs</DependentUpon> </EmbeddedResource>
    <EmbeddedResource Include="FollowMe.fr.resx"><DependentUpon>FollowMe.cs</DependentUpon> </EmbeddedResource>
    <EmbeddedResource Include="FollowMe.id-ID.resx"><DependentUpon>FollowMe.cs</DependentUpon> </EmbeddedResource>
    <EmbeddedResource Include="FollowMe.it-IT.resx"><DependentUpon>FollowMe.cs</DependentUpon> </EmbeddedResource>
    <EmbeddedResource Include="FollowMe.ko-KR.resx"><DependentUpon>FollowMe.cs</DependentUpon> </EmbeddedResource>
    <EmbeddedResource Include="FollowMe.pl.resx"><DependentUpon>FollowMe.cs</DependentUpon> </EmbeddedResource>
    <EmbeddedResource Include="FollowMe.pt.resx"><DependentUpon>FollowMe.cs</DependentUpon> </EmbeddedResource>
    <EmbeddedResource Include="FollowMe.ru-KZ.resx"><DependentUpon>FollowMe.cs</DependentUpon> </EmbeddedResource>
    <EmbeddedResource Include="FollowMe.tr.resx"><DependentUpon>FollowMe.cs</DependentUpon> </EmbeddedResource>
    <EmbeddedResource Include="FollowMe.zh-Hans.resx"><DependentUpon>FollowMe.cs</DependentUpon> </EmbeddedResource>
    <EmbeddedResource Include="FollowMe.zh-Hant.resx"><DependentUpon>FollowMe.cs</DependentUpon> </EmbeddedResource>
    <EmbeddedResource Include="FollowMe.zh-TW.resx"><DependentUpon>FollowMe.cs</DependentUpon> </EmbeddedResource>
    <EmbeddedResource Include="GenOTP.resx"><DependentUpon>GenOTP.cs</DependentUpon> </EmbeddedResource>
    <EmbeddedResource Include="MainV2.resx"><DependentUpon>MainV2.cs</DependentUpon> </EmbeddedResource>
    <EmbeddedResource Include="MainV2.ar.resx"><DependentUpon>MainV2.cs</DependentUpon> </EmbeddedResource>
    <EmbeddedResource Include="MainV2.az-Latn-AZ.resx"><DependentUpon>MainV2.cs</DependentUpon> </EmbeddedResource>
    <EmbeddedResource Include="MainV2.id-ID.resx"><DependentUpon>MainV2.cs</DependentUpon> </EmbeddedResource>
    <EmbeddedResource Include="MainV2.ja-JP.resx"><DependentUpon>MainV2.cs</DependentUpon> </EmbeddedResource>
    <EmbeddedResource Include="MainV2.ko-KR.resx"><DependentUpon>MainV2.cs</DependentUpon> </EmbeddedResource>
    <EmbeddedResource Include="MainV2.pt.resx"><DependentUpon>MainV2.cs</DependentUpon> </EmbeddedResource>
    <EmbeddedResource Include="MainV2.ru-KZ.resx"><DependentUpon>MainV2.cs</DependentUpon> </EmbeddedResource>
    <EmbeddedResource Include="MainV2.tr.resx"><DependentUpon>MainV2.cs</DependentUpon> </EmbeddedResource>
    <EmbeddedResource Include="MainV2.zh-Hans.resx"><DependentUpon>MainV2.cs</DependentUpon> </EmbeddedResource>
    <EmbeddedResource Include="MainV2.zh-Hant.resx"><DependentUpon>MainV2.cs</DependentUpon> </EmbeddedResource>
    <EmbeddedResource Include="MainV2.zh-TW.resx"><DependentUpon>MainV2.cs</DependentUpon> </EmbeddedResource>
    <EmbeddedResource Include="MovingBase.resx"><DependentUpon>MovingBase.cs</DependentUpon> </EmbeddedResource>
    <EmbeddedResource Include="MovingBase.ar.resx"><DependentUpon>MovingBase.cs</DependentUpon> </EmbeddedResource>
    <EmbeddedResource Include="MovingBase.az-Latn-AZ.resx"><DependentUpon>MovingBase.cs</DependentUpon> </EmbeddedResource>
    <EmbeddedResource Include="MovingBase.de-DE.resx"><DependentUpon>MovingBase.cs</DependentUpon> </EmbeddedResource>
    <EmbeddedResource Include="MovingBase.es-ES.resx"><DependentUpon>MovingBase.cs</DependentUpon> </EmbeddedResource>
    <EmbeddedResource Include="MovingBase.fr.resx"><DependentUpon>MovingBase.cs</DependentUpon> </EmbeddedResource>
    <EmbeddedResource Include="MovingBase.id-ID.resx"><DependentUpon>MovingBase.cs</DependentUpon> </EmbeddedResource>
    <EmbeddedResource Include="MovingBase.it-IT.resx"><DependentUpon>MovingBase.cs</DependentUpon> </EmbeddedResource>
    <EmbeddedResource Include="MovingBase.ja-JP.resx"><DependentUpon>MovingBase.cs</DependentUpon> </EmbeddedResource>
    <EmbeddedResource Include="MovingBase.ko-KR.resx"><DependentUpon>MovingBase.cs</DependentUpon> </EmbeddedResource>
    <EmbeddedResource Include="MovingBase.pl.resx"><DependentUpon>MovingBase.cs</DependentUpon> </EmbeddedResource>
    <EmbeddedResource Include="MovingBase.pt.resx"><DependentUpon>MovingBase.cs</DependentUpon> </EmbeddedResource>
    <EmbeddedResource Include="MovingBase.ru-KZ.resx"><DependentUpon>MovingBase.cs</DependentUpon> </EmbeddedResource>
    <EmbeddedResource Include="MovingBase.tr.resx"><DependentUpon>MovingBase.cs</DependentUpon> </EmbeddedResource>
    <EmbeddedResource Include="MovingBase.zh-Hans.resx"><DependentUpon>MovingBase.cs</DependentUpon> </EmbeddedResource>
    <EmbeddedResource Include="MovingBase.zh-Hant.resx"><DependentUpon>MovingBase.cs</DependentUpon> </EmbeddedResource>
    <EmbeddedResource Include="MovingBase.zh-TW.resx"><DependentUpon>MovingBase.cs</DependentUpon> </EmbeddedResource>
    <EmbeddedResource Include="OpenGLtest.resx"><DependentUpon>OpenGLtest.cs</DependentUpon> </EmbeddedResource>
    <EmbeddedResource Include="OpenGLtest2.resx"><DependentUpon>OpenGLtest2.cs</DependentUpon> </EmbeddedResource>
    <EmbeddedResource Include="OSDVideo.resx"><DependentUpon>OSDVideo.cs</DependentUpon> </EmbeddedResource>
    <EmbeddedResource Include="paramcompare.resx"><DependentUpon>paramcompare.cs</DependentUpon> </EmbeddedResource>
    <EmbeddedResource Include="Properties\Resources.resx">
      <Generator>ResXFileCodeGenerator</Generator>
      <LastGenOutput>Resources.Designer.cs</LastGenOutput>
>>>>>>> 3d7ec34a
    </EmbeddedResource>
  </ItemGroup>
  <ItemGroup>
    <Content Include="acsimplepids.xml">
      <CopyToOutputDirectory>Always</CopyToOutputDirectory>
    </Content>
    <Content Include="aircraft.xml">
      <CopyToOutputDirectory>Always</CopyToOutputDirectory>
    </Content>
    <Content Include="Drivers\CubeOrangePlus.inf">
      <CopyToOutputDirectory>Always</CopyToOutputDirectory>
    </Content>
    <Content Include="mavutil.py">
      <CopyToOutputDirectory>Always</CopyToOutputDirectory>
    </Content>
    <Content Include="quaternion.py">
      <CopyToOutputDirectory>Always</CopyToOutputDirectory>
    </Content>
    <Content Include="rotmat.py">
      <CopyToOutputDirectory>Always</CopyToOutputDirectory>
    </Content>
    <None Include="plugins\example-watchbutton.cs">
      <CopyToOutputDirectory>Always</CopyToOutputDirectory>
    </None>
    <None Include=".editorconfig" />
    <None Include="BurntKermit.mpsystheme">
      <CopyToOutputDirectory>PreserveNewest</CopyToOutputDirectory>
    </None>
    <None Include="Drivers\chibioscomp.cat">
      <CopyToOutputDirectory>Always</CopyToOutputDirectory>
    </None>
    <None Include="Drivers\cubecomp.cat">
      <CopyToOutputDirectory>Always</CopyToOutputDirectory>
    </None>
    <None Include="HighContrast.mpsystheme">
      <CopyToOutputDirectory>PreserveNewest</CopyToOutputDirectory>
    </None>
    <None Include="MissionPlanner.GCSViews.ConfigurationView.DeviceInfo.datasource" />
    <None Include="README.md" />
    <None Include="Resources\Gaugebg.png" />
    <None Include="appxmanifest.xml">
      <CopyToOutputDirectory>Always</CopyToOutputDirectory>
    </None>
    <Content Include="ArduCopterConfig.xml">
      <CopyToOutputDirectory>Always</CopyToOutputDirectory>
    </Content>
    <Content Include="camerasBuiltin.xml">
      <CopyToOutputDirectory>Always</CopyToOutputDirectory>
    </Content>
    <Content Include="ChangeLog.txt">
      <CopyToOutputDirectory>Always</CopyToOutputDirectory>
    </Content>
    <Content Include="checklistDefault.xml">
      <CopyToOutputDirectory>Always</CopyToOutputDirectory>
    </Content>
    <Content Include="dataflashlog.xml">
      <CopyToOutputDirectory>Always</CopyToOutputDirectory>
    </Content>
    <Content Include="Drivers\ChibiOSComp.inf">
      <CopyToOutputDirectory>Always</CopyToOutputDirectory>
    </Content>
    <Content Include="Drivers\CubeComp.inf">
      <CopyToOutputDirectory>Always</CopyToOutputDirectory>
    </Content>
    <Content Include="Drivers\devcon.exe">
      <CopyToOutputDirectory>Always</CopyToOutputDirectory>
    </Content>
    <Content Include="Drivers\DriverCleanup.exe">
      <CopyToOutputDirectory>Always</CopyToOutputDirectory>
    </Content>
    <Content Include="Drivers\Holybro.inf">
      <CopyToOutputDirectory>Always</CopyToOutputDirectory>
    </Content>
    <Content Include="Drivers\dpinst.xml">
      <CopyToOutputDirectory>Always</CopyToOutputDirectory>
    </Content>
    <Content Include="Drivers\nxp.inf">
      <CopyToOutputDirectory>Always</CopyToOutputDirectory>
    </Content>
    <Content Include="FirmwareHistory.txt">
      <CopyToOutputDirectory>Always</CopyToOutputDirectory>
    </Content>
    <Content Include="APMotorLayout.json">
      <CopyToOutputDirectory>Always</CopyToOutputDirectory>
    </Content>
    <Content Include="graphs\ekf3Graphs.xml">
      <CopyToOutputDirectory>Always</CopyToOutputDirectory>
    </Content>
    <Content Include="graphs\ekfGraphs.xml">
      <CopyToOutputDirectory>Always</CopyToOutputDirectory>
    </Content>
    <Content Include="graphs\mavgraphs.xml">
      <CopyToOutputDirectory>Always</CopyToOutputDirectory>
    </Content>
    <Content Include="graphs\mavgraphs2.xml">
      <CopyToOutputDirectory>Always</CopyToOutputDirectory>
    </Content>
    <Content Include="graphs\mavgraphsMP.xml">
      <CopyToOutputDirectory>Always</CopyToOutputDirectory>
    </Content>
    <Content Include="hud.html">
      <CopyToOutputDirectory>Always</CopyToOutputDirectory>
    </Content>
    <Content Include="mavcmd.xml">
      <CopyToOutputDirectory>Always</CopyToOutputDirectory>
    </Content>
    <Content Include="mavextra.py">
      <CopyToOutputDirectory>Always</CopyToOutputDirectory>
    </Content>
    <Content Include="mpdesktop.ico">
      <CopyToOutputDirectory>Always</CopyToOutputDirectory>
    </Content>
    <Content Include="mpdesktop150.png">
      <CopyToOutputDirectory>Always</CopyToOutputDirectory>
    </Content>
    <Content Include="mpdesktop44.png">
      <CopyToOutputDirectory>Always</CopyToOutputDirectory>
    </Content>
    <Content Include="ParameterFactMetaData.xml">
      <CopyToOutputDirectory>Always</CopyToOutputDirectory>
    </Content>
    <Content Include="ParameterMetaDataBackup.xml">
      <CopyToOutputDirectory>Always</CopyToOutputDirectory>
    </Content>
    <None Include="adb.exe">
      <CopyToOutputDirectory>Always</CopyToOutputDirectory>
    </None>
    <None Include="AdbWinApi.dll">
      <CopyToOutputDirectory>Always</CopyToOutputDirectory>
    </None>
    <None Include="airports.csv">
      <CopyToOutputDirectory>Always</CopyToOutputDirectory>
    </None>
    <None Include="aot.sh">
      <CopyToOutputDirectory>Always</CopyToOutputDirectory>
    </None>
    <None Include="app.config">
      <SubType>Designer</SubType>
    </None>
    <None Include="appveyor.yml" />
    <None Include="azure-pipelines.yml" />
    <None Include="block_plane_0.dae">
      <CopyToOutputDirectory>Always</CopyToOutputDirectory>
    </None>
    <Content Include="Drivers\arduino.cat">
      <CopyToOutputDirectory>Always</CopyToOutputDirectory>
    </Content>
    <Content Include="Drivers\arduino.inf">
      <CopyToOutputDirectory>Always</CopyToOutputDirectory>
    </Content>
    <Content Include="Drivers\chibios.cat">
      <CopyToOutputDirectory>Always</CopyToOutputDirectory>
    </Content>
    <Content Include="Drivers\ChibiOS.inf">
      <CopyToOutputDirectory>Always</CopyToOutputDirectory>
    </Content>
    <Content Include="Drivers\Cube.inf">
      <CopyToOutputDirectory>Always</CopyToOutputDirectory>
    </Content>
    <Content Include="Drivers\DPInstx64.exe">
      <CopyToOutputDirectory>Always</CopyToOutputDirectory>
    </Content>
    <Content Include="Drivers\DPInstx86.exe">
      <CopyToOutputDirectory>Always</CopyToOutputDirectory>
    </Content>
    <Content Include="Drivers\mindpx.cat">
      <CopyToOutputDirectory>Always</CopyToOutputDirectory>
    </Content>
    <Content Include="Drivers\mindpx.inf">
      <CopyToOutputDirectory>Always</CopyToOutputDirectory>
    </Content>
    <Content Include="Drivers\px4flow.cat">
      <CopyToOutputDirectory>Always</CopyToOutputDirectory>
    </Content>
    <Content Include="Drivers\px4flow.inf">
      <CopyToOutputDirectory>Always</CopyToOutputDirectory>
    </Content>
    <Content Include="Drivers\px4fmu.cat">
      <CopyToOutputDirectory>Always</CopyToOutputDirectory>
    </Content>
    <Content Include="Drivers\px4fmu.inf">
      <CopyToOutputDirectory>Always</CopyToOutputDirectory>
    </Content>
    <Content Include="Drivers\px4mav.cat">
      <CopyToOutputDirectory>Always</CopyToOutputDirectory>
    </Content>
    <Content Include="Drivers\px4mav.inf">
      <CopyToOutputDirectory>Always</CopyToOutputDirectory>
    </Content>
    <Content Include="Drivers\cube.cat">
      <CopyToOutputDirectory>Always</CopyToOutputDirectory>
    </Content>
    <Content Include="Drivers\holybro.cat">
      <CopyToOutputDirectory>Always</CopyToOutputDirectory>
    </Content>
    <Content Include="Drivers\signed.cer">
      <CopyToOutputDirectory>Always</CopyToOutputDirectory>
    </Content>
    <Content Include="Drivers\stmcdc.cat">
      <CopyToOutputDirectory>Always</CopyToOutputDirectory>
    </Content>
    <Content Include="Drivers\stmcdc.inf">
      <CopyToOutputDirectory>Always</CopyToOutputDirectory>
    </Content>
    <Content Include="Drivers\ubloxusb.cat">
      <CopyToOutputDirectory>Always</CopyToOutputDirectory>
    </Content>
    <Content Include="Drivers\ubloxusb.inf">
      <CopyToOutputDirectory>Always</CopyToOutputDirectory>
    </Content>
    <Content Include="Drivers\ubloxusb.sys">
      <CopyToOutputDirectory>Always</CopyToOutputDirectory>
    </Content>
    <Content Include="Drivers\ubloxusb64.sys">
      <CopyToOutputDirectory>Always</CopyToOutputDirectory>
    </Content>
    <Content Include="Drivers\vrbrain.cat">
      <CopyToOutputDirectory>Always</CopyToOutputDirectory>
    </Content>
    <Content Include="Drivers\vrbrain.inf">
      <CopyToOutputDirectory>Always</CopyToOutputDirectory>
    </Content>
    <Content Include="Drivers\vrcore.cat">
      <CopyToOutputDirectory>Always</CopyToOutputDirectory>
    </Content>
    <Content Include="Drivers\vrcore.inf">
      <CopyToOutputDirectory>Always</CopyToOutputDirectory>
    </Content>
    <Content Include="Drivers\vrflightstop.cat">
      <CopyToOutputDirectory>Always</CopyToOutputDirectory>
    </Content>
    <Content Include="Drivers\vrflightstop.inf">
      <CopyToOutputDirectory>Always</CopyToOutputDirectory>
    </Content>
    <Content Include="Drivers\vrgimbal.cat">
      <CopyToOutputDirectory>Always</CopyToOutputDirectory>
    </Content>
    <Content Include="Drivers\vrgimbal.inf">
      <CopyToOutputDirectory>Always</CopyToOutputDirectory>
    </Content>
    <Content Include="Drivers\vrhero.cat">
      <CopyToOutputDirectory>Always</CopyToOutputDirectory>
    </Content>
    <Content Include="Drivers\vrhero.inf">
      <CopyToOutputDirectory>Always</CopyToOutputDirectory>
    </Content>
    <Content Include="Drivers\vrmapper.cat">
      <CopyToOutputDirectory>Always</CopyToOutputDirectory>
    </Content>
    <Content Include="Drivers\vrmapper.inf">
      <CopyToOutputDirectory>Always</CopyToOutputDirectory>
    </Content>
    <Content Include="Drivers\vrspark.cat">
      <CopyToOutputDirectory>Always</CopyToOutputDirectory>
    </Content>
    <Content Include="Drivers\vrspark.inf">
      <CopyToOutputDirectory>Always</CopyToOutputDirectory>
    </Content>
    <Content Include="Drivers\vrthermal.cat">
      <CopyToOutputDirectory>Always</CopyToOutputDirectory>
    </Content>
    <Content Include="Drivers\vrthermal.inf">
      <CopyToOutputDirectory>Always</CopyToOutputDirectory>
    </Content>
    <Content Include="Drivers\vrubrain.cat">
      <CopyToOutputDirectory>Always</CopyToOutputDirectory>
    </Content>
    <Content Include="Drivers\vrubrain.inf">
      <CopyToOutputDirectory>Always</CopyToOutputDirectory>
    </Content>
    <Content Include="Drivers\vrugimbal.cat">
      <CopyToOutputDirectory>Always</CopyToOutputDirectory>
    </Content>
    <Content Include="Drivers\vrugimbal.inf">
      <CopyToOutputDirectory>Always</CopyToOutputDirectory>
    </Content>
    <None Include="Drivers\DriverCleanup.exe.config">
      <CopyToOutputDirectory>Always</CopyToOutputDirectory>
    </None>
    <None Include="Drivers\nxp.cat">
      <CopyToOutputDirectory>Always</CopyToOutputDirectory>
    </None>
    <None Include="m3u\both.m3u">
      <CopyToOutputDirectory>PreserveNewest</CopyToOutputDirectory>
    </None>
    <None Include="m3u\GeoRefnetworklink.kml">
      <CopyToOutputDirectory>PreserveNewest</CopyToOutputDirectory>
    </None>
    <None Include="m3u\hud.m3u">
      <CopyToOutputDirectory>PreserveNewest</CopyToOutputDirectory>
    </None>
    <None Include="m3u\map.m3u">
      <CopyToOutputDirectory>PreserveNewest</CopyToOutputDirectory>
    </None>
    <None Include="m3u\networklink.kml">
      <CopyToOutputDirectory>PreserveNewest</CopyToOutputDirectory>
    </None>
    <None Include="NoFly\Areas-Lisboa.kmz">
      <CopyToOutputDirectory>Always</CopyToOutputDirectory>
    </None>
    <None Include="NoFly\Drone No Fly Zones.kmz">
      <CopyToOutputDirectory>Always</CopyToOutputDirectory>
    </None>
    <None Include="NoFly\Regulamento-RPA-ver-5.0.kmz">
      <CopyToOutputDirectory>Always</CopyToOutputDirectory>
    </None>
    <None Include="NoFly\SouthAfricaNoRPASOutlined.kmz">
      <CopyToOutputDirectory>Always</CopyToOutputDirectory>
    </None>
    <None Include="Properties\app.manifest" />
    <None Include="Scripts\datetime.py">
      <CopyToOutputDirectory>Always</CopyToOutputDirectory>
    </None>
    <None Include="Scripts\example1.py">
      <CopyToOutputDirectory>Always</CopyToOutputDirectory>
    </None>
    <None Include="Scripts\example2.py">
      <CopyToOutputDirectory>Always</CopyToOutputDirectory>
    </None>
    <None Include="Scripts\example3.py">
      <CopyToOutputDirectory>Always</CopyToOutputDirectory>
    </None>
    <None Include="Scripts\example4 wp.py">
      <CopyToOutputDirectory>Always</CopyToOutputDirectory>
    </None>
    <None Include="Scripts\example5 inject data.py">
      <CopyToOutputDirectory>Always</CopyToOutputDirectory>
    </None>
    <None Include="Scripts\example6.py">
      <CopyToOutputDirectory>Always</CopyToOutputDirectory>
    </None>
    <None Include="Scripts\example7.py">
      <CopyToOutputDirectory>Always</CopyToOutputDirectory>
    </None>
    <None Include="Scripts\example8 - speech.py">
      <CopyToOutputDirectory>Always</CopyToOutputDirectory>
    </None>
    <None Include="Scripts\example9 - sitl.py">
      <CopyToOutputDirectory>Always</CopyToOutputDirectory>
    </None>
    <None Include="Scripts\PARACHUTE LANDING APPROACH.py">
      <CopyToOutputDirectory>Always</CopyToOutputDirectory>
    </None>
    <None Include="Scripts\rc - heli.py">
      <CopyToOutputDirectory>Always</CopyToOutputDirectory>
    </None>
    <None Include="Scripts\rc.py">
      <CopyToOutputDirectory>Always</CopyToOutputDirectory>
    </None>
    <None Include="Scripts\TAKEOFF.py">
      <CopyToOutputDirectory>Always</CopyToOutputDirectory>
    </None>
    <None Include="SerialOptionRules.json">
      <CopyToOutputDirectory>PreserveNewest</CopyToOutputDirectory>
    </None>
    <None Include="version.exe">
      <CopyToOutputDirectory>Always</CopyToOutputDirectory>
    </None>
  </ItemGroup>
  <ItemGroup>
    <Compile Update="**/*.Designer.cs">
      <DependentUpon Condition="Exists($([System.String]::Copy('%(Filename)').ToLower().Replace('.designer','.cs')))">$([System.Text.RegularExpressions.Regex]::Replace('%(FileName)', '\.[a-zA-Z\-]+', '')).cs</DependentUpon>
    </Compile>
    <EmbeddedResource Update="**/*.99resx">
      <DependentUpon Condition="Exists($([System.Text.RegularExpressions.Regex]::Replace('%(FileName)', '\.[a-zA-Z\-]+', '.cs')))">$([System.Text.RegularExpressions.Regex]::Replace('%(FileName)', '\.[a-zA-Z\-]+', '')).cs</DependentUpon>
    </EmbeddedResource>
  </ItemGroup>
  <Target Name="PostBuild" AfterTargets="PostBuildEvent">
    <Exec Command="&quot;$(TargetDir)version.exe&quot; &quot;$(TargetPath)&quot; &gt; &quot;$(TargetDir)version.txt&quot;&#xD;&#xA;copy &quot;$(ProjectDir)ExtLibs\System.Speech.dll&quot; &quot;$(TargetDir)&quot;&#xD;&#xA;&#xD;&#xA;cd &quot;$(TargetDir)&quot;&#xD;&#xA;for /f %%f in ('dir /a-d /b plugins') do if exist .\%%f del .\plugins\%%f&#xD;&#xA;" />
  </Target>
  <Target Name="PreBuild" BeforeTargets="PreBuildEvent">
    <Exec Command="echo $(TargetDir)&#xD;&#xA;" />
  </Target>
  <ItemGroup>
    <Compile Update="Properties\Resources.Designer.cs">
      <DesignTime>True</DesignTime>
      <AutoGen>True</AutoGen>
      <DependentUpon>Resources.resx</DependentUpon>
    </Compile>
  </ItemGroup>
  <ItemGroup>
    <None Update="C:\Users\hog\.nuget\packages\skiasharp\1.59.3\build\net45\..\..\runtimes\win7-x64\native\libSkiaSharp.dll">
      <CopyToOutputDirectory>Never</CopyToOutputDirectory>
    </None>
  </ItemGroup>
  <ItemGroup>
    <BootstrapperPackage Include=".NETFramework,Version=v4.6.1">
      <Visible>False</Visible>
      <ProductName>Microsoft .NET Framework 4.6.1 %28x86 and x64%29</ProductName>
      <Install>true</Install>
    </BootstrapperPackage>
    <BootstrapperPackage Include="Microsoft.Net.Framework.3.5.SP1">
      <Visible>False</Visible>
      <ProductName>.NET Framework 3.5 SP1</ProductName>
      <Install>false</Install>
    </BootstrapperPackage>
  </ItemGroup>
  <ItemGroup>
    <EmbeddedResource Include="test\FirmwareSelection.xaml">
      <Generator>MSBuild:UpdateDesignTimeXaml</Generator>
    </EmbeddedResource>
  </ItemGroup>
  <ItemGroup>
    <WCFMetadata Include="Connected Services\" />
  </ItemGroup>
  <ItemGroup />
  <Import Project="$(MSBuildToolsPath)\Microsoft.CSharp.targets" />
  <PropertyGroup>
    <PostBuildEvent>copy "$(ProjectDir)ExtLibs\System.IO.Compression.dll" "$(ProjectDir)$(OutDir)"</PostBuildEvent>
  </PropertyGroup>
</Project><|MERGE_RESOLUTION|>--- conflicted
+++ resolved
@@ -1,5711 +1,5264 @@
-﻿<?xml version="1.0" encoding="utf-8"?>
-<Project ToolsVersion="12.0" DefaultTargets="Build" xmlns="http://schemas.microsoft.com/developer/msbuild/2003">
-  <Import Project="$(MSBuildExtensionsPath)\$(MSBuildToolsVersion)\Microsoft.Common.props" Condition="Exists('$(MSBuildExtensionsPath)\$(MSBuildToolsVersion)\Microsoft.Common.props')" />
-  <PropertyGroup>
-    <Configuration Condition=" '$(Configuration)' == '' ">Debug</Configuration>
-    <Platform Condition=" '$(Platform)' == '' ">AnyCPU</Platform>
-    <TargetFrameworkVersion>v4.7.2</TargetFrameworkVersion>
-    <ProjectGuid>{A2E22272-95FE-47B6-B050-9AE7E2055BF5}</ProjectGuid>
-    <ApplicationIcon>mpdesktop.ico</ApplicationIcon>
-    <OutputType>Exe</OutputType>
-    <StartupObject>MissionPlanner.Program</StartupObject>
-    <Authors>Michael Oborne</Authors>
-    <Version>1.3.62.1</Version>
-    <DebugType>portable</DebugType>
-    <Company>Michael Oborne</Company>
-    <Product>Mission Planner</Product>
-    <Description>Mission Planner ground control station for ardupilot</Description>
-    <Copyright>Copyright © Michael Oborne 2010-2018</Copyright>
-    <ApplicationManifest>Properties\app.manifest</ApplicationManifest>
-    <IsWebBootstrapper>false</IsWebBootstrapper>
-    <TargetFrameworkProfile />
-    <ProjectTypeGuids>{fae04ec0-301f-11d3-bf4b-00c04f79efbc}</ProjectTypeGuids>
-    <RunAnalyzersDuringBuild>false</RunAnalyzersDuringBuild>
-    <RunAnalyzersDuringLiveAnalysis>false</RunAnalyzersDuringLiveAnalysis>
-    <RunAnalyzers>false</RunAnalyzers>
-    <PublishUrl>publish\</PublishUrl>
-    <Install>true</Install>
-    <InstallFrom>Disk</InstallFrom>
-    <UpdateEnabled>false</UpdateEnabled>
-    <UpdateMode>Foreground</UpdateMode>
-    <UpdateInterval>7</UpdateInterval>
-    <UpdateIntervalUnits>Days</UpdateIntervalUnits>
-    <UpdatePeriodically>false</UpdatePeriodically>
-    <UpdateRequired>false</UpdateRequired>
-    <MapFileExtensions>true</MapFileExtensions>
-    <ApplicationRevision>0</ApplicationRevision>
-    <ApplicationVersion>1.0.0.%2a</ApplicationVersion>
-    <UseApplicationTrust>false</UseApplicationTrust>
-    <BootstrapperEnabled>true</BootstrapperEnabled>
-  </PropertyGroup>
-  <PropertyGroup Condition="'$(Configuration)|$(Platform)' == 'Debug|AnyCPU'">
-    <OutputPath>bin\Debug\net461\</OutputPath>
-    <GenerateSerializationAssemblies>Auto</GenerateSerializationAssemblies>
-    <Prefer32Bit>false</Prefer32Bit>
-    <DebugType>portable</DebugType>
-    <DefineConstants>DEBUG</DefineConstants>
-    <RunCodeAnalysis>false</RunCodeAnalysis>
-    <CodeAnalysisRuleSet>
-    </CodeAnalysisRuleSet>
-  </PropertyGroup>
-  <PropertyGroup Condition="'$(Configuration)|$(Platform)' == 'Release|AnyCPU'">
-    <OutputPath>bin\Release\net461\</OutputPath>
-    <GenerateSerializationAssemblies>Auto</GenerateSerializationAssemblies>
-    <Prefer32Bit>false</Prefer32Bit>
-    <CodeAnalysisRuleSet>
-    </CodeAnalysisRuleSet>
-  </PropertyGroup>
-  <PropertyGroup>
-    <RootNamespace>MissionPlanner</RootNamespace>
-  </PropertyGroup>
-  <PropertyGroup>
-    <AutoGenerateBindingRedirects>true</AutoGenerateBindingRedirects>
-  </PropertyGroup>
-  <ItemGroup>
-    <Compile Remove="APMPlannerXplanes\**" />
-    <Compile Remove="plugins\**" />
-    <Compile Remove="resedit\**" />
-    <Compile Remove="SikRadio\**" />
-    <Compile Remove="Updater\**" />
-    <Compile Remove="wix\**" />
-    <EmbeddedResource Remove="APMPlannerXplanes\**" />
-    <EmbeddedResource Remove="plugins\**" />
-    <EmbeddedResource Remove="resedit\**" />
-    <EmbeddedResource Remove="SikRadio\**" />
-    <EmbeddedResource Remove="Updater\**" />
-    <EmbeddedResource Remove="wix\**" />
-    <EmbeddedResource Include="Antenna\TrackerUI.uk.resx">
-      <DependentUpon>TrackerUI.cs</DependentUpon>
-    </EmbeddedResource>
-    <EmbeddedResource Include="Controls\AuthKeys.uk.resx">
-      <DependentUpon>AuthKeys.cs</DependentUpon>
-    </EmbeddedResource>
-    <EmbeddedResource Include="Controls\ConnectionControl.uk.resx">
-      <DependentUpon>ConnectionControl.cs</DependentUpon>
-    </EmbeddedResource>
-    <EmbeddedResource Include="Controls\ConnectionOptions.uk.resx">
-      <DependentUpon>ConnectionOptions.cs</DependentUpon>
-    </EmbeddedResource>
-    <EmbeddedResource Include="Controls\ConnectionStats.uk.resx">
-      <DependentUpon>ConnectionStats.cs</DependentUpon>
-    </EmbeddedResource>
-    <EmbeddedResource Include="Controls\DefaultSettings.uk.resx">
-      <DependentUpon>DefaultSettings.cs</DependentUpon>
-    </EmbeddedResource>
-    <EmbeddedResource Include="Controls\DroneCANParams.uk.resx">
-      <DependentUpon>DroneCANParams.cs</DependentUpon>
-    </EmbeddedResource>
-    <EmbeddedResource Include="Controls\EKFStatus.uk.resx">
-      <DependentUpon>EKFStatus.cs</DependentUpon>
-    </EmbeddedResource>
-    <EmbeddedResource Include="Controls\FollowMe.uk.resx">
-      <DependentUpon>FollowMe.cs</DependentUpon>
-    </EmbeddedResource>
-    <EmbeddedResource Include="Controls\MavCommandSelection.uk.resx">
-      <DependentUpon>MavCommandSelection.cs</DependentUpon>
-    </EmbeddedResource>
-    <EmbeddedResource Include="Controls\ModifyandSet.uk.resx">
-      <DependentUpon>ModifyandSet.cs</DependentUpon>
-    </EmbeddedResource>
-    <EmbeddedResource Include="Controls\MovingBase.uk.resx">
-      <DependentUpon>MovingBase.cs</DependentUpon>
-    </EmbeddedResource>
-    <EmbeddedResource Include="Controls\PrearmStatus.resx">
-      <DependentUpon>PrearmStatus.cs</DependentUpon>
-    </EmbeddedResource>
-    <EmbeddedResource Include="Controls\PreFlight\CheckListControl.resx">
-      <DependentUpon>CheckListControl.cs</DependentUpon>
-    </EmbeddedResource>
-    <EmbeddedResource Include="Controls\PropagationSettings.uk.resx">
-      <DependentUpon>PropagationSettings.cs</DependentUpon>
-    </EmbeddedResource>
-    <EmbeddedResource Include="Controls\RAW_Sensor.uk.resx">
-      <DependentUpon>RAW_Sensor.cs</DependentUpon>
-    </EmbeddedResource>
-    <EmbeddedResource Include="Controls\RelayOptions.uk.resx">
-      <DependentUpon>RelayOptions.cs</DependentUpon>
-    </EmbeddedResource>
-    <EmbeddedResource Include="Controls\ScriptConsole.uk.resx">
-      <DependentUpon>ScriptConsole.cs</DependentUpon>
-    </EmbeddedResource>
-    <EmbeddedResource Include="Controls\SerialOutputMD.uk.resx">
-      <DependentUpon>SerialOutputMD.cs</DependentUpon>
-    </EmbeddedResource>
-    <EmbeddedResource Include="Controls\SerialOutputNMEA.uk.resx">
-      <DependentUpon>SerialOutputNMEA.cs</DependentUpon>
-    </EmbeddedResource>
-    <EmbeddedResource Include="Controls\SerialOutputPass.uk.resx">
-      <DependentUpon>SerialOutputPass.cs</DependentUpon>
-    </EmbeddedResource>
-    <EmbeddedResource Include="Controls\AuxOptions.resx">
-      <DependentUpon>AuxOptions.cs</DependentUpon>
-    </EmbeddedResource>
-    <EmbeddedResource Include="Controls\SerialSupportProxy.resx">
-      <DependentUpon>SerialSupportProxy.cs</DependentUpon>
-    </EmbeddedResource>
-    <EmbeddedResource Include="Controls\ServoOptions.uk.resx">
-      <DependentUpon>ServoOptions.cs</DependentUpon>
-    </EmbeddedResource>
-    <EmbeddedResource Include="Controls\Vibration.uk.resx">
-      <DependentUpon>Vibration.cs</DependentUpon>
-    </EmbeddedResource>
-    <EmbeddedResource Include="GCSViews\ConfigurationView\ConfigAccelerometerCalibration.uk.resx">
-      <DependentUpon>ConfigAccelerometerCalibration.cs</DependentUpon>
-    </EmbeddedResource>
-    <EmbeddedResource Include="GCSViews\ConfigurationView\ConfigAC_Fence.uk.resx">
-      <DependentUpon>ConfigAC_Fence.cs</DependentUpon>
-    </EmbeddedResource>
-    <EmbeddedResource Include="GCSViews\ConfigurationView\ConfigADSB.uk.resx">
-      <DependentUpon>ConfigADSB.cs</DependentUpon>
-    </EmbeddedResource>
-    <EmbeddedResource Include="GCSViews\ConfigurationView\ConfigAdvanced.uk.resx">
-      <DependentUpon>ConfigAdvanced.cs</DependentUpon>
-    </EmbeddedResource>
-    <EmbeddedResource Include="GCSViews\ConfigurationView\ConfigAntennaTracker.uk.resx">
-      <DependentUpon>ConfigAntennaTracker.cs</DependentUpon>
-    </EmbeddedResource>
-    <EmbeddedResource Include="GCSViews\ConfigurationView\ConfigArducopter.uk.resx">
-      <DependentUpon>ConfigArducopter.cs</DependentUpon>
-    </EmbeddedResource>
-    <EmbeddedResource Include="GCSViews\ConfigurationView\ConfigArduplane.uk.resx">
-      <DependentUpon>ConfigArduplane.cs</DependentUpon>
-    </EmbeddedResource>
-    <EmbeddedResource Include="GCSViews\ConfigurationView\ConfigArdurover.uk.resx">
-      <DependentUpon>ConfigArdurover.cs</DependentUpon>
-    </EmbeddedResource>
-    <EmbeddedResource Include="GCSViews\ConfigurationView\ConfigAteryx.uk.resx">
-      <DependentUpon>ConfigAteryx.cs</DependentUpon>
-    </EmbeddedResource>
-    <EmbeddedResource Include="GCSViews\ConfigurationView\ConfigAteryxSensors.uk.resx">
-      <DependentUpon>ConfigAteryxSensors.cs</DependentUpon>
-    </EmbeddedResource>
-    <EmbeddedResource Include="GCSViews\ConfigurationView\ConfigBatteryMonitoring.uk.resx">
-      <DependentUpon>ConfigBatteryMonitoring.cs</DependentUpon>
-    </EmbeddedResource>
-    <EmbeddedResource Include="GCSViews\ConfigurationView\ConfigBatteryMonitoring2.uk.resx">
-      <DependentUpon>ConfigBatteryMonitoring2.cs</DependentUpon>
-    </EmbeddedResource>
-    <EmbeddedResource Include="GCSViews\ConfigurationView\ConfigCubeID.resx">
-      <DependentUpon>ConfigCubeID.cs</DependentUpon>
-    </EmbeddedResource>
-    <EmbeddedResource Include="GCSViews\ConfigurationView\ConfigESCCalibration.uk.resx">
-      <DependentUpon>ConfigESCCalibration.cs</DependentUpon>
-    </EmbeddedResource>
-    <EmbeddedResource Include="GCSViews\ConfigurationView\ConfigFailSafe.uk.resx">
-      <DependentUpon>ConfigFailSafe.cs</DependentUpon>
-    </EmbeddedResource>
-    <EmbeddedResource Include="GCSViews\ConfigurationView\ConfigFirmware.uk.resx">
-      <DependentUpon>ConfigFirmware.cs</DependentUpon>
-    </EmbeddedResource>
-    <EmbeddedResource Include="GCSViews\ConfigurationView\ConfigFirmwareDisabled.uk.resx">
-      <DependentUpon>ConfigFirmwareDisabled.cs</DependentUpon>
-    </EmbeddedResource>
-    <EmbeddedResource Include="GCSViews\ConfigurationView\ConfigFlightModes.uk.resx">
-      <DependentUpon>ConfigFlightModes.cs</DependentUpon>
-    </EmbeddedResource>
-    <EmbeddedResource Include="GCSViews\ConfigurationView\ConfigFrameClassType.uk.resx">
-      <DependentUpon>ConfigFrameClassType.cs</DependentUpon>
-    </EmbeddedResource>
-    <EmbeddedResource Include="GCSViews\ConfigurationView\ConfigFrameType.uk.resx">
-      <DependentUpon>ConfigFrameType.cs</DependentUpon>
-    </EmbeddedResource>
-    <EmbeddedResource Include="GCSViews\ConfigurationView\ConfigFriendlyParams.uk.resx">
-      <DependentUpon>ConfigFriendlyParams.cs</DependentUpon>
-    </EmbeddedResource>
-    <EmbeddedResource Include="GCSViews\ConfigurationView\ConfigHWAirspeed.uk.resx">
-      <DependentUpon>ConfigHWAirspeed.cs</DependentUpon>
-    </EmbeddedResource>
-    <EmbeddedResource Include="GCSViews\ConfigurationView\ConfigHWBT.uk.resx">
-      <DependentUpon>ConfigHWBT.cs</DependentUpon>
-    </EmbeddedResource>
-    <EmbeddedResource Include="GCSViews\ConfigurationView\ConfigHWCAN.uk.resx">
-      <DependentUpon>ConfigHWCAN.cs</DependentUpon>
-    </EmbeddedResource>
-    <EmbeddedResource Include="GCSViews\ConfigurationView\ConfigHWCompass.uk.resx">
-      <DependentUpon>ConfigHWCompass.cs</DependentUpon>
-    </EmbeddedResource>
-    <EmbeddedResource Include="GCSViews\ConfigurationView\ConfigHWesp8266.uk.resx">
-      <DependentUpon>ConfigHWesp8266.cs</DependentUpon>
-    </EmbeddedResource>
-    <EmbeddedResource Include="GCSViews\ConfigurationView\ConfigHWOptFlow.uk.resx">
-      <DependentUpon>ConfigHWOptFlow.cs</DependentUpon>
-    </EmbeddedResource>
-    <EmbeddedResource Include="GCSViews\ConfigurationView\ConfigHWOSD.uk.resx">
-      <DependentUpon>ConfigHWOSD.cs</DependentUpon>
-    </EmbeddedResource>
-    <EmbeddedResource Include="GCSViews\ConfigurationView\ConfigHWParachute.uk.resx">
-      <DependentUpon>ConfigHWParachute.cs</DependentUpon>
-    </EmbeddedResource>
-    <EmbeddedResource Include="GCSViews\ConfigurationView\ConfigHWPX4Flow.uk.resx">
-      <DependentUpon>ConfigHWPX4Flow.cs</DependentUpon>
-    </EmbeddedResource>
-    <EmbeddedResource Include="GCSViews\ConfigurationView\ConfigHWRangeFinder.uk.resx">
-      <DependentUpon>ConfigHWRangeFinder.cs</DependentUpon>
-    </EmbeddedResource>
-    <EmbeddedResource Include="GCSViews\ConfigurationView\ConfigInitialParams.uk.resx">
-      <DependentUpon>ConfigInitialParams.cs</DependentUpon>
-    </EmbeddedResource>
-    <EmbeddedResource Include="GCSViews\ConfigurationView\ConfigMandatory.uk.resx">
-      <DependentUpon>ConfigMandatory.cs</DependentUpon>
-    </EmbeddedResource>
-    <EmbeddedResource Include="GCSViews\ConfigurationView\ConfigMotorTest.uk.resx">
-      <DependentUpon>ConfigMotorTest.cs</DependentUpon>
-    </EmbeddedResource>
-    <EmbeddedResource Include="GCSViews\ConfigurationView\ConfigMount.uk.resx">
-      <DependentUpon>ConfigMount.cs</DependentUpon>
-    </EmbeddedResource>
-    <EmbeddedResource Include="GCSViews\ConfigurationView\ConfigOptional.uk.resx">
-      <DependentUpon>ConfigOptional.cs</DependentUpon>
-    </EmbeddedResource>
-    <EmbeddedResource Include="GCSViews\ConfigurationView\ConfigPlanner.uk.resx">
-      <DependentUpon>ConfigPlanner.cs</DependentUpon>
-    </EmbeddedResource>
-    <EmbeddedResource Include="GCSViews\ConfigurationView\ConfigRadioInput.uk.resx">
-      <DependentUpon>ConfigRadioInput.cs</DependentUpon>
-    </EmbeddedResource>
-    <EmbeddedResource Include="GCSViews\ConfigurationView\ConfigRawParams.uk.resx">
-      <DependentUpon>ConfigRawParams.cs</DependentUpon>
-    </EmbeddedResource>
-    <EmbeddedResource Include="GCSViews\ConfigurationView\ConfigREPL.uk.resx">
-      <DependentUpon>ConfigREPL.cs</DependentUpon>
-    </EmbeddedResource>
-    <EmbeddedResource Include="GCSViews\ConfigurationView\ConfigSecure.resx">
-      <DependentUpon>ConfigSecure.cs</DependentUpon>
-    </EmbeddedResource>
-    <EmbeddedResource Include="GCSViews\ConfigurationView\ConfigSecureAP.resx">
-      <DependentUpon>ConfigSecureAP.cs</DependentUpon>
-      <SubType>Designer</SubType>
-    </EmbeddedResource>
-    <EmbeddedResource Include="GCSViews\ConfigurationView\ConfigSerial.resx">
-      <DependentUpon>ConfigSerial.cs</DependentUpon>
-    </EmbeddedResource>
-    <EmbeddedResource Include="GCSViews\ConfigurationView\ConfigSerialInjectGPS.uk.resx">
-      <DependentUpon>ConfigSerialInjectGPS.cs</DependentUpon>
-    </EmbeddedResource>
-    <EmbeddedResource Include="GCSViews\ConfigurationView\ConfigSimplePids.uk.resx">
-      <DependentUpon>ConfigSimplePids.cs</DependentUpon>
-    </EmbeddedResource>
-    <EmbeddedResource Include="GCSViews\ConfigurationView\ConfigTerminal.uk.resx">
-      <DependentUpon>ConfigTerminal.cs</DependentUpon>
-    </EmbeddedResource>
-    <EmbeddedResource Include="GCSViews\ConfigurationView\ConfigTradHeli.uk.resx">
-      <DependentUpon>ConfigTradHeli.cs</DependentUpon>
-    </EmbeddedResource>
-    <EmbeddedResource Include="GCSViews\FlightData.uk.resx">
-      <DependentUpon>FlightData.cs</DependentUpon>
-    </EmbeddedResource>
-    <EmbeddedResource Include="GCSViews\FlightPlanner.uk.resx">
-      <DependentUpon>FlightPlanner.cs</DependentUpon>
-    </EmbeddedResource>
-    <EmbeddedResource Include="GCSViews\Help.uk.resx">
-      <DependentUpon>Help.cs</DependentUpon>
-    </EmbeddedResource>
-    <EmbeddedResource Include="GCSViews\InitialSetup.uk.resx">
-      <DependentUpon>InitialSetup.cs</DependentUpon>
-    </EmbeddedResource>
-    <EmbeddedResource Include="GCSViews\SITL.uk.resx">
-      <DependentUpon>SITL.cs</DependentUpon>
-    </EmbeddedResource>
-    <EmbeddedResource Include="GeoRef\georefimage.uk.resx">
-      <DependentUpon>georefimage.cs</DependentUpon>
-    </EmbeddedResource>
-    <EmbeddedResource Include="Grid\GridUI.uk.resx">
-      <DependentUpon>GridUI.cs</DependentUpon>
-    </EmbeddedResource>
-    <EmbeddedResource Include="Joystick\JoystickSetup.uk.resx">
-      <DependentUpon>JoystickSetup.cs</DependentUpon>
-    </EmbeddedResource>
-    <EmbeddedResource Include="Joystick\Joy_Mount_Mode.uk.resx">
-      <DependentUpon>Joy_Mount_Mode.cs</DependentUpon>
-    </EmbeddedResource>
-    <EmbeddedResource Include="Log\LogBrowse.uk.resx">
-      <DependentUpon>LogBrowse.cs</DependentUpon>
-    </EmbeddedResource>
-    <EmbeddedResource Include="Log\LogDownload.uk.resx">
-      <DependentUpon>LogDownload.cs</DependentUpon>
-    </EmbeddedResource>
-    <EmbeddedResource Include="Log\LogDownloadMavLink.uk.resx">
-      <DependentUpon>LogDownloadMavLink.cs</DependentUpon>
-    </EmbeddedResource>
-    <EmbeddedResource Include="Log\LogDownloadscp.uk.resx">
-      <DependentUpon>LogDownloadscp.cs</DependentUpon>
-    </EmbeddedResource>
-    <EmbeddedResource Include="Log\MavlinkLog.uk.resx">
-      <DependentUpon>MavlinkLog.cs</DependentUpon>
-    </EmbeddedResource>
-    <EmbeddedResource Include="Radio\Sikradio.uk.resx">
-      <DependentUpon>Sikradio.cs</DependentUpon>
-    </EmbeddedResource>
-    <EmbeddedResource Include="Swarm\WaypointLeader\WPControl.uk.resx">
-      <DependentUpon>WPControl.cs</DependentUpon>
-    </EmbeddedResource>
-    <None Remove="APMPlannerXplanes\**" />
-    <None Remove="plugins\**" />
-    <None Remove="resedit\**" />
-    <None Remove="SikRadio\**" />
-    <None Remove="Updater\**" />
-    <None Remove="wix\**" />
-    <Compile Remove=".git\**" />
-    <EmbeddedResource Remove=".git\**" />
-    <None Remove=".git\**" />
-    <Compile Remove="packages\**" />
-    <EmbeddedResource Remove="packages\**" />
-    <None Remove="packages\**" />
-  </ItemGroup>
-  <ItemGroup>
-    <Reference Include="BitMiracle.LibTiff.NetStandard">
-      <HintPath>.\extlibs\BitMiracle.LibTiff.NetStandard.dll</HintPath>
-      <Private>true</Private>
-    </Reference>
-    <Reference Include="System" />
-    <Reference Include="System.ComponentModel.DataAnnotations" />
-    <Reference Include="System.Configuration" />
-    <Reference Include="System.Data" />
-    <Reference Include="System.Data.Entity" />
-    <Reference Include="System.Drawing" />
-    <Reference Include="System.IO.Compression">
-      <Private>True</Private>
-    </Reference>
-    <Reference Include="System.IO.Compression.FileSystem">
-      <Private>True</Private>
-    </Reference>
-    <Reference Include="System.Management" />
-    <Reference Include="System.Runtime.Serialization" />
-    <Reference Include="System.ServiceModel" />
-    <Reference Include="System.Speech" />
-    <Reference Include="System.Web, Version=4.0.0.0, Culture=neutral, PublicKeyToken=b03f5f7f11d50a3a" />
-    <Reference Include="System.Web.Extensions" />
-    <Reference Include="System.Windows.Forms" />
-    <Reference Include="System.Xml" />
-    <Reference Include="Updater, Version=1.0.7056.19890, Culture=neutral, processorArchitecture=MSIL">
-      <HintPath>Updater\bin\Release\Updater.exe</HintPath>
-      <SpecificVersion>False</SpecificVersion>
-    </Reference>
-  </ItemGroup>
-  <ItemGroup>
-    <ProjectReference Include="ExtLibs\7zip\7zip.csproj">
-      <Project>{1117efd6-3a46-47f7-9beb-02792d213b8d}</Project>
-      <Name>7zip</Name>
-    </ProjectReference>
-    <ProjectReference Include="ExtLibs\alglibnet\alglibnet.csproj">
-      <Project>{b994d8d2-c052-4616-9d20-386640c7387f}</Project>
-      <Name>alglibnet</Name>
-    </ProjectReference>
-    <ProjectReference Include="ExtLibs\Antenna\MissionPlanner.Antenna.csproj">
-      <Project>{94836116-0CD5-4EA9-8049-447FEA886406}</Project>
-      <Name>MissionPlanner.Antenna</Name>
-    </ProjectReference>
-    <ProjectReference Include="ExtLibs\Arduino\Arduino.csproj">
-      <Project>{DFA3C3B7-F098-4567-A780-A37DC52CA577}</Project>
-      <Name>Arduino</Name>
-    </ProjectReference>
-    <ProjectReference Include="ExtLibs\ArduPilot\MissionPlanner.ArduPilot.csproj">
-      <Project>{CA6345D3-7A6D-478B-A0ED-A58E50DCAA83}</Project>
-      <Name>MissionPlanner.ArduPilot</Name>
-    </ProjectReference>
-    <ProjectReference Include="ExtLibs\AviFile\AviFile.csproj">
-      <Project>{ABB32A29-AF50-47FA-B243-5FD75A5ABA54}</Project>
-      <Name>AviFile</Name>
-      <EmbedInteropTypes>False</EmbedInteropTypes>
-    </ProjectReference>
-    <ProjectReference Include="ExtLibs\BaseClasses\BaseClasses.csproj">
-      <Project>{2a8e8af5-74e7-49db-a42e-9360fa7a6cc4}</Project>
-      <Name>BaseClasses</Name>
-    </ProjectReference>
-    <ProjectReference Include="ExtLibs\BSE.Windows.Forms\BSE.Windows.Forms.csproj">
-      <Project>{9ca367b8-0b98-49d1-84fb-735e612e3ba9}</Project>
-      <Name>BSE.Windows.Forms</Name>
-    </ProjectReference>
-    <ProjectReference Include="ExtLibs\Comms\MissionPlanner.Comms.csproj">
-      <Project>{825E7A10-390C-4A2B-B3A8-491D14966912}</Project>
-      <Name>MissionPlanner.Comms</Name>
-    </ProjectReference>
-    <ProjectReference Include="ExtLibs\Controls\MissionPlanner.Controls.csproj">
-      <Project>{C8B88795-6D01-494D-83AD-6944BD4C5023}</Project>
-      <Name>MissionPlanner.Controls</Name>
-    </ProjectReference>
-    <ProjectReference Include="ExtLibs\Core\Core.csproj">
-      <Project>{59129078-7B12-4198-B93E-0AA08D0BB7ED}</Project>
-      <Name>Core</Name>
-      <Private>true</Private>
-    </ProjectReference>
-    <ProjectReference Include="ExtLibs\DirectShowLib\DirectShowLib.csproj">
-      <Project>{637a5d55-908e-4aee-b061-3981b66f1b9f}</Project>
-      <Name>DirectShowLib</Name>
-    </ProjectReference>
-    <ProjectReference Include="ExtLibs\GDAL\GDAL.NET.csproj">
-      <Project>{766FCF85-4809-44DB-B316-6C4902C65245}</Project>
-      <Name>GDAL.NET</Name>
-    </ProjectReference>
-    <ProjectReference Include="ExtLibs\GeoUtility\GeoUtility.csproj">
-      <Project>{7F7994CE-823F-4A04-BBEA-D0A3808FF56D}</Project>
-      <Name>GeoUtility</Name>
-    </ProjectReference>
-    <ProjectReference Include="ExtLibs\GMap.NET.Core\GMap.NET.Core.csproj">
-      <Project>{d0c39d9d-bed0-418b-9a5e-713176caf40c}</Project>
-      <Name>GMap.NET.Core</Name>
-    </ProjectReference>
-    <ProjectReference Include="ExtLibs\GMap.NET.Drawing\GMap.NET.Drawing.csproj">
-      <Project>{d773accd-9c2d-4e94-a967-faa7ea2d21cb}</Project>
-      <Name>GMap.NET.Drawing</Name>
-    </ProjectReference>
-    <ProjectReference Include="ExtLibs\GMap.NET.WindowsForms\GMap.NET.WindowsForms.csproj">
-      <Project>{e06def77-f933-42fb-afd7-db2d0d8d6a98}</Project>
-      <Name>GMap.NET.WindowsForms</Name>
-    </ProjectReference>
-    <ProjectReference Include="ExtLibs\HIL\MissionPlanner.HIL.csproj">
-      <Project>{077E19BA-4129-4AAE-8FCD-34D6FAF85B78}</Project>
-      <Name>MissionPlanner.HIL</Name>
-    </ProjectReference>
-    <ProjectReference Include="ExtLibs\ICSharpCode.SharpZipLib\ICSharpCode.SharpZipLib.csproj">
-      <Project>{6D4F97A1-D0A0-44EC-B2A3-F5C954209444}</Project>
-      <Name>ICSharpCode.SharpZipLib</Name>
-    </ProjectReference>
-    <ProjectReference Include="ExtLibs\Interfaces\Interfaces.csproj">
-      <Project>{FD4D2994-9BEA-41A1-8C51-2E02D1E8503E}</Project>
-      <Name>Interfaces</Name>
-    </ProjectReference>
-    <ProjectReference Include="ExtLibs\KMLib\KMLib.csproj">
-      <Project>{29976BA4-A04D-4A80-A866-098C879C2FDE}</Project>
-      <Name>KMLib</Name>
-    </ProjectReference>
-    <ProjectReference Include="ExtLibs\LibTessDotNet\LibTessDotNet.csproj">
-      <Project>{a7c98a7e-1bcb-4a38-aac4-2eec63a5bc5c}</Project>
-      <Name>LibTessDotNet</Name>
-    </ProjectReference>
-    <ProjectReference Include="ExtLibs\LibVLC.NET\LibVLC.NET.csproj">
-      <Project>{bb06dff7-4f41-4b9d-a3c3-3b6d2b8702b6}</Project>
-      <Name>LibVLC.NET</Name>
-    </ProjectReference>
-    <ProjectReference Include="ExtLibs\ManagedNativeWifi.Simple\ManagedNativeWifi.Simple.csproj">
-      <Project>{cce510f7-1da6-40f2-8921-b86ed41bb85e}</Project>
-      <Name>ManagedNativeWifi.Simple</Name>
-    </ProjectReference>
-    <ProjectReference Include="ExtLibs\Maps\MissionPlanner.Maps.csproj">
-      <Project>{6C4FF9C3-7AFF-4274-B8FC-4A93A1FAADEA}</Project>
-      <Name>MissionPlanner.Maps</Name>
-    </ProjectReference>
-    <ProjectReference Include="ExtLibs\Mavlink\MAVLink.csproj">
-      <Project>{13d2ec90-c41f-48a1-aada-859b6dc24edc}</Project>
-      <Name>MAVLink</Name>
-    </ProjectReference>
-    <ProjectReference Include="ExtLibs\MetaDataExtractorCSharp240d\MetaDataExtractor.csproj">
-      <Project>{B46F6C6C-9184-41AF-8F8B-E0084752CA7C}</Project>
-      <Name>MetaDataExtractor</Name>
-    </ProjectReference>
-    <ProjectReference Include="ExtLibs\MissionPlanner.Drawing\MissionPlanner.Drawing.csproj">
-      <Project>{6974D22C-EDE6-4BB2-AAD2-FF23ED6EC165}</Project>
-      <Name>MissionPlanner.Drawing</Name>
-      <Aliases>Drawing</Aliases>
-    </ProjectReference>
-    <ProjectReference Include="ExtLibs\netDxf\netDxf.csproj">
-      <Project>{785380e0-ceb9-4c34-82e5-60d0e33e848e}</Project>
-      <Name>netDxf</Name>
-    </ProjectReference>
-    <ProjectReference Include="ExtLibs\Onvif\Onvif.csproj">
-      <Project>{CA8C83FC-FCDC-4F8F-9384-A2C9C5B2F7DD}</Project>
-      <Name>Onvif</Name>
-    </ProjectReference>
-    <ProjectReference Include="ExtLibs\OSDConfigurator\OSDConfigurator.csproj">
-      <Project>{1442b805-d6b1-4729-89f8-3a5a1c7547ad}</Project>
-      <Name>OSDConfigurator</Name>
-    </ProjectReference>
-    <ProjectReference Include="ExtLibs\ProjNet\ProjNET.csproj">
-      <Project>{993DB853-EC9F-45D5-AD2C-BA008B72995B}</Project>
-      <Name>ProjNET</Name>
-    </ProjectReference>
-    <ProjectReference Include="ExtLibs\px4uploader\px4uploader.csproj">
-      <Project>{664FC484-2A94-4B0D-808F-A71F88E06B11}</Project>
-      <Name>px4uploader</Name>
-    </ProjectReference>
-    <ProjectReference Include="ExtLibs\SharpAdbClient\SharpAdbClient.csproj">
-      <Project>{65473257-e70f-410b-9269-d0c0f771ea87}</Project>
-      <Name>SharpAdbClient</Name>
-    </ProjectReference>
-    <ProjectReference Include="ExtLibs\SharpKml\SharpKml.csproj">
-      <Project>{53F12A60-E9CC-44BC-8366-1AE3AB2B547D}</Project>
-      <Name>SharpKml</Name>
-    </ProjectReference>
-    <ProjectReference Include="ExtLibs\solo\solo.csproj">
-      <Project>{cf402948-a3f4-4962-8a57-e40b46759d25}</Project>
-      <Name>solo</Name>
-    </ProjectReference>
-    <ProjectReference Include="ExtLibs\Strings\MissionPlanner.Strings.csproj">
-      <Project>{A0DE147B-144C-4A34-8D46-9394570AD7E8}</Project>
-      <Name>MissionPlanner.Strings</Name>
-    </ProjectReference>
-    <ProjectReference Include="ExtLibs\SvgNet\SvgNet.csproj">
-      <Project>{bb4c8021-b5e1-4de2-82cb-14bdfb9837e4}</Project>
-      <Name>SvgNet</Name>
-    </ProjectReference>
-    <ProjectReference Include="ExtLibs\tlogThumbnailHandler\tlogThumbnailHandler.csproj">
-      <Project>{aba78b2e-77c3-4377-8568-9542ac227971}</Project>
-      <Name>tlogThumbnailHandler</Name>
-    </ProjectReference>
-    <ProjectReference Include="ExtLibs\Transitions\Transitions.csproj">
-      <Project>{B6054E5B-362C-4298-8F20-6BA5BF1A859E}</Project>
-      <Name>Transitions</Name>
-    </ProjectReference>
-    <ProjectReference Include="ExtLibs\DroneCAN\DroneCAN.csproj">
-      <Project>{3A413E59-A20E-477C-997E-64B1398E0E80}</Project>
-      <Name>DroneCAN</Name>
-    </ProjectReference>
-    <ProjectReference Include="ExtLibs\Utilities\MissionPlanner.Utilities.csproj">
-      <Project>{1378A66C-38E4-46F5-A05F-DC04EF7D4D16}</Project>
-      <Name>MissionPlanner.Utilities</Name>
-    </ProjectReference>
-    <ProjectReference Include="ExtLibs\WebAPIs\MissionPlanner.WebAPIs.csproj">
-      <Project>{9a702625-fb81-4400-adac-053553109f64}</Project>
-      <Name>MissionPlanner.WebAPIs</Name>
-    </ProjectReference>
-    <ProjectReference Include="ExtLibs\WebCamService\WebCamService.csproj">
-      <Project>{78AC6375-28AF-4175-9F20-B5099C92EA2B}</Project>
-      <Name>WebCamService</Name>
-    </ProjectReference>
-    <ProjectReference Include="ExtLibs\Xamarin.Forms.Platform.WinForms\Xamarin.Forms.Platform.WinForms.csproj">
-      <Project>{563d7c2e-14e2-47ec-95e4-4ea0bba75c18}</Project>
-      <Name>Xamarin.Forms.Platform.WinForms</Name>
-    </ProjectReference>
-    <ProjectReference Include="ExtLibs\ZedGraph\ZedGraph.csproj">
-      <Project>{2541686B-1673-43BF-AF89-3163945DB009}</Project>
-      <Name>ZedGraph</Name>
-      <EmbedInteropTypes>False</EmbedInteropTypes>
-    </ProjectReference>
-    <ProjectReference Include="ExtLibs\Zeroconf\Zeroconf\Zeroconf.csproj">
-      <Project>{F4B60F03-F4C8-42CD-A46D-712838DC184B}</Project>
-      <Name>Zeroconf</Name>
-    </ProjectReference>
-  </ItemGroup>
-  <ItemGroup>
-    <PackageReference Include="Accord.Imaging">
-      <Version>3.8.0</Version>
-    </PackageReference>
-    <PackageReference Include="Accord.Vision">
-      <Version>3.8.0</Version>
-    </PackageReference>
-    <PackageReference Include="AsyncFixer">
-      <Version>1.5.1</Version>
-      <IncludeAssets>runtime; build; native; contentfiles; analyzers; buildtransitive</IncludeAssets>
-      <PrivateAssets>all</PrivateAssets>
-    </PackageReference>
-    <PackageReference Include="Asyncify">
-      <Version>0.9.7</Version>
-    </PackageReference>
-    <PackageReference Include="BouncyCastle.Cryptography">
-      <Version>2.0.0</Version>
-    </PackageReference>
-    <PackageReference Include="Crc32.NET">
-      <Version>1.2.0</Version>
-    </PackageReference>
-    <PackageReference Include="CSMatIO" version="1.0.20" targetFramework="netstandard2.0" requireReinstallation="true" />
-    <PackageReference Include="DotNetZip">
-      <Version>1.16.0</Version>
-    </PackageReference>
-    <PackageReference Include="Flurl" version="3.0.2" targetFramework="net462" />
-    <PackageReference Include="Flurl.Http" version="3.2.0" targetFramework="net462" />
-    <PackageReference Include="GDAL" Version="2.3.2" />
-    <PackageReference Include="GDAL.Native">
-      <Version>2.3.2</Version>
-    </PackageReference>
-    <PackageReference Include="GeoidHeightsDotNet">
-      <Version>1.0.1</Version>
-    </PackageReference>
-    <PackageReference Include="GeoJSON.Net" version="1.1.64" targetFramework="net462" />
-    <PackageReference Include="IronPython" version="3.4.1" targetFramework="net462" />
-    <PackageReference Include="IronPython.StdLib" version="3.4.1" targetFramework="net462" />
-    <PackageReference Include="JetBrains.Profiler.SelfApi">
-      <Version>2.0.2</Version>
-    </PackageReference>
-    <PackageReference Include="log4net" version="2.0.13" targetFramework="net462" />
-    <PackageReference Include="Meziantou.Analyzer">
-      <Version>1.0.663</Version>
-      <IncludeAssets>runtime; build; native; contentfiles; analyzers; buildtransitive</IncludeAssets>
-      <PrivateAssets>all</PrivateAssets>
-    </PackageReference>
-    <PackageReference Include="Microsoft.Diagnostics.Runtime">
-      <Version>1.1.127808</Version>
-    </PackageReference>
-    <PackageReference Include="Microsoft.VisualStudio.Threading.Analyzers">
-      <Version>16.10.56</Version>
-      <IncludeAssets>runtime; build; native; contentfiles; analyzers; buildtransitive</IncludeAssets>
-      <PrivateAssets>all</PrivateAssets>
-    </PackageReference>
-    <PackageReference Include="Microsoft.Win32.Registry" Version="4.7.0" />
-    <PackageReference Include="MP.DotSpatial.Data">
-      <Version>4.0.0</Version>
-    </PackageReference>
-    <PackageReference Include="NETStandard.Library">
-      <Version>2.0.3</Version>
-    </PackageReference>
-    <PackageReference Include="Newtonsoft.Json" version="13.0.2" targetFramework="net462" />
-    <PackageReference Include="OpenTK">
-      <Version>3.1.0</Version>
-    </PackageReference>
-    <PackageReference Include="OpenTK.GLControl">
-      <Version>3.1.0</Version>
-    </PackageReference>
-    <PackageReference Include="SharpDX" version="4.1.0" targetFramework="net462" />
-    <PackageReference Include="SharpDX.DirectInput" version="4.1.0" targetFramework="net462" />
-    <PackageReference Include="SkiaSharp" Version="2.80.2" />
-    <PackageReference Include="SkiaSharp.NativeAssets.Linux.NoDependencies">
-      <Version>2.80.3</Version>
-    </PackageReference>
-    <PackageReference Include="SkiaSharp.Views" Version="2.80.2" />
-    <PackageReference Include="SSH.NET" version="2020.0.2" targetFramework="net40" />
-    <PackageReference Include="System.CodeDom">
-      <Version>4.7.0</Version>
-    </PackageReference>
-    <PackageReference Include="System.Drawing.Common" Version="4.7.2" />
-    <PackageReference Include="System.IO.Ports" Version="4.7.0" />
-    <PackageReference Include="System.Reactive" Version="4.0.0" />
-    <PackageReference Include="System.Reactive.Core" Version="4.0.0" />
-    <PackageReference Include="System.Reactive.Linq" Version="4.0.0" />
-    <PackageReference Include="System.ValueTuple">
-      <Version>4.5.0</Version>
-    </PackageReference>
-    <PackageReference Include="Unofficial.ObjectListView" version="2.6.0" targetFramework="net40" />
-    <PackageReference Include="Xamarin.Essentials">
-      <Version>1.6.1</Version>
-    </PackageReference>
-    <PackageReference Include="Xamarin.Forms">
-      <Version>5.0.0.2012</Version>
-    </PackageReference>
-    <PackageReference Include="zlib.net" version="1.0.4.0" targetFramework="net40" />
-    <PackageReference Include="WebSocket4Net" Version="0.15.2" ExcludeAssets="Compile" GeneratePathProperty="true" />
-    <Reference Include="WebSocket4Net">
-      <HintPath>$(NuGetPackageRoot)\websocket4net\0.15.2\lib\netstandard1.3\WebSocket4Net.dll</HintPath>
-    </Reference>
-  </ItemGroup>
-  <ItemGroup>
-    <Compile Include="Antenna\TrackerGeneric.cs" />
-    <Compile Include="Common.cs" />
-<<<<<<< HEAD
-    <Compile Include="Controls\DroneCANSubscriber.cs">
-      <SubType>UserControl</SubType>
-    </Compile>
-    <Compile Include="Controls\ConnectionOptions.cs">
-      <SubType>Form</SubType>
-    </Compile>
-    <Compile Include="Controls\ControlSensorsStatus.cs">
-      <SubType>UserControl</SubType>
-    </Compile>
-    <Compile Include="Controls\ControlSensorsStatus.Designer.cs">
-      <DependentUpon>ControlSensorsStatus.cs</DependentUpon>
-    </Compile>
-    <Compile Include="Controls\DevopsUI.cs">
-      <SubType>UserControl</SubType>
-    </Compile>
-    <Compile Include="Controls\DevopsUI.Designer.cs">
-      <DependentUpon>DevopsUI.cs</DependentUpon>
-    </Compile>
-    <Compile Include="Controls\DigitalSkyUI.cs">
-      <SubType>UserControl</SubType>
-    </Compile>
-    <Compile Include="Controls\DigitalSkyUI.Designer.cs">
-      <DependentUpon>DigitalSkyUI.cs</DependentUpon>
-    </Compile>
-    <Compile Include="Controls\MavCommandSelection.cs">
-      <SubType>Form</SubType>
-    </Compile>
-    <Compile Include="Controls\MavCommandSelection.Designer.cs">
-      <DependentUpon>MavCommandSelection.cs</DependentUpon>
-    </Compile>
-    <Compile Include="Controls\PrearmStatus.cs">
-      <SubType>Form</SubType>
-    </Compile>
-    <Compile Include="Controls\PrearmStatus.Designer.cs">
-      <DependentUpon>PrearmStatus.cs</DependentUpon>
-    </Compile>
-    <Compile Include="Controls\SerialOutputCoT.cs">
-      <SubType>Form</SubType>
-    </Compile>
-    <Compile Include="Controls\SerialOutputCoT.Designer.cs">
-      <DependentUpon>SerialOutputCoT.cs</DependentUpon>
-    </Compile>
-    <Compile Include="Controls\GMAPCache.cs">
-      <SubType>UserControl</SubType>
-    </Compile>
-    <Compile Include="Controls\GMAPCache.Designer.cs">
-      <DependentUpon>GMAPCache.cs</DependentUpon>
-    </Compile>
-    <Compile Include="Controls\Icon\File.cs" />
-    <Compile Include="Controls\Icon\Zoom.cs" />
-    <Compile Include="Controls\AuxOptions.cs">
-      <SubType>UserControl</SubType>
-    </Compile>
-    <Compile Include="Controls\AuxOptions.Designer.cs">
-      <DependentUpon>AuxOptions.cs</DependentUpon>
-    </Compile>
-    <Compile Include="Controls\SerialSupportProxy.cs">
-      <SubType>Form</SubType>
-    </Compile>
-    <Compile Include="Controls\SerialSupportProxy.Designer.cs">
-      <DependentUpon>SerialSupportProxy.cs</DependentUpon>
-    </Compile>
-    <Compile Include="Controls\SpectrogramUI.cs">
-      <SubType>Form</SubType>
-    </Compile>
-    <Compile Include="Controls\SpectrogramUI.Designer.cs">
-      <DependentUpon>SpectrogramUI.cs</DependentUpon>
-    </Compile>
-    <Compile Include="Controls\Status.cs">
-      <SubType>UserControl</SubType>
-    </Compile>
-    <Compile Include="Controls\Status.Designer.cs">
-      <DependentUpon>Status.cs</DependentUpon>
-    </Compile>
-    <Compile Include="Controls\ThemeEditor.cs">
-      <SubType>Form</SubType>
-    </Compile>
-    <Compile Include="Controls\ThemeEditor.Designer.cs">
-      <DependentUpon>ThemeEditor.cs</DependentUpon>
-    </Compile>
-    <Compile Include="Controls\DroneCANFileUI.cs">
-      <SubType>UserControl</SubType>
-    </Compile>
-    <Compile Include="Controls\DroneCANFileUI.Designer.cs">
-      <DependentUpon>DroneCANFileUI.cs</DependentUpon>
-    </Compile>
-    <Compile Include="Controls\RelayOptions.cs">
-      <SubType>UserControl</SubType>
-    </Compile>
-    <Compile Include="Controls\RelayOptions.Designer.cs">
-      <DependentUpon>RelayOptions.cs</DependentUpon>
-    </Compile>
-    <Compile Include="Controls\MavFTPUI.cs">
-      <SubType>UserControl</SubType>
-    </Compile>
-    <Compile Include="Controls\MavFTPUI.Designer.cs">
-      <DependentUpon>MavFTPUI.cs</DependentUpon>
-    </Compile>
-    <Compile Include="Controls\DroneCANInspector.cs">
-      <SubType>Form</SubType>
-    </Compile>
-    <Compile Include="Controls\PropagationSettings.cs">
-      <SubType>Form</SubType>
-    </Compile>
-    <Compile Include="Controls\ProximityControl.cs">
-      <SubType>Form</SubType>
-    </Compile>
-    <Compile Include="Controls\SB.cs" />
-    <Compile Include="Controls\ElevationProfile.cs">
-      <SubType>Form</SubType>
-    </Compile>
-    <Compile Include="Controls\FollowMe.cs">
-      <SubType>Form</SubType>
-    </Compile>
-    <Compile Include="GCSViews\ConfigurationView\ConfigADSB.cs">
-      <SubType>UserControl</SubType>
-    </Compile>
-    <Compile Include="GCSViews\ConfigurationView\ConfigADSB.Designer.cs">
-      <DependentUpon>ConfigADSB.cs</DependentUpon>
-    </Compile>
-    <Compile Include="GCSViews\ConfigurationView\ConfigCubeID.cs">
-      <SubType>UserControl</SubType>
-    </Compile>
-    <Compile Include="GCSViews\ConfigurationView\ConfigCubeID.Designer.cs">
-      <DependentUpon>ConfigCubeID.cs</DependentUpon>
-    </Compile>
-    <Compile Include="GCSViews\ConfigurationView\ConfigFirmwareManifest.cs">
-      <SubType>UserControl</SubType>
-    </Compile>
-    <Compile Include="GCSViews\ConfigurationView\ConfigFirmwareManifest.Designer.cs">
-      <DependentUpon>ConfigFirmwareManifest.cs</DependentUpon>
-    </Compile>
-    <Compile Include="GCSViews\ConfigurationView\ConfigGPSOrder.cs">
-      <SubType>UserControl</SubType>
-    </Compile>
-    <Compile Include="GCSViews\ConfigurationView\ConfigGPSOrder.Designer.cs">
-      <DependentUpon>ConfigGPSOrder.cs</DependentUpon>
-    </Compile>
-    <Compile Include="GCSViews\ConfigurationView\ConfigHWCompass2.cs">
-      <SubType>UserControl</SubType>
-    </Compile>
-    <Compile Include="GCSViews\ConfigurationView\ConfigHWCompass2.Designer.cs">
-      <DependentUpon>ConfigHWCompass2.cs</DependentUpon>
-    </Compile>
-    <Compile Include="GCSViews\ConfigurationView\ConfigHWIDs.cs">
-      <SubType>UserControl</SubType>
-    </Compile>
-    <Compile Include="GCSViews\ConfigurationView\ConfigHWIDs.Designer.cs">
-      <DependentUpon>ConfigHWIDs.cs</DependentUpon>
-    </Compile>
-    <Compile Include="GCSViews\ConfigurationView\ConfigAdvanced.cs">
-      <SubType>UserControl</SubType>
-    </Compile>
-    <Compile Include="GCSViews\ConfigurationView\ConfigAdvanced.Designer.cs">
-      <DependentUpon>ConfigAdvanced.cs</DependentUpon>
-    </Compile>
-    <Compile Include="GCSViews\ConfigurationView\ConfigInitialParams.cs">
-      <SubType>UserControl</SubType>
-    </Compile>
-    <Compile Include="GCSViews\ConfigurationView\ConfigInitialParams.Designer.cs">
-      <DependentUpon>ConfigInitialParams.cs</DependentUpon>
-    </Compile>
-    <Compile Include="GCSViews\ConfigurationView\ConfigOSD.cs">
-      <SubType>UserControl</SubType>
-    </Compile>
-    <Compile Include="GCSViews\ConfigurationView\ConfigOSD.Designer.cs">
-      <DependentUpon>ConfigOSD.cs</DependentUpon>
-    </Compile>
-    <Compile Include="Controls\DroneCANParams.cs">
-      <SubType>UserControl</SubType>
-    </Compile>
-    <Compile Include="Controls\DroneCANParams.Designer.cs">
-      <DependentUpon>DroneCANParams.cs</DependentUpon>
-    </Compile>
-    <Compile Include="GCSViews\ConfigurationView\ConfigParamLoading.cs">
-      <SubType>UserControl</SubType>
-    </Compile>
-    <Compile Include="GCSViews\ConfigurationView\ConfigParamLoading.Designer.cs">
-      <DependentUpon>ConfigParamLoading.cs</DependentUpon>
-    </Compile>
-    <Compile Include="GCSViews\ConfigurationView\ConfigSecure.cs">
-      <SubType>UserControl</SubType>
-    </Compile>
-    <Compile Include="GCSViews\ConfigurationView\ConfigSecure.Designer.cs">
-      <DependentUpon>ConfigSecure.cs</DependentUpon>
-    </Compile>
-    <Compile Include="GCSViews\ConfigurationView\ConfigSecureAP.cs">
-      <SubType>UserControl</SubType>
-    </Compile>
-    <Compile Include="GCSViews\ConfigurationView\ConfigSecureAP.Designer.cs">
-      <DependentUpon>ConfigSecureAP.cs</DependentUpon>
-    </Compile>
-    <Compile Include="GCSViews\ConfigurationView\ConfigSerial.cs">
-      <SubType>UserControl</SubType>
-    </Compile>
-    <Compile Include="GCSViews\ConfigurationView\ConfigSerial.Designer.cs">
-      <DependentUpon>ConfigSerial.cs</DependentUpon>
-    </Compile>
-    <Compile Include="GCSViews\ConfigurationView\ConfigSerialInjectGPS.Designer.cs">
-      <DependentUpon>ConfigSerialInjectGPS.cs</DependentUpon>
-    </Compile>
-    <Compile Include="GCSViews\ConfigurationView\ConfigREPL.cs">
-      <SubType>UserControl</SubType>
-    </Compile>
-    <Compile Include="GCSViews\ConfigurationView\ConfigREPL.Designer.cs">
-      <DependentUpon>ConfigREPL.cs</DependentUpon>
-    </Compile>
-    <Compile Include="GCSViews\ConfigurationView\ConfigTradHeli4.cs">
-      <SubType>UserControl</SubType>
-    </Compile>
-    <Compile Include="GCSViews\ConfigurationView\ConfigTradHeli4.Designer.cs">
-      <DependentUpon>ConfigTradHeli4.cs</DependentUpon>
-    </Compile>
-    <Compile Include="GCSViews\ConfigurationView\ConfigDroneCAN.cs">
-      <SubType>UserControl</SubType>
-    </Compile>
-    <Compile Include="GCSViews\ConfigurationView\ConfigDroneCAN.Designer.cs">
-      <DependentUpon>ConfigDroneCAN.cs</DependentUpon>
-    </Compile>
-    <Compile Include="GCSViews\ConfigurationView\ConfigUserDefined.cs">
-      <SubType>UserControl</SubType>
-    </Compile>
-    <Compile Include="GCSViews\ConfigurationView\ConfigUserDefined.Designer.cs">
-      <DependentUpon>ConfigUserDefined.cs</DependentUpon>
-    </Compile>
-    <Compile Include="GCSViews\ConfigurationView\DeviceInfo.cs" />
-    <Compile Include="GCSViews\ConfigurationView\DroneCANModel.cs" />
-    <Compile Include="GCSViews\ConfigurationView\uitype.cs" />
-    <Compile Include="GlobalSuppressions.cs" />
-    <Compile Include="Joystick\JoystickAxis.cs">
-      <SubType>UserControl</SubType>
-    </Compile>
-    <Compile Include="Log\MavlinkLogBase.cs" />
-    <Compile Include="MainV2.cs">
-      <SubType>Form</SubType>
-    </Compile>
-    <Compile Include="MainV2.Designer.cs">
-      <SubType>Form</SubType>
-      <DependentUpon>MainV2.cs</DependentUpon>
-    </Compile>
-    <Compile Include="NativeMethods.cs" />
-    <None Include="Drivers\cubeorangeplus.cat">
-      <CopyToOutputDirectory>Always</CopyToOutputDirectory>
-    </None>
-    <None Include="MissionPlanner.GCSViews.ConfigurationView.ConfigGPSOrder+GPSCAN.datasource" />
-    <None Include="MissionPlanner.GCSViews.ConfigurationView.ConfigHWCompass2+CompassDeviceInfo.datasource" />
-    <None Include="plugins\example10-canlogfile.cs">
-      <CopyToOutputDirectory>Always</CopyToOutputDirectory>
-    </None>
-    <None Include="plugins\example11-trace.cs">
-      <CopyToOutputDirectory>PreserveNewest</CopyToOutputDirectory>
-    </None>
-    <None Include="plugins\example12-forwarding.cs">
-      <CopyToOutputDirectory>Always</CopyToOutputDirectory>
-    </None>
-    <None Include="plugins\example13-herelink2.cs">
-      <CopyToOutputDirectory>Always</CopyToOutputDirectory>
-    </None>
-    <None Include="plugins\example14-mass.cs">
-      <CopyToOutputDirectory>Always</CopyToOutputDirectory>
-    </None>
-    <None Include="plugins\example15-leds.cs">
-      <CopyToOutputDirectory>Always</CopyToOutputDirectory>
-    </None>
-    <None Include="plugins\example16-donate.cs">
-      <CopyToOutputDirectory>Always</CopyToOutputDirectory>
-    </None>
-    <None Include="plugins\example17-menuremove.cs">
-      <CopyToOutputDirectory>Always</CopyToOutputDirectory>
-    </None>
-    <None Include="plugins\example18-externalapi.cs">
-      <CopyToOutputDirectory>Always</CopyToOutputDirectory>
-    </None>
-    <None Include="plugins\example19-multiforward.cs">
-      <CopyToOutputDirectory>Always</CopyToOutputDirectory>
-    </None>
-    <None Include="plugins\example21-persistentsimple.cs">
-      <CopyToOutputDirectory>Always</CopyToOutputDirectory>
-    </None>
-    <None Include="plugins\example20-multiplepositions.cs" />
-    <Compile Include="Utilities\AirMarket.cs">
-      <SubType>UserControl</SubType>
-    </Compile>
-    <None Include="plugins\example2-menu.cs">
-      <CopyToOutputDirectory>Always</CopyToOutputDirectory>
-    </None>
-    <None Include="plugins\example3-fencedist.cs">
-      <CopyToOutputDirectory>Always</CopyToOutputDirectory>
-    </None>
-    <None Include="plugins\example4-herelink.cs">
-      <CopyToOutputDirectory>Always</CopyToOutputDirectory>
-    </None>
-    <None Include="plugins\example5-latencytracker.cs">
-      <CopyToOutputDirectory>Always</CopyToOutputDirectory>
-    </None>
-    <None Include="plugins\example6-mapicondesc.cs">
-      <CopyToOutputDirectory>Always</CopyToOutputDirectory>
-    </None>
-    <None Include="plugins\example7-canrtcm.cs">
-      <CopyToOutputDirectory>Always</CopyToOutputDirectory>
-    </None>
-    <None Include="plugins\example8-modechange.cs">
-      <CopyToOutputDirectory>Always</CopyToOutputDirectory>
-    </None>
-    <None Include="plugins\generator.cs">
-      <CopyToOutputDirectory>Always</CopyToOutputDirectory>
-      <SubType>UserControl</SubType>
-    </None>
-    <None Include="plugins\example.cs">
-      <CopyToOutputDirectory>Always</CopyToOutputDirectory>
-    </None>
-    <None Include="plugins\example2.cs">
-      <CopyToOutputDirectory>Always</CopyToOutputDirectory>
-    </None>
-    <None Include="plugins\example3.cs">
-      <CopyToOutputDirectory>Always</CopyToOutputDirectory>
-    </None>
-    <None Include="plugins\example4.cs">
-      <CopyToOutputDirectory>Always</CopyToOutputDirectory>
-    </None>
-    <None Include="plugins\example5.cs">
-      <CopyToOutputDirectory>Always</CopyToOutputDirectory>
-    </None>
-    <None Include="plugins\example6.cs">
-      <CopyToOutputDirectory>Always</CopyToOutputDirectory>
-    </None>
-    <None Include="plugins\example7.cs">
-      <CopyToOutputDirectory>Always</CopyToOutputDirectory>
-    </None>
-    <None Include="plugins\example8.cs">
-      <CopyToOutputDirectory>Always</CopyToOutputDirectory>
-    </None>
-    <None Include="plugins\example9-hudonoff.cs">
-      <CopyToOutputDirectory>Always</CopyToOutputDirectory>
-    </None>
-    <Compile Include="Properties\AssemblyInfo.cs" />
-    <Compile Include="Radio\Models.cs" />
-    <Compile Include="ResEdit.Designer.cs">
-      <DependentUpon>ResEdit.cs</DependentUpon>
-    </Compile>
-    <Compile Include="SikRadio\ISikRadioForm.cs" />
-    <Compile Include="SikRadio\RFD900.cs" />
-    <Compile Include="SikRadio\RFDLib\Array.cs" />
-    <Compile Include="SikRadio\RFDLib\Text.cs" />
-    <Compile Include="Splash.Designer.cs">
-      <SubType>Form</SubType>
-      <DependentUpon>Splash.cs</DependentUpon>
-    </Compile>
-    <Compile Include="Swarm\PaintEventArgsI.cs" />
-    <Compile Include="temp.Designer.cs">
-      <DependentUpon>temp.cs</DependentUpon>
-    </Compile>
-    <Compile Include="test\FirmwareSelection.xaml.cs">
-      <DependentUpon>FirmwareSelection.xaml</DependentUpon>
-    </Compile>
-    <Compile Include="Utilities\ImageMatch.cs" />
-    <Compile Include="Utilities\NativeLibrary.cs" />
-    <Compile Include="Utilities\OsdTuningSlotProvider.cs" />
-    <Compile Include="Utilities\Speech.cs" />
-    <Compile Include="Utilities\SSHTerminal.cs" />
-    <Compile Include="Grid\camerainfo.cs" />
-    <Compile Include="Grid\GridData.cs" />
-    <Compile Include="L10N.cs" />
-    <Compile Include="MagCalib.cs" />
-    <Compile Include="Controls\MovingBase.cs">
-      <SubType>Form</SubType>
-    </Compile>
-    <Compile Include="Controls\OpenGLtest.cs">
-      <SubType>UserControl</SubType>
-    </Compile>
-    <Compile Include="Controls\OpenGLtest2.cs">
-      <SubType>UserControl</SubType>
-    </Compile>
-    <Compile Include="Controls\OSDVideo.cs">
-      <SubType>Form</SubType>
-    </Compile>
-    <Compile Include="Controls\paramcompare.cs">
-      <SubType>Form</SubType>
-    </Compile>
-    <Compile Include="Program.cs" />
-    <Compile Include="Properties\Resources.Designer.cs">
-      <DesignTime>True</DesignTime>
-      <AutoGen>True</AutoGen>
-      <DependentUpon>Resources.resx</DependentUpon>
-    </Compile>
-    <Compile Include="Controls\RAW_Sensor.cs">
-      <SubType>Form</SubType>
-    </Compile>
-    <Compile Include="ResEdit.cs">
-      <SubType>Form</SubType>
-    </Compile>
-    <Compile Include="Script.cs" />
-    <Compile Include="Controls\ScriptConsole.cs">
-      <SubType>Form</SubType>
-    </Compile>
-    <Compile Include="GCSViews\ConfigurationView\ConfigSerialInjectGPS.cs">
-      <SubType>UserControl</SubType>
-    </Compile>
-    <Compile Include="Controls\SerialOutputMD.cs">
-      <SubType>Form</SubType>
-    </Compile>
-    <Compile Include="Controls\SerialOutputNMEA.cs">
-      <SubType>Form</SubType>
-    </Compile>
-    <Compile Include="Controls\SerialOutputPass.cs">
-      <SubType>Form</SubType>
-    </Compile>
-    <Compile Include="Splash.cs">
-      <SubType>Form</SubType>
-    </Compile>
-=======
-    <Compile Include="ConnectionOptions.cs"> <SubType>Control</SubType> </Compile>
-    <Compile Include="Controls\PropagationSettings.cs" />
-    <Compile Include="Controls\ProximityControl.cs" />
-    <Compile Include="ElevationProfile.cs"> <SubType>Control</SubType> </Compile>
-    <Compile Include="FollowMe.cs" />
-    <Compile Include="Radio\Models.cs" />
-    <Compile Include="Utilities\SSHTerminal.cs" />
-    <Compile Include="Utilities\XTermRBGColors.cs" />
-    <Compile Include="GenOTP.cs" />
-    <Compile Include="Grid\camerainfo.cs" />
-    <Compile Include="Grid\GridData.cs" />
-    <Compile Include="Joystick\Extensions.cs" />
-    <Compile Include="Joystick\MyJoystickState.cs" />
-    <Compile Include="L10N.cs" />
-    <Compile Include="MagCalib.cs" />
-    <Compile Include="Magfitrotation.cs" />
-    <Compile Include="MainV2.cs" />
-    <Compile Include="MovingBase.cs"> <SubType>Control</SubType> </Compile>
-    <Compile Include="OpenGLtest.cs" />
-    <Compile Include="OpenGLtest2.cs" />
-    <Compile Include="OSDVideo.cs"> <SubType>Control</SubType> </Compile>
-    <Compile Include="paramcompare.cs"> <SubType>Control</SubType> </Compile>
-    <Compile Include="Program.cs" />
-    <Compile Include="Properties\Resources.Designer.cs">
-      <DesignTime>True</DesignTime>
-      <AutoGen>True</AutoGen>
-      <DependentUpon>Resources.resx</DependentUpon>
-    </Compile>
-    <Compile Include="RAW_Sensor.cs"> <SubType>Control</SubType> </Compile>
-    <Compile Include="ResEdit.cs"> <SubType>Control</SubType> </Compile>
-    <Compile Include="Script.cs" />
-    <Compile Include="ScriptConsole.cs" />
-    <Compile Include="SerialInjectGPS.cs" />
-    <Compile Include="SerialOutputMD.cs"> <SubType>Control</SubType> </Compile>
-    <Compile Include="SerialOutputNMEA.cs" />
-    <Compile Include="SerialOutputPass.cs"> <SubType>Control</SubType> </Compile>
-    <Compile Include="Splash.cs"> <SubType>Control</SubType> </Compile>
-    <Compile Include="Strings.cs"> <SubType>Control</SubType> </Compile>
->>>>>>> 3d7ec34a
-    <Compile Include="Swarm\Sequence\Controller.cs" />
-    <Compile Include="Swarm\Sequence\Drone.cs" />
-    <Compile Include="Swarm\Sequence\DroneGroup.cs" />
-    <Compile Include="Swarm\Sequence\Layout.cs" />
-<<<<<<< HEAD
-    <Compile Include="Swarm\Sequence\LayoutEditor.cs">
-      <SubType>Form</SubType>
-    </Compile>
-    <Compile Include="temp.cs">
-      <SubType>Form</SubType>
-    </Compile>
-    <Compile Include="Antenna\TrackerUI.cs">
-      <SubType>UserControl</SubType>
-    </Compile>
-    <Compile Include="Controls\AuthKeys.cs">
-      <SubType>Form</SubType>
-    </Compile>
-    <Compile Include="Controls\ConnectionControl.cs">
-      <SubType>UserControl</SubType>
-    </Compile>
-    <Compile Include="Controls\ConnectionStats.cs">
-      <SubType>UserControl</SubType>
-    </Compile>
-    <Compile Include="Controls\DefaultSettings.cs">
-      <SubType>UserControl</SubType>
-    </Compile>
-    <Compile Include="Controls\DistanceBar.cs">
-      <SubType>UserControl</SubType>
-    </Compile>
-    <Compile Include="Controls\EKFStatus.cs">
-      <SubType>Form</SubType>
-    </Compile>
-    <Compile Include="Controls\Loading.cs">
-      <SubType>Form</SubType>
-    </Compile>
-    <Compile Include="Controls\LogAnalyzer.cs">
-      <SubType>Form</SubType>
-    </Compile>
-    <Compile Include="Log\LogStrings.cs">
-      <SubType>Component</SubType>
-    </Compile>
-    <Compile Include="Log\LogStrings.Designer.cs">
-      <DependentUpon>LogStrings.cs</DependentUpon>
-    </Compile>
-    <EmbeddedResource Include="Controls\AuthKeys.ko-KR.resx">
-      <DependentUpon>AuthKeys.cs</DependentUpon>
-    </EmbeddedResource>
-    <EmbeddedResource Include="Controls\ControlSensorsStatus.resx">
-      <DependentUpon>ControlSensorsStatus.cs</DependentUpon>
-    </EmbeddedResource>
-    <EmbeddedResource Include="Controls\DevopsUI.resx">
-      <DependentUpon>DevopsUI.cs</DependentUpon>
-    </EmbeddedResource>
-    <EmbeddedResource Include="Controls\DigitalSkyUI.resx">
-      <DependentUpon>DigitalSkyUI.cs</DependentUpon>
-    </EmbeddedResource>
-    <EmbeddedResource Include="Controls\EKFStatus.ko-KR.resx">
-      <DependentUpon>EKFStatus.cs</DependentUpon>
-    </EmbeddedResource>
-    <EmbeddedResource Include="Controls\MavCommandSelection.resx">
-      <DependentUpon>MavCommandSelection.cs</DependentUpon>
-    </EmbeddedResource>
-    <EmbeddedResource Include="Controls\PropagationSettings.ko-KR.resx">
-      <DependentUpon>PropagationSettings.cs</DependentUpon>
-    </EmbeddedResource>
-    <EmbeddedResource Include="Controls\SerialOutputCoT.resx">
-      <DependentUpon>SerialOutputCoT.cs</DependentUpon>
-    </EmbeddedResource>
-    <EmbeddedResource Include="Controls\GMAPCache.resx">
-      <DependentUpon>GMAPCache.cs</DependentUpon>
-    </EmbeddedResource>
-    <EmbeddedResource Include="Controls\SpectrogramUI.resx">
-      <DependentUpon>SpectrogramUI.cs</DependentUpon>
-    </EmbeddedResource>
-    <EmbeddedResource Include="Controls\Status.resx">
-      <DependentUpon>Status.cs</DependentUpon>
-    </EmbeddedResource>
-    <EmbeddedResource Include="Controls\ThemeEditor.resx">
-      <DependentUpon>ThemeEditor.cs</DependentUpon>
-    </EmbeddedResource>
-    <EmbeddedResource Include="Controls\DroneCANFileUI.resx">
-      <DependentUpon>DroneCANFileUI.cs</DependentUpon>
-    </EmbeddedResource>
-    <EmbeddedResource Include="Controls\RelayOptions.ar.resx">
-      <DependentUpon>RelayOptions.cs</DependentUpon>
-    </EmbeddedResource>
-    <EmbeddedResource Include="Controls\RelayOptions.az-Latn-AZ.resx">
-      <DependentUpon>RelayOptions.cs</DependentUpon>
-    </EmbeddedResource>
-    <EmbeddedResource Include="Controls\RelayOptions.id-ID.resx">
-      <DependentUpon>RelayOptions.cs</DependentUpon>
-    </EmbeddedResource>
-    <EmbeddedResource Include="Controls\RelayOptions.ja-JP.resx">
-      <DependentUpon>RelayOptions.cs</DependentUpon>
-    </EmbeddedResource>
-    <EmbeddedResource Include="Controls\RelayOptions.ko-KR.resx">
-      <DependentUpon>RelayOptions.cs</DependentUpon>
-    </EmbeddedResource>
-    <EmbeddedResource Include="Controls\RelayOptions.pt.resx">
-      <DependentUpon>RelayOptions.cs</DependentUpon>
-    </EmbeddedResource>
-    <EmbeddedResource Include="Controls\RelayOptions.resx">
-      <DependentUpon>RelayOptions.cs</DependentUpon>
-    </EmbeddedResource>
-    <EmbeddedResource Include="Controls\RelayOptions.ru-KZ.resx">
-      <DependentUpon>RelayOptions.cs</DependentUpon>
-    </EmbeddedResource>
-    <EmbeddedResource Include="Controls\RelayOptions.tr.resx">
-      <DependentUpon>RelayOptions.cs</DependentUpon>
-    </EmbeddedResource>
-    <EmbeddedResource Include="Controls\RelayOptions.zh-Hans.resx">
-      <DependentUpon>RelayOptions.cs</DependentUpon>
-    </EmbeddedResource>
-    <EmbeddedResource Include="Controls\MavFTPUI.resx">
-      <DependentUpon>MavFTPUI.cs</DependentUpon>
-    </EmbeddedResource>
-    <EmbeddedResource Include="Controls\DroneCANInspector.resx">
-      <DependentUpon>DroneCANInspector.cs</DependentUpon>
-    </EmbeddedResource>
-    <EmbeddedResource Include="Controls\PropagationSettings.resx">
-      <DependentUpon>PropagationSettings.cs</DependentUpon>
-    </EmbeddedResource>
-    <EmbeddedResource Include="Controls\ProximityControl.resx">
-      <DependentUpon>ProximityControl.cs</DependentUpon>
-    </EmbeddedResource>
-    <EmbeddedResource Include="Controls\DroneCANSubscriber.resx">
-      <DependentUpon>DroneCANSubscriber.cs</DependentUpon>
-    </EmbeddedResource>
-    <EmbeddedResource Include="Controls\Vibration.ko-KR.resx">
-      <DependentUpon>Vibration.cs</DependentUpon>
-    </EmbeddedResource>
-    <EmbeddedResource Include="GCSViews\ConfigurationView\ConfigADSB.ko-KR.resx">
-      <DependentUpon>ConfigADSB.cs</DependentUpon>
-    </EmbeddedResource>
-    <EmbeddedResource Include="GCSViews\ConfigurationView\ConfigADSB.resx">
-      <DependentUpon>ConfigADSB.cs</DependentUpon>
-    </EmbeddedResource>
-    <EmbeddedResource Include="GCSViews\ConfigurationView\ConfigAdvanced.ko-KR.resx">
-      <DependentUpon>ConfigAdvanced.cs</DependentUpon>
-    </EmbeddedResource>
-    <EmbeddedResource Include="GCSViews\ConfigurationView\ConfigFFT.resx">
-      <DependentUpon>ConfigFFT.cs</DependentUpon>
-    </EmbeddedResource>
-    <EmbeddedResource Include="GCSViews\ConfigurationView\ConfigFirmwareManifest.resx">
-      <DependentUpon>ConfigFirmwareManifest.cs</DependentUpon>
-    </EmbeddedResource>
-    <EmbeddedResource Include="GCSViews\ConfigurationView\ConfigGPSOrder.resx">
-      <DependentUpon>ConfigGPSOrder.cs</DependentUpon>
-    </EmbeddedResource>
-    <EmbeddedResource Include="GCSViews\ConfigurationView\ConfigHWCompass2.resx">
-      <DependentUpon>ConfigHWCompass2.cs</DependentUpon>
-    </EmbeddedResource>
-    <EmbeddedResource Include="GCSViews\ConfigurationView\ConfigHWIDs.resx">
-      <DependentUpon>ConfigHWIDs.cs</DependentUpon>
-    </EmbeddedResource>
-    <EmbeddedResource Include="GCSViews\ConfigurationView\ConfigAdvanced.resx">
-      <DependentUpon>ConfigAdvanced.cs</DependentUpon>
-      <SubType>Designer</SubType>
-    </EmbeddedResource>
-    <EmbeddedResource Include="GCSViews\ConfigurationView\ConfigInitialParams.resx">
-      <DependentUpon>ConfigInitialParams.cs</DependentUpon>
-    </EmbeddedResource>
-    <EmbeddedResource Include="GCSViews\ConfigurationView\ConfigOSD.resx">
-      <DependentUpon>ConfigOSD.cs</DependentUpon>
-    </EmbeddedResource>
-    <EmbeddedResource Include="Controls\DroneCANParams.ar.resx">
-      <DependentUpon>DroneCANParams.cs</DependentUpon>
-    </EmbeddedResource>
-    <EmbeddedResource Include="Controls\DroneCANParams.az-Latn-AZ.resx">
-      <DependentUpon>DroneCANParams.cs</DependentUpon>
-    </EmbeddedResource>
-    <EmbeddedResource Include="Controls\DroneCANParams.de-DE.resx">
-      <DependentUpon>DroneCANParams.cs</DependentUpon>
-    </EmbeddedResource>
-    <EmbeddedResource Include="Controls\DroneCANParams.fr.resx">
-      <DependentUpon>DroneCANParams.cs</DependentUpon>
-    </EmbeddedResource>
-    <EmbeddedResource Include="Controls\DroneCANParams.id-ID.resx">
-      <DependentUpon>DroneCANParams.cs</DependentUpon>
-    </EmbeddedResource>
-    <EmbeddedResource Include="Controls\DroneCANParams.it-IT.resx">
-      <DependentUpon>DroneCANParams.cs</DependentUpon>
-    </EmbeddedResource>
-    <EmbeddedResource Include="Controls\DroneCANParams.ja-JP.resx">
-      <DependentUpon>DroneCANParams.cs</DependentUpon>
-    </EmbeddedResource>
-    <EmbeddedResource Include="Controls\DroneCANParams.ko-KR.resx">
-      <DependentUpon>DroneCANParams.cs</DependentUpon>
-    </EmbeddedResource>
-    <EmbeddedResource Include="Controls\DroneCANParams.pt.resx">
-      <DependentUpon>DroneCANParams.cs</DependentUpon>
-    </EmbeddedResource>
-    <EmbeddedResource Include="Controls\DroneCANParams.resx">
-      <DependentUpon>DroneCANParams.cs</DependentUpon>
-    </EmbeddedResource>
-    <EmbeddedResource Include="Controls\DroneCANParams.ru-KZ.resx">
-      <DependentUpon>DroneCANParams.cs</DependentUpon>
-    </EmbeddedResource>
-    <EmbeddedResource Include="Controls\DroneCANParams.tr.resx">
-      <DependentUpon>DroneCANParams.cs</DependentUpon>
-    </EmbeddedResource>
-    <EmbeddedResource Include="Controls\DroneCANParams.zh-Hans.resx">
-      <DependentUpon>DroneCANParams.cs</DependentUpon>
-    </EmbeddedResource>
-    <EmbeddedResource Include="Controls\DroneCANParams.zh-Hant.resx">
-      <DependentUpon>DroneCANParams.cs</DependentUpon>
-    </EmbeddedResource>
-    <EmbeddedResource Include="Controls\DroneCANParams.zh-TW.resx">
-      <DependentUpon>DroneCANParams.cs</DependentUpon>
-    </EmbeddedResource>
-    <EmbeddedResource Include="GCSViews\ConfigurationView\ConfigParamLoading.resx">
-      <DependentUpon>ConfigParamLoading.cs</DependentUpon>
-    </EmbeddedResource>
-    <EmbeddedResource Include="GCSViews\ConfigurationView\ConfigREPL.ko-KR.resx">
-      <DependentUpon>ConfigREPL.cs</DependentUpon>
-    </EmbeddedResource>
-    <EmbeddedResource Include="GCSViews\ConfigurationView\ConfigREPL.resx">
-      <DependentUpon>ConfigREPL.cs</DependentUpon>
-    </EmbeddedResource>
-    <EmbeddedResource Include="GCSViews\ConfigurationView\ConfigTradHeli4.resx">
-      <DependentUpon>ConfigTradHeli4.cs</DependentUpon>
-    </EmbeddedResource>
-    <EmbeddedResource Include="GCSViews\ConfigurationView\ConfigDroneCAN.resx">
-      <DependentUpon>ConfigDroneCAN.cs</DependentUpon>
-      <SubType>Designer</SubType>
-    </EmbeddedResource>
-    <EmbeddedResource Include="GCSViews\ConfigurationView\ConfigUserDefined.resx">
-      <DependentUpon>ConfigUserDefined.cs</DependentUpon>
-    </EmbeddedResource>
-    <EmbeddedResource Include="GCSViews\SITL.ko-KR.resx">
-      <DependentUpon>SITL.cs</DependentUpon>
-    </EmbeddedResource>
-    <EmbeddedResource Include="Grid\GridUI.ko-KR.resx">
-      <DependentUpon>GridUI.cs</DependentUpon>
-    </EmbeddedResource>
-    <EmbeddedResource Include="Joystick\JoystickAxis.resx" />
-    <EmbeddedResource Include="Log\LogStrings.resx">
-      <DependentUpon>LogStrings.cs</DependentUpon>
-    </EmbeddedResource>
-    <Compile Include="Controls\MavlinkCheckBox.cs">
-      <SubType>Component</SubType>
-    </Compile>
-    <Compile Include="Controls\MavlinkCheckBoxBitMask.cs">
-      <SubType>UserControl</SubType>
-    </Compile>
-    <Compile Include="Controls\MavlinkComboBox.cs">
-      <SubType>Component</SubType>
-    </Compile>
-    <Compile Include="Controls\MAVLinkInspector.cs">
-      <SubType>Form</SubType>
-    </Compile>
-    <Compile Include="Controls\MavlinkNumericUpDown.cs">
-      <SubType>Component</SubType>
-    </Compile>
-    <Compile Include="Controls\MAVLinkParamChanged.cs" />
-    <Compile Include="Controls\ModifyandSet.cs">
-      <SubType>UserControl</SubType>
-    </Compile>
-    <Compile Include="Controls\MyDataGridView.cs">
-      <SubType>Component</SubType>
-    </Compile>
-    <Compile Include="Controls\ServoOptions.cs">
-      <SubType>UserControl</SubType>
-    </Compile>
-    <Compile Include="GCSViews\SITL.cs">
-      <SubType>UserControl</SubType>
-    </Compile>
-    <Compile Include="Controls\ToolStripConnectionControl.cs">
-      <SubType>Component</SubType>
-    </Compile>
-    <Compile Include="Controls\Vibration.cs">
-      <SubType>Form</SubType>
-    </Compile>
-    <Compile Include="Controls\Video.cs">
-      <SubType>Form</SubType>
-    </Compile>
-    <Compile Include="Controls\Icon\Icon.cs" />
-    <Compile Include="Controls\Icon\Polygon.cs" />
-    <Compile Include="Controls\PreFlight\CheckListControl.cs">
-      <SubType>UserControl</SubType>
-    </Compile>
-    <Compile Include="Controls\PreFlight\CheckListEditor.cs">
-      <SubType>Form</SubType>
-    </Compile>
-    <Compile Include="Controls\PreFlight\CheckListInput.cs">
-      <SubType>UserControl</SubType>
-    </Compile>
-    <Compile Include="Controls\PreFlight\CheckListItem.cs" />
-    <Compile Include="GCSViews\FlightData.cs">
-      <SubType>UserControl</SubType>
-    </Compile>
-    <Compile Include="GCSViews\FlightPlanner.cs">
-      <SubType>UserControl</SubType>
-    </Compile>
-    <Compile Include="GCSViews\Help.cs">
-      <SubType>UserControl</SubType>
-    </Compile>
-    <Compile Include="GCSViews\InitialSetup.cs">
-      <SubType>UserControl</SubType>
-    </Compile>
-    <Compile Include="GCSViews\SoftwareConfig.cs">
-      <SubType>UserControl</SubType>
-    </Compile>
-    <Compile Include="GCSViews\ConfigurationView\ConfigTerminal.cs">
-      <SubType>UserControl</SubType>
-    </Compile>
-    <Compile Include="GCSViews\ConfigurationView\ConfigAccelerometerCalibration.cs">
-      <SubType>UserControl</SubType>
-    </Compile>
-    <Compile Include="GCSViews\ConfigurationView\ConfigAC_Fence.cs">
-      <SubType>UserControl</SubType>
-    </Compile>
-    <Compile Include="GCSViews\ConfigurationView\ConfigAntennaTracker.cs">
-      <SubType>UserControl</SubType>
-    </Compile>
-    <Compile Include="GCSViews\ConfigurationView\ConfigArducopter.cs">
-      <SubType>UserControl</SubType>
-    </Compile>
-    <Compile Include="GCSViews\ConfigurationView\ConfigArduplane.cs">
-      <SubType>UserControl</SubType>
-    </Compile>
-    <Compile Include="GCSViews\ConfigurationView\ConfigArdurover.cs">
-      <SubType>UserControl</SubType>
-    </Compile>
-    <Compile Include="GCSViews\ConfigurationView\ConfigAteryx.cs">
-      <SubType>UserControl</SubType>
-    </Compile>
-    <Compile Include="GCSViews\ConfigurationView\ConfigAteryxSensors.cs">
-      <SubType>UserControl</SubType>
-    </Compile>
-    <Compile Include="GCSViews\ConfigurationView\ConfigBatteryMonitoring.cs">
-      <SubType>UserControl</SubType>
-    </Compile>
-    <Compile Include="GCSViews\ConfigurationView\ConfigBatteryMonitoring2.cs">
-      <SubType>UserControl</SubType>
-    </Compile>
-    <Compile Include="GCSViews\ConfigurationView\ConfigCompassMot.cs">
-      <SubType>UserControl</SubType>
-    </Compile>
-    <Compile Include="GCSViews\ConfigurationView\ConfigESCCalibration.cs">
-      <SubType>UserControl</SubType>
-    </Compile>
-    <Compile Include="GCSViews\ConfigurationView\ConfigFailSafe.cs">
-      <SubType>UserControl</SubType>
-    </Compile>
-    <Compile Include="GCSViews\ConfigurationView\ConfigFFT.cs">
-      <SubType>UserControl</SubType>
-    </Compile>
-    <Compile Include="GCSViews\ConfigurationView\ConfigFirmware.cs">
-      <SubType>UserControl</SubType>
-    </Compile>
-    <Compile Include="GCSViews\ConfigurationView\ConfigFirmwareDisabled.cs">
-      <SubType>UserControl</SubType>
-    </Compile>
-    <Compile Include="GCSViews\ConfigurationView\ConfigFlightModes.cs">
-      <SubType>UserControl</SubType>
-    </Compile>
-    <Compile Include="GCSViews\ConfigurationView\ConfigFrameClassType.cs">
-      <SubType>UserControl</SubType>
-    </Compile>
-    <Compile Include="GCSViews\ConfigurationView\ConfigFrameType.cs">
-      <SubType>UserControl</SubType>
-    </Compile>
-    <Compile Include="GCSViews\ConfigurationView\ConfigFriendlyParams.cs">
-      <SubType>UserControl</SubType>
-    </Compile>
-    <Compile Include="GCSViews\ConfigurationView\ConfigFriendlyParamsAdv.cs">
-      <SubType>UserControl</SubType>
-    </Compile>
-    <Compile Include="GCSViews\ConfigurationView\ConfigHWAirspeed.cs">
-      <SubType>UserControl</SubType>
-    </Compile>
-    <Compile Include="GCSViews\ConfigurationView\ConfigHWBT.cs">
-      <SubType>UserControl</SubType>
-    </Compile>
-    <Compile Include="GCSViews\ConfigurationView\ConfigHWCompass.cs">
-      <SubType>UserControl</SubType>
-    </Compile>
-    <Compile Include="GCSViews\ConfigurationView\ConfigHWesp8266.cs">
-      <SubType>UserControl</SubType>
-    </Compile>
-    <Compile Include="GCSViews\ConfigurationView\ConfigHWOptFlow.cs">
-      <SubType>UserControl</SubType>
-    </Compile>
-    <Compile Include="GCSViews\ConfigurationView\ConfigHWOSD.cs">
-      <SubType>UserControl</SubType>
-    </Compile>
-    <Compile Include="GCSViews\ConfigurationView\ConfigHWParachute.cs">
-      <SubType>UserControl</SubType>
-    </Compile>
-    <Compile Include="GCSViews\ConfigurationView\ConfigHWPX4Flow.cs">
-      <SubType>UserControl</SubType>
-    </Compile>
-    <Compile Include="GCSViews\ConfigurationView\ConfigHWRangeFinder.cs">
-      <SubType>UserControl</SubType>
-    </Compile>
-    <Compile Include="GCSViews\ConfigurationView\ConfigHWCAN.cs">
-      <SubType>UserControl</SubType>
-    </Compile>
-    <Compile Include="GCSViews\ConfigurationView\ConfigMandatory.cs">
-      <SubType>UserControl</SubType>
-    </Compile>
-    <Compile Include="GCSViews\ConfigurationView\ConfigMotorTest.cs">
-      <SubType>UserControl</SubType>
-    </Compile>
-    <Compile Include="GCSViews\ConfigurationView\ConfigMount.cs">
-      <SubType>UserControl</SubType>
-    </Compile>
-    <Compile Include="GCSViews\ConfigurationView\ConfigOptional.cs">
-      <SubType>UserControl</SubType>
-    </Compile>
-    <Compile Include="GCSViews\ConfigurationView\ConfigPlanner.cs">
-      <SubType>UserControl</SubType>
-    </Compile>
-    <Compile Include="GCSViews\ConfigurationView\ConfigPlannerAdv.cs">
-      <SubType>UserControl</SubType>
-    </Compile>
-    <Compile Include="GCSViews\ConfigurationView\ConfigRadioInput.cs">
-      <SubType>UserControl</SubType>
-    </Compile>
-    <Compile Include="GCSViews\ConfigurationView\ConfigRadioOutput.cs">
-      <SubType>UserControl</SubType>
-    </Compile>
-    <Compile Include="GCSViews\ConfigurationView\ConfigRawParams.cs">
-      <SubType>UserControl</SubType>
-    </Compile>
-    <Compile Include="GCSViews\ConfigurationView\ConfigSimplePids.cs">
-      <SubType>UserControl</SubType>
-    </Compile>
-    <Compile Include="GCSViews\ConfigurationView\ConfigTradHeli.cs">
-      <SubType>UserControl</SubType>
-    </Compile>
-    <Compile Include="GeoRef\georefimage.cs">
-      <SubType>Form</SubType>
-    </Compile>
-    <Compile Include="Grid\GridPlugin.cs" />
-    <Compile Include="Grid\GridUI.cs">
-      <SubType>Form</SubType>
-    </Compile>
-    <Compile Include="Joystick\JoystickSetup.cs">
-      <SubType>UserControl</SubType>
-    </Compile>
-    <Compile Include="Joystick\Joy_Button_axis.cs">
-      <SubType>Form</SubType>
-    </Compile>
-    <Compile Include="Joystick\Joy_ChangeMode.cs">
-      <SubType>Form</SubType>
-    </Compile>
-    <Compile Include="Joystick\Joy_Do_Repeat_Relay.cs">
-      <SubType>Form</SubType>
-    </Compile>
-    <Compile Include="Joystick\Joy_Do_Repeat_Servo.cs">
-      <SubType>Form</SubType>
-    </Compile>
-    <Compile Include="Joystick\Joy_Do_Set_Relay.cs">
-      <SubType>Form</SubType>
-    </Compile>
-    <Compile Include="Joystick\Joy_Do_Set_Servo.cs">
-      <SubType>Form</SubType>
-    </Compile>
-    <Compile Include="Joystick\Joy_Mount_Mode.cs">
-      <SubType>Form</SubType>
-    </Compile>
-    <Compile Include="Log\LogBrowse.cs">
-      <SubType>Form</SubType>
-    </Compile>
-    <Compile Include="Log\LogDownload.cs">
-      <SubType>Form</SubType>
-    </Compile>
-    <Compile Include="Log\LogDownloadMavLink.cs">
-      <SubType>Form</SubType>
-    </Compile>
-    <Compile Include="Log\LogDownloadscp.cs">
-      <SubType>Form</SubType>
-    </Compile>
-    <Compile Include="Log\LogIndex.cs">
-      <SubType>Form</SubType>
-    </Compile>
-    <Compile Include="Log\MatLabForms.cs" />
-    <Compile Include="Log\MavlinkLog.cs">
-      <SubType>Form</SubType>
-    </Compile>
-    <Compile Include="NoFly\NoFly.cs" />
-    <Compile Include="Plugin\Plugin.cs" />
-    <Compile Include="Plugin\PluginLoader.cs" />
-    <Compile Include="Plugin\PluginUI.cs">
-      <SubType>Form</SubType>
-    </Compile>
-    <Compile Include="Radio\IHex.cs" />
-    <Compile Include="Radio\Sikradio.cs">
-      <SubType>UserControl</SubType>
-    </Compile>
-=======
-    <Compile Include="Swarm\Sequence\LayoutEditor.cs" />
-    <Compile Include="temp.cs" />
-    <Compile Include="Antenna\ArduTracker.cs" />
-    <Compile Include="Antenna\DegreeTracker.cs" />
-    <Compile Include="Antenna\ITrackerOutput.cs" />
-    <Compile Include="Antenna\Maestro.cs" />
-    <Compile Include="Antenna\Tracker.cs"> <SubType>Control</SubType> </Compile>
-    <Compile Include="Controls\AuthKeys.cs"> <SubType>Control</SubType> </Compile>
-    <Compile Include="Controls\ConnectionControl.cs" />
-    <Compile Include="Controls\ConnectionStats.cs"> <SubType>Control</SubType> </Compile>
-    <Compile Include="Controls\ControlSensorsStatus.cs"> <SubType>Control</SubType> </Compile>
-    <Compile Include="Controls\ControlTest.cs"> <SubType>Control</SubType> </Compile>
-    <Compile Include="Controls\DefaultSettings.cs" />
-    <Compile Include="Controls\DistanceBar.cs"> <SubType>Control</SubType> </Compile>
-    <Compile Include="Controls\EKFStatus.cs" />
-    <Compile Include="Controls\Loading.cs" />
-    <Compile Include="Controls\LogAnalyzer.cs"> <SubType>Control</SubType> </Compile>
-	<Compile Include="Log\LogStrings.cs" />
-	<Compile Include="Log\LogStrings.Designer.cs"><DependentUpon>LogStrings.cs</DependentUpon> </Compile>
-	<EmbeddedResource Include="Controls\PropagationSettings.resx">
-	  <DependentUpon>PropagationSettings.cs</DependentUpon>
-	</EmbeddedResource>
-	<EmbeddedResource Include="Log\LogStrings.resx"><DependentUpon>LogStrings.cs</DependentUpon> </EmbeddedResource>
-    <Compile Include="Controls\MavlinkCheckBox.cs" />
-    <Compile Include="Controls\MavlinkCheckBoxBitMask.cs" />
-    <Compile Include="Controls\MavlinkComboBox.cs" />
-    <Compile Include="Controls\MAVLinkInspector.cs" />
-    <Compile Include="Controls\MavlinkNumericUpDown.cs" />
-    <Compile Include="Controls\MAVLinkParamChanged.cs" />
-    <Compile Include="Controls\ModifyandSet.cs"> <SubType>Control</SubType> </Compile>
-    <Compile Include="Controls\MyDataGridView.cs" />
-    <Compile Include="Controls\ServoOptions.cs" />
-    <Compile Include="Controls\SITL.cs"> <SubType>Control</SubType> </Compile>
-    <Compile Include="Controls\ThemeColors.cs" />
-    <Compile Include="Controls\ToolStripConnectionControl.cs" />
-    <Compile Include="Controls\Vibration.cs"> <SubType>Control</SubType> </Compile>
-    <Compile Include="Controls\Video.cs" />
-    <Compile Include="Controls\Forms\MavlinkCheckBox.xaml.cs" />
-    <Compile Include="Controls\Forms\OpenGLPage.cs" />
-    <Compile Include="Controls\Icon\Icon.cs" />
-    <Compile Include="Controls\Icon\Polygon.cs" />
-    <Compile Include="Controls\PreFlight\CheckListControl.cs" />
-    <Compile Include="Controls\PreFlight\CheckListEditor.cs"> <SubType>Control</SubType> </Compile>
-    <Compile Include="Controls\PreFlight\CheckListInput.cs" />
-    <Compile Include="Controls\PreFlight\CheckListItem.cs" />
-    <Compile Include="GCSViews\FlightData.cs" />
-    <Compile Include="GCSViews\FlightPlanner.cs" />
-    <Compile Include="GCSViews\Help.cs" />
-    <Compile Include="GCSViews\InitialSetup.cs"> <SubType>Control</SubType> </Compile>
-    <Compile Include="GCSViews\SoftwareConfig.cs" />
-    <Compile Include="GCSViews\Terminal.cs" />
-    <Compile Include="GCSViews\ConfigurationView\ConfigAccelerometerCalibration.cs" />
-    <Compile Include="GCSViews\ConfigurationView\ConfigAC_Fence.cs"> <SubType>Control</SubType> </Compile>
-    <Compile Include="GCSViews\ConfigurationView\ConfigAntennaTracker.cs" />
-    <Compile Include="GCSViews\ConfigurationView\ConfigArducopter.cs" />
-    <Compile Include="GCSViews\ConfigurationView\ConfigArduplane.cs"> <SubType>Control</SubType> </Compile>
-    <Compile Include="GCSViews\ConfigurationView\ConfigArdurover.cs"> <SubType>Control</SubType> </Compile>
-    <Compile Include="GCSViews\ConfigurationView\ConfigAteryx.cs"> <SubType>Control</SubType> </Compile>
-    <Compile Include="GCSViews\ConfigurationView\ConfigAteryxSensors.cs" />
-    <Compile Include="GCSViews\ConfigurationView\ConfigBatteryMonitoring.cs" />
-    <Compile Include="GCSViews\ConfigurationView\ConfigBatteryMonitoring2.cs" />
-    <Compile Include="GCSViews\ConfigurationView\ConfigCompassMot.cs" />
-    <Compile Include="GCSViews\ConfigurationView\ConfigESCCalibration.cs" />
-    <Compile Include="GCSViews\ConfigurationView\ConfigFailSafe.cs" />
-    <Compile Include="GCSViews\ConfigurationView\ConfigFFT.cs" />
-    <Compile Include="GCSViews\ConfigurationView\ConfigFirmware.cs" />
-    <Compile Include="GCSViews\ConfigurationView\ConfigFirmwareDisabled.cs" />
-    <Compile Include="GCSViews\ConfigurationView\ConfigFlightModes.cs"> <SubType>Control</SubType> </Compile>
-    <Compile Include="GCSViews\ConfigurationView\ConfigFrameClassType.cs" />
-    <Compile Include="GCSViews\ConfigurationView\ConfigFrameType.cs"> <SubType>Control</SubType> </Compile>
-    <Compile Include="GCSViews\ConfigurationView\ConfigFriendlyParams.cs" />
-    <Compile Include="GCSViews\ConfigurationView\ConfigFriendlyParamsAdv.cs" />
-    <Compile Include="GCSViews\ConfigurationView\ConfigGPSInject.cs"> <SubType>Control</SubType> </Compile>
-    <Compile Include="GCSViews\ConfigurationView\ConfigHWAirspeed.cs"> <SubType>Control</SubType> </Compile>
-    <Compile Include="GCSViews\ConfigurationView\ConfigHWBT.cs" />
-    <Compile Include="GCSViews\ConfigurationView\ConfigHWCompass.cs" />
-    <Compile Include="GCSViews\ConfigurationView\ConfigHWesp8266.cs" />
-    <Compile Include="GCSViews\ConfigurationView\ConfigHWOptFlow.cs" />
-    <Compile Include="GCSViews\ConfigurationView\ConfigHWOSD.cs" />
-    <Compile Include="GCSViews\ConfigurationView\ConfigHWParachute.cs" />
-    <Compile Include="GCSViews\ConfigurationView\ConfigHWPX4Flow.cs" />
-    <Compile Include="GCSViews\ConfigurationView\ConfigHWRangeFinder.cs" />
-    <Compile Include="GCSViews\ConfigurationView\ConfigHWUAVCAN.cs"> <SubType>Control</SubType> </Compile>
-    <Compile Include="GCSViews\ConfigurationView\ConfigMandatory.cs" />
-    <Compile Include="GCSViews\ConfigurationView\ConfigMotorTest.cs"> <SubType>Control</SubType> </Compile>
-    <Compile Include="GCSViews\ConfigurationView\ConfigMount.cs" />
-    <Compile Include="GCSViews\ConfigurationView\ConfigOptional.cs"> <SubType>Control</SubType> </Compile>
-    <Compile Include="GCSViews\ConfigurationView\ConfigPlanner.cs" />
-    <Compile Include="GCSViews\ConfigurationView\ConfigPlannerAdv.cs" />
-    <Compile Include="GCSViews\ConfigurationView\ConfigRadioInput.cs" />
-    <Compile Include="GCSViews\ConfigurationView\ConfigRadioOutput.cs" />
-    <Compile Include="GCSViews\ConfigurationView\ConfigRawParams.cs" />
-    <Compile Include="GCSViews\ConfigurationView\ConfigRawParamsTree.cs" />
-    <Compile Include="GCSViews\ConfigurationView\ConfigSimplePids.cs" />
-    <Compile Include="GCSViews\ConfigurationView\ConfigTradHeli.cs"> <SubType>Control</SubType> </Compile>
-    <Compile Include="GCSViews\ConfigurationView\ConfigWizard.cs"> <SubType>Control</SubType> </Compile>
-    <Compile Include="GeoRef\georefimage.cs"> <SubType>Control</SubType> </Compile>
-    <Compile Include="Grid\GridPlugin.cs" />
-    <Compile Include="Grid\GridUI.cs" />
-    <Compile Include="HIL\Aircraft.cs" />
-    <Compile Include="HIL\Hil.cs" />
-    <Compile Include="HIL\QuadCopter.cs" />
-    <Compile Include="HIL\Wind.cs" />
-    <Compile Include="HIL\XPlane.cs" />
-    <Compile Include="Joystick\Joystick.cs" />
-    <Compile Include="Joystick\JoystickSetup.cs" />
-    <Compile Include="Joystick\Joy_Button_axis.cs"> <SubType>Control</SubType> </Compile>
-    <Compile Include="Joystick\Joy_ChangeMode.cs" />
-    <Compile Include="Joystick\Joy_Do_Repeat_Relay.cs" />
-    <Compile Include="Joystick\Joy_Do_Repeat_Servo.cs" />
-    <Compile Include="Joystick\Joy_Do_Set_Relay.cs"> <SubType>Control</SubType> </Compile>
-    <Compile Include="Joystick\Joy_Do_Set_Servo.cs"> <SubType>Control</SubType> </Compile>
-    <Compile Include="Joystick\Joy_Mount_Mode.cs" />
-    <Compile Include="Log\LogBrowse.cs" />
-    <Compile Include="Log\LogDownload.cs" />
-    <Compile Include="Log\LogDownloadMavLink.cs"> <SubType>Control</SubType> </Compile>
-    <Compile Include="Log\LogDownloadscp.cs" />
-    <Compile Include="Log\LogIndex.cs"> <SubType>Control</SubType> </Compile>
-    <Compile Include="Log\LogSort.cs" />
-    <Compile Include="Log\MatLabForms.cs" />
-    <Compile Include="Log\MavlinkLog.cs" />
-    <Compile Include="Log\Scan.cs" />
-    <Compile Include="Log\test\MotorFailure.cs" />
-    <Compile Include="SikRadio\RFD900.cs" />
-    <Compile Include="SikRadio\RFDLib\Array.cs" />
-    <Compile Include="SikRadio\RFDLib\Text.cs" />
-    <Compile Include="Models\DelegateCommand.cs" />
-    <Compile Include="Models\ICommand.cs" />
-    <Compile Include="NoFly\NoFly.cs" />
-    <Compile Include="Plugin\Plugin.cs" />
-    <Compile Include="Plugin\PluginLoader.cs" />
-    <Compile Include="Plugin\PluginUI.cs" />
-    <Compile Include="Radio\IHex.cs" />
-    <Compile Include="Radio\Sikradio.cs" />
->>>>>>> 3d7ec34a
-    <Compile Include="Radio\Uploader.cs" />
-    <Compile Include="Radio\XModem.cs" />
-    <Compile Include="Swarm\DroneBase.cs" />
-    <Compile Include="Swarm\FollowPath.cs" />
-<<<<<<< HEAD
-    <Compile Include="Swarm\FollowPathControl.cs">
-      <SubType>Form</SubType>
-    </Compile>
-    <Compile Include="Swarm\Formation.cs" />
-    <Compile Include="Swarm\FormationControl.cs">
-      <SubType>Form</SubType>
-    </Compile>
-    <Compile Include="Swarm\Grid.cs">
-      <SubType>UserControl</SubType>
-    </Compile>
-    <Compile Include="Swarm\Status.cs">
-      <SubType>UserControl</SubType>
-    </Compile>
-    <Compile Include="Swarm\Swarm.cs" />
-    <Compile Include="Swarm\FollowLeader\Control.cs">
-      <SubType>Form</SubType>
-    </Compile>
-    <Compile Include="Swarm\FollowLeader\Drone.cs" />
-    <Compile Include="Swarm\FollowLeader\DroneGroup.cs" />
-    <Compile Include="Swarm\SRB\Control.cs">
-      <SubType>Form</SubType>
-    </Compile>
-    <Compile Include="Swarm\SRB\Controller.cs" />
-    <Compile Include="Swarm\SRB\Drone.cs" />
-    <Compile Include="Swarm\SRB\DroneGroup.cs" />
-    <Compile Include="Swarm\WaypointLeader\Drone.cs" />
-    <Compile Include="Swarm\WaypointLeader\DroneGroup.cs" />
-    <Compile Include="Swarm\WaypointLeader\Path.cs" />
-    <Compile Include="Swarm\WaypointLeader\WPControl.cs">
-      <SubType>Form</SubType>
-    </Compile>
-    <Compile Include="Utilities\BoardDetect.cs" />
-    <Compile Include="Utilities\CircleSurveyMission.cs" />
-    <Compile Include="Utilities\ExtensionsMP.cs" />
-    <Compile Include="Controls\fftui.cs">
-      <SubType>Form</SubType>
-    </Compile>
-    <Compile Include="Utilities\Firmware.cs" />
-    <Compile Include="Utilities\httpserver.cs" />
-    <Compile Include="Utilities\LangUtility.cs" />
-    <Compile Include="Utilities\LogAnalyzer.cs" />
-    <Compile Include="Utilities\POI.cs" />
-    <Compile Include="Utilities\ThemeManager.cs" />
-    <Compile Include="Utilities\GStreamerUI.cs" />
-    <Compile Include="Utilities\Update.cs" />
-    <Compile Include="Utilities\Win32DeviceMgnt.cs" />
-    <Compile Include="Utilities\XMLColor.cs" />
-    <Compile Include="Warnings\WarningControl.cs">
-      <SubType>UserControl</SubType>
-    </Compile>
-    <Compile Include="Warnings\WarningsManager.cs">
-      <SubType>Form</SubType>
-    </Compile>
-  </ItemGroup>
-  <ItemGroup>
-    <Compile Include="Controls\ConnectionOptions.Designer.cs">
-      <DependentUpon>ConnectionOptions.cs</DependentUpon>
-    </Compile>
-    <Compile Include="Controls\ElevationProfile.Designer.cs">
-      <DependentUpon>ElevationProfile.cs</DependentUpon>
-    </Compile>
-    <Compile Include="Controls\FollowMe.Designer.cs">
-      <DependentUpon>FollowMe.cs</DependentUpon>
-    </Compile>
-    <Compile Include="Controls\MovingBase.Designer.cs">
-      <DependentUpon>MovingBase.cs</DependentUpon>
-    </Compile>
-    <Compile Include="Controls\OSDVideo.Designer.cs">
-      <DependentUpon>OSDVideo.cs</DependentUpon>
-    </Compile>
-    <Compile Include="Controls\paramcompare.Designer.cs">
-      <DependentUpon>paramcompare.cs</DependentUpon>
-    </Compile>
-    <Compile Include="Controls\RAW_Sensor.Designer.cs">
-      <DependentUpon>RAW_Sensor.cs</DependentUpon>
-    </Compile>
-    <Compile Include="Controls\ScriptConsole.Designer.cs">
-      <DependentUpon>ScriptConsole.cs</DependentUpon>
-    </Compile>
-    <Compile Include="Controls\SerialOutputMD.Designer.cs">
-      <DependentUpon>SerialOutputMD.cs</DependentUpon>
-    </Compile>
-    <Compile Include="Controls\SerialOutputNMEA.Designer.cs">
-      <DependentUpon>SerialOutputNMEA.cs</DependentUpon>
-    </Compile>
-    <Compile Include="Controls\SerialOutputPass.Designer.cs">
-      <DependentUpon>SerialOutputPass.cs</DependentUpon>
-    </Compile>
-    <Compile Include="Antenna\TrackerUI.Designer.cs">
-      <DependentUpon>TrackerUI.cs</DependentUpon>
-    </Compile>
-    <Compile Include="Controls\AuthKeys.Designer.cs">
-      <DependentUpon>AuthKeys.cs</DependentUpon>
-    </Compile>
-    <Compile Include="Controls\ConnectionControl.Designer.cs">
-      <DependentUpon>ConnectionControl.cs</DependentUpon>
-    </Compile>
-    <Compile Include="Controls\ConnectionStats.Designer.cs">
-      <DependentUpon>ConnectionStats.cs</DependentUpon>
-    </Compile>
-    <Compile Include="Controls\DefaultSettings.Designer.cs">
-      <DependentUpon>DefaultSettings.cs</DependentUpon>
-    </Compile>
-    <Compile Include="Controls\DistanceBar.Designer.cs">
-      <DependentUpon>DistanceBar.cs</DependentUpon>
-    </Compile>
-    <Compile Include="Controls\EKFStatus.Designer.cs">
-      <DependentUpon>EKFStatus.cs</DependentUpon>
-    </Compile>
-    <Compile Include="Controls\Loading.Designer.cs">
-      <DependentUpon>Loading.cs</DependentUpon>
-    </Compile>
-    <Compile Include="Controls\LogAnalyzer.Designer.cs">
-      <DependentUpon>LogAnalyzer.cs</DependentUpon>
-    </Compile>
-    <Compile Include="Controls\ModifyandSet.Designer.cs">
-      <DependentUpon>ModifyandSet.cs</DependentUpon>
-    </Compile>
-    <Compile Include="Controls\ServoOptions.Designer.cs">
-      <DependentUpon>ServoOptions.cs</DependentUpon>
-    </Compile>
-    <Compile Include="GCSViews\SITL.Designer.cs">
-      <DependentUpon>SITL.cs</DependentUpon>
-    </Compile>
-    <Compile Include="Controls\Vibration.Designer.cs">
-      <DependentUpon>Vibration.cs</DependentUpon>
-    </Compile>
-    <Compile Include="Controls\Video.Designer.cs">
-      <DependentUpon>Video.cs</DependentUpon>
-    </Compile>
-    <Compile Include="Controls\PreFlight\CheckListControl.Designer.cs">
-      <DependentUpon>CheckListControl.cs</DependentUpon>
-    </Compile>
-    <Compile Include="Controls\PreFlight\CheckListEditor.Designer.cs">
-      <DependentUpon>CheckListEditor.cs</DependentUpon>
-    </Compile>
-    <Compile Include="GCSViews\FlightData.Designer.cs">
-      <DependentUpon>FlightData.cs</DependentUpon>
-    </Compile>
-    <Compile Include="GCSViews\FlightPlanner.Designer.cs">
-      <DependentUpon>FlightPlanner.cs</DependentUpon>
-    </Compile>
-    <Compile Include="GCSViews\Help.Designer.cs">
-      <DependentUpon>Help.cs</DependentUpon>
-    </Compile>
-    <Compile Include="GCSViews\InitialSetup.Designer.cs">
-      <DependentUpon>InitialSetup.cs</DependentUpon>
-    </Compile>
-    <Compile Include="GCSViews\SoftwareConfig.Designer.cs">
-      <DependentUpon>SoftwareConfig.cs</DependentUpon>
-    </Compile>
-    <Compile Include="GCSViews\ConfigurationView\ConfigTerminal.Designer.cs">
-      <DependentUpon>ConfigTerminal.cs</DependentUpon>
-    </Compile>
-    <Compile Include="GCSViews\ConfigurationView\ConfigAccelerometerCalibration.Designer.cs">
-      <DependentUpon>ConfigAccelerometerCalibration.cs</DependentUpon>
-    </Compile>
-    <Compile Include="GCSViews\ConfigurationView\ConfigAC_Fence.Designer.cs">
-      <DependentUpon>ConfigAC_Fence.cs</DependentUpon>
-    </Compile>
-    <Compile Include="GCSViews\ConfigurationView\ConfigAntennaTracker.Designer.cs">
-      <DependentUpon>ConfigAntennaTracker.cs</DependentUpon>
-    </Compile>
-    <Compile Include="GCSViews\ConfigurationView\ConfigArducopter.Designer.cs">
-      <DependentUpon>ConfigArducopter.cs</DependentUpon>
-    </Compile>
-    <Compile Include="GCSViews\ConfigurationView\ConfigArduplane.Designer.cs">
-      <DependentUpon>ConfigArduplane.cs</DependentUpon>
-    </Compile>
-    <Compile Include="GCSViews\ConfigurationView\ConfigArdurover.Designer.cs">
-      <DependentUpon>ConfigArdurover.cs</DependentUpon>
-    </Compile>
-    <Compile Include="GCSViews\ConfigurationView\ConfigAteryx.Designer.cs">
-      <DependentUpon>ConfigAteryx.cs</DependentUpon>
-    </Compile>
-    <Compile Include="GCSViews\ConfigurationView\ConfigAteryxSensors.Designer.cs">
-      <DependentUpon>ConfigAteryxSensors.cs</DependentUpon>
-    </Compile>
-    <Compile Include="GCSViews\ConfigurationView\ConfigBatteryMonitoring.Designer.cs">
-      <DependentUpon>ConfigBatteryMonitoring.cs</DependentUpon>
-    </Compile>
-    <Compile Include="GCSViews\ConfigurationView\ConfigBatteryMonitoring2.Designer.cs">
-      <DependentUpon>ConfigBatteryMonitoring2.cs</DependentUpon>
-    </Compile>
-    <Compile Include="GCSViews\ConfigurationView\ConfigCompassMot.Designer.cs">
-      <DependentUpon>ConfigCompassMot.cs</DependentUpon>
-    </Compile>
-    <Compile Include="GCSViews\ConfigurationView\ConfigESCCalibration.Designer.cs">
-      <DependentUpon>ConfigESCCalibration.cs</DependentUpon>
-    </Compile>
-    <Compile Include="GCSViews\ConfigurationView\ConfigFailSafe.Designer.cs">
-      <DependentUpon>ConfigFailSafe.cs</DependentUpon>
-    </Compile>
-    <Compile Include="GCSViews\ConfigurationView\ConfigFirmware.Designer.cs">
-      <DependentUpon>ConfigFirmware.cs</DependentUpon>
-    </Compile>
-    <Compile Include="GCSViews\ConfigurationView\ConfigFirmwareDisabled.Designer.cs">
-      <DependentUpon>ConfigFirmwareDisabled.cs</DependentUpon>
-    </Compile>
-    <Compile Include="GCSViews\ConfigurationView\ConfigFlightModes.Designer.cs">
-      <DependentUpon>ConfigFlightModes.cs</DependentUpon>
-    </Compile>
-    <Compile Include="GCSViews\ConfigurationView\ConfigFrameClassType.Designer.cs">
-      <DependentUpon>ConfigFrameClassType.cs</DependentUpon>
-    </Compile>
-    <Compile Include="GCSViews\ConfigurationView\ConfigFrameType.Designer.cs">
-      <DependentUpon>ConfigFrameType.cs</DependentUpon>
-    </Compile>
-    <Compile Include="GCSViews\ConfigurationView\ConfigFriendlyParams.Designer.cs">
-      <DependentUpon>ConfigFriendlyParams.cs</DependentUpon>
-    </Compile>
-    <Compile Include="GCSViews\ConfigurationView\ConfigHWAirspeed.Designer.cs">
-      <DependentUpon>ConfigHWAirspeed.cs</DependentUpon>
-    </Compile>
-    <Compile Include="GCSViews\ConfigurationView\ConfigHWBT.Designer.cs">
-      <DependentUpon>ConfigHWBT.cs</DependentUpon>
-    </Compile>
-    <Compile Include="GCSViews\ConfigurationView\ConfigHWCompass.Designer.cs">
-      <DependentUpon>ConfigHWCompass.cs</DependentUpon>
-    </Compile>
-    <Compile Include="GCSViews\ConfigurationView\ConfigHWesp8266.Designer.cs">
-      <DependentUpon>ConfigHWesp8266.cs</DependentUpon>
-    </Compile>
-    <Compile Include="GCSViews\ConfigurationView\ConfigHWOptFlow.Designer.cs">
-      <DependentUpon>ConfigHWOptFlow.cs</DependentUpon>
-    </Compile>
-    <Compile Include="GCSViews\ConfigurationView\ConfigHWOSD.Designer.cs">
-      <DependentUpon>ConfigHWOSD.cs</DependentUpon>
-    </Compile>
-    <Compile Include="GCSViews\ConfigurationView\ConfigHWParachute.Designer.cs">
-      <DependentUpon>ConfigHWParachute.cs</DependentUpon>
-    </Compile>
-    <Compile Include="GCSViews\ConfigurationView\ConfigHWPX4Flow.Designer.cs">
-      <DependentUpon>ConfigHWPX4Flow.cs</DependentUpon>
-    </Compile>
-    <Compile Include="GCSViews\ConfigurationView\ConfigHWRangeFinder.Designer.cs">
-      <DependentUpon>ConfigHWRangeFinder.cs</DependentUpon>
-    </Compile>
-    <Compile Include="GCSViews\ConfigurationView\ConfigHWCAN.Designer.cs">
-      <DependentUpon>ConfigHWCAN.cs</DependentUpon>
-    </Compile>
-    <Compile Include="GCSViews\ConfigurationView\ConfigMandatory.Designer.cs">
-      <DependentUpon>ConfigMandatory.cs</DependentUpon>
-    </Compile>
-    <Compile Include="GCSViews\ConfigurationView\ConfigMotorTest.Designer.cs">
-      <DependentUpon>ConfigMotorTest.cs</DependentUpon>
-    </Compile>
-    <Compile Include="GCSViews\ConfigurationView\ConfigMount.Designer.cs">
-      <DependentUpon>ConfigMount.cs</DependentUpon>
-    </Compile>
-    <Compile Include="GCSViews\ConfigurationView\ConfigOptional.Designer.cs">
-      <DependentUpon>ConfigOptional.cs</DependentUpon>
-    </Compile>
-    <Compile Include="GCSViews\ConfigurationView\ConfigPlanner.Designer.cs">
-      <DependentUpon>ConfigPlanner.cs</DependentUpon>
-    </Compile>
-    <Compile Include="GCSViews\ConfigurationView\ConfigPlannerAdv.Designer.cs">
-      <DependentUpon>ConfigPlannerAdv.cs</DependentUpon>
-    </Compile>
-    <Compile Include="GCSViews\ConfigurationView\ConfigRadioInput.Designer.cs">
-      <DependentUpon>ConfigRadioInput.cs</DependentUpon>
-    </Compile>
-    <Compile Include="GCSViews\ConfigurationView\ConfigRadioOutput.Designer.cs">
-      <DependentUpon>ConfigRadioOutput.cs</DependentUpon>
-    </Compile>
-    <Compile Include="GCSViews\ConfigurationView\ConfigRawParams.Designer.cs">
-      <DependentUpon>ConfigRawParams.cs</DependentUpon>
-    </Compile>
-    <Compile Include="GCSViews\ConfigurationView\ConfigSimplePids.Designer.cs">
-      <DependentUpon>ConfigSimplePids.cs</DependentUpon>
-    </Compile>
-    <Compile Include="GCSViews\ConfigurationView\ConfigTradHeli.Designer.cs">
-      <DependentUpon>ConfigTradHeli.cs</DependentUpon>
-    </Compile>
-    <Compile Include="GeoRef\georefimage.Designer.cs">
-      <DependentUpon>georefimage.cs</DependentUpon>
-    </Compile>
-    <Compile Include="Grid\GridUI.Designer.cs">
-      <DependentUpon>GridUI.cs</DependentUpon>
-    </Compile>
-    <Compile Include="Joystick\JoystickSetup.Designer.cs">
-      <DependentUpon>JoystickSetup.cs</DependentUpon>
-    </Compile>
-    <Compile Include="Joystick\Joy_Button_axis.Designer.cs">
-      <DependentUpon>Joy_Button_axis.cs</DependentUpon>
-    </Compile>
-    <Compile Include="Joystick\Joy_ChangeMode.Designer.cs">
-      <DependentUpon>Joy_ChangeMode.cs</DependentUpon>
-    </Compile>
-    <Compile Include="Joystick\Joy_Do_Repeat_Relay.Designer.cs">
-      <DependentUpon>Joy_Do_Repeat_Relay.cs</DependentUpon>
-    </Compile>
-    <Compile Include="Joystick\Joy_Do_Repeat_Servo.Designer.cs">
-      <DependentUpon>Joy_Do_Repeat_Servo.cs</DependentUpon>
-    </Compile>
-    <Compile Include="Joystick\Joy_Do_Set_Relay.Designer.cs">
-      <DependentUpon>Joy_Do_Set_Relay.cs</DependentUpon>
-    </Compile>
-    <Compile Include="Joystick\Joy_Do_Set_Servo.Designer.cs">
-      <DependentUpon>Joy_Do_Set_Servo.cs</DependentUpon>
-    </Compile>
-    <Compile Include="Joystick\Joy_Mount_Mode.Designer.cs">
-      <DependentUpon>Joy_Mount_Mode.cs</DependentUpon>
-    </Compile>
-    <Compile Include="Log\LogBrowse.Designer.cs">
-      <DependentUpon>LogBrowse.cs</DependentUpon>
-    </Compile>
-    <Compile Include="Log\LogDownload.Designer.cs">
-      <DependentUpon>LogDownload.cs</DependentUpon>
-    </Compile>
-    <Compile Include="Log\LogDownloadMavLink.Designer.cs">
-      <DependentUpon>LogDownloadMavLink.cs</DependentUpon>
-    </Compile>
-    <Compile Include="Log\LogDownloadscp.Designer.cs">
-      <DependentUpon>LogDownloadscp.cs</DependentUpon>
-    </Compile>
-    <Compile Include="Log\LogIndex.Designer.cs">
-      <DependentUpon>LogIndex.cs</DependentUpon>
-    </Compile>
-    <Compile Include="Log\MavlinkLog.Designer.cs">
-      <DependentUpon>MavlinkLog.cs</DependentUpon>
-    </Compile>
-    <Compile Include="Plugin\PluginUI.Designer.cs">
-      <DependentUpon>PluginUI.cs</DependentUpon>
-    </Compile>
-    <Compile Include="Radio\Sikradio.Designer.cs">
-      <DependentUpon>Sikradio.cs</DependentUpon>
-    </Compile>
-    <Compile Include="Swarm\FollowPathControl.Designer.cs">
-      <DependentUpon>FollowPathControl.cs</DependentUpon>
-    </Compile>
-    <Compile Include="Swarm\FormationControl.Designer.cs">
-      <DependentUpon>FormationControl.cs</DependentUpon>
-    </Compile>
-    <Compile Include="Swarm\Grid.Designer.cs">
-      <DependentUpon>Grid.cs</DependentUpon>
-    </Compile>
-    <Compile Include="Swarm\Status.Designer.cs">
-      <DependentUpon>Status.cs</DependentUpon>
-    </Compile>
-    <Compile Include="Swarm\FollowLeader\Control.Designer.cs">
-      <DependentUpon>Control.cs</DependentUpon>
-    </Compile>
-    <Compile Include="Swarm\SRB\Control.Designer.cs">
-      <DependentUpon>Control.cs</DependentUpon>
-    </Compile>
-    <Compile Include="Swarm\WaypointLeader\WPControl.Designer.cs">
-      <DependentUpon>WPControl.cs</DependentUpon>
-    </Compile>
-    <Compile Include="Controls\fftui.Designer.cs">
-      <DependentUpon>fftui.cs</DependentUpon>
-    </Compile>
-    <Compile Include="Warnings\WarningsManager.Designer.cs">
-      <DependentUpon>WarningsManager.cs</DependentUpon>
-    </Compile>
-  </ItemGroup>
-  <ItemGroup>
-    <EmbeddedResource Include="Controls\ConnectionOptions.resx">
-      <DependentUpon>ConnectionOptions.cs</DependentUpon>
-    </EmbeddedResource>
-    <EmbeddedResource Include="Controls\ConnectionOptions.ar.resx">
-      <DependentUpon>ConnectionOptions.cs</DependentUpon>
-    </EmbeddedResource>
-    <EmbeddedResource Include="Controls\ConnectionOptions.az-Latn-AZ.resx">
-      <DependentUpon>ConnectionOptions.cs</DependentUpon>
-    </EmbeddedResource>
-    <EmbeddedResource Include="Controls\ConnectionOptions.id-ID.resx">
-      <DependentUpon>ConnectionOptions.cs</DependentUpon>
-    </EmbeddedResource>
-    <EmbeddedResource Include="Controls\ConnectionOptions.ko-KR.resx">
-      <DependentUpon>ConnectionOptions.cs</DependentUpon>
-    </EmbeddedResource>
-    <EmbeddedResource Include="Controls\ConnectionOptions.pt.resx">
-      <DependentUpon>ConnectionOptions.cs</DependentUpon>
-    </EmbeddedResource>
-    <EmbeddedResource Include="Controls\ConnectionOptions.ru-KZ.resx">
-      <DependentUpon>ConnectionOptions.cs</DependentUpon>
-    </EmbeddedResource>
-    <EmbeddedResource Include="Controls\ConnectionOptions.tr.resx">
-      <DependentUpon>ConnectionOptions.cs</DependentUpon>
-    </EmbeddedResource>
-    <EmbeddedResource Include="Controls\ConnectionOptions.zh-Hans.resx">
-      <DependentUpon>ConnectionOptions.cs</DependentUpon>
-    </EmbeddedResource>
-    <EmbeddedResource Include="Controls\ElevationProfile.resx">
-      <DependentUpon>ElevationProfile.cs</DependentUpon>
-    </EmbeddedResource>
-    <EmbeddedResource Include="Controls\FollowMe.resx">
-      <DependentUpon>FollowMe.cs</DependentUpon>
-    </EmbeddedResource>
-    <EmbeddedResource Include="Controls\FollowMe.ar.resx">
-      <DependentUpon>FollowMe.cs</DependentUpon>
-    </EmbeddedResource>
-    <EmbeddedResource Include="Controls\FollowMe.az-Latn-AZ.resx">
-      <DependentUpon>FollowMe.cs</DependentUpon>
-    </EmbeddedResource>
-    <EmbeddedResource Include="Controls\FollowMe.de-DE.resx">
-      <DependentUpon>FollowMe.cs</DependentUpon>
-    </EmbeddedResource>
-    <EmbeddedResource Include="Controls\FollowMe.es-ES.resx">
-      <DependentUpon>FollowMe.cs</DependentUpon>
-    </EmbeddedResource>
-    <EmbeddedResource Include="Controls\FollowMe.fr.resx">
-      <DependentUpon>FollowMe.cs</DependentUpon>
-    </EmbeddedResource>
-    <EmbeddedResource Include="Controls\FollowMe.id-ID.resx">
-      <DependentUpon>FollowMe.cs</DependentUpon>
-    </EmbeddedResource>
-    <EmbeddedResource Include="Controls\FollowMe.it-IT.resx">
-      <DependentUpon>FollowMe.cs</DependentUpon>
-    </EmbeddedResource>
-    <EmbeddedResource Include="Controls\FollowMe.ko-KR.resx">
-      <DependentUpon>FollowMe.cs</DependentUpon>
-    </EmbeddedResource>
-    <EmbeddedResource Include="Controls\FollowMe.pl.resx">
-      <DependentUpon>FollowMe.cs</DependentUpon>
-    </EmbeddedResource>
-    <EmbeddedResource Include="Controls\FollowMe.pt.resx">
-      <DependentUpon>FollowMe.cs</DependentUpon>
-    </EmbeddedResource>
-    <EmbeddedResource Include="Controls\FollowMe.ru-KZ.resx">
-      <DependentUpon>FollowMe.cs</DependentUpon>
-    </EmbeddedResource>
-    <EmbeddedResource Include="Controls\FollowMe.tr.resx">
-      <DependentUpon>FollowMe.cs</DependentUpon>
-    </EmbeddedResource>
-    <EmbeddedResource Include="Controls\FollowMe.zh-Hans.resx">
-      <DependentUpon>FollowMe.cs</DependentUpon>
-    </EmbeddedResource>
-    <EmbeddedResource Include="Controls\FollowMe.zh-Hant.resx">
-      <DependentUpon>FollowMe.cs</DependentUpon>
-    </EmbeddedResource>
-    <EmbeddedResource Include="Controls\FollowMe.zh-TW.resx">
-      <DependentUpon>FollowMe.cs</DependentUpon>
-    </EmbeddedResource>
-    <EmbeddedResource Include="MainV2.resx">
-      <DependentUpon>MainV2.cs</DependentUpon>
-      <SubType>Designer</SubType>
-    </EmbeddedResource>
-    <EmbeddedResource Include="MainV2.ar.resx">
-      <DependentUpon>MainV2.cs</DependentUpon>
-    </EmbeddedResource>
-    <EmbeddedResource Include="MainV2.az-Latn-AZ.resx">
-      <DependentUpon>MainV2.cs</DependentUpon>
-    </EmbeddedResource>
-    <EmbeddedResource Include="MainV2.id-ID.resx">
-      <DependentUpon>MainV2.cs</DependentUpon>
-    </EmbeddedResource>
-    <EmbeddedResource Include="MainV2.ja-JP.resx">
-      <DependentUpon>MainV2.cs</DependentUpon>
-    </EmbeddedResource>
-    <EmbeddedResource Include="MainV2.ko-KR.resx">
-      <DependentUpon>MainV2.cs</DependentUpon>
-    </EmbeddedResource>
-    <EmbeddedResource Include="MainV2.pt.resx">
-      <DependentUpon>MainV2.cs</DependentUpon>
-    </EmbeddedResource>
-    <EmbeddedResource Include="MainV2.ru-KZ.resx">
-      <DependentUpon>MainV2.cs</DependentUpon>
-    </EmbeddedResource>
-    <EmbeddedResource Include="MainV2.tr.resx">
-      <DependentUpon>MainV2.cs</DependentUpon>
-    </EmbeddedResource>
-    <EmbeddedResource Include="MainV2.uk.resx">
-      <DependentUpon>MainV2.cs</DependentUpon>
-    </EmbeddedResource>
-    <EmbeddedResource Include="MainV2.zh-Hans.resx">
-      <DependentUpon>MainV2.cs</DependentUpon>
-    </EmbeddedResource>
-    <EmbeddedResource Include="MainV2.zh-Hant.resx">
-      <DependentUpon>MainV2.cs</DependentUpon>
-    </EmbeddedResource>
-    <EmbeddedResource Include="MainV2.zh-TW.resx">
-      <DependentUpon>MainV2.cs</DependentUpon>
-    </EmbeddedResource>
-    <EmbeddedResource Include="Controls\MovingBase.resx">
-      <DependentUpon>MovingBase.cs</DependentUpon>
-    </EmbeddedResource>
-    <EmbeddedResource Include="Controls\MovingBase.ar.resx">
-      <DependentUpon>MovingBase.cs</DependentUpon>
-    </EmbeddedResource>
-    <EmbeddedResource Include="Controls\MovingBase.az-Latn-AZ.resx">
-      <DependentUpon>MovingBase.cs</DependentUpon>
-    </EmbeddedResource>
-    <EmbeddedResource Include="Controls\MovingBase.de-DE.resx">
-      <DependentUpon>MovingBase.cs</DependentUpon>
-    </EmbeddedResource>
-    <EmbeddedResource Include="Controls\MovingBase.es-ES.resx">
-      <DependentUpon>MovingBase.cs</DependentUpon>
-    </EmbeddedResource>
-    <EmbeddedResource Include="Controls\MovingBase.fr.resx">
-      <DependentUpon>MovingBase.cs</DependentUpon>
-    </EmbeddedResource>
-    <EmbeddedResource Include="Controls\MovingBase.id-ID.resx">
-      <DependentUpon>MovingBase.cs</DependentUpon>
-    </EmbeddedResource>
-    <EmbeddedResource Include="Controls\MovingBase.it-IT.resx">
-      <DependentUpon>MovingBase.cs</DependentUpon>
-    </EmbeddedResource>
-    <EmbeddedResource Include="Controls\MovingBase.ja-JP.resx">
-      <DependentUpon>MovingBase.cs</DependentUpon>
-    </EmbeddedResource>
-    <EmbeddedResource Include="Controls\MovingBase.ko-KR.resx">
-      <DependentUpon>MovingBase.cs</DependentUpon>
-    </EmbeddedResource>
-    <EmbeddedResource Include="Controls\MovingBase.pl.resx">
-      <DependentUpon>MovingBase.cs</DependentUpon>
-    </EmbeddedResource>
-    <EmbeddedResource Include="Controls\MovingBase.pt.resx">
-      <DependentUpon>MovingBase.cs</DependentUpon>
-    </EmbeddedResource>
-    <EmbeddedResource Include="Controls\MovingBase.ru-KZ.resx">
-      <DependentUpon>MovingBase.cs</DependentUpon>
-    </EmbeddedResource>
-    <EmbeddedResource Include="Controls\MovingBase.tr.resx">
-      <DependentUpon>MovingBase.cs</DependentUpon>
-    </EmbeddedResource>
-    <EmbeddedResource Include="Controls\MovingBase.zh-Hans.resx">
-      <DependentUpon>MovingBase.cs</DependentUpon>
-    </EmbeddedResource>
-    <EmbeddedResource Include="Controls\MovingBase.zh-Hant.resx">
-      <DependentUpon>MovingBase.cs</DependentUpon>
-    </EmbeddedResource>
-    <EmbeddedResource Include="Controls\MovingBase.zh-TW.resx">
-      <DependentUpon>MovingBase.cs</DependentUpon>
-    </EmbeddedResource>
-    <EmbeddedResource Include="Controls\OpenGLtest.resx">
-      <DependentUpon>OpenGLtest.cs</DependentUpon>
-    </EmbeddedResource>
-    <EmbeddedResource Include="Controls\OpenGLtest2.resx">
-      <DependentUpon>OpenGLtest2.cs</DependentUpon>
-    </EmbeddedResource>
-    <EmbeddedResource Include="Controls\OSDVideo.resx">
-      <DependentUpon>OSDVideo.cs</DependentUpon>
-    </EmbeddedResource>
-    <EmbeddedResource Include="Controls\paramcompare.resx">
-      <DependentUpon>paramcompare.cs</DependentUpon>
-    </EmbeddedResource>
-    <EmbeddedResource Include="temp.uk.resx">
-      <DependentUpon>temp.cs</DependentUpon>
-    </EmbeddedResource>
-    <EmbeddedResource Include="Utilities\AirMarket.resx">
-      <DependentUpon>AirMarket.cs</DependentUpon>
-    </EmbeddedResource>
-    <EmbeddedResource Include="Plugin\PluginUI.resx">
-      <DependentUpon>PluginUI.cs</DependentUpon>
-    </EmbeddedResource>
-    <EmbeddedResource Include="Properties\Resources.resx">
-      <Generator>PublicResXFileCodeGenerator</Generator>
-      <LastGenOutput>Resources.Designer.cs</LastGenOutput>
-      <SubType>Designer</SubType>
-    </EmbeddedResource>
-    <EmbeddedResource Include="Controls\RAW_Sensor.resx">
-      <DependentUpon>RAW_Sensor.cs</DependentUpon>
-    </EmbeddedResource>
-    <EmbeddedResource Include="Controls\RAW_Sensor.ar.resx">
-      <DependentUpon>RAW_Sensor.cs</DependentUpon>
-    </EmbeddedResource>
-    <EmbeddedResource Include="Controls\RAW_Sensor.az-Latn-AZ.resx">
-      <DependentUpon>RAW_Sensor.cs</DependentUpon>
-    </EmbeddedResource>
-    <EmbeddedResource Include="Controls\RAW_Sensor.de-DE.resx">
-      <DependentUpon>RAW_Sensor.cs</DependentUpon>
-    </EmbeddedResource>
-    <EmbeddedResource Include="Controls\RAW_Sensor.es-ES.resx">
-      <DependentUpon>RAW_Sensor.cs</DependentUpon>
-    </EmbeddedResource>
-    <EmbeddedResource Include="Controls\RAW_Sensor.fr.resx">
-      <DependentUpon>RAW_Sensor.cs</DependentUpon>
-    </EmbeddedResource>
-    <EmbeddedResource Include="Controls\RAW_Sensor.id-ID.resx">
-      <DependentUpon>RAW_Sensor.cs</DependentUpon>
-    </EmbeddedResource>
-    <EmbeddedResource Include="Controls\RAW_Sensor.it-IT.resx">
-      <DependentUpon>RAW_Sensor.cs</DependentUpon>
-    </EmbeddedResource>
-    <EmbeddedResource Include="Controls\RAW_Sensor.ja-JP.resx">
-      <DependentUpon>RAW_Sensor.cs</DependentUpon>
-    </EmbeddedResource>
-    <EmbeddedResource Include="Controls\RAW_Sensor.ko-KR.resx">
-      <DependentUpon>RAW_Sensor.cs</DependentUpon>
-    </EmbeddedResource>
-    <EmbeddedResource Include="Controls\RAW_Sensor.pl.resx">
-      <DependentUpon>RAW_Sensor.cs</DependentUpon>
-    </EmbeddedResource>
-    <EmbeddedResource Include="Controls\RAW_Sensor.pt.resx">
-      <DependentUpon>RAW_Sensor.cs</DependentUpon>
-    </EmbeddedResource>
-    <EmbeddedResource Include="Controls\RAW_Sensor.ru-KZ.resx">
-      <DependentUpon>RAW_Sensor.cs</DependentUpon>
-    </EmbeddedResource>
-    <EmbeddedResource Include="Controls\RAW_Sensor.tr.resx">
-      <DependentUpon>RAW_Sensor.cs</DependentUpon>
-    </EmbeddedResource>
-    <EmbeddedResource Include="Controls\RAW_Sensor.zh-Hans.resx">
-      <DependentUpon>RAW_Sensor.cs</DependentUpon>
-    </EmbeddedResource>
-    <EmbeddedResource Include="Controls\RAW_Sensor.zh-Hant.resx">
-      <DependentUpon>RAW_Sensor.cs</DependentUpon>
-    </EmbeddedResource>
-    <EmbeddedResource Include="Controls\RAW_Sensor.zh-TW.resx">
-      <DependentUpon>RAW_Sensor.cs</DependentUpon>
-    </EmbeddedResource>
-    <EmbeddedResource Include="Radio\Sikradio.ko-KR.resx">
-      <DependentUpon>Sikradio.cs</DependentUpon>
-    </EmbeddedResource>
-    <EmbeddedResource Include="resedit.ko-KR.resx">
-      <DependentUpon>ResEdit.cs</DependentUpon>
-    </EmbeddedResource>
-    <EmbeddedResource Include="ResEdit.resx">
-      <DependentUpon>ResEdit.cs</DependentUpon>
-    </EmbeddedResource>
-    <EmbeddedResource Include="resedit.zh-Hans.resx">
-      <DependentUpon>ResEdit.cs</DependentUpon>
-    </EmbeddedResource>
-    <EmbeddedResource Include="resedit.zh-Hant.resx">
-      <DependentUpon>ResEdit.cs</DependentUpon>
-    </EmbeddedResource>
-    <EmbeddedResource Include="resedit.zh-TW.resx">
-      <DependentUpon>ResEdit.cs</DependentUpon>
-    </EmbeddedResource>
-    <EmbeddedResource Include="Controls\ScriptConsole.resx">
-      <DependentUpon>ScriptConsole.cs</DependentUpon>
-    </EmbeddedResource>
-    <EmbeddedResource Include="Controls\ScriptConsole.ar.resx">
-      <DependentUpon>ScriptConsole.cs</DependentUpon>
-    </EmbeddedResource>
-    <EmbeddedResource Include="Controls\ScriptConsole.az-Latn-AZ.resx">
-      <DependentUpon>ScriptConsole.cs</DependentUpon>
-    </EmbeddedResource>
-    <EmbeddedResource Include="Controls\ScriptConsole.id-ID.resx">
-      <DependentUpon>ScriptConsole.cs</DependentUpon>
-    </EmbeddedResource>
-    <EmbeddedResource Include="Controls\ScriptConsole.ja-JP.resx">
-      <DependentUpon>ScriptConsole.cs</DependentUpon>
-    </EmbeddedResource>
-    <EmbeddedResource Include="Controls\ScriptConsole.ko-KR.resx">
-      <DependentUpon>ScriptConsole.cs</DependentUpon>
-    </EmbeddedResource>
-    <EmbeddedResource Include="Controls\ScriptConsole.pt.resx">
-      <DependentUpon>ScriptConsole.cs</DependentUpon>
-    </EmbeddedResource>
-    <EmbeddedResource Include="Controls\ScriptConsole.ru-KZ.resx">
-      <DependentUpon>ScriptConsole.cs</DependentUpon>
-    </EmbeddedResource>
-    <EmbeddedResource Include="Controls\ScriptConsole.tr.resx">
-      <DependentUpon>ScriptConsole.cs</DependentUpon>
-    </EmbeddedResource>
-    <EmbeddedResource Include="Controls\ScriptConsole.zh-Hans.resx">
-      <DependentUpon>ScriptConsole.cs</DependentUpon>
-    </EmbeddedResource>
-    <EmbeddedResource Include="Controls\ScriptConsole.zh-Hant.resx">
-      <DependentUpon>ScriptConsole.cs</DependentUpon>
-    </EmbeddedResource>
-    <EmbeddedResource Include="Controls\ScriptConsole.zh-TW.resx">
-      <DependentUpon>ScriptConsole.cs</DependentUpon>
-    </EmbeddedResource>
-    <EmbeddedResource Include="GCSViews\ConfigurationView\ConfigSerialInjectGPS.resx">
-      <DependentUpon>ConfigSerialInjectGPS.cs</DependentUpon>
-    </EmbeddedResource>
-    <EmbeddedResource Include="GCSViews\ConfigurationView\ConfigSerialInjectGPS.ar.resx">
-      <DependentUpon>ConfigSerialInjectGPS.cs</DependentUpon>
-    </EmbeddedResource>
-    <EmbeddedResource Include="GCSViews\ConfigurationView\ConfigSerialInjectGPS.az-Latn-AZ.resx">
-      <DependentUpon>ConfigSerialInjectGPS.cs</DependentUpon>
-    </EmbeddedResource>
-    <EmbeddedResource Include="GCSViews\ConfigurationView\ConfigSerialInjectGPS.de-DE.resx">
-      <DependentUpon>ConfigSerialInjectGPS.cs</DependentUpon>
-    </EmbeddedResource>
-    <EmbeddedResource Include="GCSViews\ConfigurationView\ConfigSerialInjectGPS.id-ID.resx">
-      <DependentUpon>ConfigSerialInjectGPS.cs</DependentUpon>
-    </EmbeddedResource>
-    <EmbeddedResource Include="GCSViews\ConfigurationView\ConfigSerialInjectGPS.ja-JP.resx">
-      <DependentUpon>ConfigSerialInjectGPS.cs</DependentUpon>
-    </EmbeddedResource>
-    <EmbeddedResource Include="GCSViews\ConfigurationView\ConfigSerialInjectGPS.ko-KR.resx">
-      <DependentUpon>ConfigSerialInjectGPS.cs</DependentUpon>
-    </EmbeddedResource>
-    <EmbeddedResource Include="GCSViews\ConfigurationView\ConfigSerialInjectGPS.pt.resx">
-      <DependentUpon>ConfigSerialInjectGPS.cs</DependentUpon>
-    </EmbeddedResource>
-    <EmbeddedResource Include="GCSViews\ConfigurationView\ConfigSerialInjectGPS.ru-KZ.resx">
-      <DependentUpon>ConfigSerialInjectGPS.cs</DependentUpon>
-    </EmbeddedResource>
-    <EmbeddedResource Include="GCSViews\ConfigurationView\ConfigSerialInjectGPS.tr.resx">
-      <DependentUpon>ConfigSerialInjectGPS.cs</DependentUpon>
-    </EmbeddedResource>
-    <EmbeddedResource Include="Controls\SerialOutputMD.resx">
-      <DependentUpon>SerialOutputMD.cs</DependentUpon>
-    </EmbeddedResource>
-    <EmbeddedResource Include="Controls\SerialOutputMD.ar.resx">
-      <DependentUpon>SerialOutputMD.cs</DependentUpon>
-    </EmbeddedResource>
-    <EmbeddedResource Include="Controls\SerialOutputMD.az-Latn-AZ.resx">
-      <DependentUpon>SerialOutputMD.cs</DependentUpon>
-    </EmbeddedResource>
-    <EmbeddedResource Include="Controls\SerialOutputMD.id-ID.resx">
-      <DependentUpon>SerialOutputMD.cs</DependentUpon>
-    </EmbeddedResource>
-    <EmbeddedResource Include="Controls\SerialOutputMD.ja-JP.resx">
-      <DependentUpon>SerialOutputMD.cs</DependentUpon>
-    </EmbeddedResource>
-    <EmbeddedResource Include="Controls\SerialOutputMD.ko-KR.resx">
-      <DependentUpon>SerialOutputMD.cs</DependentUpon>
-    </EmbeddedResource>
-    <EmbeddedResource Include="Controls\SerialOutputMD.pt.resx">
-      <DependentUpon>SerialOutputMD.cs</DependentUpon>
-    </EmbeddedResource>
-    <EmbeddedResource Include="Controls\SerialOutputMD.ru-KZ.resx">
-      <DependentUpon>SerialOutputMD.cs</DependentUpon>
-    </EmbeddedResource>
-    <EmbeddedResource Include="Controls\SerialOutputMD.tr.resx">
-      <DependentUpon>SerialOutputMD.cs</DependentUpon>
-    </EmbeddedResource>
-    <EmbeddedResource Include="Controls\SerialOutputNMEA.resx">
-      <DependentUpon>SerialOutputNMEA.cs</DependentUpon>
-    </EmbeddedResource>
-    <EmbeddedResource Include="Controls\SerialOutputNMEA.ar.resx">
-      <DependentUpon>SerialOutputNMEA.cs</DependentUpon>
-    </EmbeddedResource>
-    <EmbeddedResource Include="Controls\SerialOutputNMEA.az-Latn-AZ.resx">
-      <DependentUpon>SerialOutputNMEA.cs</DependentUpon>
-    </EmbeddedResource>
-    <EmbeddedResource Include="Controls\SerialOutputNMEA.id-ID.resx">
-      <DependentUpon>SerialOutputNMEA.cs</DependentUpon>
-    </EmbeddedResource>
-    <EmbeddedResource Include="Controls\SerialOutputNMEA.ja-JP.resx">
-      <DependentUpon>SerialOutputNMEA.cs</DependentUpon>
-    </EmbeddedResource>
-    <EmbeddedResource Include="Controls\SerialOutputNMEA.ko-KR.resx">
-      <DependentUpon>SerialOutputNMEA.cs</DependentUpon>
-    </EmbeddedResource>
-    <EmbeddedResource Include="Controls\SerialOutputNMEA.pt.resx">
-      <DependentUpon>SerialOutputNMEA.cs</DependentUpon>
-    </EmbeddedResource>
-    <EmbeddedResource Include="Controls\SerialOutputNMEA.ru-KZ.resx">
-      <DependentUpon>SerialOutputNMEA.cs</DependentUpon>
-    </EmbeddedResource>
-    <EmbeddedResource Include="Controls\SerialOutputNMEA.tr.resx">
-      <DependentUpon>SerialOutputNMEA.cs</DependentUpon>
-    </EmbeddedResource>
-    <EmbeddedResource Include="Controls\SerialOutputPass.resx">
-      <DependentUpon>SerialOutputPass.cs</DependentUpon>
-    </EmbeddedResource>
-    <EmbeddedResource Include="Controls\SerialOutputPass.ar.resx">
-      <DependentUpon>SerialOutputPass.cs</DependentUpon>
-    </EmbeddedResource>
-    <EmbeddedResource Include="Controls\SerialOutputPass.az-Latn-AZ.resx">
-      <DependentUpon>SerialOutputPass.cs</DependentUpon>
-    </EmbeddedResource>
-    <EmbeddedResource Include="Controls\SerialOutputPass.id-ID.resx">
-      <DependentUpon>SerialOutputPass.cs</DependentUpon>
-    </EmbeddedResource>
-    <EmbeddedResource Include="Controls\SerialOutputPass.ja-JP.resx">
-      <DependentUpon>SerialOutputPass.cs</DependentUpon>
-    </EmbeddedResource>
-    <EmbeddedResource Include="Controls\SerialOutputPass.ko-KR.resx">
-      <DependentUpon>SerialOutputPass.cs</DependentUpon>
-    </EmbeddedResource>
-    <EmbeddedResource Include="Controls\SerialOutputPass.pt.resx">
-      <DependentUpon>SerialOutputPass.cs</DependentUpon>
-    </EmbeddedResource>
-    <EmbeddedResource Include="Controls\SerialOutputPass.ru-KZ.resx">
-      <DependentUpon>SerialOutputPass.cs</DependentUpon>
-    </EmbeddedResource>
-    <EmbeddedResource Include="Controls\SerialOutputPass.tr.resx">
-      <DependentUpon>SerialOutputPass.cs</DependentUpon>
-    </EmbeddedResource>
-    <EmbeddedResource Include="Controls\SerialOutputPass.zh-Hans.resx">
-      <DependentUpon>SerialOutputPass.cs</DependentUpon>
-    </EmbeddedResource>
-    <EmbeddedResource Include="Splash.resx">
-      <DependentUpon>Splash.cs</DependentUpon>
-    </EmbeddedResource>
-    <EmbeddedResource Include="Swarm\Sequence\LayoutEditor.resx" />
-    <EmbeddedResource Include="Swarm\WaypointLeader\WPControl.ko-KR.resx">
-      <DependentUpon>WPControl.cs</DependentUpon>
-    </EmbeddedResource>
-    <EmbeddedResource Include="temp.ko-KR.resx">
-      <DependentUpon>temp.cs</DependentUpon>
-    </EmbeddedResource>
-    <EmbeddedResource Include="temp.resx">
-      <DependentUpon>temp.cs</DependentUpon>
-      <SubType>Designer</SubType>
-    </EmbeddedResource>
-    <EmbeddedResource Include="Antenna\TrackerUI.resx">
-      <DependentUpon>TrackerUI.cs</DependentUpon>
-    </EmbeddedResource>
-    <EmbeddedResource Include="Antenna\TrackerUI.ar.resx">
-      <DependentUpon>TrackerUI.cs</DependentUpon>
-    </EmbeddedResource>
-    <EmbeddedResource Include="Antenna\TrackerUI.az-Latn-AZ.resx">
-      <DependentUpon>TrackerUI.cs</DependentUpon>
-    </EmbeddedResource>
-    <EmbeddedResource Include="Antenna\TrackerUI.de-DE.resx">
-      <DependentUpon>TrackerUI.cs</DependentUpon>
-    </EmbeddedResource>
-    <EmbeddedResource Include="Antenna\TrackerUI.fr.resx">
-      <DependentUpon>TrackerUI.cs</DependentUpon>
-    </EmbeddedResource>
-    <EmbeddedResource Include="Antenna\TrackerUI.id-ID.resx">
-      <DependentUpon>TrackerUI.cs</DependentUpon>
-    </EmbeddedResource>
-    <EmbeddedResource Include="Antenna\TrackerUI.it-IT.resx">
-      <DependentUpon>TrackerUI.cs</DependentUpon>
-    </EmbeddedResource>
-    <EmbeddedResource Include="Antenna\TrackerUI.ko-KR.resx">
-      <DependentUpon>TrackerUI.cs</DependentUpon>
-    </EmbeddedResource>
-    <EmbeddedResource Include="Antenna\TrackerUI.pt.resx">
-      <DependentUpon>TrackerUI.cs</DependentUpon>
-    </EmbeddedResource>
-    <EmbeddedResource Include="Antenna\TrackerUI.ru-KZ.resx">
-      <DependentUpon>TrackerUI.cs</DependentUpon>
-    </EmbeddedResource>
-    <EmbeddedResource Include="Antenna\TrackerUI.tr.resx">
-      <DependentUpon>TrackerUI.cs</DependentUpon>
-    </EmbeddedResource>
-    <EmbeddedResource Include="Antenna\TrackerUI.zh-Hans.resx">
-      <DependentUpon>TrackerUI.cs</DependentUpon>
-    </EmbeddedResource>
-    <EmbeddedResource Include="Antenna\TrackerUI.zh-Hant.resx">
-      <DependentUpon>TrackerUI.cs</DependentUpon>
-    </EmbeddedResource>
-    <EmbeddedResource Include="Antenna\TrackerUI.zh-TW.resx">
-      <DependentUpon>TrackerUI.cs</DependentUpon>
-    </EmbeddedResource>
-    <EmbeddedResource Include="Controls\AuthKeys.resx">
-      <DependentUpon>AuthKeys.cs</DependentUpon>
-    </EmbeddedResource>
-    <EmbeddedResource Include="Controls\ConnectionControl.resx">
-      <DependentUpon>ConnectionControl.cs</DependentUpon>
-      <SubType>Designer</SubType>
-    </EmbeddedResource>
-    <EmbeddedResource Include="Controls\ConnectionControl.ar.resx">
-      <DependentUpon>ConnectionControl.cs</DependentUpon>
-    </EmbeddedResource>
-    <EmbeddedResource Include="Controls\ConnectionControl.az-Latn-AZ.resx">
-      <DependentUpon>ConnectionControl.cs</DependentUpon>
-    </EmbeddedResource>
-    <EmbeddedResource Include="Controls\ConnectionControl.id-ID.resx">
-      <DependentUpon>ConnectionControl.cs</DependentUpon>
-    </EmbeddedResource>
-    <EmbeddedResource Include="Controls\ConnectionControl.ja-JP.resx">
-      <DependentUpon>ConnectionControl.cs</DependentUpon>
-    </EmbeddedResource>
-    <EmbeddedResource Include="Controls\ConnectionControl.ko-KR.resx">
-      <DependentUpon>ConnectionControl.cs</DependentUpon>
-    </EmbeddedResource>
-    <EmbeddedResource Include="Controls\ConnectionControl.pt.resx">
-      <DependentUpon>ConnectionControl.cs</DependentUpon>
-    </EmbeddedResource>
-    <EmbeddedResource Include="Controls\ConnectionControl.ru-KZ.resx">
-      <DependentUpon>ConnectionControl.cs</DependentUpon>
-    </EmbeddedResource>
-    <EmbeddedResource Include="Controls\ConnectionControl.tr.resx">
-      <DependentUpon>ConnectionControl.cs</DependentUpon>
-    </EmbeddedResource>
-    <EmbeddedResource Include="Controls\ConnectionControl.zh-Hans.resx">
-      <DependentUpon>ConnectionControl.cs</DependentUpon>
-    </EmbeddedResource>
-    <EmbeddedResource Include="Controls\ConnectionStats.resx">
-      <DependentUpon>ConnectionStats.cs</DependentUpon>
-    </EmbeddedResource>
-    <EmbeddedResource Include="Controls\ConnectionStats.ar.resx">
-      <DependentUpon>ConnectionStats.cs</DependentUpon>
-    </EmbeddedResource>
-    <EmbeddedResource Include="Controls\ConnectionStats.az-Latn-AZ.resx">
-      <DependentUpon>ConnectionStats.cs</DependentUpon>
-    </EmbeddedResource>
-    <EmbeddedResource Include="Controls\ConnectionStats.id-ID.resx">
-      <DependentUpon>ConnectionStats.cs</DependentUpon>
-    </EmbeddedResource>
-    <EmbeddedResource Include="Controls\ConnectionStats.ja-JP.resx">
-      <DependentUpon>ConnectionStats.cs</DependentUpon>
-    </EmbeddedResource>
-    <EmbeddedResource Include="Controls\ConnectionStats.ko-KR.resx">
-      <DependentUpon>ConnectionStats.cs</DependentUpon>
-    </EmbeddedResource>
-    <EmbeddedResource Include="Controls\ConnectionStats.pt.resx">
-      <DependentUpon>ConnectionStats.cs</DependentUpon>
-    </EmbeddedResource>
-    <EmbeddedResource Include="Controls\ConnectionStats.ru-KZ.resx">
-      <DependentUpon>ConnectionStats.cs</DependentUpon>
-    </EmbeddedResource>
-    <EmbeddedResource Include="Controls\ConnectionStats.tr.resx">
-      <DependentUpon>ConnectionStats.cs</DependentUpon>
-    </EmbeddedResource>
-    <EmbeddedResource Include="Controls\ConnectionStats.zh-Hans.resx">
-      <DependentUpon>ConnectionStats.cs</DependentUpon>
-    </EmbeddedResource>
-    <EmbeddedResource Include="Controls\DefaultSettings.resx">
-      <DependentUpon>DefaultSettings.cs</DependentUpon>
-    </EmbeddedResource>
-    <EmbeddedResource Include="Controls\DefaultSettings.ar.resx">
-      <DependentUpon>DefaultSettings.cs</DependentUpon>
-    </EmbeddedResource>
-    <EmbeddedResource Include="Controls\DefaultSettings.az-Latn-AZ.resx">
-      <DependentUpon>DefaultSettings.cs</DependentUpon>
-    </EmbeddedResource>
-    <EmbeddedResource Include="Controls\DefaultSettings.id-ID.resx">
-      <DependentUpon>DefaultSettings.cs</DependentUpon>
-    </EmbeddedResource>
-    <EmbeddedResource Include="Controls\DefaultSettings.ja-JP.resx">
-      <DependentUpon>DefaultSettings.cs</DependentUpon>
-    </EmbeddedResource>
-    <EmbeddedResource Include="Controls\DefaultSettings.ko-KR.resx">
-      <DependentUpon>DefaultSettings.cs</DependentUpon>
-    </EmbeddedResource>
-    <EmbeddedResource Include="Controls\DefaultSettings.pt.resx">
-      <DependentUpon>DefaultSettings.cs</DependentUpon>
-    </EmbeddedResource>
-    <EmbeddedResource Include="Controls\DefaultSettings.ru-KZ.resx">
-      <DependentUpon>DefaultSettings.cs</DependentUpon>
-    </EmbeddedResource>
-    <EmbeddedResource Include="Controls\DefaultSettings.tr.resx">
-      <DependentUpon>DefaultSettings.cs</DependentUpon>
-    </EmbeddedResource>
-    <EmbeddedResource Include="Controls\DefaultSettings.zh-Hans.resx">
-      <DependentUpon>DefaultSettings.cs</DependentUpon>
-    </EmbeddedResource>
-    <EmbeddedResource Include="Controls\DistanceBar.resx">
-      <DependentUpon>DistanceBar.cs</DependentUpon>
-    </EmbeddedResource>
-    <EmbeddedResource Include="Controls\EKFStatus.resx">
-      <DependentUpon>EKFStatus.cs</DependentUpon>
-    </EmbeddedResource>
-    <EmbeddedResource Include="Controls\Loading.resx">
-      <DependentUpon>Loading.cs</DependentUpon>
-    </EmbeddedResource>
-    <EmbeddedResource Include="Controls\LogAnalyzer.resx">
-      <DependentUpon>LogAnalyzer.cs</DependentUpon>
-    </EmbeddedResource>
-    <EmbeddedResource Include="Controls\MavlinkCheckBoxBitMask.resx">
-      <DependentUpon>MavlinkCheckBoxBitMask.cs</DependentUpon>
-    </EmbeddedResource>
-    <EmbeddedResource Include="Controls\MAVLinkInspector.resx">
-      <DependentUpon>MAVLinkInspector.cs</DependentUpon>
-    </EmbeddedResource>
-    <EmbeddedResource Include="Controls\ModifyandSet.resx">
-      <DependentUpon>ModifyandSet.cs</DependentUpon>
-    </EmbeddedResource>
-    <EmbeddedResource Include="Controls\ModifyandSet.ar.resx">
-      <DependentUpon>ModifyandSet.cs</DependentUpon>
-    </EmbeddedResource>
-    <EmbeddedResource Include="Controls\ModifyandSet.az-Latn-AZ.resx">
-      <DependentUpon>ModifyandSet.cs</DependentUpon>
-    </EmbeddedResource>
-    <EmbeddedResource Include="Controls\ModifyandSet.id-ID.resx">
-      <DependentUpon>ModifyandSet.cs</DependentUpon>
-    </EmbeddedResource>
-    <EmbeddedResource Include="Controls\ModifyandSet.ja-JP.resx">
-      <DependentUpon>ModifyandSet.cs</DependentUpon>
-    </EmbeddedResource>
-    <EmbeddedResource Include="Controls\ModifyandSet.ko-KR.resx">
-      <DependentUpon>ModifyandSet.cs</DependentUpon>
-    </EmbeddedResource>
-    <EmbeddedResource Include="Controls\ModifyandSet.pt.resx">
-      <DependentUpon>ModifyandSet.cs</DependentUpon>
-    </EmbeddedResource>
-    <EmbeddedResource Include="Controls\ModifyandSet.ru-KZ.resx">
-      <DependentUpon>ModifyandSet.cs</DependentUpon>
-    </EmbeddedResource>
-    <EmbeddedResource Include="Controls\ModifyandSet.tr.resx">
-      <DependentUpon>ModifyandSet.cs</DependentUpon>
-    </EmbeddedResource>
-    <EmbeddedResource Include="Controls\ServoOptions.resx">
-      <DependentUpon>ServoOptions.cs</DependentUpon>
-    </EmbeddedResource>
-    <EmbeddedResource Include="Controls\ServoOptions.ar.resx">
-      <DependentUpon>ServoOptions.cs</DependentUpon>
-    </EmbeddedResource>
-    <EmbeddedResource Include="Controls\ServoOptions.az-Latn-AZ.resx">
-      <DependentUpon>ServoOptions.cs</DependentUpon>
-    </EmbeddedResource>
-    <EmbeddedResource Include="Controls\ServoOptions.id-ID.resx">
-      <DependentUpon>ServoOptions.cs</DependentUpon>
-    </EmbeddedResource>
-    <EmbeddedResource Include="Controls\ServoOptions.ja-JP.resx">
-      <DependentUpon>ServoOptions.cs</DependentUpon>
-    </EmbeddedResource>
-    <EmbeddedResource Include="Controls\ServoOptions.ko-KR.resx">
-      <DependentUpon>ServoOptions.cs</DependentUpon>
-    </EmbeddedResource>
-    <EmbeddedResource Include="Controls\ServoOptions.pt.resx">
-      <DependentUpon>ServoOptions.cs</DependentUpon>
-    </EmbeddedResource>
-    <EmbeddedResource Include="Controls\ServoOptions.ru-KZ.resx">
-      <DependentUpon>ServoOptions.cs</DependentUpon>
-    </EmbeddedResource>
-    <EmbeddedResource Include="Controls\ServoOptions.tr.resx">
-      <DependentUpon>ServoOptions.cs</DependentUpon>
-    </EmbeddedResource>
-    <EmbeddedResource Include="Controls\ServoOptions.zh-Hans.resx">
-      <DependentUpon>ServoOptions.cs</DependentUpon>
-    </EmbeddedResource>
-    <EmbeddedResource Include="GCSViews\SITL.resx">
-      <DependentUpon>SITL.cs</DependentUpon>
-    </EmbeddedResource>
-    <EmbeddedResource Include="Controls\Vibration.resx">
-      <DependentUpon>Vibration.cs</DependentUpon>
-    </EmbeddedResource>
-    <EmbeddedResource Include="Controls\Video.resx">
-      <DependentUpon>Video.cs</DependentUpon>
-    </EmbeddedResource>
-    <EmbeddedResource Include="Controls\PreFlight\CheckListEditor.resx">
-      <DependentUpon>CheckListEditor.cs</DependentUpon>
-    </EmbeddedResource>
-    <EmbeddedResource Include="Controls\PreFlight\CheckListInput.resx">
-      <DependentUpon>CheckListInput.cs</DependentUpon>
-    </EmbeddedResource>
-    <EmbeddedResource Include="GCSViews\FlightData.resx">
-      <DependentUpon>FlightData.cs</DependentUpon>
-      <SubType>Designer</SubType>
-    </EmbeddedResource>
-    <EmbeddedResource Include="GCSViews\FlightData.ar.resx">
-      <DependentUpon>FlightData.cs</DependentUpon>
-    </EmbeddedResource>
-    <EmbeddedResource Include="GCSViews\FlightData.az-Latn-AZ.resx">
-      <DependentUpon>FlightData.cs</DependentUpon>
-      <SubType>Designer</SubType>
-    </EmbeddedResource>
-    <EmbeddedResource Include="GCSViews\FlightData.de-DE.resx">
-      <DependentUpon>FlightData.cs</DependentUpon>
-    </EmbeddedResource>
-    <EmbeddedResource Include="GCSViews\FlightData.es-ES.resx">
-      <DependentUpon>FlightData.cs</DependentUpon>
-    </EmbeddedResource>
-    <EmbeddedResource Include="GCSViews\FlightData.fr.resx">
-      <DependentUpon>FlightData.cs</DependentUpon>
-    </EmbeddedResource>
-    <EmbeddedResource Include="GCSViews\FlightData.id-ID.resx">
-      <DependentUpon>FlightData.cs</DependentUpon>
-    </EmbeddedResource>
-    <EmbeddedResource Include="GCSViews\FlightData.it-IT.resx">
-      <DependentUpon>FlightData.cs</DependentUpon>
-    </EmbeddedResource>
-    <EmbeddedResource Include="GCSViews\FlightData.ja-JP.resx">
-      <DependentUpon>FlightData.cs</DependentUpon>
-    </EmbeddedResource>
-    <EmbeddedResource Include="GCSViews\FlightData.ko-KR.resx">
-      <DependentUpon>FlightData.cs</DependentUpon>
-      <SubType>Designer</SubType>
-    </EmbeddedResource>
-    <EmbeddedResource Include="GCSViews\FlightData.pl.resx">
-      <DependentUpon>FlightData.cs</DependentUpon>
-    </EmbeddedResource>
-    <EmbeddedResource Include="GCSViews\FlightData.pt.resx">
-      <DependentUpon>FlightData.cs</DependentUpon>
-      <SubType>Designer</SubType>
-    </EmbeddedResource>
-    <EmbeddedResource Include="GCSViews\FlightData.ru-KZ.resx">
-      <DependentUpon>FlightData.cs</DependentUpon>
-      <SubType>Designer</SubType>
-    </EmbeddedResource>
-    <EmbeddedResource Include="GCSViews\FlightData.ru-RU.resx">
-      <DependentUpon>FlightData.cs</DependentUpon>
-    </EmbeddedResource>
-    <EmbeddedResource Include="GCSViews\FlightData.tr.resx">
-      <DependentUpon>FlightData.cs</DependentUpon>
-    </EmbeddedResource>
-    <EmbeddedResource Include="GCSViews\FlightData.zh-Hans.resx">
-      <DependentUpon>FlightData.cs</DependentUpon>
-    </EmbeddedResource>
-    <EmbeddedResource Include="GCSViews\FlightData.zh-Hant.resx">
-      <DependentUpon>FlightData.cs</DependentUpon>
-    </EmbeddedResource>
-    <EmbeddedResource Include="GCSViews\FlightData.zh-TW.resx">
-      <DependentUpon>FlightData.cs</DependentUpon>
-    </EmbeddedResource>
-    <EmbeddedResource Include="GCSViews\FlightPlanner.resx">
-      <DependentUpon>FlightPlanner.cs</DependentUpon>
-      <SubType>Designer</SubType>
-    </EmbeddedResource>
-    <EmbeddedResource Include="GCSViews\FlightPlanner.ar.resx">
-      <DependentUpon>FlightPlanner.cs</DependentUpon>
-    </EmbeddedResource>
-    <EmbeddedResource Include="GCSViews\FlightPlanner.az-Latn-AZ.resx">
-      <DependentUpon>FlightPlanner.cs</DependentUpon>
-    </EmbeddedResource>
-    <EmbeddedResource Include="GCSViews\FlightPlanner.de-DE.resx">
-      <DependentUpon>FlightPlanner.cs</DependentUpon>
-    </EmbeddedResource>
-    <EmbeddedResource Include="GCSViews\FlightPlanner.es-ES.resx">
-      <DependentUpon>FlightPlanner.cs</DependentUpon>
-    </EmbeddedResource>
-    <EmbeddedResource Include="GCSViews\FlightPlanner.fr.resx">
-      <DependentUpon>FlightPlanner.cs</DependentUpon>
-    </EmbeddedResource>
-    <EmbeddedResource Include="GCSViews\FlightPlanner.id-ID.resx">
-      <DependentUpon>FlightPlanner.cs</DependentUpon>
-    </EmbeddedResource>
-    <EmbeddedResource Include="GCSViews\FlightPlanner.it-IT.resx">
-      <DependentUpon>FlightPlanner.cs</DependentUpon>
-    </EmbeddedResource>
-    <EmbeddedResource Include="GCSViews\FlightPlanner.ja-JP.resx">
-      <DependentUpon>FlightPlanner.cs</DependentUpon>
-    </EmbeddedResource>
-    <EmbeddedResource Include="GCSViews\FlightPlanner.ko-KR.resx">
-      <DependentUpon>FlightPlanner.cs</DependentUpon>
-    </EmbeddedResource>
-    <EmbeddedResource Include="GCSViews\FlightPlanner.pl.resx">
-      <DependentUpon>FlightPlanner.cs</DependentUpon>
-    </EmbeddedResource>
-    <EmbeddedResource Include="GCSViews\FlightPlanner.pt.resx">
-      <DependentUpon>FlightPlanner.cs</DependentUpon>
-    </EmbeddedResource>
-    <EmbeddedResource Include="GCSViews\FlightPlanner.ru-KZ.resx">
-      <DependentUpon>FlightPlanner.cs</DependentUpon>
-    </EmbeddedResource>
-    <EmbeddedResource Include="GCSViews\FlightPlanner.ru-RU.resx">
-      <DependentUpon>FlightPlanner.cs</DependentUpon>
-    </EmbeddedResource>
-    <EmbeddedResource Include="GCSViews\FlightPlanner.tr.resx">
-      <DependentUpon>FlightPlanner.cs</DependentUpon>
-    </EmbeddedResource>
-    <EmbeddedResource Include="GCSViews\FlightPlanner.zh-Hans.resx">
-      <DependentUpon>FlightPlanner.cs</DependentUpon>
-    </EmbeddedResource>
-    <EmbeddedResource Include="GCSViews\FlightPlanner.zh-Hant.resx">
-      <DependentUpon>FlightPlanner.cs</DependentUpon>
-    </EmbeddedResource>
-    <EmbeddedResource Include="GCSViews\FlightPlanner.zh-TW.resx">
-      <DependentUpon>FlightPlanner.cs</DependentUpon>
-    </EmbeddedResource>
-    <EmbeddedResource Include="GCSViews\Help.resx">
-      <DependentUpon>Help.cs</DependentUpon>
-    </EmbeddedResource>
-    <EmbeddedResource Include="GCSViews\Help.ar.resx">
-      <DependentUpon>Help.cs</DependentUpon>
-    </EmbeddedResource>
-    <EmbeddedResource Include="GCSViews\Help.az-Latn-AZ.resx">
-      <DependentUpon>Help.cs</DependentUpon>
-    </EmbeddedResource>
-    <EmbeddedResource Include="GCSViews\Help.de-DE.resx">
-      <DependentUpon>Help.cs</DependentUpon>
-    </EmbeddedResource>
-    <EmbeddedResource Include="GCSViews\Help.es-ES.resx">
-      <DependentUpon>Help.cs</DependentUpon>
-    </EmbeddedResource>
-    <EmbeddedResource Include="GCSViews\Help.fr.resx">
-      <DependentUpon>Help.cs</DependentUpon>
-    </EmbeddedResource>
-    <EmbeddedResource Include="GCSViews\Help.id-ID.resx">
-      <DependentUpon>Help.cs</DependentUpon>
-    </EmbeddedResource>
-    <EmbeddedResource Include="GCSViews\Help.it-IT.resx">
-      <DependentUpon>Help.cs</DependentUpon>
-    </EmbeddedResource>
-    <EmbeddedResource Include="GCSViews\Help.ja-JP.resx">
-      <DependentUpon>Help.cs</DependentUpon>
-    </EmbeddedResource>
-    <EmbeddedResource Include="GCSViews\Help.ko-KR.resx">
-      <DependentUpon>Help.cs</DependentUpon>
-    </EmbeddedResource>
-    <EmbeddedResource Include="GCSViews\Help.pl.resx">
-      <DependentUpon>Help.cs</DependentUpon>
-    </EmbeddedResource>
-    <EmbeddedResource Include="GCSViews\Help.pt.resx">
-      <DependentUpon>Help.cs</DependentUpon>
-    </EmbeddedResource>
-    <EmbeddedResource Include="GCSViews\Help.ru-KZ.resx">
-      <DependentUpon>Help.cs</DependentUpon>
-    </EmbeddedResource>
-    <EmbeddedResource Include="GCSViews\Help.ru-RU.resx">
-      <DependentUpon>Help.cs</DependentUpon>
-    </EmbeddedResource>
-    <EmbeddedResource Include="GCSViews\Help.tr.resx">
-      <DependentUpon>Help.cs</DependentUpon>
-    </EmbeddedResource>
-    <EmbeddedResource Include="GCSViews\Help.zh-Hans.resx">
-      <DependentUpon>Help.cs</DependentUpon>
-    </EmbeddedResource>
-    <EmbeddedResource Include="GCSViews\Help.zh-Hant.resx">
-      <DependentUpon>Help.cs</DependentUpon>
-    </EmbeddedResource>
-    <EmbeddedResource Include="GCSViews\Help.zh-TW.resx">
-      <DependentUpon>Help.cs</DependentUpon>
-    </EmbeddedResource>
-    <EmbeddedResource Include="GCSViews\InitialSetup.resx">
-      <DependentUpon>InitialSetup.cs</DependentUpon>
-      <SubType>Designer</SubType>
-    </EmbeddedResource>
-    <EmbeddedResource Include="GCSViews\InitialSetup.ar.resx">
-      <DependentUpon>InitialSetup.cs</DependentUpon>
-    </EmbeddedResource>
-    <EmbeddedResource Include="GCSViews\InitialSetup.az-Latn-AZ.resx">
-      <DependentUpon>InitialSetup.cs</DependentUpon>
-    </EmbeddedResource>
-    <EmbeddedResource Include="GCSViews\InitialSetup.de-DE.resx">
-      <DependentUpon>InitialSetup.cs</DependentUpon>
-    </EmbeddedResource>
-    <EmbeddedResource Include="GCSViews\InitialSetup.id-ID.resx">
-      <DependentUpon>InitialSetup.cs</DependentUpon>
-    </EmbeddedResource>
-    <EmbeddedResource Include="GCSViews\InitialSetup.ja-JP.resx">
-      <DependentUpon>InitialSetup.cs</DependentUpon>
-    </EmbeddedResource>
-    <EmbeddedResource Include="GCSViews\InitialSetup.ko-KR.resx">
-      <DependentUpon>InitialSetup.cs</DependentUpon>
-    </EmbeddedResource>
-    <EmbeddedResource Include="GCSViews\InitialSetup.pt.resx">
-      <DependentUpon>InitialSetup.cs</DependentUpon>
-    </EmbeddedResource>
-    <EmbeddedResource Include="GCSViews\InitialSetup.ru-KZ.resx">
-      <DependentUpon>InitialSetup.cs</DependentUpon>
-    </EmbeddedResource>
-    <EmbeddedResource Include="GCSViews\InitialSetup.tr.resx">
-      <DependentUpon>InitialSetup.cs</DependentUpon>
-    </EmbeddedResource>
-    <EmbeddedResource Include="GCSViews\InitialSetup.zh-Hans.resx">
-      <DependentUpon>InitialSetup.cs</DependentUpon>
-    </EmbeddedResource>
-    <EmbeddedResource Include="GCSViews\InitialSetup.zh-Hant.resx">
-      <DependentUpon>InitialSetup.cs</DependentUpon>
-    </EmbeddedResource>
-    <EmbeddedResource Include="GCSViews\InitialSetup.zh-TW.resx">
-      <DependentUpon>InitialSetup.cs</DependentUpon>
-    </EmbeddedResource>
-    <EmbeddedResource Include="GCSViews\SoftwareConfig.resx">
-      <DependentUpon>SoftwareConfig.cs</DependentUpon>
-      <SubType>Designer</SubType>
-    </EmbeddedResource>
-    <EmbeddedResource Include="GCSViews\ConfigurationView\ConfigTerminal.resx">
-      <DependentUpon>ConfigTerminal.cs</DependentUpon>
-    </EmbeddedResource>
-    <EmbeddedResource Include="GCSViews\ConfigurationView\ConfigTerminal.ar.resx">
-      <DependentUpon>ConfigTerminal.cs</DependentUpon>
-    </EmbeddedResource>
-    <EmbeddedResource Include="GCSViews\ConfigurationView\ConfigTerminal.az-Latn-AZ.resx">
-      <DependentUpon>ConfigTerminal.cs</DependentUpon>
-    </EmbeddedResource>
-    <EmbeddedResource Include="GCSViews\ConfigurationView\ConfigTerminal.de-DE.resx">
-      <DependentUpon>ConfigTerminal.cs</DependentUpon>
-    </EmbeddedResource>
-    <EmbeddedResource Include="GCSViews\ConfigurationView\ConfigTerminal.es-ES.resx">
-      <DependentUpon>ConfigTerminal.cs</DependentUpon>
-    </EmbeddedResource>
-    <EmbeddedResource Include="GCSViews\ConfigurationView\ConfigTerminal.fr.resx">
-      <DependentUpon>ConfigTerminal.cs</DependentUpon>
-    </EmbeddedResource>
-    <EmbeddedResource Include="GCSViews\ConfigurationView\ConfigTerminal.id-ID.resx">
-      <DependentUpon>ConfigTerminal.cs</DependentUpon>
-    </EmbeddedResource>
-    <EmbeddedResource Include="GCSViews\ConfigurationView\ConfigTerminal.it-IT.resx">
-      <DependentUpon>ConfigTerminal.cs</DependentUpon>
-    </EmbeddedResource>
-    <EmbeddedResource Include="GCSViews\ConfigurationView\ConfigTerminal.ja-JP.resx">
-      <DependentUpon>ConfigTerminal.cs</DependentUpon>
-    </EmbeddedResource>
-    <EmbeddedResource Include="GCSViews\ConfigurationView\ConfigTerminal.ko-KR.resx">
-      <DependentUpon>ConfigTerminal.cs</DependentUpon>
-    </EmbeddedResource>
-    <EmbeddedResource Include="GCSViews\ConfigurationView\ConfigTerminal.pl.resx">
-      <DependentUpon>ConfigTerminal.cs</DependentUpon>
-    </EmbeddedResource>
-    <EmbeddedResource Include="GCSViews\ConfigurationView\ConfigTerminal.pt.resx">
-      <DependentUpon>ConfigTerminal.cs</DependentUpon>
-    </EmbeddedResource>
-    <EmbeddedResource Include="GCSViews\ConfigurationView\ConfigTerminal.ru-KZ.resx">
-      <DependentUpon>ConfigTerminal.cs</DependentUpon>
-    </EmbeddedResource>
-    <EmbeddedResource Include="GCSViews\ConfigurationView\ConfigTerminal.ru-RU.resx">
-      <DependentUpon>ConfigTerminal.cs</DependentUpon>
-    </EmbeddedResource>
-    <EmbeddedResource Include="GCSViews\ConfigurationView\ConfigTerminal.tr.resx">
-      <DependentUpon>ConfigTerminal.cs</DependentUpon>
-    </EmbeddedResource>
-    <EmbeddedResource Include="GCSViews\ConfigurationView\ConfigTerminal.zh-Hans.resx">
-      <DependentUpon>ConfigTerminal.cs</DependentUpon>
-    </EmbeddedResource>
-    <EmbeddedResource Include="GCSViews\ConfigurationView\ConfigTerminal.zh-Hant.resx">
-      <DependentUpon>ConfigTerminal.cs</DependentUpon>
-    </EmbeddedResource>
-    <EmbeddedResource Include="GCSViews\ConfigurationView\ConfigTerminal.zh-TW.resx">
-      <DependentUpon>ConfigTerminal.cs</DependentUpon>
-    </EmbeddedResource>
-    <EmbeddedResource Include="GCSViews\ConfigurationView\ConfigAccelerometerCalibration.resx">
-      <DependentUpon>ConfigAccelerometerCalibration.cs</DependentUpon>
-    </EmbeddedResource>
-    <EmbeddedResource Include="GCSViews\ConfigurationView\ConfigAccelerometerCalibration.ar.resx">
-      <DependentUpon>ConfigAccelerometerCalibration.cs</DependentUpon>
-    </EmbeddedResource>
-    <EmbeddedResource Include="GCSViews\ConfigurationView\ConfigAccelerometerCalibration.az-Latn-AZ.resx">
-      <DependentUpon>ConfigAccelerometerCalibration.cs</DependentUpon>
-    </EmbeddedResource>
-    <EmbeddedResource Include="GCSViews\ConfigurationView\ConfigAccelerometerCalibration.de-DE.resx">
-      <DependentUpon>ConfigAccelerometerCalibration.cs</DependentUpon>
-    </EmbeddedResource>
-    <EmbeddedResource Include="GCSViews\ConfigurationView\ConfigAccelerometerCalibration.es-ES.resx">
-      <DependentUpon>ConfigAccelerometerCalibration.cs</DependentUpon>
-    </EmbeddedResource>
-    <EmbeddedResource Include="GCSViews\ConfigurationView\ConfigAccelerometerCalibration.fr.resx">
-      <DependentUpon>ConfigAccelerometerCalibration.cs</DependentUpon>
-    </EmbeddedResource>
-    <EmbeddedResource Include="GCSViews\ConfigurationView\ConfigAccelerometerCalibration.id-ID.resx">
-      <DependentUpon>ConfigAccelerometerCalibration.cs</DependentUpon>
-    </EmbeddedResource>
-    <EmbeddedResource Include="GCSViews\ConfigurationView\ConfigAccelerometerCalibration.it-IT.resx">
-      <DependentUpon>ConfigAccelerometerCalibration.cs</DependentUpon>
-    </EmbeddedResource>
-    <EmbeddedResource Include="GCSViews\ConfigurationView\ConfigAccelerometerCalibration.ko-KR.resx">
-      <DependentUpon>ConfigAccelerometerCalibration.cs</DependentUpon>
-    </EmbeddedResource>
-    <EmbeddedResource Include="GCSViews\ConfigurationView\ConfigAccelerometerCalibration.pl.resx">
-      <DependentUpon>ConfigAccelerometerCalibration.cs</DependentUpon>
-    </EmbeddedResource>
-    <EmbeddedResource Include="GCSViews\ConfigurationView\ConfigAccelerometerCalibration.pt.resx">
-      <DependentUpon>ConfigAccelerometerCalibration.cs</DependentUpon>
-    </EmbeddedResource>
-    <EmbeddedResource Include="GCSViews\ConfigurationView\ConfigAccelerometerCalibration.ru-KZ.resx">
-      <DependentUpon>ConfigAccelerometerCalibration.cs</DependentUpon>
-    </EmbeddedResource>
-    <EmbeddedResource Include="GCSViews\ConfigurationView\ConfigAccelerometerCalibration.tr.resx">
-      <DependentUpon>ConfigAccelerometerCalibration.cs</DependentUpon>
-    </EmbeddedResource>
-    <EmbeddedResource Include="GCSViews\ConfigurationView\ConfigAccelerometerCalibration.zh-Hans.resx">
-      <DependentUpon>ConfigAccelerometerCalibration.cs</DependentUpon>
-    </EmbeddedResource>
-    <EmbeddedResource Include="GCSViews\ConfigurationView\ConfigAccelerometerCalibration.zh-Hant.resx">
-      <DependentUpon>ConfigAccelerometerCalibration.cs</DependentUpon>
-    </EmbeddedResource>
-    <EmbeddedResource Include="GCSViews\ConfigurationView\ConfigAccelerometerCalibration.zh-TW.resx">
-      <DependentUpon>ConfigAccelerometerCalibration.cs</DependentUpon>
-    </EmbeddedResource>
-    <EmbeddedResource Include="GCSViews\ConfigurationView\ConfigAC_Fence.resx">
-      <DependentUpon>ConfigAC_Fence.cs</DependentUpon>
-      <SubType>Designer</SubType>
-    </EmbeddedResource>
-    <EmbeddedResource Include="GCSViews\ConfigurationView\ConfigAC_Fence.ar.resx">
-      <DependentUpon>ConfigAC_Fence.cs</DependentUpon>
-    </EmbeddedResource>
-    <EmbeddedResource Include="GCSViews\ConfigurationView\ConfigAC_Fence.az-Latn-AZ.resx">
-      <DependentUpon>ConfigAC_Fence.cs</DependentUpon>
-    </EmbeddedResource>
-    <EmbeddedResource Include="GCSViews\ConfigurationView\ConfigAC_Fence.de-DE.resx">
-      <DependentUpon>ConfigAC_Fence.cs</DependentUpon>
-    </EmbeddedResource>
-    <EmbeddedResource Include="GCSViews\ConfigurationView\ConfigAC_Fence.id-ID.resx">
-      <DependentUpon>ConfigAC_Fence.cs</DependentUpon>
-    </EmbeddedResource>
-    <EmbeddedResource Include="GCSViews\ConfigurationView\ConfigAC_Fence.ja-JP.resx">
-      <DependentUpon>ConfigAC_Fence.cs</DependentUpon>
-    </EmbeddedResource>
-    <EmbeddedResource Include="GCSViews\ConfigurationView\ConfigAC_Fence.ko-KR.resx">
-      <DependentUpon>ConfigAC_Fence.cs</DependentUpon>
-    </EmbeddedResource>
-    <EmbeddedResource Include="GCSViews\ConfigurationView\ConfigAC_Fence.pt.resx">
-      <DependentUpon>ConfigAC_Fence.cs</DependentUpon>
-    </EmbeddedResource>
-    <EmbeddedResource Include="GCSViews\ConfigurationView\ConfigAC_Fence.ru-KZ.resx">
-      <DependentUpon>ConfigAC_Fence.cs</DependentUpon>
-    </EmbeddedResource>
-    <EmbeddedResource Include="GCSViews\ConfigurationView\ConfigAC_Fence.tr.resx">
-      <DependentUpon>ConfigAC_Fence.cs</DependentUpon>
-    </EmbeddedResource>
-    <EmbeddedResource Include="GCSViews\ConfigurationView\ConfigAC_Fence.zh-Hans.resx">
-      <DependentUpon>ConfigAC_Fence.cs</DependentUpon>
-    </EmbeddedResource>
-    <EmbeddedResource Include="GCSViews\ConfigurationView\ConfigAC_Fence.zh-Hant.resx">
-      <DependentUpon>ConfigAC_Fence.cs</DependentUpon>
-    </EmbeddedResource>
-    <EmbeddedResource Include="GCSViews\ConfigurationView\ConfigAC_Fence.zh-TW.resx">
-      <DependentUpon>ConfigAC_Fence.cs</DependentUpon>
-    </EmbeddedResource>
-    <EmbeddedResource Include="GCSViews\ConfigurationView\ConfigAntennaTracker.resx">
-      <DependentUpon>ConfigAntennaTracker.cs</DependentUpon>
-    </EmbeddedResource>
-    <EmbeddedResource Include="GCSViews\ConfigurationView\ConfigAntennaTracker.ar.resx">
-      <DependentUpon>ConfigAntennaTracker.cs</DependentUpon>
-    </EmbeddedResource>
-    <EmbeddedResource Include="GCSViews\ConfigurationView\ConfigAntennaTracker.az-Latn-AZ.resx">
-      <DependentUpon>ConfigAntennaTracker.cs</DependentUpon>
-    </EmbeddedResource>
-    <EmbeddedResource Include="GCSViews\ConfigurationView\ConfigAntennaTracker.de-DE.resx">
-      <DependentUpon>ConfigAntennaTracker.cs</DependentUpon>
-    </EmbeddedResource>
-    <EmbeddedResource Include="GCSViews\ConfigurationView\ConfigAntennaTracker.id-ID.resx">
-      <DependentUpon>ConfigAntennaTracker.cs</DependentUpon>
-    </EmbeddedResource>
-    <EmbeddedResource Include="GCSViews\ConfigurationView\ConfigAntennaTracker.ja-JP.resx">
-      <DependentUpon>ConfigAntennaTracker.cs</DependentUpon>
-    </EmbeddedResource>
-    <EmbeddedResource Include="GCSViews\ConfigurationView\ConfigAntennaTracker.ko-KR.resx">
-      <DependentUpon>ConfigAntennaTracker.cs</DependentUpon>
-    </EmbeddedResource>
-    <EmbeddedResource Include="GCSViews\ConfigurationView\ConfigAntennaTracker.pt.resx">
-      <DependentUpon>ConfigAntennaTracker.cs</DependentUpon>
-    </EmbeddedResource>
-    <EmbeddedResource Include="GCSViews\ConfigurationView\ConfigAntennaTracker.ru-KZ.resx">
-      <DependentUpon>ConfigAntennaTracker.cs</DependentUpon>
-    </EmbeddedResource>
-    <EmbeddedResource Include="GCSViews\ConfigurationView\ConfigAntennaTracker.tr.resx">
-      <DependentUpon>ConfigAntennaTracker.cs</DependentUpon>
-    </EmbeddedResource>
-    <EmbeddedResource Include="GCSViews\ConfigurationView\ConfigArducopter.resx">
-      <DependentUpon>ConfigArducopter.cs</DependentUpon>
-      <SubType>Designer</SubType>
-    </EmbeddedResource>
-    <EmbeddedResource Include="GCSViews\ConfigurationView\ConfigArducopter.ar.resx">
-      <DependentUpon>ConfigArducopter.cs</DependentUpon>
-    </EmbeddedResource>
-    <EmbeddedResource Include="GCSViews\ConfigurationView\ConfigArducopter.az-Latn-AZ.resx">
-      <DependentUpon>ConfigArducopter.cs</DependentUpon>
-    </EmbeddedResource>
-    <EmbeddedResource Include="GCSViews\ConfigurationView\ConfigArducopter.de-DE.resx">
-      <DependentUpon>ConfigArducopter.cs</DependentUpon>
-    </EmbeddedResource>
-    <EmbeddedResource Include="GCSViews\ConfigurationView\ConfigArducopter.fr.resx">
-      <DependentUpon>ConfigArducopter.cs</DependentUpon>
-    </EmbeddedResource>
-    <EmbeddedResource Include="GCSViews\ConfigurationView\ConfigArducopter.id-ID.resx">
-      <DependentUpon>ConfigArducopter.cs</DependentUpon>
-    </EmbeddedResource>
-    <EmbeddedResource Include="GCSViews\ConfigurationView\ConfigArducopter.it-IT.resx">
-      <DependentUpon>ConfigArducopter.cs</DependentUpon>
-    </EmbeddedResource>
-    <EmbeddedResource Include="GCSViews\ConfigurationView\ConfigArducopter.ja-JP.resx">
-      <DependentUpon>ConfigArducopter.cs</DependentUpon>
-    </EmbeddedResource>
-    <EmbeddedResource Include="GCSViews\ConfigurationView\ConfigArducopter.ko-KR.resx">
-      <DependentUpon>ConfigArducopter.cs</DependentUpon>
-    </EmbeddedResource>
-    <EmbeddedResource Include="GCSViews\ConfigurationView\ConfigArducopter.pt.resx">
-      <DependentUpon>ConfigArducopter.cs</DependentUpon>
-    </EmbeddedResource>
-    <EmbeddedResource Include="GCSViews\ConfigurationView\ConfigArducopter.ru-KZ.resx">
-      <DependentUpon>ConfigArducopter.cs</DependentUpon>
-    </EmbeddedResource>
-    <EmbeddedResource Include="GCSViews\ConfigurationView\ConfigArducopter.tr.resx">
-      <DependentUpon>ConfigArducopter.cs</DependentUpon>
-    </EmbeddedResource>
-    <EmbeddedResource Include="GCSViews\ConfigurationView\ConfigArducopter.zh-Hans.resx">
-      <DependentUpon>ConfigArducopter.cs</DependentUpon>
-    </EmbeddedResource>
-    <EmbeddedResource Include="GCSViews\ConfigurationView\ConfigArducopter.zh-Hant.resx">
-      <DependentUpon>ConfigArducopter.cs</DependentUpon>
-    </EmbeddedResource>
-    <EmbeddedResource Include="GCSViews\ConfigurationView\ConfigArducopter.zh-TW.resx">
-      <DependentUpon>ConfigArducopter.cs</DependentUpon>
-    </EmbeddedResource>
-    <EmbeddedResource Include="GCSViews\ConfigurationView\ConfigArduplane.resx">
-      <DependentUpon>ConfigArduplane.cs</DependentUpon>
-    </EmbeddedResource>
-    <EmbeddedResource Include="GCSViews\ConfigurationView\ConfigArduplane.ar.resx">
-      <DependentUpon>ConfigArduplane.cs</DependentUpon>
-    </EmbeddedResource>
-    <EmbeddedResource Include="GCSViews\ConfigurationView\ConfigArduplane.az-Latn-AZ.resx">
-      <DependentUpon>ConfigArduplane.cs</DependentUpon>
-    </EmbeddedResource>
-    <EmbeddedResource Include="GCSViews\ConfigurationView\ConfigArduplane.de-DE.resx">
-      <DependentUpon>ConfigArduplane.cs</DependentUpon>
-    </EmbeddedResource>
-    <EmbeddedResource Include="GCSViews\ConfigurationView\ConfigArduplane.fr.resx">
-      <DependentUpon>ConfigArduplane.cs</DependentUpon>
-    </EmbeddedResource>
-    <EmbeddedResource Include="GCSViews\ConfigurationView\ConfigArduplane.id-ID.resx">
-      <DependentUpon>ConfigArduplane.cs</DependentUpon>
-    </EmbeddedResource>
-    <EmbeddedResource Include="GCSViews\ConfigurationView\ConfigArduplane.it-IT.resx">
-      <DependentUpon>ConfigArduplane.cs</DependentUpon>
-    </EmbeddedResource>
-    <EmbeddedResource Include="GCSViews\ConfigurationView\ConfigArduplane.ja-JP.resx">
-      <DependentUpon>ConfigArduplane.cs</DependentUpon>
-    </EmbeddedResource>
-    <EmbeddedResource Include="GCSViews\ConfigurationView\ConfigArduplane.ko-KR.resx">
-      <DependentUpon>ConfigArduplane.cs</DependentUpon>
-    </EmbeddedResource>
-    <EmbeddedResource Include="GCSViews\ConfigurationView\ConfigArduplane.pt.resx">
-      <DependentUpon>ConfigArduplane.cs</DependentUpon>
-    </EmbeddedResource>
-    <EmbeddedResource Include="GCSViews\ConfigurationView\ConfigArduplane.ru-KZ.resx">
-      <DependentUpon>ConfigArduplane.cs</DependentUpon>
-    </EmbeddedResource>
-    <EmbeddedResource Include="GCSViews\ConfigurationView\ConfigArduplane.tr.resx">
-      <DependentUpon>ConfigArduplane.cs</DependentUpon>
-    </EmbeddedResource>
-    <EmbeddedResource Include="GCSViews\ConfigurationView\ConfigArduplane.zh-Hans.resx">
-      <DependentUpon>ConfigArduplane.cs</DependentUpon>
-    </EmbeddedResource>
-    <EmbeddedResource Include="GCSViews\ConfigurationView\ConfigArduplane.zh-Hant.resx">
-      <DependentUpon>ConfigArduplane.cs</DependentUpon>
-    </EmbeddedResource>
-    <EmbeddedResource Include="GCSViews\ConfigurationView\ConfigArduplane.zh-TW.resx">
-      <DependentUpon>ConfigArduplane.cs</DependentUpon>
-    </EmbeddedResource>
-    <EmbeddedResource Include="GCSViews\ConfigurationView\ConfigArdurover.resx">
-      <DependentUpon>ConfigArdurover.cs</DependentUpon>
-    </EmbeddedResource>
-    <EmbeddedResource Include="GCSViews\ConfigurationView\ConfigArdurover.ar.resx">
-      <DependentUpon>ConfigArdurover.cs</DependentUpon>
-    </EmbeddedResource>
-    <EmbeddedResource Include="GCSViews\ConfigurationView\ConfigArdurover.az-Latn-AZ.resx">
-      <DependentUpon>ConfigArdurover.cs</DependentUpon>
-    </EmbeddedResource>
-    <EmbeddedResource Include="GCSViews\ConfigurationView\ConfigArdurover.de-DE.resx">
-      <DependentUpon>ConfigArdurover.cs</DependentUpon>
-    </EmbeddedResource>
-    <EmbeddedResource Include="GCSViews\ConfigurationView\ConfigArdurover.fr.resx">
-      <DependentUpon>ConfigArdurover.cs</DependentUpon>
-    </EmbeddedResource>
-    <EmbeddedResource Include="GCSViews\ConfigurationView\ConfigArdurover.id-ID.resx">
-      <DependentUpon>ConfigArdurover.cs</DependentUpon>
-    </EmbeddedResource>
-    <EmbeddedResource Include="GCSViews\ConfigurationView\ConfigArdurover.it-IT.resx">
-      <DependentUpon>ConfigArdurover.cs</DependentUpon>
-    </EmbeddedResource>
-    <EmbeddedResource Include="GCSViews\ConfigurationView\ConfigArdurover.ja-JP.resx">
-      <DependentUpon>ConfigArdurover.cs</DependentUpon>
-    </EmbeddedResource>
-    <EmbeddedResource Include="GCSViews\ConfigurationView\ConfigArdurover.ko-KR.resx">
-      <DependentUpon>ConfigArdurover.cs</DependentUpon>
-    </EmbeddedResource>
-    <EmbeddedResource Include="GCSViews\ConfigurationView\ConfigArdurover.pt.resx">
-      <DependentUpon>ConfigArdurover.cs</DependentUpon>
-    </EmbeddedResource>
-    <EmbeddedResource Include="GCSViews\ConfigurationView\ConfigArdurover.ru-KZ.resx">
-      <DependentUpon>ConfigArdurover.cs</DependentUpon>
-    </EmbeddedResource>
-    <EmbeddedResource Include="GCSViews\ConfigurationView\ConfigArdurover.tr.resx">
-      <DependentUpon>ConfigArdurover.cs</DependentUpon>
-    </EmbeddedResource>
-    <EmbeddedResource Include="GCSViews\ConfigurationView\ConfigArdurover.zh-Hans.resx">
-      <DependentUpon>ConfigArdurover.cs</DependentUpon>
-    </EmbeddedResource>
-    <EmbeddedResource Include="GCSViews\ConfigurationView\ConfigAteryx.resx">
-      <DependentUpon>ConfigAteryx.cs</DependentUpon>
-    </EmbeddedResource>
-    <EmbeddedResource Include="GCSViews\ConfigurationView\ConfigAteryx.ar.resx">
-      <DependentUpon>ConfigAteryx.cs</DependentUpon>
-    </EmbeddedResource>
-    <EmbeddedResource Include="GCSViews\ConfigurationView\ConfigAteryx.az-Latn-AZ.resx">
-      <DependentUpon>ConfigAteryx.cs</DependentUpon>
-    </EmbeddedResource>
-    <EmbeddedResource Include="GCSViews\ConfigurationView\ConfigAteryx.de-DE.resx">
-      <DependentUpon>ConfigAteryx.cs</DependentUpon>
-    </EmbeddedResource>
-    <EmbeddedResource Include="GCSViews\ConfigurationView\ConfigAteryx.fr.resx">
-      <DependentUpon>ConfigAteryx.cs</DependentUpon>
-    </EmbeddedResource>
-    <EmbeddedResource Include="GCSViews\ConfigurationView\ConfigAteryx.id-ID.resx">
-      <DependentUpon>ConfigAteryx.cs</DependentUpon>
-    </EmbeddedResource>
-    <EmbeddedResource Include="GCSViews\ConfigurationView\ConfigAteryx.it-IT.resx">
-      <DependentUpon>ConfigAteryx.cs</DependentUpon>
-    </EmbeddedResource>
-    <EmbeddedResource Include="GCSViews\ConfigurationView\ConfigAteryx.ja-JP.resx">
-      <DependentUpon>ConfigAteryx.cs</DependentUpon>
-    </EmbeddedResource>
-    <EmbeddedResource Include="GCSViews\ConfigurationView\ConfigAteryx.ko-KR.resx">
-      <DependentUpon>ConfigAteryx.cs</DependentUpon>
-    </EmbeddedResource>
-    <EmbeddedResource Include="GCSViews\ConfigurationView\ConfigAteryx.pt.resx">
-      <DependentUpon>ConfigAteryx.cs</DependentUpon>
-    </EmbeddedResource>
-    <EmbeddedResource Include="GCSViews\ConfigurationView\ConfigAteryx.ru-KZ.resx">
-      <DependentUpon>ConfigAteryx.cs</DependentUpon>
-    </EmbeddedResource>
-    <EmbeddedResource Include="GCSViews\ConfigurationView\ConfigAteryx.tr.resx">
-      <DependentUpon>ConfigAteryx.cs</DependentUpon>
-    </EmbeddedResource>
-    <EmbeddedResource Include="GCSViews\ConfigurationView\ConfigAteryx.zh-Hans.resx">
-      <DependentUpon>ConfigAteryx.cs</DependentUpon>
-    </EmbeddedResource>
-    <EmbeddedResource Include="GCSViews\ConfigurationView\ConfigAteryxSensors.resx">
-      <DependentUpon>ConfigAteryxSensors.cs</DependentUpon>
-    </EmbeddedResource>
-    <EmbeddedResource Include="GCSViews\ConfigurationView\ConfigAteryxSensors.ar.resx">
-      <DependentUpon>ConfigAteryxSensors.cs</DependentUpon>
-    </EmbeddedResource>
-    <EmbeddedResource Include="GCSViews\ConfigurationView\ConfigAteryxSensors.az-Latn-AZ.resx">
-      <DependentUpon>ConfigAteryxSensors.cs</DependentUpon>
-    </EmbeddedResource>
-    <EmbeddedResource Include="GCSViews\ConfigurationView\ConfigAteryxSensors.de-DE.resx">
-      <DependentUpon>ConfigAteryxSensors.cs</DependentUpon>
-    </EmbeddedResource>
-    <EmbeddedResource Include="GCSViews\ConfigurationView\ConfigAteryxSensors.es-ES.resx">
-      <DependentUpon>ConfigAteryxSensors.cs</DependentUpon>
-    </EmbeddedResource>
-    <EmbeddedResource Include="GCSViews\ConfigurationView\ConfigAteryxSensors.fr.resx">
-      <DependentUpon>ConfigAteryxSensors.cs</DependentUpon>
-    </EmbeddedResource>
-    <EmbeddedResource Include="GCSViews\ConfigurationView\ConfigAteryxSensors.id-ID.resx">
-      <DependentUpon>ConfigAteryxSensors.cs</DependentUpon>
-    </EmbeddedResource>
-    <EmbeddedResource Include="GCSViews\ConfigurationView\ConfigAteryxSensors.it-IT.resx">
-      <DependentUpon>ConfigAteryxSensors.cs</DependentUpon>
-    </EmbeddedResource>
-    <EmbeddedResource Include="GCSViews\ConfigurationView\ConfigAteryxSensors.ja-JP.resx">
-      <DependentUpon>ConfigAteryxSensors.cs</DependentUpon>
-    </EmbeddedResource>
-    <EmbeddedResource Include="GCSViews\ConfigurationView\ConfigAteryxSensors.ko-KR.resx">
-      <DependentUpon>ConfigAteryxSensors.cs</DependentUpon>
-    </EmbeddedResource>
-    <EmbeddedResource Include="GCSViews\ConfigurationView\ConfigAteryxSensors.pl.resx">
-      <DependentUpon>ConfigAteryxSensors.cs</DependentUpon>
-    </EmbeddedResource>
-    <EmbeddedResource Include="GCSViews\ConfigurationView\ConfigAteryxSensors.pt.resx">
-      <DependentUpon>ConfigAteryxSensors.cs</DependentUpon>
-    </EmbeddedResource>
-    <EmbeddedResource Include="GCSViews\ConfigurationView\ConfigAteryxSensors.ru-KZ.resx">
-      <DependentUpon>ConfigAteryxSensors.cs</DependentUpon>
-    </EmbeddedResource>
-    <EmbeddedResource Include="GCSViews\ConfigurationView\ConfigAteryxSensors.tr.resx">
-      <DependentUpon>ConfigAteryxSensors.cs</DependentUpon>
-    </EmbeddedResource>
-    <EmbeddedResource Include="GCSViews\ConfigurationView\ConfigAteryxSensors.zh-Hans.resx">
-      <DependentUpon>ConfigAteryxSensors.cs</DependentUpon>
-    </EmbeddedResource>
-    <EmbeddedResource Include="GCSViews\ConfigurationView\ConfigAteryxSensors.zh-Hant.resx">
-      <DependentUpon>ConfigAteryxSensors.cs</DependentUpon>
-    </EmbeddedResource>
-    <EmbeddedResource Include="GCSViews\ConfigurationView\ConfigAteryxSensors.zh-TW.resx">
-      <DependentUpon>ConfigAteryxSensors.cs</DependentUpon>
-    </EmbeddedResource>
-    <EmbeddedResource Include="GCSViews\ConfigurationView\ConfigBatteryMonitoring.resx">
-      <DependentUpon>ConfigBatteryMonitoring.cs</DependentUpon>
-    </EmbeddedResource>
-    <EmbeddedResource Include="GCSViews\ConfigurationView\ConfigBatteryMonitoring.ar.resx">
-      <DependentUpon>ConfigBatteryMonitoring.cs</DependentUpon>
-    </EmbeddedResource>
-    <EmbeddedResource Include="GCSViews\ConfigurationView\ConfigBatteryMonitoring.az-Latn-AZ.resx">
-      <DependentUpon>ConfigBatteryMonitoring.cs</DependentUpon>
-    </EmbeddedResource>
-    <EmbeddedResource Include="GCSViews\ConfigurationView\ConfigBatteryMonitoring.de-DE.resx">
-      <DependentUpon>ConfigBatteryMonitoring.cs</DependentUpon>
-    </EmbeddedResource>
-    <EmbeddedResource Include="GCSViews\ConfigurationView\ConfigBatteryMonitoring.es-ES.resx">
-      <DependentUpon>ConfigBatteryMonitoring.cs</DependentUpon>
-    </EmbeddedResource>
-    <EmbeddedResource Include="GCSViews\ConfigurationView\ConfigBatteryMonitoring.fr.resx">
-      <DependentUpon>ConfigBatteryMonitoring.cs</DependentUpon>
-    </EmbeddedResource>
-    <EmbeddedResource Include="GCSViews\ConfigurationView\ConfigBatteryMonitoring.id-ID.resx">
-      <DependentUpon>ConfigBatteryMonitoring.cs</DependentUpon>
-    </EmbeddedResource>
-    <EmbeddedResource Include="GCSViews\ConfigurationView\ConfigBatteryMonitoring.it-IT.resx">
-      <DependentUpon>ConfigBatteryMonitoring.cs</DependentUpon>
-    </EmbeddedResource>
-    <EmbeddedResource Include="GCSViews\ConfigurationView\ConfigBatteryMonitoring.ja-JP.resx">
-      <DependentUpon>ConfigBatteryMonitoring.cs</DependentUpon>
-    </EmbeddedResource>
-    <EmbeddedResource Include="GCSViews\ConfigurationView\ConfigBatteryMonitoring.ko-KR.resx">
-      <DependentUpon>ConfigBatteryMonitoring.cs</DependentUpon>
-    </EmbeddedResource>
-    <EmbeddedResource Include="GCSViews\ConfigurationView\ConfigBatteryMonitoring.pl.resx">
-      <DependentUpon>ConfigBatteryMonitoring.cs</DependentUpon>
-    </EmbeddedResource>
-    <EmbeddedResource Include="GCSViews\ConfigurationView\ConfigBatteryMonitoring.pt.resx">
-      <DependentUpon>ConfigBatteryMonitoring.cs</DependentUpon>
-    </EmbeddedResource>
-    <EmbeddedResource Include="GCSViews\ConfigurationView\ConfigBatteryMonitoring.ru-KZ.resx">
-      <DependentUpon>ConfigBatteryMonitoring.cs</DependentUpon>
-    </EmbeddedResource>
-    <EmbeddedResource Include="GCSViews\ConfigurationView\ConfigBatteryMonitoring.tr.resx">
-      <DependentUpon>ConfigBatteryMonitoring.cs</DependentUpon>
-    </EmbeddedResource>
-    <EmbeddedResource Include="GCSViews\ConfigurationView\ConfigBatteryMonitoring.zh-Hans.resx">
-      <DependentUpon>ConfigBatteryMonitoring.cs</DependentUpon>
-    </EmbeddedResource>
-    <EmbeddedResource Include="GCSViews\ConfigurationView\ConfigBatteryMonitoring.zh-Hant.resx">
-      <DependentUpon>ConfigBatteryMonitoring.cs</DependentUpon>
-    </EmbeddedResource>
-    <EmbeddedResource Include="GCSViews\ConfigurationView\ConfigBatteryMonitoring.zh-TW.resx">
-      <DependentUpon>ConfigBatteryMonitoring.cs</DependentUpon>
-    </EmbeddedResource>
-    <EmbeddedResource Include="GCSViews\ConfigurationView\ConfigBatteryMonitoring2.resx">
-      <DependentUpon>ConfigBatteryMonitoring2.cs</DependentUpon>
-    </EmbeddedResource>
-    <EmbeddedResource Include="GCSViews\ConfigurationView\ConfigBatteryMonitoring2.ar.resx">
-      <DependentUpon>ConfigBatteryMonitoring2.cs</DependentUpon>
-    </EmbeddedResource>
-    <EmbeddedResource Include="GCSViews\ConfigurationView\ConfigBatteryMonitoring2.az-Latn-AZ.resx">
-      <DependentUpon>ConfigBatteryMonitoring2.cs</DependentUpon>
-    </EmbeddedResource>
-    <EmbeddedResource Include="GCSViews\ConfigurationView\ConfigBatteryMonitoring2.de-DE.resx">
-      <DependentUpon>ConfigBatteryMonitoring2.cs</DependentUpon>
-    </EmbeddedResource>
-    <EmbeddedResource Include="GCSViews\ConfigurationView\ConfigBatteryMonitoring2.es-ES.resx">
-      <DependentUpon>ConfigBatteryMonitoring2.cs</DependentUpon>
-    </EmbeddedResource>
-    <EmbeddedResource Include="GCSViews\ConfigurationView\ConfigBatteryMonitoring2.fr.resx">
-      <DependentUpon>ConfigBatteryMonitoring2.cs</DependentUpon>
-    </EmbeddedResource>
-    <EmbeddedResource Include="GCSViews\ConfigurationView\ConfigBatteryMonitoring2.id-ID.resx">
-      <DependentUpon>ConfigBatteryMonitoring2.cs</DependentUpon>
-    </EmbeddedResource>
-    <EmbeddedResource Include="GCSViews\ConfigurationView\ConfigBatteryMonitoring2.it-IT.resx">
-      <DependentUpon>ConfigBatteryMonitoring2.cs</DependentUpon>
-    </EmbeddedResource>
-    <EmbeddedResource Include="GCSViews\ConfigurationView\ConfigBatteryMonitoring2.ja-JP.resx">
-      <DependentUpon>ConfigBatteryMonitoring2.cs</DependentUpon>
-    </EmbeddedResource>
-    <EmbeddedResource Include="GCSViews\ConfigurationView\ConfigBatteryMonitoring2.ko-KR.resx">
-      <DependentUpon>ConfigBatteryMonitoring2.cs</DependentUpon>
-    </EmbeddedResource>
-    <EmbeddedResource Include="GCSViews\ConfigurationView\ConfigBatteryMonitoring2.pl.resx">
-      <DependentUpon>ConfigBatteryMonitoring2.cs</DependentUpon>
-    </EmbeddedResource>
-    <EmbeddedResource Include="GCSViews\ConfigurationView\ConfigBatteryMonitoring2.pt.resx">
-      <DependentUpon>ConfigBatteryMonitoring2.cs</DependentUpon>
-    </EmbeddedResource>
-    <EmbeddedResource Include="GCSViews\ConfigurationView\ConfigBatteryMonitoring2.ru-KZ.resx">
-      <DependentUpon>ConfigBatteryMonitoring2.cs</DependentUpon>
-    </EmbeddedResource>
-    <EmbeddedResource Include="GCSViews\ConfigurationView\ConfigBatteryMonitoring2.tr.resx">
-      <DependentUpon>ConfigBatteryMonitoring2.cs</DependentUpon>
-    </EmbeddedResource>
-    <EmbeddedResource Include="GCSViews\ConfigurationView\ConfigBatteryMonitoring2.zh-Hans.resx">
-      <DependentUpon>ConfigBatteryMonitoring2.cs</DependentUpon>
-    </EmbeddedResource>
-    <EmbeddedResource Include="GCSViews\ConfigurationView\ConfigBatteryMonitoring2.zh-Hant.resx">
-      <DependentUpon>ConfigBatteryMonitoring2.cs</DependentUpon>
-    </EmbeddedResource>
-    <EmbeddedResource Include="GCSViews\ConfigurationView\ConfigBatteryMonitoring2.zh-TW.resx">
-      <DependentUpon>ConfigBatteryMonitoring2.cs</DependentUpon>
-    </EmbeddedResource>
-    <EmbeddedResource Include="GCSViews\ConfigurationView\ConfigCompassMot.resx">
-      <DependentUpon>ConfigCompassMot.cs</DependentUpon>
-    </EmbeddedResource>
-    <EmbeddedResource Include="GCSViews\ConfigurationView\ConfigESCCalibration.resx">
-      <DependentUpon>ConfigESCCalibration.cs</DependentUpon>
-    </EmbeddedResource>
-    <EmbeddedResource Include="GCSViews\ConfigurationView\ConfigESCCalibration.ar.resx">
-      <DependentUpon>ConfigESCCalibration.cs</DependentUpon>
-    </EmbeddedResource>
-    <EmbeddedResource Include="GCSViews\ConfigurationView\ConfigESCCalibration.az-Latn-AZ.resx">
-      <DependentUpon>ConfigESCCalibration.cs</DependentUpon>
-    </EmbeddedResource>
-    <EmbeddedResource Include="GCSViews\ConfigurationView\ConfigESCCalibration.de-DE.resx">
-      <DependentUpon>ConfigESCCalibration.cs</DependentUpon>
-    </EmbeddedResource>
-    <EmbeddedResource Include="GCSViews\ConfigurationView\ConfigESCCalibration.id-ID.resx">
-      <DependentUpon>ConfigESCCalibration.cs</DependentUpon>
-    </EmbeddedResource>
-    <EmbeddedResource Include="GCSViews\ConfigurationView\ConfigESCCalibration.ko-KR.resx">
-      <DependentUpon>ConfigESCCalibration.cs</DependentUpon>
-    </EmbeddedResource>
-    <EmbeddedResource Include="GCSViews\ConfigurationView\ConfigESCCalibration.pt.resx">
-      <DependentUpon>ConfigESCCalibration.cs</DependentUpon>
-    </EmbeddedResource>
-    <EmbeddedResource Include="GCSViews\ConfigurationView\ConfigESCCalibration.ru-KZ.resx">
-      <DependentUpon>ConfigESCCalibration.cs</DependentUpon>
-    </EmbeddedResource>
-    <EmbeddedResource Include="GCSViews\ConfigurationView\ConfigESCCalibration.tr.resx">
-      <DependentUpon>ConfigESCCalibration.cs</DependentUpon>
-    </EmbeddedResource>
-    <EmbeddedResource Include="GCSViews\ConfigurationView\ConfigESCCalibration.zh-Hans.resx">
-      <DependentUpon>ConfigESCCalibration.cs</DependentUpon>
-    </EmbeddedResource>
-    <EmbeddedResource Include="GCSViews\ConfigurationView\ConfigFailSafe.resx">
-      <DependentUpon>ConfigFailSafe.cs</DependentUpon>
-      <SubType>Designer</SubType>
-    </EmbeddedResource>
-    <EmbeddedResource Include="GCSViews\ConfigurationView\ConfigFailSafe.ar.resx">
-      <DependentUpon>ConfigFailSafe.cs</DependentUpon>
-    </EmbeddedResource>
-    <EmbeddedResource Include="GCSViews\ConfigurationView\ConfigFailSafe.az-Latn-AZ.resx">
-      <DependentUpon>ConfigFailSafe.cs</DependentUpon>
-    </EmbeddedResource>
-    <EmbeddedResource Include="GCSViews\ConfigurationView\ConfigFailSafe.de-DE.resx">
-      <DependentUpon>ConfigFailSafe.cs</DependentUpon>
-    </EmbeddedResource>
-    <EmbeddedResource Include="GCSViews\ConfigurationView\ConfigFailSafe.es-ES.resx">
-      <DependentUpon>ConfigFailSafe.cs</DependentUpon>
-    </EmbeddedResource>
-    <EmbeddedResource Include="GCSViews\ConfigurationView\ConfigFailSafe.fr.resx">
-      <DependentUpon>ConfigFailSafe.cs</DependentUpon>
-    </EmbeddedResource>
-    <EmbeddedResource Include="GCSViews\ConfigurationView\ConfigFailSafe.id-ID.resx">
-      <DependentUpon>ConfigFailSafe.cs</DependentUpon>
-    </EmbeddedResource>
-    <EmbeddedResource Include="GCSViews\ConfigurationView\ConfigFailSafe.it-IT.resx">
-      <DependentUpon>ConfigFailSafe.cs</DependentUpon>
-    </EmbeddedResource>
-    <EmbeddedResource Include="GCSViews\ConfigurationView\ConfigFailSafe.ja-JP.resx">
-      <DependentUpon>ConfigFailSafe.cs</DependentUpon>
-    </EmbeddedResource>
-    <EmbeddedResource Include="GCSViews\ConfigurationView\ConfigFailSafe.ko-KR.resx">
-      <DependentUpon>ConfigFailSafe.cs</DependentUpon>
-    </EmbeddedResource>
-    <EmbeddedResource Include="GCSViews\ConfigurationView\ConfigFailSafe.pl.resx">
-      <DependentUpon>ConfigFailSafe.cs</DependentUpon>
-    </EmbeddedResource>
-    <EmbeddedResource Include="GCSViews\ConfigurationView\ConfigFailSafe.pt.resx">
-      <DependentUpon>ConfigFailSafe.cs</DependentUpon>
-    </EmbeddedResource>
-    <EmbeddedResource Include="GCSViews\ConfigurationView\ConfigFailSafe.ru-KZ.resx">
-      <DependentUpon>ConfigFailSafe.cs</DependentUpon>
-    </EmbeddedResource>
-    <EmbeddedResource Include="GCSViews\ConfigurationView\ConfigFailSafe.tr.resx">
-      <DependentUpon>ConfigFailSafe.cs</DependentUpon>
-    </EmbeddedResource>
-    <EmbeddedResource Include="GCSViews\ConfigurationView\ConfigFailSafe.zh-Hans.resx">
-      <DependentUpon>ConfigFailSafe.cs</DependentUpon>
-    </EmbeddedResource>
-    <EmbeddedResource Include="GCSViews\ConfigurationView\ConfigFailSafe.zh-Hant.resx">
-      <DependentUpon>ConfigFailSafe.cs</DependentUpon>
-    </EmbeddedResource>
-    <EmbeddedResource Include="GCSViews\ConfigurationView\ConfigFailSafe.zh-TW.resx">
-      <DependentUpon>ConfigFailSafe.cs</DependentUpon>
-    </EmbeddedResource>
-    <EmbeddedResource Include="GCSViews\ConfigurationView\ConfigFirmware.resx">
-      <DependentUpon>ConfigFirmware.cs</DependentUpon>
-    </EmbeddedResource>
-    <EmbeddedResource Include="GCSViews\ConfigurationView\ConfigFirmware.ar.resx">
-      <DependentUpon>ConfigFirmware.cs</DependentUpon>
-    </EmbeddedResource>
-    <EmbeddedResource Include="GCSViews\ConfigurationView\ConfigFirmware.az-Latn-AZ.resx">
-      <DependentUpon>ConfigFirmware.cs</DependentUpon>
-    </EmbeddedResource>
-    <EmbeddedResource Include="GCSViews\ConfigurationView\ConfigFirmware.de-DE.resx">
-      <DependentUpon>ConfigFirmware.cs</DependentUpon>
-    </EmbeddedResource>
-    <EmbeddedResource Include="GCSViews\ConfigurationView\ConfigFirmware.es-ES.resx">
-      <DependentUpon>ConfigFirmware.cs</DependentUpon>
-    </EmbeddedResource>
-    <EmbeddedResource Include="GCSViews\ConfigurationView\ConfigFirmware.fr.resx">
-      <DependentUpon>ConfigFirmware.cs</DependentUpon>
-    </EmbeddedResource>
-    <EmbeddedResource Include="GCSViews\ConfigurationView\ConfigFirmware.id-ID.resx">
-      <DependentUpon>ConfigFirmware.cs</DependentUpon>
-    </EmbeddedResource>
-    <EmbeddedResource Include="GCSViews\ConfigurationView\ConfigFirmware.it-IT.resx">
-      <DependentUpon>ConfigFirmware.cs</DependentUpon>
-    </EmbeddedResource>
-    <EmbeddedResource Include="GCSViews\ConfigurationView\ConfigFirmware.ja-JP.resx">
-      <DependentUpon>ConfigFirmware.cs</DependentUpon>
-    </EmbeddedResource>
-    <EmbeddedResource Include="GCSViews\ConfigurationView\ConfigFirmware.ko-KR.resx">
-      <DependentUpon>ConfigFirmware.cs</DependentUpon>
-    </EmbeddedResource>
-    <EmbeddedResource Include="GCSViews\ConfigurationView\ConfigFirmware.pl.resx">
-      <DependentUpon>ConfigFirmware.cs</DependentUpon>
-    </EmbeddedResource>
-    <EmbeddedResource Include="GCSViews\ConfigurationView\ConfigFirmware.pt.resx">
-      <DependentUpon>ConfigFirmware.cs</DependentUpon>
-    </EmbeddedResource>
-    <EmbeddedResource Include="GCSViews\ConfigurationView\ConfigFirmware.ru-KZ.resx">
-      <DependentUpon>ConfigFirmware.cs</DependentUpon>
-    </EmbeddedResource>
-    <EmbeddedResource Include="GCSViews\ConfigurationView\ConfigFirmware.ru-RU.resx">
-      <DependentUpon>ConfigFirmware.cs</DependentUpon>
-    </EmbeddedResource>
-    <EmbeddedResource Include="GCSViews\ConfigurationView\ConfigFirmware.tr.resx">
-      <DependentUpon>ConfigFirmware.cs</DependentUpon>
-    </EmbeddedResource>
-    <EmbeddedResource Include="GCSViews\ConfigurationView\ConfigFirmware.zh-Hans.resx">
-      <DependentUpon>ConfigFirmware.cs</DependentUpon>
-    </EmbeddedResource>
-    <EmbeddedResource Include="GCSViews\ConfigurationView\ConfigFirmware.zh-Hant.resx">
-      <DependentUpon>ConfigFirmware.cs</DependentUpon>
-    </EmbeddedResource>
-    <EmbeddedResource Include="GCSViews\ConfigurationView\ConfigFirmware.zh-TW.resx">
-      <DependentUpon>ConfigFirmware.cs</DependentUpon>
-    </EmbeddedResource>
-    <EmbeddedResource Include="GCSViews\ConfigurationView\ConfigFirmwareDisabled.resx">
-      <DependentUpon>ConfigFirmwareDisabled.cs</DependentUpon>
-    </EmbeddedResource>
-    <EmbeddedResource Include="GCSViews\ConfigurationView\ConfigFirmwareDisabled.ar.resx">
-      <DependentUpon>ConfigFirmwareDisabled.cs</DependentUpon>
-    </EmbeddedResource>
-    <EmbeddedResource Include="GCSViews\ConfigurationView\ConfigFirmwareDisabled.az-Latn-AZ.resx">
-      <DependentUpon>ConfigFirmwareDisabled.cs</DependentUpon>
-    </EmbeddedResource>
-    <EmbeddedResource Include="GCSViews\ConfigurationView\ConfigFirmwareDisabled.de-DE.resx">
-      <DependentUpon>ConfigFirmwareDisabled.cs</DependentUpon>
-    </EmbeddedResource>
-    <EmbeddedResource Include="GCSViews\ConfigurationView\ConfigFirmwareDisabled.id-ID.resx">
-      <DependentUpon>ConfigFirmwareDisabled.cs</DependentUpon>
-    </EmbeddedResource>
-    <EmbeddedResource Include="GCSViews\ConfigurationView\ConfigFirmwareDisabled.ja-JP.resx">
-      <DependentUpon>ConfigFirmwareDisabled.cs</DependentUpon>
-    </EmbeddedResource>
-    <EmbeddedResource Include="GCSViews\ConfigurationView\ConfigFirmwareDisabled.ko-KR.resx">
-      <DependentUpon>ConfigFirmwareDisabled.cs</DependentUpon>
-    </EmbeddedResource>
-    <EmbeddedResource Include="GCSViews\ConfigurationView\ConfigFirmwareDisabled.pt.resx">
-      <DependentUpon>ConfigFirmwareDisabled.cs</DependentUpon>
-    </EmbeddedResource>
-    <EmbeddedResource Include="GCSViews\ConfigurationView\ConfigFirmwareDisabled.ru-KZ.resx">
-      <DependentUpon>ConfigFirmwareDisabled.cs</DependentUpon>
-    </EmbeddedResource>
-    <EmbeddedResource Include="GCSViews\ConfigurationView\ConfigFirmwareDisabled.tr.resx">
-      <DependentUpon>ConfigFirmwareDisabled.cs</DependentUpon>
-    </EmbeddedResource>
-    <EmbeddedResource Include="GCSViews\ConfigurationView\ConfigFirmwareDisabled.zh-Hans.resx">
-      <DependentUpon>ConfigFirmwareDisabled.cs</DependentUpon>
-    </EmbeddedResource>
-    <EmbeddedResource Include="GCSViews\ConfigurationView\ConfigFlightModes.resx">
-      <DependentUpon>ConfigFlightModes.cs</DependentUpon>
-      <SubType>Designer</SubType>
-    </EmbeddedResource>
-    <EmbeddedResource Include="GCSViews\ConfigurationView\ConfigFlightModes.ar.resx">
-      <DependentUpon>ConfigFlightModes.cs</DependentUpon>
-    </EmbeddedResource>
-    <EmbeddedResource Include="GCSViews\ConfigurationView\ConfigFlightModes.az-Latn-AZ.resx">
-      <DependentUpon>ConfigFlightModes.cs</DependentUpon>
-    </EmbeddedResource>
-    <EmbeddedResource Include="GCSViews\ConfigurationView\ConfigFlightModes.de-DE.resx">
-      <DependentUpon>ConfigFlightModes.cs</DependentUpon>
-    </EmbeddedResource>
-    <EmbeddedResource Include="GCSViews\ConfigurationView\ConfigFlightModes.es-ES.resx">
-      <DependentUpon>ConfigFlightModes.cs</DependentUpon>
-    </EmbeddedResource>
-    <EmbeddedResource Include="GCSViews\ConfigurationView\ConfigFlightModes.fr.resx">
-      <DependentUpon>ConfigFlightModes.cs</DependentUpon>
-    </EmbeddedResource>
-    <EmbeddedResource Include="GCSViews\ConfigurationView\ConfigFlightModes.id-ID.resx">
-      <DependentUpon>ConfigFlightModes.cs</DependentUpon>
-    </EmbeddedResource>
-    <EmbeddedResource Include="GCSViews\ConfigurationView\ConfigFlightModes.it-IT.resx">
-      <DependentUpon>ConfigFlightModes.cs</DependentUpon>
-    </EmbeddedResource>
-    <EmbeddedResource Include="GCSViews\ConfigurationView\ConfigFlightModes.ja-JP.resx">
-      <DependentUpon>ConfigFlightModes.cs</DependentUpon>
-    </EmbeddedResource>
-    <EmbeddedResource Include="GCSViews\ConfigurationView\ConfigFlightModes.ko-KR.resx">
-      <DependentUpon>ConfigFlightModes.cs</DependentUpon>
-    </EmbeddedResource>
-    <EmbeddedResource Include="GCSViews\ConfigurationView\ConfigFlightModes.pl.resx">
-      <DependentUpon>ConfigFlightModes.cs</DependentUpon>
-    </EmbeddedResource>
-    <EmbeddedResource Include="GCSViews\ConfigurationView\ConfigFlightModes.pt.resx">
-      <DependentUpon>ConfigFlightModes.cs</DependentUpon>
-    </EmbeddedResource>
-    <EmbeddedResource Include="GCSViews\ConfigurationView\ConfigFlightModes.ru-KZ.resx">
-      <DependentUpon>ConfigFlightModes.cs</DependentUpon>
-    </EmbeddedResource>
-    <EmbeddedResource Include="GCSViews\ConfigurationView\ConfigFlightModes.tr.resx">
-      <DependentUpon>ConfigFlightModes.cs</DependentUpon>
-    </EmbeddedResource>
-    <EmbeddedResource Include="GCSViews\ConfigurationView\ConfigFlightModes.zh-Hans.resx">
-      <DependentUpon>ConfigFlightModes.cs</DependentUpon>
-    </EmbeddedResource>
-    <EmbeddedResource Include="GCSViews\ConfigurationView\ConfigFlightModes.zh-Hant.resx">
-      <DependentUpon>ConfigFlightModes.cs</DependentUpon>
-    </EmbeddedResource>
-    <EmbeddedResource Include="GCSViews\ConfigurationView\ConfigFlightModes.zh-TW.resx">
-      <DependentUpon>ConfigFlightModes.cs</DependentUpon>
-    </EmbeddedResource>
-    <EmbeddedResource Include="GCSViews\ConfigurationView\ConfigFrameClassType.resx">
-      <DependentUpon>ConfigFrameClassType.cs</DependentUpon>
-      <SubType>Designer</SubType>
-    </EmbeddedResource>
-    <EmbeddedResource Include="GCSViews\ConfigurationView\ConfigFrameClassType.ar.resx">
-      <DependentUpon>ConfigFrameClassType.cs</DependentUpon>
-    </EmbeddedResource>
-    <EmbeddedResource Include="GCSViews\ConfigurationView\ConfigFrameClassType.az-Latn-AZ.resx">
-      <DependentUpon>ConfigFrameClassType.cs</DependentUpon>
-    </EmbeddedResource>
-    <EmbeddedResource Include="GCSViews\ConfigurationView\ConfigFrameClassType.de-DE.resx">
-      <DependentUpon>ConfigFrameClassType.cs</DependentUpon>
-    </EmbeddedResource>
-    <EmbeddedResource Include="GCSViews\ConfigurationView\ConfigFrameClassType.es-ES.resx">
-      <DependentUpon>ConfigFrameClassType.cs</DependentUpon>
-    </EmbeddedResource>
-    <EmbeddedResource Include="GCSViews\ConfigurationView\ConfigFrameClassType.fr.resx">
-      <DependentUpon>ConfigFrameClassType.cs</DependentUpon>
-    </EmbeddedResource>
-    <EmbeddedResource Include="GCSViews\ConfigurationView\ConfigFrameClassType.id-ID.resx">
-      <DependentUpon>ConfigFrameClassType.cs</DependentUpon>
-    </EmbeddedResource>
-    <EmbeddedResource Include="GCSViews\ConfigurationView\ConfigFrameClassType.it-IT.resx">
-      <DependentUpon>ConfigFrameClassType.cs</DependentUpon>
-    </EmbeddedResource>
-    <EmbeddedResource Include="GCSViews\ConfigurationView\ConfigFrameClassType.ja-JP.resx">
-      <DependentUpon>ConfigFrameClassType.cs</DependentUpon>
-    </EmbeddedResource>
-    <EmbeddedResource Include="GCSViews\ConfigurationView\ConfigFrameClassType.ko-KR.resx">
-      <DependentUpon>ConfigFrameClassType.cs</DependentUpon>
-    </EmbeddedResource>
-    <EmbeddedResource Include="GCSViews\ConfigurationView\ConfigFrameClassType.pl.resx">
-      <DependentUpon>ConfigFrameClassType.cs</DependentUpon>
-    </EmbeddedResource>
-    <EmbeddedResource Include="GCSViews\ConfigurationView\ConfigFrameClassType.pt.resx">
-      <DependentUpon>ConfigFrameClassType.cs</DependentUpon>
-    </EmbeddedResource>
-    <EmbeddedResource Include="GCSViews\ConfigurationView\ConfigFrameClassType.ru-KZ.resx">
-      <DependentUpon>ConfigFrameClassType.cs</DependentUpon>
-    </EmbeddedResource>
-    <EmbeddedResource Include="GCSViews\ConfigurationView\ConfigFrameClassType.tr.resx">
-      <DependentUpon>ConfigFrameClassType.cs</DependentUpon>
-    </EmbeddedResource>
-    <EmbeddedResource Include="GCSViews\ConfigurationView\ConfigFrameClassType.zh-Hans.resx">
-      <DependentUpon>ConfigFrameClassType.cs</DependentUpon>
-    </EmbeddedResource>
-    <EmbeddedResource Include="GCSViews\ConfigurationView\ConfigFrameClassType.zh-Hant.resx">
-      <DependentUpon>ConfigFrameClassType.cs</DependentUpon>
-    </EmbeddedResource>
-    <EmbeddedResource Include="GCSViews\ConfigurationView\ConfigFrameClassType.zh-TW.resx">
-      <DependentUpon>ConfigFrameClassType.cs</DependentUpon>
-    </EmbeddedResource>
-    <EmbeddedResource Include="GCSViews\ConfigurationView\ConfigFrameType.resx">
-      <DependentUpon>ConfigFrameType.cs</DependentUpon>
-    </EmbeddedResource>
-    <EmbeddedResource Include="GCSViews\ConfigurationView\ConfigFrameType.ar.resx">
-      <DependentUpon>ConfigFrameType.cs</DependentUpon>
-    </EmbeddedResource>
-    <EmbeddedResource Include="GCSViews\ConfigurationView\ConfigFrameType.az-Latn-AZ.resx">
-      <DependentUpon>ConfigFrameType.cs</DependentUpon>
-    </EmbeddedResource>
-    <EmbeddedResource Include="GCSViews\ConfigurationView\ConfigFrameType.de-DE.resx">
-      <DependentUpon>ConfigFrameType.cs</DependentUpon>
-    </EmbeddedResource>
-    <EmbeddedResource Include="GCSViews\ConfigurationView\ConfigFrameType.es-ES.resx">
-      <DependentUpon>ConfigFrameType.cs</DependentUpon>
-    </EmbeddedResource>
-    <EmbeddedResource Include="GCSViews\ConfigurationView\ConfigFrameType.fr.resx">
-      <DependentUpon>ConfigFrameType.cs</DependentUpon>
-    </EmbeddedResource>
-    <EmbeddedResource Include="GCSViews\ConfigurationView\ConfigFrameType.id-ID.resx">
-      <DependentUpon>ConfigFrameType.cs</DependentUpon>
-    </EmbeddedResource>
-    <EmbeddedResource Include="GCSViews\ConfigurationView\ConfigFrameType.it-IT.resx">
-      <DependentUpon>ConfigFrameType.cs</DependentUpon>
-    </EmbeddedResource>
-    <EmbeddedResource Include="GCSViews\ConfigurationView\ConfigFrameType.ja-JP.resx">
-      <DependentUpon>ConfigFrameType.cs</DependentUpon>
-    </EmbeddedResource>
-    <EmbeddedResource Include="GCSViews\ConfigurationView\ConfigFrameType.ko-KR.resx">
-      <DependentUpon>ConfigFrameType.cs</DependentUpon>
-    </EmbeddedResource>
-    <EmbeddedResource Include="GCSViews\ConfigurationView\ConfigFrameType.pl.resx">
-      <DependentUpon>ConfigFrameType.cs</DependentUpon>
-    </EmbeddedResource>
-    <EmbeddedResource Include="GCSViews\ConfigurationView\ConfigFrameType.pt.resx">
-      <DependentUpon>ConfigFrameType.cs</DependentUpon>
-    </EmbeddedResource>
-    <EmbeddedResource Include="GCSViews\ConfigurationView\ConfigFrameType.ru-KZ.resx">
-      <DependentUpon>ConfigFrameType.cs</DependentUpon>
-    </EmbeddedResource>
-    <EmbeddedResource Include="GCSViews\ConfigurationView\ConfigFrameType.tr.resx">
-      <DependentUpon>ConfigFrameType.cs</DependentUpon>
-    </EmbeddedResource>
-    <EmbeddedResource Include="GCSViews\ConfigurationView\ConfigFrameType.zh-Hans.resx">
-      <DependentUpon>ConfigFrameType.cs</DependentUpon>
-    </EmbeddedResource>
-    <EmbeddedResource Include="GCSViews\ConfigurationView\ConfigFrameType.zh-Hant.resx">
-      <DependentUpon>ConfigFrameType.cs</DependentUpon>
-    </EmbeddedResource>
-    <EmbeddedResource Include="GCSViews\ConfigurationView\ConfigFrameType.zh-TW.resx">
-      <DependentUpon>ConfigFrameType.cs</DependentUpon>
-    </EmbeddedResource>
-    <EmbeddedResource Include="GCSViews\ConfigurationView\ConfigFriendlyParams.resx">
-      <DependentUpon>ConfigFriendlyParams.cs</DependentUpon>
-    </EmbeddedResource>
-    <EmbeddedResource Include="GCSViews\ConfigurationView\ConfigFriendlyParams.ar.resx">
-      <DependentUpon>ConfigFriendlyParams.cs</DependentUpon>
-    </EmbeddedResource>
-    <EmbeddedResource Include="GCSViews\ConfigurationView\ConfigFriendlyParams.az-Latn-AZ.resx">
-      <DependentUpon>ConfigFriendlyParams.cs</DependentUpon>
-    </EmbeddedResource>
-    <EmbeddedResource Include="GCSViews\ConfigurationView\ConfigFriendlyParams.de-DE.resx">
-      <DependentUpon>ConfigFriendlyParams.cs</DependentUpon>
-    </EmbeddedResource>
-    <EmbeddedResource Include="GCSViews\ConfigurationView\ConfigFriendlyParams.id-ID.resx">
-      <DependentUpon>ConfigFriendlyParams.cs</DependentUpon>
-    </EmbeddedResource>
-    <EmbeddedResource Include="GCSViews\ConfigurationView\ConfigFriendlyParams.ja-JP.resx">
-      <DependentUpon>ConfigFriendlyParams.cs</DependentUpon>
-    </EmbeddedResource>
-    <EmbeddedResource Include="GCSViews\ConfigurationView\ConfigFriendlyParams.ko-KR.resx">
-      <DependentUpon>ConfigFriendlyParams.cs</DependentUpon>
-    </EmbeddedResource>
-    <EmbeddedResource Include="GCSViews\ConfigurationView\ConfigFriendlyParams.pt.resx">
-      <DependentUpon>ConfigFriendlyParams.cs</DependentUpon>
-    </EmbeddedResource>
-    <EmbeddedResource Include="GCSViews\ConfigurationView\ConfigFriendlyParams.ru-KZ.resx">
-      <DependentUpon>ConfigFriendlyParams.cs</DependentUpon>
-    </EmbeddedResource>
-    <EmbeddedResource Include="GCSViews\ConfigurationView\ConfigFriendlyParams.tr.resx">
-      <DependentUpon>ConfigFriendlyParams.cs</DependentUpon>
-    </EmbeddedResource>
-    <EmbeddedResource Include="GCSViews\ConfigurationView\ConfigFriendlyParams.zh-Hans.resx">
-      <DependentUpon>ConfigFriendlyParams.cs</DependentUpon>
-    </EmbeddedResource>
-    <EmbeddedResource Include="GCSViews\ConfigurationView\ConfigHWAirspeed.resx">
-      <DependentUpon>ConfigHWAirspeed.cs</DependentUpon>
-    </EmbeddedResource>
-    <EmbeddedResource Include="GCSViews\ConfigurationView\ConfigHWAirspeed.ar.resx">
-      <DependentUpon>ConfigHWAirspeed.cs</DependentUpon>
-    </EmbeddedResource>
-    <EmbeddedResource Include="GCSViews\ConfigurationView\ConfigHWAirspeed.az-Latn-AZ.resx">
-      <DependentUpon>ConfigHWAirspeed.cs</DependentUpon>
-    </EmbeddedResource>
-    <EmbeddedResource Include="GCSViews\ConfigurationView\ConfigHWAirspeed.de-DE.resx">
-      <DependentUpon>ConfigHWAirspeed.cs</DependentUpon>
-    </EmbeddedResource>
-    <EmbeddedResource Include="GCSViews\ConfigurationView\ConfigHWAirspeed.es-ES.resx">
-      <DependentUpon>ConfigHWAirspeed.cs</DependentUpon>
-    </EmbeddedResource>
-    <EmbeddedResource Include="GCSViews\ConfigurationView\ConfigHWAirspeed.fr.resx">
-      <DependentUpon>ConfigHWAirspeed.cs</DependentUpon>
-    </EmbeddedResource>
-    <EmbeddedResource Include="GCSViews\ConfigurationView\ConfigHWAirspeed.id-ID.resx">
-      <DependentUpon>ConfigHWAirspeed.cs</DependentUpon>
-    </EmbeddedResource>
-    <EmbeddedResource Include="GCSViews\ConfigurationView\ConfigHWAirspeed.it-IT.resx">
-      <DependentUpon>ConfigHWAirspeed.cs</DependentUpon>
-    </EmbeddedResource>
-    <EmbeddedResource Include="GCSViews\ConfigurationView\ConfigHWAirspeed.ja-JP.resx">
-      <DependentUpon>ConfigHWAirspeed.cs</DependentUpon>
-    </EmbeddedResource>
-    <EmbeddedResource Include="GCSViews\ConfigurationView\ConfigHWAirspeed.ko-KR.resx">
-      <DependentUpon>ConfigHWAirspeed.cs</DependentUpon>
-    </EmbeddedResource>
-    <EmbeddedResource Include="GCSViews\ConfigurationView\ConfigHWAirspeed.pl.resx">
-      <DependentUpon>ConfigHWAirspeed.cs</DependentUpon>
-    </EmbeddedResource>
-    <EmbeddedResource Include="GCSViews\ConfigurationView\ConfigHWAirspeed.pt.resx">
-      <DependentUpon>ConfigHWAirspeed.cs</DependentUpon>
-    </EmbeddedResource>
-    <EmbeddedResource Include="GCSViews\ConfigurationView\ConfigHWAirspeed.ru-KZ.resx">
-      <DependentUpon>ConfigHWAirspeed.cs</DependentUpon>
-    </EmbeddedResource>
-    <EmbeddedResource Include="GCSViews\ConfigurationView\ConfigHWAirspeed.tr.resx">
-      <DependentUpon>ConfigHWAirspeed.cs</DependentUpon>
-    </EmbeddedResource>
-    <EmbeddedResource Include="GCSViews\ConfigurationView\ConfigHWAirspeed.zh-Hans.resx">
-      <DependentUpon>ConfigHWAirspeed.cs</DependentUpon>
-    </EmbeddedResource>
-    <EmbeddedResource Include="GCSViews\ConfigurationView\ConfigHWAirspeed.zh-Hant.resx">
-      <DependentUpon>ConfigHWAirspeed.cs</DependentUpon>
-    </EmbeddedResource>
-    <EmbeddedResource Include="GCSViews\ConfigurationView\ConfigHWAirspeed.zh-TW.resx">
-      <DependentUpon>ConfigHWAirspeed.cs</DependentUpon>
-    </EmbeddedResource>
-    <EmbeddedResource Include="GCSViews\ConfigurationView\ConfigHWBT.resx">
-      <DependentUpon>ConfigHWBT.cs</DependentUpon>
-    </EmbeddedResource>
-    <EmbeddedResource Include="GCSViews\ConfigurationView\ConfigHWBT.ar.resx">
-      <DependentUpon>ConfigHWBT.cs</DependentUpon>
-    </EmbeddedResource>
-    <EmbeddedResource Include="GCSViews\ConfigurationView\ConfigHWBT.az-Latn-AZ.resx">
-      <DependentUpon>ConfigHWBT.cs</DependentUpon>
-    </EmbeddedResource>
-    <EmbeddedResource Include="GCSViews\ConfigurationView\ConfigHWBT.de-DE.resx">
-      <DependentUpon>ConfigHWBT.cs</DependentUpon>
-    </EmbeddedResource>
-    <EmbeddedResource Include="GCSViews\ConfigurationView\ConfigHWBT.id-ID.resx">
-      <DependentUpon>ConfigHWBT.cs</DependentUpon>
-    </EmbeddedResource>
-    <EmbeddedResource Include="GCSViews\ConfigurationView\ConfigHWBT.ja-JP.resx">
-      <DependentUpon>ConfigHWBT.cs</DependentUpon>
-    </EmbeddedResource>
-    <EmbeddedResource Include="GCSViews\ConfigurationView\ConfigHWBT.ko-KR.resx">
-      <DependentUpon>ConfigHWBT.cs</DependentUpon>
-    </EmbeddedResource>
-    <EmbeddedResource Include="GCSViews\ConfigurationView\ConfigHWBT.pt.resx">
-      <DependentUpon>ConfigHWBT.cs</DependentUpon>
-    </EmbeddedResource>
-    <EmbeddedResource Include="GCSViews\ConfigurationView\ConfigHWBT.ru-KZ.resx">
-      <DependentUpon>ConfigHWBT.cs</DependentUpon>
-    </EmbeddedResource>
-    <EmbeddedResource Include="GCSViews\ConfigurationView\ConfigHWBT.tr.resx">
-      <DependentUpon>ConfigHWBT.cs</DependentUpon>
-    </EmbeddedResource>
-    <EmbeddedResource Include="GCSViews\ConfigurationView\ConfigHWBT.zh-Hans.resx">
-      <DependentUpon>ConfigHWBT.cs</DependentUpon>
-    </EmbeddedResource>
-    <EmbeddedResource Include="GCSViews\ConfigurationView\ConfigHWCompass.resx">
-      <DependentUpon>ConfigHWCompass.cs</DependentUpon>
-    </EmbeddedResource>
-    <EmbeddedResource Include="GCSViews\ConfigurationView\ConfigHWCompass.ar.resx">
-      <DependentUpon>ConfigHWCompass.cs</DependentUpon>
-    </EmbeddedResource>
-    <EmbeddedResource Include="GCSViews\ConfigurationView\ConfigHWCompass.az-Latn-AZ.resx">
-      <DependentUpon>ConfigHWCompass.cs</DependentUpon>
-    </EmbeddedResource>
-    <EmbeddedResource Include="GCSViews\ConfigurationView\ConfigHWCompass.de-DE.resx">
-      <DependentUpon>ConfigHWCompass.cs</DependentUpon>
-    </EmbeddedResource>
-    <EmbeddedResource Include="GCSViews\ConfigurationView\ConfigHWCompass.es-ES.resx">
-      <DependentUpon>ConfigHWCompass.cs</DependentUpon>
-    </EmbeddedResource>
-    <EmbeddedResource Include="GCSViews\ConfigurationView\ConfigHWCompass.fr.resx">
-      <DependentUpon>ConfigHWCompass.cs</DependentUpon>
-    </EmbeddedResource>
-    <EmbeddedResource Include="GCSViews\ConfigurationView\ConfigHWCompass.id-ID.resx">
-      <DependentUpon>ConfigHWCompass.cs</DependentUpon>
-    </EmbeddedResource>
-    <EmbeddedResource Include="GCSViews\ConfigurationView\ConfigHWCompass.it-IT.resx">
-      <DependentUpon>ConfigHWCompass.cs</DependentUpon>
-    </EmbeddedResource>
-    <EmbeddedResource Include="GCSViews\ConfigurationView\ConfigHWCompass.ja-JP.resx">
-      <DependentUpon>ConfigHWCompass.cs</DependentUpon>
-    </EmbeddedResource>
-    <EmbeddedResource Include="GCSViews\ConfigurationView\ConfigHWCompass.ko-KR.resx">
-      <DependentUpon>ConfigHWCompass.cs</DependentUpon>
-    </EmbeddedResource>
-    <EmbeddedResource Include="GCSViews\ConfigurationView\ConfigHWCompass.pl.resx">
-      <DependentUpon>ConfigHWCompass.cs</DependentUpon>
-    </EmbeddedResource>
-    <EmbeddedResource Include="GCSViews\ConfigurationView\ConfigHWCompass.pt.resx">
-      <DependentUpon>ConfigHWCompass.cs</DependentUpon>
-    </EmbeddedResource>
-    <EmbeddedResource Include="GCSViews\ConfigurationView\ConfigHWCompass.ru-KZ.resx">
-      <DependentUpon>ConfigHWCompass.cs</DependentUpon>
-    </EmbeddedResource>
-    <EmbeddedResource Include="GCSViews\ConfigurationView\ConfigHWCompass.tr.resx">
-      <DependentUpon>ConfigHWCompass.cs</DependentUpon>
-    </EmbeddedResource>
-    <EmbeddedResource Include="GCSViews\ConfigurationView\ConfigHWCompass.zh-Hans.resx">
-      <DependentUpon>ConfigHWCompass.cs</DependentUpon>
-    </EmbeddedResource>
-    <EmbeddedResource Include="GCSViews\ConfigurationView\ConfigHWCompass.zh-Hant.resx">
-      <DependentUpon>ConfigHWCompass.cs</DependentUpon>
-    </EmbeddedResource>
-    <EmbeddedResource Include="GCSViews\ConfigurationView\ConfigHWCompass.zh-TW.resx">
-      <DependentUpon>ConfigHWCompass.cs</DependentUpon>
-    </EmbeddedResource>
-    <EmbeddedResource Include="GCSViews\ConfigurationView\ConfigHWesp8266.resx">
-      <DependentUpon>ConfigHWesp8266.cs</DependentUpon>
-    </EmbeddedResource>
-    <EmbeddedResource Include="GCSViews\ConfigurationView\ConfigHWESP8266.ar.resx">
-      <DependentUpon>ConfigHWesp8266.cs</DependentUpon>
-    </EmbeddedResource>
-    <EmbeddedResource Include="GCSViews\ConfigurationView\ConfigHWESP8266.az-Latn-AZ.resx">
-      <DependentUpon>ConfigHWesp8266.cs</DependentUpon>
-    </EmbeddedResource>
-    <EmbeddedResource Include="GCSViews\ConfigurationView\ConfigHWESP8266.de-DE.resx">
-      <DependentUpon>ConfigHWesp8266.cs</DependentUpon>
-    </EmbeddedResource>
-    <EmbeddedResource Include="GCSViews\ConfigurationView\ConfigHWESP8266.pt.resx">
-      <DependentUpon>ConfigHWesp8266.cs</DependentUpon>
-    </EmbeddedResource>
-    <EmbeddedResource Include="GCSViews\ConfigurationView\ConfigHWESP8266.ru-KZ.resx">
-      <DependentUpon>ConfigHWesp8266.cs</DependentUpon>
-    </EmbeddedResource>
-    <EmbeddedResource Include="GCSViews\ConfigurationView\ConfigHWESP8266.tr.resx">
-      <DependentUpon>ConfigHWesp8266.cs</DependentUpon>
-    </EmbeddedResource>
-    <EmbeddedResource Include="GCSViews\ConfigurationView\ConfigHWOptFlow.resx">
-      <DependentUpon>ConfigHWOptFlow.cs</DependentUpon>
-    </EmbeddedResource>
-    <EmbeddedResource Include="GCSViews\ConfigurationView\ConfigHWOptFlow.ar.resx">
-      <DependentUpon>ConfigHWOptFlow.cs</DependentUpon>
-    </EmbeddedResource>
-    <EmbeddedResource Include="GCSViews\ConfigurationView\ConfigHWOptFlow.az-Latn-AZ.resx">
-      <DependentUpon>ConfigHWOptFlow.cs</DependentUpon>
-    </EmbeddedResource>
-    <EmbeddedResource Include="GCSViews\ConfigurationView\ConfigHWOptFlow.de-DE.resx">
-      <DependentUpon>ConfigHWOptFlow.cs</DependentUpon>
-    </EmbeddedResource>
-    <EmbeddedResource Include="GCSViews\ConfigurationView\ConfigHWOptFlow.es-ES.resx">
-      <DependentUpon>ConfigHWOptFlow.cs</DependentUpon>
-    </EmbeddedResource>
-    <EmbeddedResource Include="GCSViews\ConfigurationView\ConfigHWOptFlow.fr.resx">
-      <DependentUpon>ConfigHWOptFlow.cs</DependentUpon>
-    </EmbeddedResource>
-    <EmbeddedResource Include="GCSViews\ConfigurationView\ConfigHWOptFlow.id-ID.resx">
-      <DependentUpon>ConfigHWOptFlow.cs</DependentUpon>
-    </EmbeddedResource>
-    <EmbeddedResource Include="GCSViews\ConfigurationView\ConfigHWOptFlow.it-IT.resx">
-      <DependentUpon>ConfigHWOptFlow.cs</DependentUpon>
-    </EmbeddedResource>
-    <EmbeddedResource Include="GCSViews\ConfigurationView\ConfigHWOptFlow.ja-JP.resx">
-      <DependentUpon>ConfigHWOptFlow.cs</DependentUpon>
-    </EmbeddedResource>
-    <EmbeddedResource Include="GCSViews\ConfigurationView\ConfigHWOptFlow.ko-KR.resx">
-      <DependentUpon>ConfigHWOptFlow.cs</DependentUpon>
-    </EmbeddedResource>
-    <EmbeddedResource Include="GCSViews\ConfigurationView\ConfigHWOptFlow.pl.resx">
-      <DependentUpon>ConfigHWOptFlow.cs</DependentUpon>
-    </EmbeddedResource>
-    <EmbeddedResource Include="GCSViews\ConfigurationView\ConfigHWOptFlow.pt.resx">
-      <DependentUpon>ConfigHWOptFlow.cs</DependentUpon>
-    </EmbeddedResource>
-    <EmbeddedResource Include="GCSViews\ConfigurationView\ConfigHWOptFlow.ru-KZ.resx">
-      <DependentUpon>ConfigHWOptFlow.cs</DependentUpon>
-    </EmbeddedResource>
-    <EmbeddedResource Include="GCSViews\ConfigurationView\ConfigHWOptFlow.tr.resx">
-      <DependentUpon>ConfigHWOptFlow.cs</DependentUpon>
-    </EmbeddedResource>
-    <EmbeddedResource Include="GCSViews\ConfigurationView\ConfigHWOptFlow.zh-Hans.resx">
-      <DependentUpon>ConfigHWOptFlow.cs</DependentUpon>
-    </EmbeddedResource>
-    <EmbeddedResource Include="GCSViews\ConfigurationView\ConfigHWOptFlow.zh-Hant.resx">
-      <DependentUpon>ConfigHWOptFlow.cs</DependentUpon>
-    </EmbeddedResource>
-    <EmbeddedResource Include="GCSViews\ConfigurationView\ConfigHWOptFlow.zh-TW.resx">
-      <DependentUpon>ConfigHWOptFlow.cs</DependentUpon>
-    </EmbeddedResource>
-    <EmbeddedResource Include="GCSViews\ConfigurationView\ConfigHWOSD.resx">
-      <DependentUpon>ConfigHWOSD.cs</DependentUpon>
-    </EmbeddedResource>
-    <EmbeddedResource Include="GCSViews\ConfigurationView\ConfigHWOSD.ar.resx">
-      <DependentUpon>ConfigHWOSD.cs</DependentUpon>
-    </EmbeddedResource>
-    <EmbeddedResource Include="GCSViews\ConfigurationView\ConfigHWOSD.az-Latn-AZ.resx">
-      <DependentUpon>ConfigHWOSD.cs</DependentUpon>
-    </EmbeddedResource>
-    <EmbeddedResource Include="GCSViews\ConfigurationView\ConfigHWOSD.de-DE.resx">
-      <DependentUpon>ConfigHWOSD.cs</DependentUpon>
-    </EmbeddedResource>
-    <EmbeddedResource Include="GCSViews\ConfigurationView\ConfigHWOSD.es-ES.resx">
-      <DependentUpon>ConfigHWOSD.cs</DependentUpon>
-    </EmbeddedResource>
-    <EmbeddedResource Include="GCSViews\ConfigurationView\ConfigHWOSD.fr.resx">
-      <DependentUpon>ConfigHWOSD.cs</DependentUpon>
-    </EmbeddedResource>
-    <EmbeddedResource Include="GCSViews\ConfigurationView\ConfigHWOSD.id-ID.resx">
-      <DependentUpon>ConfigHWOSD.cs</DependentUpon>
-    </EmbeddedResource>
-    <EmbeddedResource Include="GCSViews\ConfigurationView\ConfigHWOSD.it-IT.resx">
-      <DependentUpon>ConfigHWOSD.cs</DependentUpon>
-    </EmbeddedResource>
-    <EmbeddedResource Include="GCSViews\ConfigurationView\ConfigHWOSD.ja-JP.resx">
-      <DependentUpon>ConfigHWOSD.cs</DependentUpon>
-    </EmbeddedResource>
-    <EmbeddedResource Include="GCSViews\ConfigurationView\ConfigHWOSD.ko-KR.resx">
-      <DependentUpon>ConfigHWOSD.cs</DependentUpon>
-    </EmbeddedResource>
-    <EmbeddedResource Include="GCSViews\ConfigurationView\ConfigHWOSD.pl.resx">
-      <DependentUpon>ConfigHWOSD.cs</DependentUpon>
-    </EmbeddedResource>
-    <EmbeddedResource Include="GCSViews\ConfigurationView\ConfigHWOSD.pt.resx">
-      <DependentUpon>ConfigHWOSD.cs</DependentUpon>
-    </EmbeddedResource>
-    <EmbeddedResource Include="GCSViews\ConfigurationView\ConfigHWOSD.ru-KZ.resx">
-      <DependentUpon>ConfigHWOSD.cs</DependentUpon>
-    </EmbeddedResource>
-    <EmbeddedResource Include="GCSViews\ConfigurationView\ConfigHWOSD.tr.resx">
-      <DependentUpon>ConfigHWOSD.cs</DependentUpon>
-    </EmbeddedResource>
-    <EmbeddedResource Include="GCSViews\ConfigurationView\ConfigHWOSD.zh-Hans.resx">
-      <DependentUpon>ConfigHWOSD.cs</DependentUpon>
-    </EmbeddedResource>
-    <EmbeddedResource Include="GCSViews\ConfigurationView\ConfigHWOSD.zh-Hant.resx">
-      <DependentUpon>ConfigHWOSD.cs</DependentUpon>
-    </EmbeddedResource>
-    <EmbeddedResource Include="GCSViews\ConfigurationView\ConfigHWOSD.zh-TW.resx">
-      <DependentUpon>ConfigHWOSD.cs</DependentUpon>
-    </EmbeddedResource>
-    <EmbeddedResource Include="GCSViews\ConfigurationView\ConfigHWParachute.resx">
-      <DependentUpon>ConfigHWParachute.cs</DependentUpon>
-    </EmbeddedResource>
-    <EmbeddedResource Include="GCSViews\ConfigurationView\ConfigHWParachute.ar.resx">
-      <DependentUpon>ConfigHWParachute.cs</DependentUpon>
-    </EmbeddedResource>
-    <EmbeddedResource Include="GCSViews\ConfigurationView\ConfigHWParachute.az-Latn-AZ.resx">
-      <DependentUpon>ConfigHWParachute.cs</DependentUpon>
-    </EmbeddedResource>
-    <EmbeddedResource Include="GCSViews\ConfigurationView\ConfigHWParachute.de-DE.resx">
-      <DependentUpon>ConfigHWParachute.cs</DependentUpon>
-    </EmbeddedResource>
-    <EmbeddedResource Include="GCSViews\ConfigurationView\ConfigHWParachute.id-ID.resx">
-      <DependentUpon>ConfigHWParachute.cs</DependentUpon>
-    </EmbeddedResource>
-    <EmbeddedResource Include="GCSViews\ConfigurationView\ConfigHWParachute.ko-KR.resx">
-      <DependentUpon>ConfigHWParachute.cs</DependentUpon>
-    </EmbeddedResource>
-    <EmbeddedResource Include="GCSViews\ConfigurationView\ConfigHWParachute.pt.resx">
-      <DependentUpon>ConfigHWParachute.cs</DependentUpon>
-    </EmbeddedResource>
-    <EmbeddedResource Include="GCSViews\ConfigurationView\ConfigHWParachute.ru-KZ.resx">
-      <DependentUpon>ConfigHWParachute.cs</DependentUpon>
-    </EmbeddedResource>
-    <EmbeddedResource Include="GCSViews\ConfigurationView\ConfigHWParachute.tr.resx">
-      <DependentUpon>ConfigHWParachute.cs</DependentUpon>
-    </EmbeddedResource>
-    <EmbeddedResource Include="GCSViews\ConfigurationView\ConfigHWParachute.zh-Hans.resx">
-      <DependentUpon>ConfigHWParachute.cs</DependentUpon>
-    </EmbeddedResource>
-    <EmbeddedResource Include="GCSViews\ConfigurationView\ConfigHWPX4Flow.resx">
-      <DependentUpon>ConfigHWPX4Flow.cs</DependentUpon>
-    </EmbeddedResource>
-    <EmbeddedResource Include="GCSViews\ConfigurationView\ConfigHWPX4Flow.ar.resx">
-      <DependentUpon>ConfigHWPX4Flow.cs</DependentUpon>
-    </EmbeddedResource>
-    <EmbeddedResource Include="GCSViews\ConfigurationView\ConfigHWPX4Flow.az-Latn-AZ.resx">
-      <DependentUpon>ConfigHWPX4Flow.cs</DependentUpon>
-    </EmbeddedResource>
-    <EmbeddedResource Include="GCSViews\ConfigurationView\ConfigHWPX4Flow.de-DE.resx">
-      <DependentUpon>ConfigHWPX4Flow.cs</DependentUpon>
-    </EmbeddedResource>
-    <EmbeddedResource Include="GCSViews\ConfigurationView\ConfigHWPX4Flow.pt.resx">
-      <DependentUpon>ConfigHWPX4Flow.cs</DependentUpon>
-    </EmbeddedResource>
-    <EmbeddedResource Include="GCSViews\ConfigurationView\ConfigHWPX4Flow.ru-KZ.resx">
-      <DependentUpon>ConfigHWPX4Flow.cs</DependentUpon>
-    </EmbeddedResource>
-    <EmbeddedResource Include="GCSViews\ConfigurationView\ConfigHWPX4Flow.tr.resx">
-      <DependentUpon>ConfigHWPX4Flow.cs</DependentUpon>
-    </EmbeddedResource>
-    <EmbeddedResource Include="GCSViews\ConfigurationView\ConfigHWRangeFinder.resx">
-      <DependentUpon>ConfigHWRangeFinder.cs</DependentUpon>
-    </EmbeddedResource>
-    <EmbeddedResource Include="GCSViews\ConfigurationView\ConfigHWRangeFinder.ar.resx">
-      <DependentUpon>ConfigHWRangeFinder.cs</DependentUpon>
-    </EmbeddedResource>
-    <EmbeddedResource Include="GCSViews\ConfigurationView\ConfigHWRangeFinder.az-Latn-AZ.resx">
-      <DependentUpon>ConfigHWRangeFinder.cs</DependentUpon>
-    </EmbeddedResource>
-    <EmbeddedResource Include="GCSViews\ConfigurationView\ConfigHWRangeFinder.de-DE.resx">
-      <DependentUpon>ConfigHWRangeFinder.cs</DependentUpon>
-    </EmbeddedResource>
-    <EmbeddedResource Include="GCSViews\ConfigurationView\ConfigHWRangeFinder.es-ES.resx">
-      <DependentUpon>ConfigHWRangeFinder.cs</DependentUpon>
-    </EmbeddedResource>
-    <EmbeddedResource Include="GCSViews\ConfigurationView\ConfigHWRangeFinder.fr.resx">
-      <DependentUpon>ConfigHWRangeFinder.cs</DependentUpon>
-    </EmbeddedResource>
-    <EmbeddedResource Include="GCSViews\ConfigurationView\ConfigHWRangeFinder.id-ID.resx">
-      <DependentUpon>ConfigHWRangeFinder.cs</DependentUpon>
-    </EmbeddedResource>
-    <EmbeddedResource Include="GCSViews\ConfigurationView\ConfigHWRangeFinder.it-IT.resx">
-      <DependentUpon>ConfigHWRangeFinder.cs</DependentUpon>
-    </EmbeddedResource>
-    <EmbeddedResource Include="GCSViews\ConfigurationView\ConfigHWRangeFinder.ja-JP.resx">
-      <DependentUpon>ConfigHWRangeFinder.cs</DependentUpon>
-    </EmbeddedResource>
-    <EmbeddedResource Include="GCSViews\ConfigurationView\ConfigHWRangeFinder.ko-KR.resx">
-      <DependentUpon>ConfigHWRangeFinder.cs</DependentUpon>
-    </EmbeddedResource>
-    <EmbeddedResource Include="GCSViews\ConfigurationView\ConfigHWRangeFinder.pl.resx">
-      <DependentUpon>ConfigHWRangeFinder.cs</DependentUpon>
-    </EmbeddedResource>
-    <EmbeddedResource Include="GCSViews\ConfigurationView\ConfigHWRangeFinder.pt.resx">
-      <DependentUpon>ConfigHWRangeFinder.cs</DependentUpon>
-    </EmbeddedResource>
-    <EmbeddedResource Include="GCSViews\ConfigurationView\ConfigHWRangeFinder.ru-KZ.resx">
-      <DependentUpon>ConfigHWRangeFinder.cs</DependentUpon>
-    </EmbeddedResource>
-    <EmbeddedResource Include="GCSViews\ConfigurationView\ConfigHWRangeFinder.tr.resx">
-      <DependentUpon>ConfigHWRangeFinder.cs</DependentUpon>
-    </EmbeddedResource>
-    <EmbeddedResource Include="GCSViews\ConfigurationView\ConfigHWRangeFinder.zh-Hans.resx">
-      <DependentUpon>ConfigHWRangeFinder.cs</DependentUpon>
-    </EmbeddedResource>
-    <EmbeddedResource Include="GCSViews\ConfigurationView\ConfigHWRangeFinder.zh-Hant.resx">
-      <DependentUpon>ConfigHWRangeFinder.cs</DependentUpon>
-    </EmbeddedResource>
-    <EmbeddedResource Include="GCSViews\ConfigurationView\ConfigHWRangeFinder.zh-TW.resx">
-      <DependentUpon>ConfigHWRangeFinder.cs</DependentUpon>
-    </EmbeddedResource>
-    <EmbeddedResource Include="GCSViews\ConfigurationView\ConfigHWCAN.resx">
-      <DependentUpon>ConfigHWCAN.cs</DependentUpon>
-    </EmbeddedResource>
-    <EmbeddedResource Include="GCSViews\ConfigurationView\ConfigHWCAN.ar.resx">
-      <DependentUpon>ConfigHWCAN.cs</DependentUpon>
-    </EmbeddedResource>
-    <EmbeddedResource Include="GCSViews\ConfigurationView\ConfigHWCAN.az-Latn-AZ.resx">
-      <DependentUpon>ConfigHWCAN.cs</DependentUpon>
-    </EmbeddedResource>
-    <EmbeddedResource Include="GCSViews\ConfigurationView\ConfigHWCAN.de-DE.resx">
-      <DependentUpon>ConfigHWCAN.cs</DependentUpon>
-    </EmbeddedResource>
-    <EmbeddedResource Include="GCSViews\ConfigurationView\ConfigHWCAN.pt.resx">
-      <DependentUpon>ConfigHWCAN.cs</DependentUpon>
-    </EmbeddedResource>
-    <EmbeddedResource Include="GCSViews\ConfigurationView\ConfigHWCAN.ru-KZ.resx">
-      <DependentUpon>ConfigHWCAN.cs</DependentUpon>
-    </EmbeddedResource>
-    <EmbeddedResource Include="GCSViews\ConfigurationView\ConfigHWCAN.tr.resx">
-      <DependentUpon>ConfigHWCAN.cs</DependentUpon>
-    </EmbeddedResource>
-    <EmbeddedResource Include="GCSViews\ConfigurationView\ConfigMandatory.resx">
-      <DependentUpon>ConfigMandatory.cs</DependentUpon>
-    </EmbeddedResource>
-    <EmbeddedResource Include="GCSViews\ConfigurationView\ConfigMandatory.ar.resx">
-      <DependentUpon>ConfigMandatory.cs</DependentUpon>
-    </EmbeddedResource>
-    <EmbeddedResource Include="GCSViews\ConfigurationView\ConfigMandatory.az-Latn-AZ.resx">
-      <DependentUpon>ConfigMandatory.cs</DependentUpon>
-    </EmbeddedResource>
-    <EmbeddedResource Include="GCSViews\ConfigurationView\ConfigMandatory.de-DE.resx">
-      <DependentUpon>ConfigMandatory.cs</DependentUpon>
-    </EmbeddedResource>
-    <EmbeddedResource Include="GCSViews\ConfigurationView\ConfigMandatory.id-ID.resx">
-      <DependentUpon>ConfigMandatory.cs</DependentUpon>
-    </EmbeddedResource>
-    <EmbeddedResource Include="GCSViews\ConfigurationView\ConfigMandatory.ja-JP.resx">
-      <DependentUpon>ConfigMandatory.cs</DependentUpon>
-    </EmbeddedResource>
-    <EmbeddedResource Include="GCSViews\ConfigurationView\ConfigMandatory.ko-KR.resx">
-      <DependentUpon>ConfigMandatory.cs</DependentUpon>
-    </EmbeddedResource>
-    <EmbeddedResource Include="GCSViews\ConfigurationView\ConfigMandatory.pt.resx">
-      <DependentUpon>ConfigMandatory.cs</DependentUpon>
-    </EmbeddedResource>
-    <EmbeddedResource Include="GCSViews\ConfigurationView\ConfigMandatory.ru-KZ.resx">
-      <DependentUpon>ConfigMandatory.cs</DependentUpon>
-    </EmbeddedResource>
-    <EmbeddedResource Include="GCSViews\ConfigurationView\ConfigMandatory.tr.resx">
-      <DependentUpon>ConfigMandatory.cs</DependentUpon>
-    </EmbeddedResource>
-    <EmbeddedResource Include="GCSViews\ConfigurationView\ConfigMandatory.zh-Hans.resx">
-      <DependentUpon>ConfigMandatory.cs</DependentUpon>
-    </EmbeddedResource>
-    <EmbeddedResource Include="GCSViews\ConfigurationView\ConfigMotorTest.resx">
-      <DependentUpon>ConfigMotorTest.cs</DependentUpon>
-    </EmbeddedResource>
-    <EmbeddedResource Include="GCSViews\ConfigurationView\ConfigMotorTest.ar.resx">
-      <DependentUpon>ConfigMotorTest.cs</DependentUpon>
-    </EmbeddedResource>
-    <EmbeddedResource Include="GCSViews\ConfigurationView\ConfigMotorTest.az-Latn-AZ.resx">
-      <DependentUpon>ConfigMotorTest.cs</DependentUpon>
-    </EmbeddedResource>
-    <EmbeddedResource Include="GCSViews\ConfigurationView\ConfigMotorTest.de-DE.resx">
-      <DependentUpon>ConfigMotorTest.cs</DependentUpon>
-    </EmbeddedResource>
-    <EmbeddedResource Include="GCSViews\ConfigurationView\ConfigMotorTest.id-ID.resx">
-      <DependentUpon>ConfigMotorTest.cs</DependentUpon>
-    </EmbeddedResource>
-    <EmbeddedResource Include="GCSViews\ConfigurationView\ConfigMotorTest.ja-JP.resx">
-      <DependentUpon>ConfigMotorTest.cs</DependentUpon>
-    </EmbeddedResource>
-    <EmbeddedResource Include="GCSViews\ConfigurationView\ConfigMotorTest.ko-KR.resx">
-      <DependentUpon>ConfigMotorTest.cs</DependentUpon>
-    </EmbeddedResource>
-    <EmbeddedResource Include="GCSViews\ConfigurationView\ConfigMotorTest.pt.resx">
-      <DependentUpon>ConfigMotorTest.cs</DependentUpon>
-    </EmbeddedResource>
-    <EmbeddedResource Include="GCSViews\ConfigurationView\ConfigMotorTest.ru-KZ.resx">
-      <DependentUpon>ConfigMotorTest.cs</DependentUpon>
-    </EmbeddedResource>
-    <EmbeddedResource Include="GCSViews\ConfigurationView\ConfigMotorTest.tr.resx">
-      <DependentUpon>ConfigMotorTest.cs</DependentUpon>
-    </EmbeddedResource>
-    <EmbeddedResource Include="GCSViews\ConfigurationView\ConfigMotorTest.zh-Hans.resx">
-      <DependentUpon>ConfigMotorTest.cs</DependentUpon>
-    </EmbeddedResource>
-    <EmbeddedResource Include="GCSViews\ConfigurationView\ConfigMount.resx">
-      <DependentUpon>ConfigMount.cs</DependentUpon>
-    </EmbeddedResource>
-    <EmbeddedResource Include="GCSViews\ConfigurationView\ConfigMount.ar.resx">
-      <DependentUpon>ConfigMount.cs</DependentUpon>
-    </EmbeddedResource>
-    <EmbeddedResource Include="GCSViews\ConfigurationView\ConfigMount.az-Latn-AZ.resx">
-      <DependentUpon>ConfigMount.cs</DependentUpon>
-    </EmbeddedResource>
-    <EmbeddedResource Include="GCSViews\ConfigurationView\ConfigMount.de-DE.resx">
-      <DependentUpon>ConfigMount.cs</DependentUpon>
-    </EmbeddedResource>
-    <EmbeddedResource Include="GCSViews\ConfigurationView\ConfigMount.fr.resx">
-      <DependentUpon>ConfigMount.cs</DependentUpon>
-    </EmbeddedResource>
-    <EmbeddedResource Include="GCSViews\ConfigurationView\ConfigMount.id-ID.resx">
-      <DependentUpon>ConfigMount.cs</DependentUpon>
-    </EmbeddedResource>
-    <EmbeddedResource Include="GCSViews\ConfigurationView\ConfigMount.it-IT.resx">
-      <DependentUpon>ConfigMount.cs</DependentUpon>
-    </EmbeddedResource>
-    <EmbeddedResource Include="GCSViews\ConfigurationView\ConfigMount.ja-JP.resx">
-      <DependentUpon>ConfigMount.cs</DependentUpon>
-    </EmbeddedResource>
-    <EmbeddedResource Include="GCSViews\ConfigurationView\ConfigMount.ko-KR.resx">
-      <DependentUpon>ConfigMount.cs</DependentUpon>
-    </EmbeddedResource>
-    <EmbeddedResource Include="GCSViews\ConfigurationView\ConfigMount.pt.resx">
-      <DependentUpon>ConfigMount.cs</DependentUpon>
-    </EmbeddedResource>
-    <EmbeddedResource Include="GCSViews\ConfigurationView\ConfigMount.ru-KZ.resx">
-      <DependentUpon>ConfigMount.cs</DependentUpon>
-    </EmbeddedResource>
-    <EmbeddedResource Include="GCSViews\ConfigurationView\ConfigMount.tr.resx">
-      <DependentUpon>ConfigMount.cs</DependentUpon>
-    </EmbeddedResource>
-    <EmbeddedResource Include="GCSViews\ConfigurationView\ConfigMount.zh-Hans.resx">
-      <DependentUpon>ConfigMount.cs</DependentUpon>
-    </EmbeddedResource>
-    <EmbeddedResource Include="GCSViews\ConfigurationView\ConfigMount.zh-Hant.resx">
-      <DependentUpon>ConfigMount.cs</DependentUpon>
-    </EmbeddedResource>
-    <EmbeddedResource Include="GCSViews\ConfigurationView\ConfigMount.zh-TW.resx">
-      <DependentUpon>ConfigMount.cs</DependentUpon>
-    </EmbeddedResource>
-    <EmbeddedResource Include="GCSViews\ConfigurationView\ConfigOptional.resx">
-      <DependentUpon>ConfigOptional.cs</DependentUpon>
-    </EmbeddedResource>
-    <EmbeddedResource Include="GCSViews\ConfigurationView\ConfigOptional.ar.resx">
-      <DependentUpon>ConfigOptional.cs</DependentUpon>
-    </EmbeddedResource>
-    <EmbeddedResource Include="GCSViews\ConfigurationView\ConfigOptional.az-Latn-AZ.resx">
-      <DependentUpon>ConfigOptional.cs</DependentUpon>
-    </EmbeddedResource>
-    <EmbeddedResource Include="GCSViews\ConfigurationView\ConfigOptional.de-DE.resx">
-      <DependentUpon>ConfigOptional.cs</DependentUpon>
-    </EmbeddedResource>
-    <EmbeddedResource Include="GCSViews\ConfigurationView\ConfigOptional.id-ID.resx">
-      <DependentUpon>ConfigOptional.cs</DependentUpon>
-    </EmbeddedResource>
-    <EmbeddedResource Include="GCSViews\ConfigurationView\ConfigOptional.ja-JP.resx">
-      <DependentUpon>ConfigOptional.cs</DependentUpon>
-    </EmbeddedResource>
-    <EmbeddedResource Include="GCSViews\ConfigurationView\ConfigOptional.ko-KR.resx">
-      <DependentUpon>ConfigOptional.cs</DependentUpon>
-    </EmbeddedResource>
-    <EmbeddedResource Include="GCSViews\ConfigurationView\ConfigOptional.pt.resx">
-      <DependentUpon>ConfigOptional.cs</DependentUpon>
-    </EmbeddedResource>
-    <EmbeddedResource Include="GCSViews\ConfigurationView\ConfigOptional.ru-KZ.resx">
-      <DependentUpon>ConfigOptional.cs</DependentUpon>
-    </EmbeddedResource>
-    <EmbeddedResource Include="GCSViews\ConfigurationView\ConfigOptional.tr.resx">
-      <DependentUpon>ConfigOptional.cs</DependentUpon>
-    </EmbeddedResource>
-    <EmbeddedResource Include="GCSViews\ConfigurationView\ConfigOptional.zh-Hans.resx">
-      <DependentUpon>ConfigOptional.cs</DependentUpon>
-    </EmbeddedResource>
-    <EmbeddedResource Include="GCSViews\ConfigurationView\ConfigPlanner.resx">
-      <DependentUpon>ConfigPlanner.cs</DependentUpon>
-      <SubType>Designer</SubType>
-    </EmbeddedResource>
-    <EmbeddedResource Include="GCSViews\ConfigurationView\ConfigPlanner.ar.resx">
-      <DependentUpon>ConfigPlanner.cs</DependentUpon>
-    </EmbeddedResource>
-    <EmbeddedResource Include="GCSViews\ConfigurationView\ConfigPlanner.az-Latn-AZ.resx">
-      <DependentUpon>ConfigPlanner.cs</DependentUpon>
-      <SubType>Designer</SubType>
-    </EmbeddedResource>
-    <EmbeddedResource Include="GCSViews\ConfigurationView\ConfigPlanner.de-DE.resx">
-      <DependentUpon>ConfigPlanner.cs</DependentUpon>
-      <SubType>Designer</SubType>
-    </EmbeddedResource>
-    <EmbeddedResource Include="GCSViews\ConfigurationView\ConfigPlanner.fr.resx">
-      <DependentUpon>ConfigPlanner.cs</DependentUpon>
-    </EmbeddedResource>
-    <EmbeddedResource Include="GCSViews\ConfigurationView\ConfigPlanner.id-ID.resx">
-      <DependentUpon>ConfigPlanner.cs</DependentUpon>
-    </EmbeddedResource>
-    <EmbeddedResource Include="GCSViews\ConfigurationView\ConfigPlanner.it-IT.resx">
-      <DependentUpon>ConfigPlanner.cs</DependentUpon>
-    </EmbeddedResource>
-    <EmbeddedResource Include="GCSViews\ConfigurationView\ConfigPlanner.ja-JP.resx">
-      <DependentUpon>ConfigPlanner.cs</DependentUpon>
-    </EmbeddedResource>
-    <EmbeddedResource Include="GCSViews\ConfigurationView\ConfigPlanner.ko-KR.resx">
-      <DependentUpon>ConfigPlanner.cs</DependentUpon>
-      <SubType>Designer</SubType>
-    </EmbeddedResource>
-    <EmbeddedResource Include="GCSViews\ConfigurationView\ConfigPlanner.pt.resx">
-      <DependentUpon>ConfigPlanner.cs</DependentUpon>
-      <SubType>Designer</SubType>
-    </EmbeddedResource>
-    <EmbeddedResource Include="GCSViews\ConfigurationView\ConfigPlanner.ru-KZ.resx">
-      <DependentUpon>ConfigPlanner.cs</DependentUpon>
-    </EmbeddedResource>
-    <EmbeddedResource Include="GCSViews\ConfigurationView\ConfigPlanner.tr.resx">
-      <DependentUpon>ConfigPlanner.cs</DependentUpon>
-    </EmbeddedResource>
-    <EmbeddedResource Include="GCSViews\ConfigurationView\ConfigPlanner.zh-Hans.resx">
-      <DependentUpon>ConfigPlanner.cs</DependentUpon>
-    </EmbeddedResource>
-    <EmbeddedResource Include="GCSViews\ConfigurationView\ConfigPlanner.zh-Hant.resx">
-      <DependentUpon>ConfigPlanner.cs</DependentUpon>
-    </EmbeddedResource>
-    <EmbeddedResource Include="GCSViews\ConfigurationView\ConfigPlanner.zh-TW.resx">
-      <DependentUpon>ConfigPlanner.cs</DependentUpon>
-    </EmbeddedResource>
-    <EmbeddedResource Include="GCSViews\ConfigurationView\ConfigRadioInput.resx">
-      <DependentUpon>ConfigRadioInput.cs</DependentUpon>
-    </EmbeddedResource>
-    <EmbeddedResource Include="GCSViews\ConfigurationView\ConfigRadioInput.ar.resx">
-      <DependentUpon>ConfigRadioInput.cs</DependentUpon>
-    </EmbeddedResource>
-    <EmbeddedResource Include="GCSViews\ConfigurationView\ConfigRadioInput.az-Latn-AZ.resx">
-      <DependentUpon>ConfigRadioInput.cs</DependentUpon>
-    </EmbeddedResource>
-    <EmbeddedResource Include="GCSViews\ConfigurationView\ConfigRadioInput.de-DE.resx">
-      <DependentUpon>ConfigRadioInput.cs</DependentUpon>
-    </EmbeddedResource>
-    <EmbeddedResource Include="GCSViews\ConfigurationView\ConfigRadioInput.es-ES.resx">
-      <DependentUpon>ConfigRadioInput.cs</DependentUpon>
-    </EmbeddedResource>
-    <EmbeddedResource Include="GCSViews\ConfigurationView\ConfigRadioInput.fr.resx">
-      <DependentUpon>ConfigRadioInput.cs</DependentUpon>
-    </EmbeddedResource>
-    <EmbeddedResource Include="GCSViews\ConfigurationView\ConfigRadioInput.id-ID.resx">
-      <DependentUpon>ConfigRadioInput.cs</DependentUpon>
-    </EmbeddedResource>
-    <EmbeddedResource Include="GCSViews\ConfigurationView\ConfigRadioInput.it-IT.resx">
-      <DependentUpon>ConfigRadioInput.cs</DependentUpon>
-    </EmbeddedResource>
-    <EmbeddedResource Include="GCSViews\ConfigurationView\ConfigRadioInput.ja-JP.resx">
-      <DependentUpon>ConfigRadioInput.cs</DependentUpon>
-    </EmbeddedResource>
-    <EmbeddedResource Include="GCSViews\ConfigurationView\ConfigRadioInput.ko-KR.resx">
-      <DependentUpon>ConfigRadioInput.cs</DependentUpon>
-    </EmbeddedResource>
-    <EmbeddedResource Include="GCSViews\ConfigurationView\ConfigRadioInput.pl.resx">
-      <DependentUpon>ConfigRadioInput.cs</DependentUpon>
-    </EmbeddedResource>
-    <EmbeddedResource Include="GCSViews\ConfigurationView\ConfigRadioInput.pt.resx">
-      <DependentUpon>ConfigRadioInput.cs</DependentUpon>
-    </EmbeddedResource>
-    <EmbeddedResource Include="GCSViews\ConfigurationView\ConfigRadioInput.ru-KZ.resx">
-      <DependentUpon>ConfigRadioInput.cs</DependentUpon>
-    </EmbeddedResource>
-    <EmbeddedResource Include="GCSViews\ConfigurationView\ConfigRadioInput.tr.resx">
-      <DependentUpon>ConfigRadioInput.cs</DependentUpon>
-    </EmbeddedResource>
-    <EmbeddedResource Include="GCSViews\ConfigurationView\ConfigRadioInput.zh-Hans.resx">
-      <DependentUpon>ConfigRadioInput.cs</DependentUpon>
-    </EmbeddedResource>
-    <EmbeddedResource Include="GCSViews\ConfigurationView\ConfigRadioInput.zh-Hant.resx">
-      <DependentUpon>ConfigRadioInput.cs</DependentUpon>
-    </EmbeddedResource>
-    <EmbeddedResource Include="GCSViews\ConfigurationView\ConfigRadioInput.zh-TW.resx">
-      <DependentUpon>ConfigRadioInput.cs</DependentUpon>
-    </EmbeddedResource>
-    <EmbeddedResource Include="GCSViews\ConfigurationView\ConfigRadioOutput.resx">
-      <DependentUpon>ConfigRadioOutput.cs</DependentUpon>
-    </EmbeddedResource>
-    <EmbeddedResource Include="GCSViews\ConfigurationView\ConfigRawParams.resx">
-      <DependentUpon>ConfigRawParams.cs</DependentUpon>
-    </EmbeddedResource>
-    <EmbeddedResource Include="GCSViews\ConfigurationView\ConfigRawParams.ar.resx">
-      <DependentUpon>ConfigRawParams.cs</DependentUpon>
-    </EmbeddedResource>
-    <EmbeddedResource Include="GCSViews\ConfigurationView\ConfigRawParams.az-Latn-AZ.resx">
-      <DependentUpon>ConfigRawParams.cs</DependentUpon>
-    </EmbeddedResource>
-    <EmbeddedResource Include="GCSViews\ConfigurationView\ConfigRawParams.de-DE.resx">
-      <DependentUpon>ConfigRawParams.cs</DependentUpon>
-    </EmbeddedResource>
-    <EmbeddedResource Include="GCSViews\ConfigurationView\ConfigRawParams.fr.resx">
-      <DependentUpon>ConfigRawParams.cs</DependentUpon>
-    </EmbeddedResource>
-    <EmbeddedResource Include="GCSViews\ConfigurationView\ConfigRawParams.id-ID.resx">
-      <DependentUpon>ConfigRawParams.cs</DependentUpon>
-    </EmbeddedResource>
-    <EmbeddedResource Include="GCSViews\ConfigurationView\ConfigRawParams.it-IT.resx">
-      <DependentUpon>ConfigRawParams.cs</DependentUpon>
-    </EmbeddedResource>
-    <EmbeddedResource Include="GCSViews\ConfigurationView\ConfigRawParams.ja-JP.resx">
-      <DependentUpon>ConfigRawParams.cs</DependentUpon>
-    </EmbeddedResource>
-    <EmbeddedResource Include="GCSViews\ConfigurationView\ConfigRawParams.ko-KR.resx">
-      <DependentUpon>ConfigRawParams.cs</DependentUpon>
-    </EmbeddedResource>
-    <EmbeddedResource Include="GCSViews\ConfigurationView\ConfigRawParams.pt.resx">
-      <DependentUpon>ConfigRawParams.cs</DependentUpon>
-    </EmbeddedResource>
-    <EmbeddedResource Include="GCSViews\ConfigurationView\ConfigRawParams.ru-KZ.resx">
-      <DependentUpon>ConfigRawParams.cs</DependentUpon>
-    </EmbeddedResource>
-    <EmbeddedResource Include="GCSViews\ConfigurationView\ConfigRawParams.tr.resx">
-      <DependentUpon>ConfigRawParams.cs</DependentUpon>
-    </EmbeddedResource>
-    <EmbeddedResource Include="GCSViews\ConfigurationView\ConfigRawParams.zh-Hans.resx">
-      <DependentUpon>ConfigRawParams.cs</DependentUpon>
-    </EmbeddedResource>
-    <EmbeddedResource Include="GCSViews\ConfigurationView\ConfigRawParams.zh-Hant.resx">
-      <DependentUpon>ConfigRawParams.cs</DependentUpon>
-    </EmbeddedResource>
-    <EmbeddedResource Include="GCSViews\ConfigurationView\ConfigRawParams.zh-TW.resx">
-      <DependentUpon>ConfigRawParams.cs</DependentUpon>
-    </EmbeddedResource>
-    <EmbeddedResource Include="GCSViews\ConfigurationView\ConfigSimplePids.resx">
-      <DependentUpon>ConfigSimplePids.cs</DependentUpon>
-    </EmbeddedResource>
-    <EmbeddedResource Include="GCSViews\ConfigurationView\ConfigSimplePids.ar.resx">
-      <DependentUpon>ConfigSimplePids.cs</DependentUpon>
-    </EmbeddedResource>
-    <EmbeddedResource Include="GCSViews\ConfigurationView\ConfigSimplePids.az-Latn-AZ.resx">
-      <DependentUpon>ConfigSimplePids.cs</DependentUpon>
-    </EmbeddedResource>
-    <EmbeddedResource Include="GCSViews\ConfigurationView\ConfigSimplePids.de-DE.resx">
-      <DependentUpon>ConfigSimplePids.cs</DependentUpon>
-    </EmbeddedResource>
-    <EmbeddedResource Include="GCSViews\ConfigurationView\ConfigSimplePids.id-ID.resx">
-      <DependentUpon>ConfigSimplePids.cs</DependentUpon>
-    </EmbeddedResource>
-    <EmbeddedResource Include="GCSViews\ConfigurationView\ConfigSimplePids.ja-JP.resx">
-      <DependentUpon>ConfigSimplePids.cs</DependentUpon>
-    </EmbeddedResource>
-    <EmbeddedResource Include="GCSViews\ConfigurationView\ConfigSimplePids.ko-KR.resx">
-      <DependentUpon>ConfigSimplePids.cs</DependentUpon>
-    </EmbeddedResource>
-    <EmbeddedResource Include="GCSViews\ConfigurationView\ConfigSimplePids.pt.resx">
-      <DependentUpon>ConfigSimplePids.cs</DependentUpon>
-    </EmbeddedResource>
-    <EmbeddedResource Include="GCSViews\ConfigurationView\ConfigSimplePids.ru-KZ.resx">
-      <DependentUpon>ConfigSimplePids.cs</DependentUpon>
-    </EmbeddedResource>
-    <EmbeddedResource Include="GCSViews\ConfigurationView\ConfigSimplePids.tr.resx">
-      <DependentUpon>ConfigSimplePids.cs</DependentUpon>
-    </EmbeddedResource>
-    <EmbeddedResource Include="GCSViews\ConfigurationView\ConfigSimplePids.zh-Hans.resx">
-      <DependentUpon>ConfigSimplePids.cs</DependentUpon>
-    </EmbeddedResource>
-    <EmbeddedResource Include="GCSViews\ConfigurationView\ConfigTradHeli.resx">
-      <DependentUpon>ConfigTradHeli.cs</DependentUpon>
-    </EmbeddedResource>
-    <EmbeddedResource Include="GCSViews\ConfigurationView\ConfigTradHeli.ar.resx">
-      <DependentUpon>ConfigTradHeli.cs</DependentUpon>
-    </EmbeddedResource>
-    <EmbeddedResource Include="GCSViews\ConfigurationView\ConfigTradHeli.az-Latn-AZ.resx">
-      <DependentUpon>ConfigTradHeli.cs</DependentUpon>
-    </EmbeddedResource>
-    <EmbeddedResource Include="GCSViews\ConfigurationView\ConfigTradHeli.de-DE.resx">
-      <DependentUpon>ConfigTradHeli.cs</DependentUpon>
-    </EmbeddedResource>
-    <EmbeddedResource Include="GCSViews\ConfigurationView\ConfigTradHeli.es-ES.resx">
-      <DependentUpon>ConfigTradHeli.cs</DependentUpon>
-    </EmbeddedResource>
-    <EmbeddedResource Include="GCSViews\ConfigurationView\ConfigTradHeli.fr.resx">
-      <DependentUpon>ConfigTradHeli.cs</DependentUpon>
-    </EmbeddedResource>
-    <EmbeddedResource Include="GCSViews\ConfigurationView\ConfigTradHeli.id-ID.resx">
-      <DependentUpon>ConfigTradHeli.cs</DependentUpon>
-    </EmbeddedResource>
-    <EmbeddedResource Include="GCSViews\ConfigurationView\ConfigTradHeli.it-IT.resx">
-      <DependentUpon>ConfigTradHeli.cs</DependentUpon>
-    </EmbeddedResource>
-    <EmbeddedResource Include="GCSViews\ConfigurationView\ConfigTradHeli.ja-JP.resx">
-      <DependentUpon>ConfigTradHeli.cs</DependentUpon>
-    </EmbeddedResource>
-    <EmbeddedResource Include="GCSViews\ConfigurationView\ConfigTradHeli.ko-KR.resx">
-      <DependentUpon>ConfigTradHeli.cs</DependentUpon>
-    </EmbeddedResource>
-    <EmbeddedResource Include="GCSViews\ConfigurationView\ConfigTradHeli.pl.resx">
-      <DependentUpon>ConfigTradHeli.cs</DependentUpon>
-    </EmbeddedResource>
-    <EmbeddedResource Include="GCSViews\ConfigurationView\ConfigTradHeli.pt.resx">
-      <DependentUpon>ConfigTradHeli.cs</DependentUpon>
-    </EmbeddedResource>
-    <EmbeddedResource Include="GCSViews\ConfigurationView\ConfigTradHeli.ru-KZ.resx">
-      <DependentUpon>ConfigTradHeli.cs</DependentUpon>
-    </EmbeddedResource>
-    <EmbeddedResource Include="GCSViews\ConfigurationView\ConfigTradHeli.tr.resx">
-      <DependentUpon>ConfigTradHeli.cs</DependentUpon>
-    </EmbeddedResource>
-    <EmbeddedResource Include="GCSViews\ConfigurationView\ConfigTradHeli.zh-Hans.resx">
-      <DependentUpon>ConfigTradHeli.cs</DependentUpon>
-    </EmbeddedResource>
-    <EmbeddedResource Include="GCSViews\ConfigurationView\ConfigTradHeli.zh-TW.resx">
-      <DependentUpon>ConfigTradHeli.cs</DependentUpon>
-    </EmbeddedResource>
-    <EmbeddedResource Include="GeoRef\georefimage.resx">
-      <DependentUpon>georefimage.cs</DependentUpon>
-    </EmbeddedResource>
-    <EmbeddedResource Include="GeoRef\Georefimage.ar.resx">
-      <DependentUpon>georefimage.cs</DependentUpon>
-    </EmbeddedResource>
-    <EmbeddedResource Include="GeoRef\Georefimage.az-Latn-AZ.resx">
-      <DependentUpon>georefimage.cs</DependentUpon>
-    </EmbeddedResource>
-    <EmbeddedResource Include="GeoRef\Georefimage.de-DE.resx">
-      <DependentUpon>georefimage.cs</DependentUpon>
-    </EmbeddedResource>
-    <EmbeddedResource Include="GeoRef\Georefimage.id-ID.resx">
-      <DependentUpon>georefimage.cs</DependentUpon>
-    </EmbeddedResource>
-    <EmbeddedResource Include="GeoRef\Georefimage.it-IT.resx">
-      <DependentUpon>georefimage.cs</DependentUpon>
-    </EmbeddedResource>
-    <EmbeddedResource Include="GeoRef\Georefimage.ja-JP.resx">
-      <DependentUpon>georefimage.cs</DependentUpon>
-    </EmbeddedResource>
-    <EmbeddedResource Include="GeoRef\Georefimage.ko-KR.resx">
-      <DependentUpon>georefimage.cs</DependentUpon>
-    </EmbeddedResource>
-    <EmbeddedResource Include="GeoRef\Georefimage.pt.resx">
-      <DependentUpon>georefimage.cs</DependentUpon>
-    </EmbeddedResource>
-    <EmbeddedResource Include="GeoRef\Georefimage.ru-KZ.resx">
-      <DependentUpon>georefimage.cs</DependentUpon>
-    </EmbeddedResource>
-    <EmbeddedResource Include="GeoRef\Georefimage.tr.resx">
-      <DependentUpon>georefimage.cs</DependentUpon>
-    </EmbeddedResource>
-    <EmbeddedResource Include="GeoRef\Georefimage.zh-Hans.resx">
-      <DependentUpon>georefimage.cs</DependentUpon>
-    </EmbeddedResource>
-    <EmbeddedResource Include="GeoRef\georefimage.zh-Hant.resx">
-      <DependentUpon>georefimage.cs</DependentUpon>
-    </EmbeddedResource>
-    <EmbeddedResource Include="GeoRef\georefimage.zh-TW.resx">
-      <DependentUpon>georefimage.cs</DependentUpon>
-    </EmbeddedResource>
-    <EmbeddedResource Include="Grid\GridUI.resx">
-      <DependentUpon>GridUI.cs</DependentUpon>
-    </EmbeddedResource>
-    <EmbeddedResource Include="Grid\GridUI.ru-KZ.resx">
-      <DependentUpon>GridUI.cs</DependentUpon>
-    </EmbeddedResource>
-    <EmbeddedResource Include="Grid\GridUI.tr.resx">
-      <DependentUpon>GridUI.cs</DependentUpon>
-    </EmbeddedResource>
-    <EmbeddedResource Include="Joystick\JoystickSetup.resx">
-      <DependentUpon>JoystickSetup.cs</DependentUpon>
-    </EmbeddedResource>
-    <EmbeddedResource Include="Joystick\JoystickSetup.ar.resx">
-      <DependentUpon>JoystickSetup.cs</DependentUpon>
-    </EmbeddedResource>
-    <EmbeddedResource Include="Joystick\JoystickSetup.az-Latn-AZ.resx">
-      <DependentUpon>JoystickSetup.cs</DependentUpon>
-    </EmbeddedResource>
-    <EmbeddedResource Include="Joystick\JoystickSetup.de-DE.resx">
-      <DependentUpon>JoystickSetup.cs</DependentUpon>
-    </EmbeddedResource>
-    <EmbeddedResource Include="Joystick\JoystickSetup.es-ES.resx">
-      <DependentUpon>JoystickSetup.cs</DependentUpon>
-    </EmbeddedResource>
-    <EmbeddedResource Include="Joystick\JoystickSetup.fr.resx">
-      <DependentUpon>JoystickSetup.cs</DependentUpon>
-    </EmbeddedResource>
-    <EmbeddedResource Include="Joystick\JoystickSetup.id-ID.resx">
-      <DependentUpon>JoystickSetup.cs</DependentUpon>
-    </EmbeddedResource>
-    <EmbeddedResource Include="Joystick\JoystickSetup.it-IT.resx">
-      <DependentUpon>JoystickSetup.cs</DependentUpon>
-    </EmbeddedResource>
-    <EmbeddedResource Include="Joystick\JoystickSetup.ko-KR.resx">
-      <DependentUpon>JoystickSetup.cs</DependentUpon>
-    </EmbeddedResource>
-    <EmbeddedResource Include="Joystick\JoystickSetup.pl.resx">
-      <DependentUpon>JoystickSetup.cs</DependentUpon>
-    </EmbeddedResource>
-    <EmbeddedResource Include="Joystick\JoystickSetup.pt.resx">
-      <DependentUpon>JoystickSetup.cs</DependentUpon>
-    </EmbeddedResource>
-    <EmbeddedResource Include="Joystick\JoystickSetup.ru-KZ.resx">
-      <DependentUpon>JoystickSetup.cs</DependentUpon>
-    </EmbeddedResource>
-    <EmbeddedResource Include="Joystick\JoystickSetup.ru-RU.resx">
-      <DependentUpon>JoystickSetup.cs</DependentUpon>
-    </EmbeddedResource>
-    <EmbeddedResource Include="Joystick\JoystickSetup.tr.resx">
-      <DependentUpon>JoystickSetup.cs</DependentUpon>
-    </EmbeddedResource>
-    <EmbeddedResource Include="Joystick\JoystickSetup.zh-Hans.resx">
-      <DependentUpon>JoystickSetup.cs</DependentUpon>
-    </EmbeddedResource>
-    <EmbeddedResource Include="Joystick\JoystickSetup.zh-Hant.resx">
-      <DependentUpon>JoystickSetup.cs</DependentUpon>
-    </EmbeddedResource>
-    <EmbeddedResource Include="Joystick\JoystickSetup.zh-TW.resx">
-      <DependentUpon>JoystickSetup.cs</DependentUpon>
-    </EmbeddedResource>
-    <EmbeddedResource Include="Joystick\Joy_Button_axis.resx">
-      <DependentUpon>Joy_Button_axis.cs</DependentUpon>
-    </EmbeddedResource>
-    <EmbeddedResource Include="Joystick\Joy_ChangeMode.resx">
-      <DependentUpon>Joy_ChangeMode.cs</DependentUpon>
-    </EmbeddedResource>
-    <EmbeddedResource Include="Joystick\Joy_Do_Repeat_Relay.resx">
-      <DependentUpon>Joy_Do_Repeat_Relay.cs</DependentUpon>
-    </EmbeddedResource>
-    <EmbeddedResource Include="Joystick\Joy_Do_Repeat_Servo.resx">
-      <DependentUpon>Joy_Do_Repeat_Servo.cs</DependentUpon>
-    </EmbeddedResource>
-    <EmbeddedResource Include="Joystick\Joy_Do_Set_Relay.resx">
-      <DependentUpon>Joy_Do_Set_Relay.cs</DependentUpon>
-    </EmbeddedResource>
-    <EmbeddedResource Include="Joystick\Joy_Do_Set_Servo.resx">
-      <DependentUpon>Joy_Do_Set_Servo.cs</DependentUpon>
-    </EmbeddedResource>
-    <EmbeddedResource Include="Joystick\Joy_Mount_Mode.resx">
-      <DependentUpon>Joy_Mount_Mode.cs</DependentUpon>
-    </EmbeddedResource>
-    <EmbeddedResource Include="Joystick\Joy_Mount_Mode.ar.resx">
-      <DependentUpon>Joy_Mount_Mode.cs</DependentUpon>
-    </EmbeddedResource>
-    <EmbeddedResource Include="Joystick\Joy_Mount_Mode.az-Latn-AZ.resx">
-      <DependentUpon>Joy_Mount_Mode.cs</DependentUpon>
-    </EmbeddedResource>
-    <EmbeddedResource Include="Joystick\Joy_Mount_Mode.id-ID.resx">
-      <DependentUpon>Joy_Mount_Mode.cs</DependentUpon>
-    </EmbeddedResource>
-    <EmbeddedResource Include="Joystick\Joy_Mount_Mode.ko-KR.resx">
-      <DependentUpon>Joy_Mount_Mode.cs</DependentUpon>
-    </EmbeddedResource>
-    <EmbeddedResource Include="Joystick\Joy_Mount_Mode.pt.resx">
-      <DependentUpon>Joy_Mount_Mode.cs</DependentUpon>
-    </EmbeddedResource>
-    <EmbeddedResource Include="Joystick\Joy_Mount_Mode.ru-KZ.resx">
-      <DependentUpon>Joy_Mount_Mode.cs</DependentUpon>
-    </EmbeddedResource>
-    <EmbeddedResource Include="Joystick\Joy_Mount_Mode.tr.resx">
-      <DependentUpon>Joy_Mount_Mode.cs</DependentUpon>
-    </EmbeddedResource>
-    <EmbeddedResource Include="Log\LogBrowse.resx">
-      <DependentUpon>LogBrowse.cs</DependentUpon>
-    </EmbeddedResource>
-    <EmbeddedResource Include="Log\LogBrowse.ar.resx">
-      <DependentUpon>LogBrowse.cs</DependentUpon>
-    </EmbeddedResource>
-    <EmbeddedResource Include="Log\LogBrowse.az-Latn-AZ.resx">
-      <DependentUpon>LogBrowse.cs</DependentUpon>
-    </EmbeddedResource>
-    <EmbeddedResource Include="Log\LogBrowse.de-DE.resx">
-      <DependentUpon>LogBrowse.cs</DependentUpon>
-    </EmbeddedResource>
-    <EmbeddedResource Include="Log\LogBrowse.es-ES.resx">
-      <DependentUpon>LogBrowse.cs</DependentUpon>
-    </EmbeddedResource>
-    <EmbeddedResource Include="Log\LogBrowse.fr.resx">
-      <DependentUpon>LogBrowse.cs</DependentUpon>
-    </EmbeddedResource>
-    <EmbeddedResource Include="Log\LogBrowse.id-ID.resx">
-      <DependentUpon>LogBrowse.cs</DependentUpon>
-    </EmbeddedResource>
-    <EmbeddedResource Include="Log\LogBrowse.it-IT.resx">
-      <DependentUpon>LogBrowse.cs</DependentUpon>
-    </EmbeddedResource>
-    <EmbeddedResource Include="Log\LogBrowse.ja-JP.resx">
-      <DependentUpon>LogBrowse.cs</DependentUpon>
-    </EmbeddedResource>
-    <EmbeddedResource Include="Log\LogBrowse.ko-KR.resx">
-      <DependentUpon>LogBrowse.cs</DependentUpon>
-    </EmbeddedResource>
-    <EmbeddedResource Include="Log\LogBrowse.pl.resx">
-      <DependentUpon>LogBrowse.cs</DependentUpon>
-    </EmbeddedResource>
-    <EmbeddedResource Include="Log\LogBrowse.pt.resx">
-      <DependentUpon>LogBrowse.cs</DependentUpon>
-    </EmbeddedResource>
-    <EmbeddedResource Include="Log\LogBrowse.ru-KZ.resx">
-      <DependentUpon>LogBrowse.cs</DependentUpon>
-    </EmbeddedResource>
-    <EmbeddedResource Include="Log\LogBrowse.tr.resx">
-      <DependentUpon>LogBrowse.cs</DependentUpon>
-    </EmbeddedResource>
-    <EmbeddedResource Include="Log\LogBrowse.zh-Hans.resx">
-      <DependentUpon>LogBrowse.cs</DependentUpon>
-    </EmbeddedResource>
-    <EmbeddedResource Include="Log\LogBrowse.zh-TW.resx">
-      <DependentUpon>LogBrowse.cs</DependentUpon>
-    </EmbeddedResource>
-    <EmbeddedResource Include="Log\LogDownload.resx">
-      <DependentUpon>LogDownload.cs</DependentUpon>
-    </EmbeddedResource>
-    <EmbeddedResource Include="Log\LogDownload.ar.resx">
-      <DependentUpon>LogDownload.cs</DependentUpon>
-    </EmbeddedResource>
-    <EmbeddedResource Include="Log\LogDownload.az-Latn-AZ.resx">
-      <DependentUpon>LogDownload.cs</DependentUpon>
-    </EmbeddedResource>
-    <EmbeddedResource Include="Log\LogDownload.de-DE.resx">
-      <DependentUpon>LogDownload.cs</DependentUpon>
-    </EmbeddedResource>
-    <EmbeddedResource Include="Log\LogDownload.es-ES.resx">
-      <DependentUpon>LogDownload.cs</DependentUpon>
-    </EmbeddedResource>
-    <EmbeddedResource Include="Log\LogDownload.fr.resx">
-      <DependentUpon>LogDownload.cs</DependentUpon>
-    </EmbeddedResource>
-    <EmbeddedResource Include="Log\LogDownload.id-ID.resx">
-      <DependentUpon>LogDownload.cs</DependentUpon>
-    </EmbeddedResource>
-    <EmbeddedResource Include="Log\LogDownload.it-IT.resx">
-      <DependentUpon>LogDownload.cs</DependentUpon>
-    </EmbeddedResource>
-    <EmbeddedResource Include="Log\LogDownload.ja-JP.resx">
-      <DependentUpon>LogDownload.cs</DependentUpon>
-    </EmbeddedResource>
-    <EmbeddedResource Include="Log\LogDownload.ko-KR.resx">
-      <DependentUpon>LogDownload.cs</DependentUpon>
-    </EmbeddedResource>
-    <EmbeddedResource Include="Log\LogDownload.pl.resx">
-      <DependentUpon>LogDownload.cs</DependentUpon>
-    </EmbeddedResource>
-    <EmbeddedResource Include="Log\LogDownload.pt.resx">
-      <DependentUpon>LogDownload.cs</DependentUpon>
-    </EmbeddedResource>
-    <EmbeddedResource Include="Log\LogDownload.ru-KZ.resx">
-      <DependentUpon>LogDownload.cs</DependentUpon>
-    </EmbeddedResource>
-    <EmbeddedResource Include="Log\LogDownload.tr.resx">
-      <DependentUpon>LogDownload.cs</DependentUpon>
-    </EmbeddedResource>
-    <EmbeddedResource Include="Log\LogDownload.zh-Hans.resx">
-      <DependentUpon>LogDownload.cs</DependentUpon>
-    </EmbeddedResource>
-    <EmbeddedResource Include="Log\LogDownload.zh-TW.resx">
-      <DependentUpon>LogDownload.cs</DependentUpon>
-    </EmbeddedResource>
-    <EmbeddedResource Include="Log\LogDownloadMavLink.resx">
-      <DependentUpon>LogDownloadMavLink.cs</DependentUpon>
-      <SubType>Designer</SubType>
-    </EmbeddedResource>
-    <EmbeddedResource Include="Log\LogDownloadMavLink.ar.resx">
-      <DependentUpon>LogDownloadMavLink.cs</DependentUpon>
-    </EmbeddedResource>
-    <EmbeddedResource Include="Log\LogDownloadMavLink.az-Latn-AZ.resx">
-      <DependentUpon>LogDownloadMavLink.cs</DependentUpon>
-    </EmbeddedResource>
-    <EmbeddedResource Include="Log\LogDownloadMavLink.de-DE.resx">
-      <DependentUpon>LogDownloadMavLink.cs</DependentUpon>
-    </EmbeddedResource>
-    <EmbeddedResource Include="Log\LogDownloadMavLink.es-ES.resx">
-      <DependentUpon>LogDownloadMavLink.cs</DependentUpon>
-    </EmbeddedResource>
-    <EmbeddedResource Include="Log\LogDownloadMavLink.fr.resx">
-      <DependentUpon>LogDownloadMavLink.cs</DependentUpon>
-    </EmbeddedResource>
-    <EmbeddedResource Include="Log\LogDownloadMavLink.id-ID.resx">
-      <DependentUpon>LogDownloadMavLink.cs</DependentUpon>
-    </EmbeddedResource>
-    <EmbeddedResource Include="Log\LogDownloadMavLink.it-IT.resx">
-      <DependentUpon>LogDownloadMavLink.cs</DependentUpon>
-    </EmbeddedResource>
-    <EmbeddedResource Include="Log\LogDownloadMavLink.ja-JP.resx">
-      <DependentUpon>LogDownloadMavLink.cs</DependentUpon>
-    </EmbeddedResource>
-    <EmbeddedResource Include="Log\LogDownloadMavLink.ko-KR.resx">
-      <DependentUpon>LogDownloadMavLink.cs</DependentUpon>
-    </EmbeddedResource>
-    <EmbeddedResource Include="Log\LogDownloadMavLink.pl.resx">
-      <DependentUpon>LogDownloadMavLink.cs</DependentUpon>
-    </EmbeddedResource>
-    <EmbeddedResource Include="Log\LogDownloadMavLink.pt.resx">
-      <DependentUpon>LogDownloadMavLink.cs</DependentUpon>
-    </EmbeddedResource>
-    <EmbeddedResource Include="Log\LogDownloadMavLink.ru-KZ.resx">
-      <DependentUpon>LogDownloadMavLink.cs</DependentUpon>
-    </EmbeddedResource>
-    <EmbeddedResource Include="Log\LogDownloadMavLink.tr.resx">
-      <DependentUpon>LogDownloadMavLink.cs</DependentUpon>
-    </EmbeddedResource>
-    <EmbeddedResource Include="Log\LogDownloadMavLink.zh-Hans.resx">
-      <DependentUpon>LogDownloadMavLink.cs</DependentUpon>
-    </EmbeddedResource>
-    <EmbeddedResource Include="Log\LogDownloadMavLink.zh-TW.resx">
-      <DependentUpon>LogDownloadMavLink.cs</DependentUpon>
-    </EmbeddedResource>
-    <EmbeddedResource Include="Log\LogDownloadscp.resx">
-      <DependentUpon>LogDownloadscp.cs</DependentUpon>
-      <SubType>Designer</SubType>
-    </EmbeddedResource>
-    <EmbeddedResource Include="Log\LogDownloadscp.az-Latn-AZ.resx">
-      <DependentUpon>LogDownloadscp.cs</DependentUpon>
-    </EmbeddedResource>
-    <EmbeddedResource Include="Log\LogDownloadscp.de-DE.resx">
-      <DependentUpon>LogDownloadscp.cs</DependentUpon>
-    </EmbeddedResource>
-    <EmbeddedResource Include="Log\LogDownloadscp.pt.resx">
-      <DependentUpon>LogDownloadscp.cs</DependentUpon>
-    </EmbeddedResource>
-    <EmbeddedResource Include="Log\LogDownloadscp.ru-KZ.resx">
-      <DependentUpon>LogDownloadscp.cs</DependentUpon>
-    </EmbeddedResource>
-    <EmbeddedResource Include="Log\LogDownloadscp.tr.resx">
-      <DependentUpon>LogDownloadscp.cs</DependentUpon>
-    </EmbeddedResource>
-    <EmbeddedResource Include="Log\LogIndex.resx">
-      <DependentUpon>LogIndex.cs</DependentUpon>
-    </EmbeddedResource>
-    <EmbeddedResource Include="Log\MavlinkLog.resx">
-      <DependentUpon>MavlinkLog.cs</DependentUpon>
-    </EmbeddedResource>
-    <EmbeddedResource Include="Log\MavlinkLog.ar.resx">
-      <DependentUpon>MavlinkLog.cs</DependentUpon>
-    </EmbeddedResource>
-    <EmbeddedResource Include="Log\MavlinkLog.az-Latn-AZ.resx">
-      <DependentUpon>MavlinkLog.cs</DependentUpon>
-    </EmbeddedResource>
-    <EmbeddedResource Include="Log\MavlinkLog.de-DE.resx">
-      <DependentUpon>MavlinkLog.cs</DependentUpon>
-    </EmbeddedResource>
-    <EmbeddedResource Include="Log\MavlinkLog.es-ES.resx">
-      <DependentUpon>MavlinkLog.cs</DependentUpon>
-    </EmbeddedResource>
-    <EmbeddedResource Include="Log\MavlinkLog.fr.resx">
-      <DependentUpon>MavlinkLog.cs</DependentUpon>
-    </EmbeddedResource>
-    <EmbeddedResource Include="Log\MavlinkLog.id-ID.resx">
-      <DependentUpon>MavlinkLog.cs</DependentUpon>
-    </EmbeddedResource>
-    <EmbeddedResource Include="Log\MavlinkLog.it-IT.resx">
-      <DependentUpon>MavlinkLog.cs</DependentUpon>
-    </EmbeddedResource>
-    <EmbeddedResource Include="Log\MavlinkLog.ja-JP.resx">
-      <DependentUpon>MavlinkLog.cs</DependentUpon>
-    </EmbeddedResource>
-    <EmbeddedResource Include="Log\MavlinkLog.ko-KR.resx">
-      <DependentUpon>MavlinkLog.cs</DependentUpon>
-    </EmbeddedResource>
-    <EmbeddedResource Include="Log\MavlinkLog.pl.resx">
-      <DependentUpon>MavlinkLog.cs</DependentUpon>
-    </EmbeddedResource>
-    <EmbeddedResource Include="Log\MavlinkLog.pt.resx">
-      <DependentUpon>MavlinkLog.cs</DependentUpon>
-    </EmbeddedResource>
-    <EmbeddedResource Include="Log\MavlinkLog.ru-KZ.resx">
-      <DependentUpon>MavlinkLog.cs</DependentUpon>
-    </EmbeddedResource>
-    <EmbeddedResource Include="Log\MavlinkLog.tr.resx">
-      <DependentUpon>MavlinkLog.cs</DependentUpon>
-    </EmbeddedResource>
-    <EmbeddedResource Include="Log\MavlinkLog.zh-Hans.resx">
-      <DependentUpon>MavlinkLog.cs</DependentUpon>
-    </EmbeddedResource>
-    <EmbeddedResource Include="Radio\Sikradio.resx">
-      <DependentUpon>Sikradio.cs</DependentUpon>
-    </EmbeddedResource>
-    <EmbeddedResource Include="Radio\Sikradio.ar.resx">
-      <DependentUpon>Sikradio.cs</DependentUpon>
-    </EmbeddedResource>
-    <EmbeddedResource Include="Radio\Sikradio.az-Latn-AZ.resx">
-      <DependentUpon>Sikradio.cs</DependentUpon>
-    </EmbeddedResource>
-    <EmbeddedResource Include="Radio\Sikradio.de-DE.resx">
-      <DependentUpon>Sikradio.cs</DependentUpon>
-    </EmbeddedResource>
-    <EmbeddedResource Include="Radio\Sikradio.fr.resx">
-      <DependentUpon>Sikradio.cs</DependentUpon>
-    </EmbeddedResource>
-    <EmbeddedResource Include="Radio\Sikradio.it-IT.resx">
-      <DependentUpon>Sikradio.cs</DependentUpon>
-    </EmbeddedResource>
-    <EmbeddedResource Include="Radio\Sikradio.ru-KZ.resx">
-      <DependentUpon>Sikradio.cs</DependentUpon>
-    </EmbeddedResource>
-    <EmbeddedResource Include="Radio\Sikradio.tr.resx">
-      <DependentUpon>Sikradio.cs</DependentUpon>
-    </EmbeddedResource>
-    <EmbeddedResource Include="Radio\Sikradio.zh-Hans.resx">
-      <DependentUpon>Sikradio.cs</DependentUpon>
-    </EmbeddedResource>
-    <EmbeddedResource Include="Radio\Sikradio.zh-Hant.resx">
-      <DependentUpon>Sikradio.cs</DependentUpon>
-    </EmbeddedResource>
-    <EmbeddedResource Include="Radio\Sikradio.zh-TW.resx">
-      <DependentUpon>Sikradio.cs</DependentUpon>
-    </EmbeddedResource>
-    <EmbeddedResource Include="Swarm\FollowPathControl.resx">
-      <DependentUpon>FollowPathControl.cs</DependentUpon>
-    </EmbeddedResource>
-    <EmbeddedResource Include="Swarm\FormationControl.resx">
-      <DependentUpon>FormationControl.cs</DependentUpon>
-    </EmbeddedResource>
-    <EmbeddedResource Include="Swarm\Grid.resx">
-      <DependentUpon>Grid.cs</DependentUpon>
-    </EmbeddedResource>
-    <EmbeddedResource Include="Swarm\Status.resx">
-      <DependentUpon>Status.cs</DependentUpon>
-    </EmbeddedResource>
-    <EmbeddedResource Include="Swarm\FollowLeader\Control.resx">
-      <DependentUpon>Control.cs</DependentUpon>
-    </EmbeddedResource>
-    <EmbeddedResource Include="Swarm\SRB\Control.resx">
-      <DependentUpon>Control.cs</DependentUpon>
-    </EmbeddedResource>
-    <EmbeddedResource Include="Swarm\WaypointLeader\WPControl.resx">
-      <DependentUpon>WPControl.cs</DependentUpon>
-    </EmbeddedResource>
-    <EmbeddedResource Include="Swarm\WaypointLeader\WPControl.az-Latn-AZ.resx">
-      <DependentUpon>WPControl.cs</DependentUpon>
-    </EmbeddedResource>
-    <EmbeddedResource Include="Swarm\WaypointLeader\WPControl.pt.resx">
-      <DependentUpon>WPControl.cs</DependentUpon>
-    </EmbeddedResource>
-    <EmbeddedResource Include="Swarm\WaypointLeader\WPControl.ru-KZ.resx">
-      <DependentUpon>WPControl.cs</DependentUpon>
-    </EmbeddedResource>
-    <EmbeddedResource Include="Swarm\WaypointLeader\WPControl.tr.resx">
-      <DependentUpon>WPControl.cs</DependentUpon>
-    </EmbeddedResource>
-    <EmbeddedResource Include="Controls\fftui.resx">
-      <DependentUpon>fftui.cs</DependentUpon>
-    </EmbeddedResource>
-    <EmbeddedResource Include="Warnings\WarningControl.resx">
-      <DependentUpon>WarningControl.cs</DependentUpon>
-    </EmbeddedResource>
-    <EmbeddedResource Include="Warnings\WarningsManager.resx">
-      <DependentUpon>WarningsManager.cs</DependentUpon>
-=======
-    <Compile Include="Swarm\FollowPathControl.cs" />
-    <Compile Include="Swarm\Formation.cs" />
-    <Compile Include="Swarm\FormationControl.cs" />
-    <Compile Include="Swarm\Grid.cs"> <SubType>Control</SubType> </Compile>
-    <Compile Include="Swarm\Status.cs"> <SubType>Control</SubType> </Compile>
-    <Compile Include="Swarm\Swarm.cs" />
-    <Compile Include="Swarm\FollowLeader\Control.cs" />
-    <Compile Include="Swarm\FollowLeader\Drone.cs" />
-    <Compile Include="Swarm\FollowLeader\DroneGroup.cs" />
-    <Compile Include="Swarm\SRB\Control.cs"> <SubType>Control</SubType> </Compile>
-    <Compile Include="Swarm\SRB\Controller.cs" />
-    <Compile Include="Swarm\SRB\Drone.cs" />
-    <Compile Include="Swarm\SRB\DroneGroup.cs" />
-    <Compile Include="Swarm\TD\Controller.cs" />
-    <Compile Include="Swarm\TD\Drone.cs" />
-    <Compile Include="Swarm\TD\DroneGroup.cs" />
-    <Compile Include="Swarm\WaypointLeader\Drone.cs" />
-    <Compile Include="Swarm\WaypointLeader\DroneGroup.cs" />
-    <Compile Include="Swarm\WaypointLeader\Path.cs" />
-    <Compile Include="Swarm\WaypointLeader\WPControl.cs" />
-    <Compile Include="Utilities\AP_GPS_base.cs" />
-    <Compile Include="Utilities\AP_GPS_GSOF.cs" />
-    <Compile Include="Utilities\AP_GPS_NOVA.cs" />
-    <Compile Include="Utilities\AP_GPS_SBF.cs" />
-    <Compile Include="Utilities\AP_Terrain.cs" />
-    <Compile Include="Utilities\BoardDetect.cs" />
-    <Compile Include="Utilities\CircleSurveyMission.cs" />
-    <Compile Include="Utilities\ExtensionsMP.cs" />
-    <Compile Include="Utilities\fftui.cs" />
-    <Compile Include="Utilities\Firmware.cs" />
-    <Compile Include="Utilities\GimbalPoint.cs" />
-    <Compile Include="Utilities\httpserver.cs" />
-    <Compile Include="Utilities\LangUtility.cs" />
-    <Compile Include="Utilities\LogAnalyzer.cs" />
-    <Compile Include="Utilities\MeasureString.cs" />
-    <Compile Include="Utilities\NGEN.cs" />
-    <Compile Include="Utilities\OpticalFlow.cs" />
-    <Compile Include="Utilities\ParamFile.cs" />
-    <Compile Include="Utilities\Password.cs" />
-    <Compile Include="Utilities\POI.cs" />
-    <Compile Include="Utilities\StreamCombiner.cs" />
-    <Compile Include="Utilities\StringRedirectWriter.cs" />
-    <Compile Include="Utilities\ThemeManager.cs" />
-    <Compile Include="Utilities\Tracking.cs" />
-    <Compile Include="Utilities\UDPMavlinkShim.cs" />
-    <Compile Include="Utilities\UDPVideoShim.cs" />
-    <Compile Include="Utilities\Update.cs" />
-    <Compile Include="Utilities\Win32DeviceMgnt.cs" />
-    <Compile Include="Utilities\AltitudeAngel\AASettings.cs" />
-    <Compile Include="Utilities\AltitudeAngel\AltitudeAngel.cs" />
-    <Compile Include="Utilities\AltitudeAngel\MapAdapter.cs" />
-    <Compile Include="Utilities\AltitudeAngel\MissionPlannerAdaptor.cs" />
-    <Compile Include="Utilities\AltitudeAngel\OverlayAdapter.cs" />
-    <Compile Include="Warnings\CustomWarning.cs" />
-    <Compile Include="Warnings\WarningControl.cs" />
-    <Compile Include="Warnings\WarningEngine.cs" />
-    <Compile Include="Warnings\WarningsManager.cs" />
-    <Compile Include="Wizard\_10FlightModes.cs" />
-    <Compile Include="Wizard\_11Verify.cs"> <SubType>Control</SubType> </Compile>
-    <Compile Include="Wizard\_12FailSafe.cs" />
-    <Compile Include="Wizard\_13GeoFence.cs" />
-    <Compile Include="Wizard\_1Intro.cs"> <SubType>Control</SubType> </Compile>
-    <Compile Include="Wizard\_2FrameFW.cs" />
-    <Compile Include="Wizard\_3ConnectAP.cs" />
-    <Compile Include="Wizard\_4FrameType.cs" />
-    <Compile Include="Wizard\_5AccelCalib.cs"> <SubType>Control</SubType> </Compile>
-    <Compile Include="Wizard\_6CompassCalib.cs" />
-    <Compile Include="Wizard\_7BatteryMonitor.cs" />
-    <Compile Include="Wizard\_8OptionalItemsAC.cs" />
-    <Compile Include="Wizard\_8OptionalItemsAP.cs" />
-    <Compile Include="Wizard\_98DontForget.cs" />
-    <Compile Include="Wizard\_9RadioCalibration.cs" />
-    <Compile Include="Wizard\IWizard.cs" />
-    <Compile Include="Wizard\Wizard.cs"> <SubType>Control</SubType> </Compile>
-  </ItemGroup>
-  <ItemGroup>
-    <Compile Include="ConnectionOptions.Designer.cs"><DependentUpon>ConnectionOptions.cs</DependentUpon> </Compile>
-    <Compile Include="ElevationProfile.Designer.cs"><DependentUpon>ElevationProfile.cs</DependentUpon> </Compile>
-    <Compile Include="FollowMe.Designer.cs"><DependentUpon>FollowMe.cs</DependentUpon> </Compile>
-    <Compile Include="GenOTP.Designer.cs"><DependentUpon>GenOTP.cs</DependentUpon> </Compile>
-    <Compile Include="MainV2.Designer.cs"><DependentUpon>MainV2.cs</DependentUpon> </Compile>
-    <Compile Include="MovingBase.Designer.cs"><DependentUpon>MovingBase.cs</DependentUpon> </Compile>
-    <Compile Include="OSDVideo.Designer.cs"><DependentUpon>OSDVideo.cs</DependentUpon> </Compile>
-    <Compile Include="paramcompare.Designer.cs"><DependentUpon>paramcompare.cs</DependentUpon> </Compile>
-    <Compile Include="RAW_Sensor.Designer.cs"><DependentUpon>RAW_Sensor.cs</DependentUpon> </Compile>
-    <Compile Include="ResEdit.Designer.cs"><DependentUpon>ResEdit.cs</DependentUpon> </Compile>
-    <Compile Include="ScriptConsole.Designer.cs"><DependentUpon>ScriptConsole.cs</DependentUpon> </Compile>
-    <Compile Include="SerialInjectGPS.Designer.cs"><DependentUpon>SerialInjectGPS.cs</DependentUpon> </Compile>
-    <Compile Include="SerialOutputMD.Designer.cs"><DependentUpon>SerialOutputMD.cs</DependentUpon> </Compile>
-    <Compile Include="SerialOutputNMEA.Designer.cs"><DependentUpon>SerialOutputNMEA.cs</DependentUpon> </Compile>
-    <Compile Include="SerialOutputPass.Designer.cs"><DependentUpon>SerialOutputPass.cs</DependentUpon> </Compile>
-    <Compile Include="Splash.Designer.cs"><DependentUpon>Splash.cs</DependentUpon> </Compile>
-    <Compile Include="Strings.Designer.cs"><DependentUpon>Strings.cs</DependentUpon> </Compile>
-    <Compile Include="temp.Designer.cs"><DependentUpon>temp.cs</DependentUpon> </Compile>
-    <Compile Include="Antenna\Tracker.Designer.cs"><DependentUpon>Tracker.cs</DependentUpon> </Compile>
-    <Compile Include="Controls\AuthKeys.Designer.cs"><DependentUpon>AuthKeys.cs</DependentUpon> </Compile>
-    <Compile Include="Controls\ConnectionControl.Designer.cs"><DependentUpon>ConnectionControl.cs</DependentUpon> </Compile>
-    <Compile Include="Controls\ConnectionStats.Designer.cs"><DependentUpon>ConnectionStats.cs</DependentUpon> </Compile>
-    <Compile Include="Controls\ControlSensorsStatus.Designer.cs"><DependentUpon>ControlSensorsStatus.cs</DependentUpon> </Compile>
-    <Compile Include="Controls\ControlTest.Designer.cs"><DependentUpon>ControlTest.cs</DependentUpon> </Compile>
-    <Compile Include="Controls\DefaultSettings.Designer.cs"><DependentUpon>DefaultSettings.cs</DependentUpon> </Compile>
-    <Compile Include="Controls\DistanceBar.Designer.cs"><DependentUpon>DistanceBar.cs</DependentUpon> </Compile>
-    <Compile Include="Controls\EKFStatus.Designer.cs"><DependentUpon>EKFStatus.cs</DependentUpon> </Compile>
-    <Compile Include="Controls\Loading.Designer.cs"><DependentUpon>Loading.cs</DependentUpon> </Compile>
-    <Compile Include="Controls\LogAnalyzer.Designer.cs"><DependentUpon>LogAnalyzer.cs</DependentUpon> </Compile>
-    <Compile Include="Controls\ModifyandSet.Designer.cs"><DependentUpon>ModifyandSet.cs</DependentUpon> </Compile>
-    <Compile Include="Controls\ServoOptions.Designer.cs"><DependentUpon>ServoOptions.cs</DependentUpon> </Compile>
-    <Compile Include="Controls\SITL.Designer.cs"><DependentUpon>SITL.cs</DependentUpon> </Compile>
-    <Compile Include="Controls\ThemeColors.Designer.cs"><DependentUpon>ThemeColors.cs</DependentUpon> </Compile>
-    <Compile Include="Controls\Vibration.Designer.cs"><DependentUpon>Vibration.cs</DependentUpon> </Compile>
-    <Compile Include="Controls\Video.Designer.cs"><DependentUpon>Video.cs</DependentUpon> </Compile>
-    <Compile Include="Controls\PreFlight\CheckListControl.Designer.cs"><DependentUpon>CheckListControl.cs</DependentUpon> </Compile>
-    <Compile Include="Controls\PreFlight\CheckListEditor.Designer.cs"><DependentUpon>CheckListEditor.cs</DependentUpon> </Compile>
-    <Compile Include="GCSViews\FlightData.Designer.cs"><DependentUpon>FlightData.cs</DependentUpon> </Compile>
-    <Compile Include="GCSViews\FlightPlanner.Designer.cs"><DependentUpon>FlightPlanner.cs</DependentUpon> </Compile>
-    <Compile Include="GCSViews\Help.Designer.cs"><DependentUpon>Help.cs</DependentUpon> </Compile>
-    <Compile Include="GCSViews\InitialSetup.Designer.cs"><DependentUpon>InitialSetup.cs</DependentUpon> </Compile>
-    <Compile Include="GCSViews\SoftwareConfig.Designer.cs"><DependentUpon>SoftwareConfig.cs</DependentUpon> </Compile>
-    <Compile Include="GCSViews\Terminal.Designer.cs"><DependentUpon>Terminal.cs</DependentUpon> </Compile>
-    <Compile Include="GCSViews\ConfigurationView\ConfigAccelerometerCalibration.Designer.cs"><DependentUpon>ConfigAccelerometerCalibration.cs</DependentUpon> </Compile>
-    <Compile Include="GCSViews\ConfigurationView\ConfigAC_Fence.Designer.cs"><DependentUpon>ConfigAC_Fence.cs</DependentUpon> </Compile>
-    <Compile Include="GCSViews\ConfigurationView\ConfigAntennaTracker.Designer.cs"><DependentUpon>ConfigAntennaTracker.cs</DependentUpon> </Compile>
-    <Compile Include="GCSViews\ConfigurationView\ConfigArducopter.Designer.cs"><DependentUpon>ConfigArducopter.cs</DependentUpon> </Compile>
-    <Compile Include="GCSViews\ConfigurationView\ConfigArduplane.Designer.cs"><DependentUpon>ConfigArduplane.cs</DependentUpon> </Compile>
-    <Compile Include="GCSViews\ConfigurationView\ConfigArdurover.Designer.cs"><DependentUpon>ConfigArdurover.cs</DependentUpon> </Compile>
-    <Compile Include="GCSViews\ConfigurationView\ConfigAteryx.Designer.cs"><DependentUpon>ConfigAteryx.cs</DependentUpon> </Compile>
-    <Compile Include="GCSViews\ConfigurationView\ConfigAteryxSensors.Designer.cs"><DependentUpon>ConfigAteryxSensors.cs</DependentUpon> </Compile>
-    <Compile Include="GCSViews\ConfigurationView\ConfigBatteryMonitoring.Designer.cs"><DependentUpon>ConfigBatteryMonitoring.cs</DependentUpon> </Compile>
-    <Compile Include="GCSViews\ConfigurationView\ConfigBatteryMonitoring2.Designer.cs"><DependentUpon>ConfigBatteryMonitoring2.cs</DependentUpon> </Compile>
-    <Compile Include="GCSViews\ConfigurationView\ConfigCompassMot.Designer.cs"><DependentUpon>ConfigCompassMot.cs</DependentUpon> </Compile>
-    <Compile Include="GCSViews\ConfigurationView\ConfigESCCalibration.Designer.cs"><DependentUpon>ConfigESCCalibration.cs</DependentUpon> </Compile>
-    <Compile Include="GCSViews\ConfigurationView\ConfigFailSafe.Designer.cs"><DependentUpon>ConfigFailSafe.cs</DependentUpon> </Compile>
-    <Compile Include="GCSViews\ConfigurationView\ConfigFirmware.Designer.cs"><DependentUpon>ConfigFirmware.cs</DependentUpon> </Compile>
-    <Compile Include="GCSViews\ConfigurationView\ConfigFirmwareDisabled.Designer.cs"><DependentUpon>ConfigFirmwareDisabled.cs</DependentUpon> </Compile>
-    <Compile Include="GCSViews\ConfigurationView\ConfigFlightModes.Designer.cs"><DependentUpon>ConfigFlightModes.cs</DependentUpon> </Compile>
-    <Compile Include="GCSViews\ConfigurationView\ConfigFrameClassType.Designer.cs"><DependentUpon>ConfigFrameClassType.cs</DependentUpon> </Compile>
-    <Compile Include="GCSViews\ConfigurationView\ConfigFrameType.Designer.cs"><DependentUpon>ConfigFrameType.cs</DependentUpon> </Compile>
-    <Compile Include="GCSViews\ConfigurationView\ConfigFriendlyParams.Designer.cs"><DependentUpon>ConfigFriendlyParams.cs</DependentUpon> </Compile>
-    <Compile Include="GCSViews\ConfigurationView\ConfigGPSInject.Designer.cs"><DependentUpon>ConfigGPSInject.cs</DependentUpon> </Compile>
-    <Compile Include="GCSViews\ConfigurationView\ConfigHWAirspeed.Designer.cs"><DependentUpon>ConfigHWAirspeed.cs</DependentUpon> </Compile>
-    <Compile Include="GCSViews\ConfigurationView\ConfigHWBT.Designer.cs"><DependentUpon>ConfigHWBT.cs</DependentUpon> </Compile>
-    <Compile Include="GCSViews\ConfigurationView\ConfigHWCompass.Designer.cs"><DependentUpon>ConfigHWCompass.cs</DependentUpon> </Compile>
-    <Compile Include="GCSViews\ConfigurationView\ConfigHWesp8266.Designer.cs"><DependentUpon>ConfigHWesp8266.cs</DependentUpon> </Compile>
-    <Compile Include="GCSViews\ConfigurationView\ConfigHWOptFlow.Designer.cs"><DependentUpon>ConfigHWOptFlow.cs</DependentUpon> </Compile>
-    <Compile Include="GCSViews\ConfigurationView\ConfigHWOSD.Designer.cs"><DependentUpon>ConfigHWOSD.cs</DependentUpon> </Compile>
-    <Compile Include="GCSViews\ConfigurationView\ConfigHWParachute.Designer.cs"><DependentUpon>ConfigHWParachute.cs</DependentUpon> </Compile>
-    <Compile Include="GCSViews\ConfigurationView\ConfigHWPX4Flow.Designer.cs"><DependentUpon>ConfigHWPX4Flow.cs</DependentUpon> </Compile>
-    <Compile Include="GCSViews\ConfigurationView\ConfigHWRangeFinder.Designer.cs"><DependentUpon>ConfigHWRangeFinder.cs</DependentUpon> </Compile>
-    <Compile Include="GCSViews\ConfigurationView\ConfigHWUAVCAN.Designer.cs"><DependentUpon>ConfigHWUAVCAN.cs</DependentUpon> </Compile>
-    <Compile Include="GCSViews\ConfigurationView\ConfigMandatory.Designer.cs"><DependentUpon>ConfigMandatory.cs</DependentUpon> </Compile>
-    <Compile Include="GCSViews\ConfigurationView\ConfigMotorTest.Designer.cs"><DependentUpon>ConfigMotorTest.cs</DependentUpon> </Compile>
-    <Compile Include="GCSViews\ConfigurationView\ConfigMount.Designer.cs"><DependentUpon>ConfigMount.cs</DependentUpon> </Compile>
-    <Compile Include="GCSViews\ConfigurationView\ConfigOptional.Designer.cs"><DependentUpon>ConfigOptional.cs</DependentUpon> </Compile>
-    <Compile Include="GCSViews\ConfigurationView\ConfigPlanner.Designer.cs"><DependentUpon>ConfigPlanner.cs</DependentUpon> </Compile>
-    <Compile Include="GCSViews\ConfigurationView\ConfigPlannerAdv.Designer.cs"><DependentUpon>ConfigPlannerAdv.cs</DependentUpon> </Compile>
-    <Compile Include="GCSViews\ConfigurationView\ConfigRadioInput.Designer.cs"><DependentUpon>ConfigRadioInput.cs</DependentUpon> </Compile>
-    <Compile Include="GCSViews\ConfigurationView\ConfigRadioOutput.Designer.cs"><DependentUpon>ConfigRadioOutput.cs</DependentUpon> </Compile>
-    <Compile Include="GCSViews\ConfigurationView\ConfigRawParams.Designer.cs"><DependentUpon>ConfigRawParams.cs</DependentUpon> </Compile>
-    <Compile Include="GCSViews\ConfigurationView\ConfigRawParamsTree.Designer.cs"><DependentUpon>ConfigRawParamsTree.cs</DependentUpon> </Compile>
-    <Compile Include="GCSViews\ConfigurationView\ConfigSimplePids.Designer.cs"><DependentUpon>ConfigSimplePids.cs</DependentUpon> </Compile>
-    <Compile Include="GCSViews\ConfigurationView\ConfigTradHeli.Designer.cs"><DependentUpon>ConfigTradHeli.cs</DependentUpon> </Compile>
-    <Compile Include="GCSViews\ConfigurationView\ConfigWizard.Designer.cs"><DependentUpon>ConfigWizard.cs</DependentUpon> </Compile>
-    <Compile Include="GeoRef\georefimage.Designer.cs"><DependentUpon>georefimage.cs</DependentUpon> </Compile>
-    <Compile Include="Grid\GridUI.Designer.cs"><DependentUpon>GridUI.cs</DependentUpon> </Compile>
-    <Compile Include="Joystick\JoystickSetup.Designer.cs"><DependentUpon>JoystickSetup.cs</DependentUpon> </Compile>
-    <Compile Include="Joystick\Joy_Button_axis.Designer.cs"><DependentUpon>Joy_Button_axis.cs</DependentUpon> </Compile>
-    <Compile Include="Joystick\Joy_ChangeMode.Designer.cs"><DependentUpon>Joy_ChangeMode.cs</DependentUpon> </Compile>
-    <Compile Include="Joystick\Joy_Do_Repeat_Relay.Designer.cs"><DependentUpon>Joy_Do_Repeat_Relay.cs</DependentUpon> </Compile>
-    <Compile Include="Joystick\Joy_Do_Repeat_Servo.Designer.cs"><DependentUpon>Joy_Do_Repeat_Servo.cs</DependentUpon> </Compile>
-    <Compile Include="Joystick\Joy_Do_Set_Relay.Designer.cs"><DependentUpon>Joy_Do_Set_Relay.cs</DependentUpon> </Compile>
-    <Compile Include="Joystick\Joy_Do_Set_Servo.Designer.cs"><DependentUpon>Joy_Do_Set_Servo.cs</DependentUpon> </Compile>
-    <Compile Include="Joystick\Joy_Mount_Mode.Designer.cs"><DependentUpon>Joy_Mount_Mode.cs</DependentUpon> </Compile>
-    <Compile Include="Log\LogBrowse.Designer.cs"><DependentUpon>LogBrowse.cs</DependentUpon> </Compile>
-    <Compile Include="Log\LogDownload.Designer.cs"><DependentUpon>LogDownload.cs</DependentUpon> </Compile>
-    <Compile Include="Log\LogDownloadMavLink.Designer.cs"><DependentUpon>LogDownloadMavLink.cs</DependentUpon> </Compile>
-    <Compile Include="Log\LogDownloadscp.Designer.cs"><DependentUpon>LogDownloadscp.cs</DependentUpon> </Compile>
-    <Compile Include="Log\LogIndex.Designer.cs"><DependentUpon>LogIndex.cs</DependentUpon> </Compile>
-    <Compile Include="Log\MavlinkLog.Designer.cs"><DependentUpon>MavlinkLog.cs</DependentUpon> </Compile>
-    <Compile Include="Plugin\PluginUI.Designer.cs"><DependentUpon>PluginUI.cs</DependentUpon> </Compile>
-    <Compile Include="Radio\Sikradio.Designer.cs"><DependentUpon>Sikradio.cs</DependentUpon> </Compile>
-    <Compile Include="Swarm\FollowPathControl.Designer.cs"><DependentUpon>FollowPathControl.cs</DependentUpon> </Compile>
-    <Compile Include="Swarm\FormationControl.Designer.cs"><DependentUpon>FormationControl.cs</DependentUpon> </Compile>
-    <Compile Include="Swarm\Grid.Designer.cs"><DependentUpon>Grid.cs</DependentUpon> </Compile>
-    <Compile Include="Swarm\Status.Designer.cs"><DependentUpon>Status.cs</DependentUpon> </Compile>
-    <Compile Include="Swarm\FollowLeader\Control.Designer.cs"><DependentUpon>Control.cs</DependentUpon> </Compile>
-    <Compile Include="Swarm\SRB\Control.Designer.cs"><DependentUpon>Control.cs</DependentUpon> </Compile>
-    <Compile Include="Swarm\WaypointLeader\WPControl.Designer.cs"><DependentUpon>WPControl.cs</DependentUpon> </Compile>
-    <Compile Include="Utilities\fftui.Designer.cs"><DependentUpon>fftui.cs</DependentUpon> </Compile>
-    <Compile Include="Utilities\AltitudeAngel\AASettings.Designer.cs"><DependentUpon>AASettings.cs</DependentUpon> </Compile>
-    <Compile Include="Warnings\WarningsManager.Designer.cs"><DependentUpon>WarningsManager.cs</DependentUpon> </Compile>
-    <Compile Include="Wizard\_10FlightModes.Designer.cs"><DependentUpon>_10FlightModes.cs</DependentUpon> </Compile>
-    <Compile Include="Wizard\_11Verify.Designer.cs"><DependentUpon>_11Verify.cs</DependentUpon> </Compile>
-    <Compile Include="Wizard\_12FailSafe.Designer.cs"><DependentUpon>_12FailSafe.cs</DependentUpon> </Compile>
-    <Compile Include="Wizard\_13GeoFence.Designer.cs"><DependentUpon>_13GeoFence.cs</DependentUpon> </Compile>
-    <Compile Include="Wizard\_1Intro.Designer.cs"><DependentUpon>_1Intro.cs</DependentUpon> </Compile>
-    <Compile Include="Wizard\_2FrameFW.Designer.cs"><DependentUpon>_2FrameFW.cs</DependentUpon> </Compile>
-    <Compile Include="Wizard\_3ConnectAP.Designer.cs"><DependentUpon>_3ConnectAP.cs</DependentUpon> </Compile>
-    <Compile Include="Wizard\_4FrameType.Designer.cs"><DependentUpon>_4FrameType.cs</DependentUpon> </Compile>
-    <Compile Include="Wizard\_5AccelCalib.Designer.cs"><DependentUpon>_5AccelCalib.cs</DependentUpon> </Compile>
-    <Compile Include="Wizard\_6CompassCalib.Designer.cs"><DependentUpon>_6CompassCalib.cs</DependentUpon> </Compile>
-    <Compile Include="Wizard\_7BatteryMonitor.Designer.cs"><DependentUpon>_7BatteryMonitor.cs</DependentUpon> </Compile>
-    <Compile Include="Wizard\_8OptionalItemsAC.Designer.cs"><DependentUpon>_8OptionalItemsAC.cs</DependentUpon> </Compile>
-    <Compile Include="Wizard\_8OptionalItemsAP.Designer.cs"><DependentUpon>_8OptionalItemsAP.cs</DependentUpon> </Compile>
-    <Compile Include="Wizard\_98DontForget.Designer.cs"><DependentUpon>_98DontForget.cs</DependentUpon> </Compile>
-    <Compile Include="Wizard\_9RadioCalibration.Designer.cs"><DependentUpon>_9RadioCalibration.cs</DependentUpon> </Compile>
-    <Compile Include="Wizard\Wizard.Designer.cs"><DependentUpon>Wizard.cs</DependentUpon> </Compile>
-  </ItemGroup>
-  <ItemGroup>
-    <EmbeddedResource Include="ConnectionOptions.resx"><DependentUpon>ConnectionOptions.cs</DependentUpon> </EmbeddedResource>
-    <EmbeddedResource Include="ConnectionOptions.ar.resx"><DependentUpon>ConnectionOptions.cs</DependentUpon> </EmbeddedResource>
-    <EmbeddedResource Include="ConnectionOptions.az-Latn-AZ.resx"><DependentUpon>ConnectionOptions.cs</DependentUpon> </EmbeddedResource>
-    <EmbeddedResource Include="ConnectionOptions.id-ID.resx"><DependentUpon>ConnectionOptions.cs</DependentUpon> </EmbeddedResource>
-    <EmbeddedResource Include="ConnectionOptions.ko-KR.resx"><DependentUpon>ConnectionOptions.cs</DependentUpon> </EmbeddedResource>
-    <EmbeddedResource Include="ConnectionOptions.pt.resx"><DependentUpon>ConnectionOptions.cs</DependentUpon> </EmbeddedResource>
-    <EmbeddedResource Include="ConnectionOptions.ru-KZ.resx"><DependentUpon>ConnectionOptions.cs</DependentUpon> </EmbeddedResource>
-    <EmbeddedResource Include="ConnectionOptions.tr.resx"><DependentUpon>ConnectionOptions.cs</DependentUpon> </EmbeddedResource>
-    <EmbeddedResource Include="ConnectionOptions.zh-Hans.resx"><DependentUpon>ConnectionOptions.cs</DependentUpon> </EmbeddedResource>
-    <EmbeddedResource Include="ElevationProfile.resx"><DependentUpon>ElevationProfile.cs</DependentUpon> </EmbeddedResource>
-    <EmbeddedResource Include="FollowMe.resx"><DependentUpon>FollowMe.cs</DependentUpon> </EmbeddedResource>
-    <EmbeddedResource Include="FollowMe.ar.resx"><DependentUpon>FollowMe.cs</DependentUpon> </EmbeddedResource>
-    <EmbeddedResource Include="FollowMe.az-Latn-AZ.resx"><DependentUpon>FollowMe.cs</DependentUpon> </EmbeddedResource>
-    <EmbeddedResource Include="FollowMe.de-DE.resx"><DependentUpon>FollowMe.cs</DependentUpon> </EmbeddedResource>
-    <EmbeddedResource Include="FollowMe.es-ES.resx"><DependentUpon>FollowMe.cs</DependentUpon> </EmbeddedResource>
-    <EmbeddedResource Include="FollowMe.fr.resx"><DependentUpon>FollowMe.cs</DependentUpon> </EmbeddedResource>
-    <EmbeddedResource Include="FollowMe.id-ID.resx"><DependentUpon>FollowMe.cs</DependentUpon> </EmbeddedResource>
-    <EmbeddedResource Include="FollowMe.it-IT.resx"><DependentUpon>FollowMe.cs</DependentUpon> </EmbeddedResource>
-    <EmbeddedResource Include="FollowMe.ko-KR.resx"><DependentUpon>FollowMe.cs</DependentUpon> </EmbeddedResource>
-    <EmbeddedResource Include="FollowMe.pl.resx"><DependentUpon>FollowMe.cs</DependentUpon> </EmbeddedResource>
-    <EmbeddedResource Include="FollowMe.pt.resx"><DependentUpon>FollowMe.cs</DependentUpon> </EmbeddedResource>
-    <EmbeddedResource Include="FollowMe.ru-KZ.resx"><DependentUpon>FollowMe.cs</DependentUpon> </EmbeddedResource>
-    <EmbeddedResource Include="FollowMe.tr.resx"><DependentUpon>FollowMe.cs</DependentUpon> </EmbeddedResource>
-    <EmbeddedResource Include="FollowMe.zh-Hans.resx"><DependentUpon>FollowMe.cs</DependentUpon> </EmbeddedResource>
-    <EmbeddedResource Include="FollowMe.zh-Hant.resx"><DependentUpon>FollowMe.cs</DependentUpon> </EmbeddedResource>
-    <EmbeddedResource Include="FollowMe.zh-TW.resx"><DependentUpon>FollowMe.cs</DependentUpon> </EmbeddedResource>
-    <EmbeddedResource Include="GenOTP.resx"><DependentUpon>GenOTP.cs</DependentUpon> </EmbeddedResource>
-    <EmbeddedResource Include="MainV2.resx"><DependentUpon>MainV2.cs</DependentUpon> </EmbeddedResource>
-    <EmbeddedResource Include="MainV2.ar.resx"><DependentUpon>MainV2.cs</DependentUpon> </EmbeddedResource>
-    <EmbeddedResource Include="MainV2.az-Latn-AZ.resx"><DependentUpon>MainV2.cs</DependentUpon> </EmbeddedResource>
-    <EmbeddedResource Include="MainV2.id-ID.resx"><DependentUpon>MainV2.cs</DependentUpon> </EmbeddedResource>
-    <EmbeddedResource Include="MainV2.ja-JP.resx"><DependentUpon>MainV2.cs</DependentUpon> </EmbeddedResource>
-    <EmbeddedResource Include="MainV2.ko-KR.resx"><DependentUpon>MainV2.cs</DependentUpon> </EmbeddedResource>
-    <EmbeddedResource Include="MainV2.pt.resx"><DependentUpon>MainV2.cs</DependentUpon> </EmbeddedResource>
-    <EmbeddedResource Include="MainV2.ru-KZ.resx"><DependentUpon>MainV2.cs</DependentUpon> </EmbeddedResource>
-    <EmbeddedResource Include="MainV2.tr.resx"><DependentUpon>MainV2.cs</DependentUpon> </EmbeddedResource>
-    <EmbeddedResource Include="MainV2.zh-Hans.resx"><DependentUpon>MainV2.cs</DependentUpon> </EmbeddedResource>
-    <EmbeddedResource Include="MainV2.zh-Hant.resx"><DependentUpon>MainV2.cs</DependentUpon> </EmbeddedResource>
-    <EmbeddedResource Include="MainV2.zh-TW.resx"><DependentUpon>MainV2.cs</DependentUpon> </EmbeddedResource>
-    <EmbeddedResource Include="MovingBase.resx"><DependentUpon>MovingBase.cs</DependentUpon> </EmbeddedResource>
-    <EmbeddedResource Include="MovingBase.ar.resx"><DependentUpon>MovingBase.cs</DependentUpon> </EmbeddedResource>
-    <EmbeddedResource Include="MovingBase.az-Latn-AZ.resx"><DependentUpon>MovingBase.cs</DependentUpon> </EmbeddedResource>
-    <EmbeddedResource Include="MovingBase.de-DE.resx"><DependentUpon>MovingBase.cs</DependentUpon> </EmbeddedResource>
-    <EmbeddedResource Include="MovingBase.es-ES.resx"><DependentUpon>MovingBase.cs</DependentUpon> </EmbeddedResource>
-    <EmbeddedResource Include="MovingBase.fr.resx"><DependentUpon>MovingBase.cs</DependentUpon> </EmbeddedResource>
-    <EmbeddedResource Include="MovingBase.id-ID.resx"><DependentUpon>MovingBase.cs</DependentUpon> </EmbeddedResource>
-    <EmbeddedResource Include="MovingBase.it-IT.resx"><DependentUpon>MovingBase.cs</DependentUpon> </EmbeddedResource>
-    <EmbeddedResource Include="MovingBase.ja-JP.resx"><DependentUpon>MovingBase.cs</DependentUpon> </EmbeddedResource>
-    <EmbeddedResource Include="MovingBase.ko-KR.resx"><DependentUpon>MovingBase.cs</DependentUpon> </EmbeddedResource>
-    <EmbeddedResource Include="MovingBase.pl.resx"><DependentUpon>MovingBase.cs</DependentUpon> </EmbeddedResource>
-    <EmbeddedResource Include="MovingBase.pt.resx"><DependentUpon>MovingBase.cs</DependentUpon> </EmbeddedResource>
-    <EmbeddedResource Include="MovingBase.ru-KZ.resx"><DependentUpon>MovingBase.cs</DependentUpon> </EmbeddedResource>
-    <EmbeddedResource Include="MovingBase.tr.resx"><DependentUpon>MovingBase.cs</DependentUpon> </EmbeddedResource>
-    <EmbeddedResource Include="MovingBase.zh-Hans.resx"><DependentUpon>MovingBase.cs</DependentUpon> </EmbeddedResource>
-    <EmbeddedResource Include="MovingBase.zh-Hant.resx"><DependentUpon>MovingBase.cs</DependentUpon> </EmbeddedResource>
-    <EmbeddedResource Include="MovingBase.zh-TW.resx"><DependentUpon>MovingBase.cs</DependentUpon> </EmbeddedResource>
-    <EmbeddedResource Include="OpenGLtest.resx"><DependentUpon>OpenGLtest.cs</DependentUpon> </EmbeddedResource>
-    <EmbeddedResource Include="OpenGLtest2.resx"><DependentUpon>OpenGLtest2.cs</DependentUpon> </EmbeddedResource>
-    <EmbeddedResource Include="OSDVideo.resx"><DependentUpon>OSDVideo.cs</DependentUpon> </EmbeddedResource>
-    <EmbeddedResource Include="paramcompare.resx"><DependentUpon>paramcompare.cs</DependentUpon> </EmbeddedResource>
-    <EmbeddedResource Include="Properties\Resources.resx">
-      <Generator>ResXFileCodeGenerator</Generator>
-      <LastGenOutput>Resources.Designer.cs</LastGenOutput>
->>>>>>> 3d7ec34a
-    </EmbeddedResource>
-  </ItemGroup>
-  <ItemGroup>
-    <Content Include="acsimplepids.xml">
-      <CopyToOutputDirectory>Always</CopyToOutputDirectory>
-    </Content>
-    <Content Include="aircraft.xml">
-      <CopyToOutputDirectory>Always</CopyToOutputDirectory>
-    </Content>
-    <Content Include="Drivers\CubeOrangePlus.inf">
-      <CopyToOutputDirectory>Always</CopyToOutputDirectory>
-    </Content>
-    <Content Include="mavutil.py">
-      <CopyToOutputDirectory>Always</CopyToOutputDirectory>
-    </Content>
-    <Content Include="quaternion.py">
-      <CopyToOutputDirectory>Always</CopyToOutputDirectory>
-    </Content>
-    <Content Include="rotmat.py">
-      <CopyToOutputDirectory>Always</CopyToOutputDirectory>
-    </Content>
-    <None Include="plugins\example-watchbutton.cs">
-      <CopyToOutputDirectory>Always</CopyToOutputDirectory>
-    </None>
-    <None Include=".editorconfig" />
-    <None Include="BurntKermit.mpsystheme">
-      <CopyToOutputDirectory>PreserveNewest</CopyToOutputDirectory>
-    </None>
-    <None Include="Drivers\chibioscomp.cat">
-      <CopyToOutputDirectory>Always</CopyToOutputDirectory>
-    </None>
-    <None Include="Drivers\cubecomp.cat">
-      <CopyToOutputDirectory>Always</CopyToOutputDirectory>
-    </None>
-    <None Include="HighContrast.mpsystheme">
-      <CopyToOutputDirectory>PreserveNewest</CopyToOutputDirectory>
-    </None>
-    <None Include="MissionPlanner.GCSViews.ConfigurationView.DeviceInfo.datasource" />
-    <None Include="README.md" />
-    <None Include="Resources\Gaugebg.png" />
-    <None Include="appxmanifest.xml">
-      <CopyToOutputDirectory>Always</CopyToOutputDirectory>
-    </None>
-    <Content Include="ArduCopterConfig.xml">
-      <CopyToOutputDirectory>Always</CopyToOutputDirectory>
-    </Content>
-    <Content Include="camerasBuiltin.xml">
-      <CopyToOutputDirectory>Always</CopyToOutputDirectory>
-    </Content>
-    <Content Include="ChangeLog.txt">
-      <CopyToOutputDirectory>Always</CopyToOutputDirectory>
-    </Content>
-    <Content Include="checklistDefault.xml">
-      <CopyToOutputDirectory>Always</CopyToOutputDirectory>
-    </Content>
-    <Content Include="dataflashlog.xml">
-      <CopyToOutputDirectory>Always</CopyToOutputDirectory>
-    </Content>
-    <Content Include="Drivers\ChibiOSComp.inf">
-      <CopyToOutputDirectory>Always</CopyToOutputDirectory>
-    </Content>
-    <Content Include="Drivers\CubeComp.inf">
-      <CopyToOutputDirectory>Always</CopyToOutputDirectory>
-    </Content>
-    <Content Include="Drivers\devcon.exe">
-      <CopyToOutputDirectory>Always</CopyToOutputDirectory>
-    </Content>
-    <Content Include="Drivers\DriverCleanup.exe">
-      <CopyToOutputDirectory>Always</CopyToOutputDirectory>
-    </Content>
-    <Content Include="Drivers\Holybro.inf">
-      <CopyToOutputDirectory>Always</CopyToOutputDirectory>
-    </Content>
-    <Content Include="Drivers\dpinst.xml">
-      <CopyToOutputDirectory>Always</CopyToOutputDirectory>
-    </Content>
-    <Content Include="Drivers\nxp.inf">
-      <CopyToOutputDirectory>Always</CopyToOutputDirectory>
-    </Content>
-    <Content Include="FirmwareHistory.txt">
-      <CopyToOutputDirectory>Always</CopyToOutputDirectory>
-    </Content>
-    <Content Include="APMotorLayout.json">
-      <CopyToOutputDirectory>Always</CopyToOutputDirectory>
-    </Content>
-    <Content Include="graphs\ekf3Graphs.xml">
-      <CopyToOutputDirectory>Always</CopyToOutputDirectory>
-    </Content>
-    <Content Include="graphs\ekfGraphs.xml">
-      <CopyToOutputDirectory>Always</CopyToOutputDirectory>
-    </Content>
-    <Content Include="graphs\mavgraphs.xml">
-      <CopyToOutputDirectory>Always</CopyToOutputDirectory>
-    </Content>
-    <Content Include="graphs\mavgraphs2.xml">
-      <CopyToOutputDirectory>Always</CopyToOutputDirectory>
-    </Content>
-    <Content Include="graphs\mavgraphsMP.xml">
-      <CopyToOutputDirectory>Always</CopyToOutputDirectory>
-    </Content>
-    <Content Include="hud.html">
-      <CopyToOutputDirectory>Always</CopyToOutputDirectory>
-    </Content>
-    <Content Include="mavcmd.xml">
-      <CopyToOutputDirectory>Always</CopyToOutputDirectory>
-    </Content>
-    <Content Include="mavextra.py">
-      <CopyToOutputDirectory>Always</CopyToOutputDirectory>
-    </Content>
-    <Content Include="mpdesktop.ico">
-      <CopyToOutputDirectory>Always</CopyToOutputDirectory>
-    </Content>
-    <Content Include="mpdesktop150.png">
-      <CopyToOutputDirectory>Always</CopyToOutputDirectory>
-    </Content>
-    <Content Include="mpdesktop44.png">
-      <CopyToOutputDirectory>Always</CopyToOutputDirectory>
-    </Content>
-    <Content Include="ParameterFactMetaData.xml">
-      <CopyToOutputDirectory>Always</CopyToOutputDirectory>
-    </Content>
-    <Content Include="ParameterMetaDataBackup.xml">
-      <CopyToOutputDirectory>Always</CopyToOutputDirectory>
-    </Content>
-    <None Include="adb.exe">
-      <CopyToOutputDirectory>Always</CopyToOutputDirectory>
-    </None>
-    <None Include="AdbWinApi.dll">
-      <CopyToOutputDirectory>Always</CopyToOutputDirectory>
-    </None>
-    <None Include="airports.csv">
-      <CopyToOutputDirectory>Always</CopyToOutputDirectory>
-    </None>
-    <None Include="aot.sh">
-      <CopyToOutputDirectory>Always</CopyToOutputDirectory>
-    </None>
-    <None Include="app.config">
-      <SubType>Designer</SubType>
-    </None>
-    <None Include="appveyor.yml" />
-    <None Include="azure-pipelines.yml" />
-    <None Include="block_plane_0.dae">
-      <CopyToOutputDirectory>Always</CopyToOutputDirectory>
-    </None>
-    <Content Include="Drivers\arduino.cat">
-      <CopyToOutputDirectory>Always</CopyToOutputDirectory>
-    </Content>
-    <Content Include="Drivers\arduino.inf">
-      <CopyToOutputDirectory>Always</CopyToOutputDirectory>
-    </Content>
-    <Content Include="Drivers\chibios.cat">
-      <CopyToOutputDirectory>Always</CopyToOutputDirectory>
-    </Content>
-    <Content Include="Drivers\ChibiOS.inf">
-      <CopyToOutputDirectory>Always</CopyToOutputDirectory>
-    </Content>
-    <Content Include="Drivers\Cube.inf">
-      <CopyToOutputDirectory>Always</CopyToOutputDirectory>
-    </Content>
-    <Content Include="Drivers\DPInstx64.exe">
-      <CopyToOutputDirectory>Always</CopyToOutputDirectory>
-    </Content>
-    <Content Include="Drivers\DPInstx86.exe">
-      <CopyToOutputDirectory>Always</CopyToOutputDirectory>
-    </Content>
-    <Content Include="Drivers\mindpx.cat">
-      <CopyToOutputDirectory>Always</CopyToOutputDirectory>
-    </Content>
-    <Content Include="Drivers\mindpx.inf">
-      <CopyToOutputDirectory>Always</CopyToOutputDirectory>
-    </Content>
-    <Content Include="Drivers\px4flow.cat">
-      <CopyToOutputDirectory>Always</CopyToOutputDirectory>
-    </Content>
-    <Content Include="Drivers\px4flow.inf">
-      <CopyToOutputDirectory>Always</CopyToOutputDirectory>
-    </Content>
-    <Content Include="Drivers\px4fmu.cat">
-      <CopyToOutputDirectory>Always</CopyToOutputDirectory>
-    </Content>
-    <Content Include="Drivers\px4fmu.inf">
-      <CopyToOutputDirectory>Always</CopyToOutputDirectory>
-    </Content>
-    <Content Include="Drivers\px4mav.cat">
-      <CopyToOutputDirectory>Always</CopyToOutputDirectory>
-    </Content>
-    <Content Include="Drivers\px4mav.inf">
-      <CopyToOutputDirectory>Always</CopyToOutputDirectory>
-    </Content>
-    <Content Include="Drivers\cube.cat">
-      <CopyToOutputDirectory>Always</CopyToOutputDirectory>
-    </Content>
-    <Content Include="Drivers\holybro.cat">
-      <CopyToOutputDirectory>Always</CopyToOutputDirectory>
-    </Content>
-    <Content Include="Drivers\signed.cer">
-      <CopyToOutputDirectory>Always</CopyToOutputDirectory>
-    </Content>
-    <Content Include="Drivers\stmcdc.cat">
-      <CopyToOutputDirectory>Always</CopyToOutputDirectory>
-    </Content>
-    <Content Include="Drivers\stmcdc.inf">
-      <CopyToOutputDirectory>Always</CopyToOutputDirectory>
-    </Content>
-    <Content Include="Drivers\ubloxusb.cat">
-      <CopyToOutputDirectory>Always</CopyToOutputDirectory>
-    </Content>
-    <Content Include="Drivers\ubloxusb.inf">
-      <CopyToOutputDirectory>Always</CopyToOutputDirectory>
-    </Content>
-    <Content Include="Drivers\ubloxusb.sys">
-      <CopyToOutputDirectory>Always</CopyToOutputDirectory>
-    </Content>
-    <Content Include="Drivers\ubloxusb64.sys">
-      <CopyToOutputDirectory>Always</CopyToOutputDirectory>
-    </Content>
-    <Content Include="Drivers\vrbrain.cat">
-      <CopyToOutputDirectory>Always</CopyToOutputDirectory>
-    </Content>
-    <Content Include="Drivers\vrbrain.inf">
-      <CopyToOutputDirectory>Always</CopyToOutputDirectory>
-    </Content>
-    <Content Include="Drivers\vrcore.cat">
-      <CopyToOutputDirectory>Always</CopyToOutputDirectory>
-    </Content>
-    <Content Include="Drivers\vrcore.inf">
-      <CopyToOutputDirectory>Always</CopyToOutputDirectory>
-    </Content>
-    <Content Include="Drivers\vrflightstop.cat">
-      <CopyToOutputDirectory>Always</CopyToOutputDirectory>
-    </Content>
-    <Content Include="Drivers\vrflightstop.inf">
-      <CopyToOutputDirectory>Always</CopyToOutputDirectory>
-    </Content>
-    <Content Include="Drivers\vrgimbal.cat">
-      <CopyToOutputDirectory>Always</CopyToOutputDirectory>
-    </Content>
-    <Content Include="Drivers\vrgimbal.inf">
-      <CopyToOutputDirectory>Always</CopyToOutputDirectory>
-    </Content>
-    <Content Include="Drivers\vrhero.cat">
-      <CopyToOutputDirectory>Always</CopyToOutputDirectory>
-    </Content>
-    <Content Include="Drivers\vrhero.inf">
-      <CopyToOutputDirectory>Always</CopyToOutputDirectory>
-    </Content>
-    <Content Include="Drivers\vrmapper.cat">
-      <CopyToOutputDirectory>Always</CopyToOutputDirectory>
-    </Content>
-    <Content Include="Drivers\vrmapper.inf">
-      <CopyToOutputDirectory>Always</CopyToOutputDirectory>
-    </Content>
-    <Content Include="Drivers\vrspark.cat">
-      <CopyToOutputDirectory>Always</CopyToOutputDirectory>
-    </Content>
-    <Content Include="Drivers\vrspark.inf">
-      <CopyToOutputDirectory>Always</CopyToOutputDirectory>
-    </Content>
-    <Content Include="Drivers\vrthermal.cat">
-      <CopyToOutputDirectory>Always</CopyToOutputDirectory>
-    </Content>
-    <Content Include="Drivers\vrthermal.inf">
-      <CopyToOutputDirectory>Always</CopyToOutputDirectory>
-    </Content>
-    <Content Include="Drivers\vrubrain.cat">
-      <CopyToOutputDirectory>Always</CopyToOutputDirectory>
-    </Content>
-    <Content Include="Drivers\vrubrain.inf">
-      <CopyToOutputDirectory>Always</CopyToOutputDirectory>
-    </Content>
-    <Content Include="Drivers\vrugimbal.cat">
-      <CopyToOutputDirectory>Always</CopyToOutputDirectory>
-    </Content>
-    <Content Include="Drivers\vrugimbal.inf">
-      <CopyToOutputDirectory>Always</CopyToOutputDirectory>
-    </Content>
-    <None Include="Drivers\DriverCleanup.exe.config">
-      <CopyToOutputDirectory>Always</CopyToOutputDirectory>
-    </None>
-    <None Include="Drivers\nxp.cat">
-      <CopyToOutputDirectory>Always</CopyToOutputDirectory>
-    </None>
-    <None Include="m3u\both.m3u">
-      <CopyToOutputDirectory>PreserveNewest</CopyToOutputDirectory>
-    </None>
-    <None Include="m3u\GeoRefnetworklink.kml">
-      <CopyToOutputDirectory>PreserveNewest</CopyToOutputDirectory>
-    </None>
-    <None Include="m3u\hud.m3u">
-      <CopyToOutputDirectory>PreserveNewest</CopyToOutputDirectory>
-    </None>
-    <None Include="m3u\map.m3u">
-      <CopyToOutputDirectory>PreserveNewest</CopyToOutputDirectory>
-    </None>
-    <None Include="m3u\networklink.kml">
-      <CopyToOutputDirectory>PreserveNewest</CopyToOutputDirectory>
-    </None>
-    <None Include="NoFly\Areas-Lisboa.kmz">
-      <CopyToOutputDirectory>Always</CopyToOutputDirectory>
-    </None>
-    <None Include="NoFly\Drone No Fly Zones.kmz">
-      <CopyToOutputDirectory>Always</CopyToOutputDirectory>
-    </None>
-    <None Include="NoFly\Regulamento-RPA-ver-5.0.kmz">
-      <CopyToOutputDirectory>Always</CopyToOutputDirectory>
-    </None>
-    <None Include="NoFly\SouthAfricaNoRPASOutlined.kmz">
-      <CopyToOutputDirectory>Always</CopyToOutputDirectory>
-    </None>
-    <None Include="Properties\app.manifest" />
-    <None Include="Scripts\datetime.py">
-      <CopyToOutputDirectory>Always</CopyToOutputDirectory>
-    </None>
-    <None Include="Scripts\example1.py">
-      <CopyToOutputDirectory>Always</CopyToOutputDirectory>
-    </None>
-    <None Include="Scripts\example2.py">
-      <CopyToOutputDirectory>Always</CopyToOutputDirectory>
-    </None>
-    <None Include="Scripts\example3.py">
-      <CopyToOutputDirectory>Always</CopyToOutputDirectory>
-    </None>
-    <None Include="Scripts\example4 wp.py">
-      <CopyToOutputDirectory>Always</CopyToOutputDirectory>
-    </None>
-    <None Include="Scripts\example5 inject data.py">
-      <CopyToOutputDirectory>Always</CopyToOutputDirectory>
-    </None>
-    <None Include="Scripts\example6.py">
-      <CopyToOutputDirectory>Always</CopyToOutputDirectory>
-    </None>
-    <None Include="Scripts\example7.py">
-      <CopyToOutputDirectory>Always</CopyToOutputDirectory>
-    </None>
-    <None Include="Scripts\example8 - speech.py">
-      <CopyToOutputDirectory>Always</CopyToOutputDirectory>
-    </None>
-    <None Include="Scripts\example9 - sitl.py">
-      <CopyToOutputDirectory>Always</CopyToOutputDirectory>
-    </None>
-    <None Include="Scripts\PARACHUTE LANDING APPROACH.py">
-      <CopyToOutputDirectory>Always</CopyToOutputDirectory>
-    </None>
-    <None Include="Scripts\rc - heli.py">
-      <CopyToOutputDirectory>Always</CopyToOutputDirectory>
-    </None>
-    <None Include="Scripts\rc.py">
-      <CopyToOutputDirectory>Always</CopyToOutputDirectory>
-    </None>
-    <None Include="Scripts\TAKEOFF.py">
-      <CopyToOutputDirectory>Always</CopyToOutputDirectory>
-    </None>
-    <None Include="SerialOptionRules.json">
-      <CopyToOutputDirectory>PreserveNewest</CopyToOutputDirectory>
-    </None>
-    <None Include="version.exe">
-      <CopyToOutputDirectory>Always</CopyToOutputDirectory>
-    </None>
-  </ItemGroup>
-  <ItemGroup>
-    <Compile Update="**/*.Designer.cs">
-      <DependentUpon Condition="Exists($([System.String]::Copy('%(Filename)').ToLower().Replace('.designer','.cs')))">$([System.Text.RegularExpressions.Regex]::Replace('%(FileName)', '\.[a-zA-Z\-]+', '')).cs</DependentUpon>
-    </Compile>
-    <EmbeddedResource Update="**/*.99resx">
-      <DependentUpon Condition="Exists($([System.Text.RegularExpressions.Regex]::Replace('%(FileName)', '\.[a-zA-Z\-]+', '.cs')))">$([System.Text.RegularExpressions.Regex]::Replace('%(FileName)', '\.[a-zA-Z\-]+', '')).cs</DependentUpon>
-    </EmbeddedResource>
-  </ItemGroup>
-  <Target Name="PostBuild" AfterTargets="PostBuildEvent">
-    <Exec Command="&quot;$(TargetDir)version.exe&quot; &quot;$(TargetPath)&quot; &gt; &quot;$(TargetDir)version.txt&quot;&#xD;&#xA;copy &quot;$(ProjectDir)ExtLibs\System.Speech.dll&quot; &quot;$(TargetDir)&quot;&#xD;&#xA;&#xD;&#xA;cd &quot;$(TargetDir)&quot;&#xD;&#xA;for /f %%f in ('dir /a-d /b plugins') do if exist .\%%f del .\plugins\%%f&#xD;&#xA;" />
-  </Target>
-  <Target Name="PreBuild" BeforeTargets="PreBuildEvent">
-    <Exec Command="echo $(TargetDir)&#xD;&#xA;" />
-  </Target>
-  <ItemGroup>
-    <Compile Update="Properties\Resources.Designer.cs">
-      <DesignTime>True</DesignTime>
-      <AutoGen>True</AutoGen>
-      <DependentUpon>Resources.resx</DependentUpon>
-    </Compile>
-  </ItemGroup>
-  <ItemGroup>
-    <None Update="C:\Users\hog\.nuget\packages\skiasharp\1.59.3\build\net45\..\..\runtimes\win7-x64\native\libSkiaSharp.dll">
-      <CopyToOutputDirectory>Never</CopyToOutputDirectory>
-    </None>
-  </ItemGroup>
-  <ItemGroup>
-    <BootstrapperPackage Include=".NETFramework,Version=v4.6.1">
-      <Visible>False</Visible>
-      <ProductName>Microsoft .NET Framework 4.6.1 %28x86 and x64%29</ProductName>
-      <Install>true</Install>
-    </BootstrapperPackage>
-    <BootstrapperPackage Include="Microsoft.Net.Framework.3.5.SP1">
-      <Visible>False</Visible>
-      <ProductName>.NET Framework 3.5 SP1</ProductName>
-      <Install>false</Install>
-    </BootstrapperPackage>
-  </ItemGroup>
-  <ItemGroup>
-    <EmbeddedResource Include="test\FirmwareSelection.xaml">
-      <Generator>MSBuild:UpdateDesignTimeXaml</Generator>
-    </EmbeddedResource>
-  </ItemGroup>
-  <ItemGroup>
-    <WCFMetadata Include="Connected Services\" />
-  </ItemGroup>
-  <ItemGroup />
-  <Import Project="$(MSBuildToolsPath)\Microsoft.CSharp.targets" />
-  <PropertyGroup>
-    <PostBuildEvent>copy "$(ProjectDir)ExtLibs\System.IO.Compression.dll" "$(ProjectDir)$(OutDir)"</PostBuildEvent>
-  </PropertyGroup>
+﻿<?xml version="1.0" encoding="utf-8"?>
+<Project ToolsVersion="12.0" DefaultTargets="Build" xmlns="http://schemas.microsoft.com/developer/msbuild/2003">
+  <Import Project="$(MSBuildExtensionsPath)\$(MSBuildToolsVersion)\Microsoft.Common.props" Condition="Exists('$(MSBuildExtensionsPath)\$(MSBuildToolsVersion)\Microsoft.Common.props')" />
+  <PropertyGroup>
+    <Configuration Condition=" '$(Configuration)' == '' ">Debug</Configuration>
+    <Platform Condition=" '$(Platform)' == '' ">AnyCPU</Platform>
+    <TargetFrameworkVersion>v4.7.2</TargetFrameworkVersion>
+    <ProjectGuid>{A2E22272-95FE-47B6-B050-9AE7E2055BF5}</ProjectGuid>
+    <ApplicationIcon>mpdesktop.ico</ApplicationIcon>
+    <OutputType>Exe</OutputType>
+    <StartupObject>MissionPlanner.Program</StartupObject>
+    <Authors>Michael Oborne</Authors>
+    <Version>1.3.62.1</Version>
+    <DebugType>portable</DebugType>
+    <Company>Michael Oborne</Company>
+    <Product>Mission Planner</Product>
+    <Description>Mission Planner ground control station for ardupilot</Description>
+    <Copyright>Copyright © Michael Oborne 2010-2018</Copyright>
+    <ApplicationManifest>Properties\app.manifest</ApplicationManifest>
+    <IsWebBootstrapper>false</IsWebBootstrapper>
+    <TargetFrameworkProfile />
+    <ProjectTypeGuids>{fae04ec0-301f-11d3-bf4b-00c04f79efbc}</ProjectTypeGuids>
+    <RunAnalyzersDuringBuild>false</RunAnalyzersDuringBuild>
+    <RunAnalyzersDuringLiveAnalysis>false</RunAnalyzersDuringLiveAnalysis>
+    <RunAnalyzers>false</RunAnalyzers>
+    <PublishUrl>publish\</PublishUrl>
+    <Install>true</Install>
+    <InstallFrom>Disk</InstallFrom>
+    <UpdateEnabled>false</UpdateEnabled>
+    <UpdateMode>Foreground</UpdateMode>
+    <UpdateInterval>7</UpdateInterval>
+    <UpdateIntervalUnits>Days</UpdateIntervalUnits>
+    <UpdatePeriodically>false</UpdatePeriodically>
+    <UpdateRequired>false</UpdateRequired>
+    <MapFileExtensions>true</MapFileExtensions>
+    <ApplicationRevision>0</ApplicationRevision>
+    <ApplicationVersion>1.0.0.%2a</ApplicationVersion>
+    <UseApplicationTrust>false</UseApplicationTrust>
+    <BootstrapperEnabled>true</BootstrapperEnabled>
+  </PropertyGroup>
+  <PropertyGroup Condition="'$(Configuration)|$(Platform)' == 'Debug|AnyCPU'">
+    <OutputPath>bin\Debug\net461\</OutputPath>
+    <GenerateSerializationAssemblies>Auto</GenerateSerializationAssemblies>
+    <Prefer32Bit>false</Prefer32Bit>
+    <DebugType>portable</DebugType>
+    <DefineConstants>DEBUG</DefineConstants>
+    <RunCodeAnalysis>false</RunCodeAnalysis>
+    <CodeAnalysisRuleSet>
+    </CodeAnalysisRuleSet>
+  </PropertyGroup>
+  <PropertyGroup Condition="'$(Configuration)|$(Platform)' == 'Release|AnyCPU'">
+    <OutputPath>bin\Release\net461\</OutputPath>
+    <GenerateSerializationAssemblies>Auto</GenerateSerializationAssemblies>
+    <Prefer32Bit>false</Prefer32Bit>
+    <CodeAnalysisRuleSet>
+    </CodeAnalysisRuleSet>
+  </PropertyGroup>
+  <PropertyGroup>
+    <RootNamespace>MissionPlanner</RootNamespace>
+  </PropertyGroup>
+  <PropertyGroup>
+    <AutoGenerateBindingRedirects>true</AutoGenerateBindingRedirects>
+  </PropertyGroup>
+  <ItemGroup>
+    <Compile Remove="APMPlannerXplanes\**" />
+    <Compile Remove="plugins\**" />
+    <Compile Remove="resedit\**" />
+    <Compile Remove="SikRadio\**" />
+    <Compile Remove="Updater\**" />
+    <Compile Remove="wix\**" />
+    <EmbeddedResource Remove="APMPlannerXplanes\**" />
+    <EmbeddedResource Remove="plugins\**" />
+    <EmbeddedResource Remove="resedit\**" />
+    <EmbeddedResource Remove="SikRadio\**" />
+    <EmbeddedResource Remove="Updater\**" />
+    <EmbeddedResource Remove="wix\**" />
+    <EmbeddedResource Include="Antenna\TrackerUI.uk.resx">
+      <DependentUpon>TrackerUI.cs</DependentUpon>
+    </EmbeddedResource>
+    <EmbeddedResource Include="Controls\AuthKeys.uk.resx">
+      <DependentUpon>AuthKeys.cs</DependentUpon>
+    </EmbeddedResource>
+    <EmbeddedResource Include="Controls\ConnectionControl.uk.resx">
+      <DependentUpon>ConnectionControl.cs</DependentUpon>
+    </EmbeddedResource>
+    <EmbeddedResource Include="Controls\ConnectionOptions.uk.resx">
+      <DependentUpon>ConnectionOptions.cs</DependentUpon>
+    </EmbeddedResource>
+    <EmbeddedResource Include="Controls\ConnectionStats.uk.resx">
+      <DependentUpon>ConnectionStats.cs</DependentUpon>
+    </EmbeddedResource>
+    <EmbeddedResource Include="Controls\DefaultSettings.uk.resx">
+      <DependentUpon>DefaultSettings.cs</DependentUpon>
+    </EmbeddedResource>
+    <EmbeddedResource Include="Controls\DroneCANParams.uk.resx">
+      <DependentUpon>DroneCANParams.cs</DependentUpon>
+    </EmbeddedResource>
+    <EmbeddedResource Include="Controls\EKFStatus.uk.resx">
+      <DependentUpon>EKFStatus.cs</DependentUpon>
+    </EmbeddedResource>
+    <EmbeddedResource Include="Controls\FollowMe.uk.resx">
+      <DependentUpon>FollowMe.cs</DependentUpon>
+    </EmbeddedResource>
+    <EmbeddedResource Include="Controls\MavCommandSelection.uk.resx">
+      <DependentUpon>MavCommandSelection.cs</DependentUpon>
+    </EmbeddedResource>
+    <EmbeddedResource Include="Controls\ModifyandSet.uk.resx">
+      <DependentUpon>ModifyandSet.cs</DependentUpon>
+    </EmbeddedResource>
+    <EmbeddedResource Include="Controls\MovingBase.uk.resx">
+      <DependentUpon>MovingBase.cs</DependentUpon>
+    </EmbeddedResource>
+    <EmbeddedResource Include="Controls\PrearmStatus.resx">
+      <DependentUpon>PrearmStatus.cs</DependentUpon>
+    </EmbeddedResource>
+    <EmbeddedResource Include="Controls\PreFlight\CheckListControl.resx">
+      <DependentUpon>CheckListControl.cs</DependentUpon>
+    </EmbeddedResource>
+    <EmbeddedResource Include="Controls\PropagationSettings.uk.resx">
+      <DependentUpon>PropagationSettings.cs</DependentUpon>
+    </EmbeddedResource>
+    <EmbeddedResource Include="Controls\RAW_Sensor.uk.resx">
+      <DependentUpon>RAW_Sensor.cs</DependentUpon>
+    </EmbeddedResource>
+    <EmbeddedResource Include="Controls\RelayOptions.uk.resx">
+      <DependentUpon>RelayOptions.cs</DependentUpon>
+    </EmbeddedResource>
+    <EmbeddedResource Include="Controls\ScriptConsole.uk.resx">
+      <DependentUpon>ScriptConsole.cs</DependentUpon>
+    </EmbeddedResource>
+    <EmbeddedResource Include="Controls\SerialOutputMD.uk.resx">
+      <DependentUpon>SerialOutputMD.cs</DependentUpon>
+    </EmbeddedResource>
+    <EmbeddedResource Include="Controls\SerialOutputNMEA.uk.resx">
+      <DependentUpon>SerialOutputNMEA.cs</DependentUpon>
+    </EmbeddedResource>
+    <EmbeddedResource Include="Controls\SerialOutputPass.uk.resx">
+      <DependentUpon>SerialOutputPass.cs</DependentUpon>
+    </EmbeddedResource>
+    <EmbeddedResource Include="Controls\AuxOptions.resx">
+      <DependentUpon>AuxOptions.cs</DependentUpon>
+    </EmbeddedResource>
+    <EmbeddedResource Include="Controls\SerialSupportProxy.resx">
+      <DependentUpon>SerialSupportProxy.cs</DependentUpon>
+    </EmbeddedResource>
+    <EmbeddedResource Include="Controls\ServoOptions.uk.resx">
+      <DependentUpon>ServoOptions.cs</DependentUpon>
+    </EmbeddedResource>
+    <EmbeddedResource Include="Controls\Vibration.uk.resx">
+      <DependentUpon>Vibration.cs</DependentUpon>
+    </EmbeddedResource>
+    <EmbeddedResource Include="GCSViews\ConfigurationView\ConfigAccelerometerCalibration.uk.resx">
+      <DependentUpon>ConfigAccelerometerCalibration.cs</DependentUpon>
+    </EmbeddedResource>
+    <EmbeddedResource Include="GCSViews\ConfigurationView\ConfigAC_Fence.uk.resx">
+      <DependentUpon>ConfigAC_Fence.cs</DependentUpon>
+    </EmbeddedResource>
+    <EmbeddedResource Include="GCSViews\ConfigurationView\ConfigADSB.uk.resx">
+      <DependentUpon>ConfigADSB.cs</DependentUpon>
+    </EmbeddedResource>
+    <EmbeddedResource Include="GCSViews\ConfigurationView\ConfigAdvanced.uk.resx">
+      <DependentUpon>ConfigAdvanced.cs</DependentUpon>
+    </EmbeddedResource>
+    <EmbeddedResource Include="GCSViews\ConfigurationView\ConfigAntennaTracker.uk.resx">
+      <DependentUpon>ConfigAntennaTracker.cs</DependentUpon>
+    </EmbeddedResource>
+    <EmbeddedResource Include="GCSViews\ConfigurationView\ConfigArducopter.uk.resx">
+      <DependentUpon>ConfigArducopter.cs</DependentUpon>
+    </EmbeddedResource>
+    <EmbeddedResource Include="GCSViews\ConfigurationView\ConfigArduplane.uk.resx">
+      <DependentUpon>ConfigArduplane.cs</DependentUpon>
+    </EmbeddedResource>
+    <EmbeddedResource Include="GCSViews\ConfigurationView\ConfigArdurover.uk.resx">
+      <DependentUpon>ConfigArdurover.cs</DependentUpon>
+    </EmbeddedResource>
+    <EmbeddedResource Include="GCSViews\ConfigurationView\ConfigAteryx.uk.resx">
+      <DependentUpon>ConfigAteryx.cs</DependentUpon>
+    </EmbeddedResource>
+    <EmbeddedResource Include="GCSViews\ConfigurationView\ConfigAteryxSensors.uk.resx">
+      <DependentUpon>ConfigAteryxSensors.cs</DependentUpon>
+    </EmbeddedResource>
+    <EmbeddedResource Include="GCSViews\ConfigurationView\ConfigBatteryMonitoring.uk.resx">
+      <DependentUpon>ConfigBatteryMonitoring.cs</DependentUpon>
+    </EmbeddedResource>
+    <EmbeddedResource Include="GCSViews\ConfigurationView\ConfigBatteryMonitoring2.uk.resx">
+      <DependentUpon>ConfigBatteryMonitoring2.cs</DependentUpon>
+    </EmbeddedResource>
+    <EmbeddedResource Include="GCSViews\ConfigurationView\ConfigCubeID.resx">
+      <DependentUpon>ConfigCubeID.cs</DependentUpon>
+    </EmbeddedResource>
+    <EmbeddedResource Include="GCSViews\ConfigurationView\ConfigESCCalibration.uk.resx">
+      <DependentUpon>ConfigESCCalibration.cs</DependentUpon>
+    </EmbeddedResource>
+    <EmbeddedResource Include="GCSViews\ConfigurationView\ConfigFailSafe.uk.resx">
+      <DependentUpon>ConfigFailSafe.cs</DependentUpon>
+    </EmbeddedResource>
+    <EmbeddedResource Include="GCSViews\ConfigurationView\ConfigFirmware.uk.resx">
+      <DependentUpon>ConfigFirmware.cs</DependentUpon>
+    </EmbeddedResource>
+    <EmbeddedResource Include="GCSViews\ConfigurationView\ConfigFirmwareDisabled.uk.resx">
+      <DependentUpon>ConfigFirmwareDisabled.cs</DependentUpon>
+    </EmbeddedResource>
+    <EmbeddedResource Include="GCSViews\ConfigurationView\ConfigFlightModes.uk.resx">
+      <DependentUpon>ConfigFlightModes.cs</DependentUpon>
+    </EmbeddedResource>
+    <EmbeddedResource Include="GCSViews\ConfigurationView\ConfigFrameClassType.uk.resx">
+      <DependentUpon>ConfigFrameClassType.cs</DependentUpon>
+    </EmbeddedResource>
+    <EmbeddedResource Include="GCSViews\ConfigurationView\ConfigFrameType.uk.resx">
+      <DependentUpon>ConfigFrameType.cs</DependentUpon>
+    </EmbeddedResource>
+    <EmbeddedResource Include="GCSViews\ConfigurationView\ConfigFriendlyParams.uk.resx">
+      <DependentUpon>ConfigFriendlyParams.cs</DependentUpon>
+    </EmbeddedResource>
+    <EmbeddedResource Include="GCSViews\ConfigurationView\ConfigHWAirspeed.uk.resx">
+      <DependentUpon>ConfigHWAirspeed.cs</DependentUpon>
+    </EmbeddedResource>
+    <EmbeddedResource Include="GCSViews\ConfigurationView\ConfigHWBT.uk.resx">
+      <DependentUpon>ConfigHWBT.cs</DependentUpon>
+    </EmbeddedResource>
+    <EmbeddedResource Include="GCSViews\ConfigurationView\ConfigHWCAN.uk.resx">
+      <DependentUpon>ConfigHWCAN.cs</DependentUpon>
+    </EmbeddedResource>
+    <EmbeddedResource Include="GCSViews\ConfigurationView\ConfigHWCompass.uk.resx">
+      <DependentUpon>ConfigHWCompass.cs</DependentUpon>
+    </EmbeddedResource>
+    <EmbeddedResource Include="GCSViews\ConfigurationView\ConfigHWesp8266.uk.resx">
+      <DependentUpon>ConfigHWesp8266.cs</DependentUpon>
+    </EmbeddedResource>
+    <EmbeddedResource Include="GCSViews\ConfigurationView\ConfigHWOptFlow.uk.resx">
+      <DependentUpon>ConfigHWOptFlow.cs</DependentUpon>
+    </EmbeddedResource>
+    <EmbeddedResource Include="GCSViews\ConfigurationView\ConfigHWOSD.uk.resx">
+      <DependentUpon>ConfigHWOSD.cs</DependentUpon>
+    </EmbeddedResource>
+    <EmbeddedResource Include="GCSViews\ConfigurationView\ConfigHWParachute.uk.resx">
+      <DependentUpon>ConfigHWParachute.cs</DependentUpon>
+    </EmbeddedResource>
+    <EmbeddedResource Include="GCSViews\ConfigurationView\ConfigHWPX4Flow.uk.resx">
+      <DependentUpon>ConfigHWPX4Flow.cs</DependentUpon>
+    </EmbeddedResource>
+    <EmbeddedResource Include="GCSViews\ConfigurationView\ConfigHWRangeFinder.uk.resx">
+      <DependentUpon>ConfigHWRangeFinder.cs</DependentUpon>
+    </EmbeddedResource>
+    <EmbeddedResource Include="GCSViews\ConfigurationView\ConfigInitialParams.uk.resx">
+      <DependentUpon>ConfigInitialParams.cs</DependentUpon>
+    </EmbeddedResource>
+    <EmbeddedResource Include="GCSViews\ConfigurationView\ConfigMandatory.uk.resx">
+      <DependentUpon>ConfigMandatory.cs</DependentUpon>
+    </EmbeddedResource>
+    <EmbeddedResource Include="GCSViews\ConfigurationView\ConfigMotorTest.uk.resx">
+      <DependentUpon>ConfigMotorTest.cs</DependentUpon>
+    </EmbeddedResource>
+    <EmbeddedResource Include="GCSViews\ConfigurationView\ConfigMount.uk.resx">
+      <DependentUpon>ConfigMount.cs</DependentUpon>
+    </EmbeddedResource>
+    <EmbeddedResource Include="GCSViews\ConfigurationView\ConfigOptional.uk.resx">
+      <DependentUpon>ConfigOptional.cs</DependentUpon>
+    </EmbeddedResource>
+    <EmbeddedResource Include="GCSViews\ConfigurationView\ConfigPlanner.uk.resx">
+      <DependentUpon>ConfigPlanner.cs</DependentUpon>
+    </EmbeddedResource>
+    <EmbeddedResource Include="GCSViews\ConfigurationView\ConfigRadioInput.uk.resx">
+      <DependentUpon>ConfigRadioInput.cs</DependentUpon>
+    </EmbeddedResource>
+    <EmbeddedResource Include="GCSViews\ConfigurationView\ConfigRawParams.uk.resx">
+      <DependentUpon>ConfigRawParams.cs</DependentUpon>
+    </EmbeddedResource>
+    <EmbeddedResource Include="GCSViews\ConfigurationView\ConfigREPL.uk.resx">
+      <DependentUpon>ConfigREPL.cs</DependentUpon>
+    </EmbeddedResource>
+    <EmbeddedResource Include="GCSViews\ConfigurationView\ConfigSecure.resx">
+      <DependentUpon>ConfigSecure.cs</DependentUpon>
+    </EmbeddedResource>
+    <EmbeddedResource Include="GCSViews\ConfigurationView\ConfigSecureAP.resx">
+      <DependentUpon>ConfigSecureAP.cs</DependentUpon>
+      <SubType>Designer</SubType>
+    </EmbeddedResource>
+    <EmbeddedResource Include="GCSViews\ConfigurationView\ConfigSerial.resx">
+      <DependentUpon>ConfigSerial.cs</DependentUpon>
+    </EmbeddedResource>
+    <EmbeddedResource Include="GCSViews\ConfigurationView\ConfigSerialInjectGPS.uk.resx">
+      <DependentUpon>ConfigSerialInjectGPS.cs</DependentUpon>
+    </EmbeddedResource>
+    <EmbeddedResource Include="GCSViews\ConfigurationView\ConfigSimplePids.uk.resx">
+      <DependentUpon>ConfigSimplePids.cs</DependentUpon>
+    </EmbeddedResource>
+    <EmbeddedResource Include="GCSViews\ConfigurationView\ConfigTerminal.uk.resx">
+      <DependentUpon>ConfigTerminal.cs</DependentUpon>
+    </EmbeddedResource>
+    <EmbeddedResource Include="GCSViews\ConfigurationView\ConfigTradHeli.uk.resx">
+      <DependentUpon>ConfigTradHeli.cs</DependentUpon>
+    </EmbeddedResource>
+    <EmbeddedResource Include="GCSViews\FlightData.uk.resx">
+      <DependentUpon>FlightData.cs</DependentUpon>
+    </EmbeddedResource>
+    <EmbeddedResource Include="GCSViews\FlightPlanner.uk.resx">
+      <DependentUpon>FlightPlanner.cs</DependentUpon>
+    </EmbeddedResource>
+    <EmbeddedResource Include="GCSViews\Help.uk.resx">
+      <DependentUpon>Help.cs</DependentUpon>
+    </EmbeddedResource>
+    <EmbeddedResource Include="GCSViews\InitialSetup.uk.resx">
+      <DependentUpon>InitialSetup.cs</DependentUpon>
+    </EmbeddedResource>
+    <EmbeddedResource Include="GCSViews\SITL.uk.resx">
+      <DependentUpon>SITL.cs</DependentUpon>
+    </EmbeddedResource>
+    <EmbeddedResource Include="GeoRef\georefimage.uk.resx">
+      <DependentUpon>georefimage.cs</DependentUpon>
+    </EmbeddedResource>
+    <EmbeddedResource Include="Grid\GridUI.uk.resx">
+      <DependentUpon>GridUI.cs</DependentUpon>
+    </EmbeddedResource>
+    <EmbeddedResource Include="Joystick\JoystickSetup.uk.resx">
+      <DependentUpon>JoystickSetup.cs</DependentUpon>
+    </EmbeddedResource>
+    <EmbeddedResource Include="Joystick\Joy_Mount_Mode.uk.resx">
+      <DependentUpon>Joy_Mount_Mode.cs</DependentUpon>
+    </EmbeddedResource>
+    <EmbeddedResource Include="Log\LogBrowse.uk.resx">
+      <DependentUpon>LogBrowse.cs</DependentUpon>
+    </EmbeddedResource>
+    <EmbeddedResource Include="Log\LogDownload.uk.resx">
+      <DependentUpon>LogDownload.cs</DependentUpon>
+    </EmbeddedResource>
+    <EmbeddedResource Include="Log\LogDownloadMavLink.uk.resx">
+      <DependentUpon>LogDownloadMavLink.cs</DependentUpon>
+    </EmbeddedResource>
+    <EmbeddedResource Include="Log\LogDownloadscp.uk.resx">
+      <DependentUpon>LogDownloadscp.cs</DependentUpon>
+    </EmbeddedResource>
+    <EmbeddedResource Include="Log\MavlinkLog.uk.resx">
+      <DependentUpon>MavlinkLog.cs</DependentUpon>
+    </EmbeddedResource>
+    <EmbeddedResource Include="Radio\Sikradio.uk.resx">
+      <DependentUpon>Sikradio.cs</DependentUpon>
+    </EmbeddedResource>
+    <EmbeddedResource Include="Swarm\WaypointLeader\WPControl.uk.resx">
+      <DependentUpon>WPControl.cs</DependentUpon>
+    </EmbeddedResource>
+    <None Remove="APMPlannerXplanes\**" />
+    <None Remove="plugins\**" />
+    <None Remove="resedit\**" />
+    <None Remove="SikRadio\**" />
+    <None Remove="Updater\**" />
+    <None Remove="wix\**" />
+    <Compile Remove=".git\**" />
+    <EmbeddedResource Remove=".git\**" />
+    <None Remove=".git\**" />
+    <Compile Remove="packages\**" />
+    <EmbeddedResource Remove="packages\**" />
+    <None Remove="packages\**" />
+  </ItemGroup>
+  <ItemGroup>
+    <Reference Include="BitMiracle.LibTiff.NetStandard">
+      <HintPath>.\extlibs\BitMiracle.LibTiff.NetStandard.dll</HintPath>
+      <Private>true</Private>
+    </Reference>
+    <Reference Include="System" />
+    <Reference Include="System.ComponentModel.DataAnnotations" />
+    <Reference Include="System.Configuration" />
+    <Reference Include="System.Data" />
+    <Reference Include="System.Data.Entity" />
+    <Reference Include="System.Drawing" />
+    <Reference Include="System.IO.Compression">
+      <Private>True</Private>
+    </Reference>
+    <Reference Include="System.IO.Compression.FileSystem">
+      <Private>True</Private>
+    </Reference>
+    <Reference Include="System.Management" />
+    <Reference Include="System.Runtime.Serialization" />
+    <Reference Include="System.ServiceModel" />
+    <Reference Include="System.Speech" />
+    <Reference Include="System.Web, Version=4.0.0.0, Culture=neutral, PublicKeyToken=b03f5f7f11d50a3a" />
+    <Reference Include="System.Web.Extensions" />
+    <Reference Include="System.Windows.Forms" />
+    <Reference Include="System.Xml" />
+    <Reference Include="Updater, Version=1.0.7056.19890, Culture=neutral, processorArchitecture=MSIL">
+      <HintPath>Updater\bin\Release\Updater.exe</HintPath>
+      <SpecificVersion>False</SpecificVersion>
+    </Reference>
+  </ItemGroup>
+  <ItemGroup>
+    <ProjectReference Include="ExtLibs\7zip\7zip.csproj">
+      <Project>{1117efd6-3a46-47f7-9beb-02792d213b8d}</Project>
+      <Name>7zip</Name>
+    </ProjectReference>
+    <ProjectReference Include="ExtLibs\alglibnet\alglibnet.csproj">
+      <Project>{b994d8d2-c052-4616-9d20-386640c7387f}</Project>
+      <Name>alglibnet</Name>
+    </ProjectReference>
+    <ProjectReference Include="ExtLibs\Antenna\MissionPlanner.Antenna.csproj">
+      <Project>{94836116-0CD5-4EA9-8049-447FEA886406}</Project>
+      <Name>MissionPlanner.Antenna</Name>
+    </ProjectReference>
+    <ProjectReference Include="ExtLibs\Arduino\Arduino.csproj">
+      <Project>{DFA3C3B7-F098-4567-A780-A37DC52CA577}</Project>
+      <Name>Arduino</Name>
+    </ProjectReference>
+    <ProjectReference Include="ExtLibs\ArduPilot\MissionPlanner.ArduPilot.csproj">
+      <Project>{CA6345D3-7A6D-478B-A0ED-A58E50DCAA83}</Project>
+      <Name>MissionPlanner.ArduPilot</Name>
+    </ProjectReference>
+    <ProjectReference Include="ExtLibs\AviFile\AviFile.csproj">
+      <Project>{ABB32A29-AF50-47FA-B243-5FD75A5ABA54}</Project>
+      <Name>AviFile</Name>
+      <EmbedInteropTypes>False</EmbedInteropTypes>
+    </ProjectReference>
+    <ProjectReference Include="ExtLibs\BaseClasses\BaseClasses.csproj">
+      <Project>{2a8e8af5-74e7-49db-a42e-9360fa7a6cc4}</Project>
+      <Name>BaseClasses</Name>
+    </ProjectReference>
+    <ProjectReference Include="ExtLibs\BSE.Windows.Forms\BSE.Windows.Forms.csproj">
+      <Project>{9ca367b8-0b98-49d1-84fb-735e612e3ba9}</Project>
+      <Name>BSE.Windows.Forms</Name>
+    </ProjectReference>
+    <ProjectReference Include="ExtLibs\Comms\MissionPlanner.Comms.csproj">
+      <Project>{825E7A10-390C-4A2B-B3A8-491D14966912}</Project>
+      <Name>MissionPlanner.Comms</Name>
+    </ProjectReference>
+    <ProjectReference Include="ExtLibs\Controls\MissionPlanner.Controls.csproj">
+      <Project>{C8B88795-6D01-494D-83AD-6944BD4C5023}</Project>
+      <Name>MissionPlanner.Controls</Name>
+    </ProjectReference>
+    <ProjectReference Include="ExtLibs\Core\Core.csproj">
+      <Project>{59129078-7B12-4198-B93E-0AA08D0BB7ED}</Project>
+      <Name>Core</Name>
+      <Private>true</Private>
+    </ProjectReference>
+    <ProjectReference Include="ExtLibs\DirectShowLib\DirectShowLib.csproj">
+      <Project>{637a5d55-908e-4aee-b061-3981b66f1b9f}</Project>
+      <Name>DirectShowLib</Name>
+    </ProjectReference>
+    <ProjectReference Include="ExtLibs\GDAL\GDAL.NET.csproj">
+      <Project>{766FCF85-4809-44DB-B316-6C4902C65245}</Project>
+      <Name>GDAL.NET</Name>
+    </ProjectReference>
+    <ProjectReference Include="ExtLibs\GeoUtility\GeoUtility.csproj">
+      <Project>{7F7994CE-823F-4A04-BBEA-D0A3808FF56D}</Project>
+      <Name>GeoUtility</Name>
+    </ProjectReference>
+    <ProjectReference Include="ExtLibs\GMap.NET.Core\GMap.NET.Core.csproj">
+      <Project>{d0c39d9d-bed0-418b-9a5e-713176caf40c}</Project>
+      <Name>GMap.NET.Core</Name>
+    </ProjectReference>
+    <ProjectReference Include="ExtLibs\GMap.NET.Drawing\GMap.NET.Drawing.csproj">
+      <Project>{d773accd-9c2d-4e94-a967-faa7ea2d21cb}</Project>
+      <Name>GMap.NET.Drawing</Name>
+    </ProjectReference>
+    <ProjectReference Include="ExtLibs\GMap.NET.WindowsForms\GMap.NET.WindowsForms.csproj">
+      <Project>{e06def77-f933-42fb-afd7-db2d0d8d6a98}</Project>
+      <Name>GMap.NET.WindowsForms</Name>
+    </ProjectReference>
+    <ProjectReference Include="ExtLibs\HIL\MissionPlanner.HIL.csproj">
+      <Project>{077E19BA-4129-4AAE-8FCD-34D6FAF85B78}</Project>
+      <Name>MissionPlanner.HIL</Name>
+    </ProjectReference>
+    <ProjectReference Include="ExtLibs\ICSharpCode.SharpZipLib\ICSharpCode.SharpZipLib.csproj">
+      <Project>{6D4F97A1-D0A0-44EC-B2A3-F5C954209444}</Project>
+      <Name>ICSharpCode.SharpZipLib</Name>
+    </ProjectReference>
+    <ProjectReference Include="ExtLibs\Interfaces\Interfaces.csproj">
+      <Project>{FD4D2994-9BEA-41A1-8C51-2E02D1E8503E}</Project>
+      <Name>Interfaces</Name>
+    </ProjectReference>
+    <ProjectReference Include="ExtLibs\KMLib\KMLib.csproj">
+      <Project>{29976BA4-A04D-4A80-A866-098C879C2FDE}</Project>
+      <Name>KMLib</Name>
+    </ProjectReference>
+    <ProjectReference Include="ExtLibs\LibTessDotNet\LibTessDotNet.csproj">
+      <Project>{a7c98a7e-1bcb-4a38-aac4-2eec63a5bc5c}</Project>
+      <Name>LibTessDotNet</Name>
+    </ProjectReference>
+    <ProjectReference Include="ExtLibs\LibVLC.NET\LibVLC.NET.csproj">
+      <Project>{bb06dff7-4f41-4b9d-a3c3-3b6d2b8702b6}</Project>
+      <Name>LibVLC.NET</Name>
+    </ProjectReference>
+    <ProjectReference Include="ExtLibs\ManagedNativeWifi.Simple\ManagedNativeWifi.Simple.csproj">
+      <Project>{cce510f7-1da6-40f2-8921-b86ed41bb85e}</Project>
+      <Name>ManagedNativeWifi.Simple</Name>
+    </ProjectReference>
+    <ProjectReference Include="ExtLibs\Maps\MissionPlanner.Maps.csproj">
+      <Project>{6C4FF9C3-7AFF-4274-B8FC-4A93A1FAADEA}</Project>
+      <Name>MissionPlanner.Maps</Name>
+    </ProjectReference>
+    <ProjectReference Include="ExtLibs\Mavlink\MAVLink.csproj">
+      <Project>{13d2ec90-c41f-48a1-aada-859b6dc24edc}</Project>
+      <Name>MAVLink</Name>
+    </ProjectReference>
+    <ProjectReference Include="ExtLibs\MetaDataExtractorCSharp240d\MetaDataExtractor.csproj">
+      <Project>{B46F6C6C-9184-41AF-8F8B-E0084752CA7C}</Project>
+      <Name>MetaDataExtractor</Name>
+    </ProjectReference>
+    <ProjectReference Include="ExtLibs\MissionPlanner.Drawing\MissionPlanner.Drawing.csproj">
+      <Project>{6974D22C-EDE6-4BB2-AAD2-FF23ED6EC165}</Project>
+      <Name>MissionPlanner.Drawing</Name>
+      <Aliases>Drawing</Aliases>
+    </ProjectReference>
+    <ProjectReference Include="ExtLibs\netDxf\netDxf.csproj">
+      <Project>{785380e0-ceb9-4c34-82e5-60d0e33e848e}</Project>
+      <Name>netDxf</Name>
+    </ProjectReference>
+    <ProjectReference Include="ExtLibs\Onvif\Onvif.csproj">
+      <Project>{CA8C83FC-FCDC-4F8F-9384-A2C9C5B2F7DD}</Project>
+      <Name>Onvif</Name>
+    </ProjectReference>
+    <ProjectReference Include="ExtLibs\OSDConfigurator\OSDConfigurator.csproj">
+      <Project>{1442b805-d6b1-4729-89f8-3a5a1c7547ad}</Project>
+      <Name>OSDConfigurator</Name>
+    </ProjectReference>
+    <ProjectReference Include="ExtLibs\ProjNet\ProjNET.csproj">
+      <Project>{993DB853-EC9F-45D5-AD2C-BA008B72995B}</Project>
+      <Name>ProjNET</Name>
+    </ProjectReference>
+    <ProjectReference Include="ExtLibs\px4uploader\px4uploader.csproj">
+      <Project>{664FC484-2A94-4B0D-808F-A71F88E06B11}</Project>
+      <Name>px4uploader</Name>
+    </ProjectReference>
+    <ProjectReference Include="ExtLibs\SharpAdbClient\SharpAdbClient.csproj">
+      <Project>{65473257-e70f-410b-9269-d0c0f771ea87}</Project>
+      <Name>SharpAdbClient</Name>
+    </ProjectReference>
+    <ProjectReference Include="ExtLibs\SharpKml\SharpKml.csproj">
+      <Project>{53F12A60-E9CC-44BC-8366-1AE3AB2B547D}</Project>
+      <Name>SharpKml</Name>
+    </ProjectReference>
+    <ProjectReference Include="ExtLibs\solo\solo.csproj">
+      <Project>{cf402948-a3f4-4962-8a57-e40b46759d25}</Project>
+      <Name>solo</Name>
+    </ProjectReference>
+    <ProjectReference Include="ExtLibs\Strings\MissionPlanner.Strings.csproj">
+      <Project>{A0DE147B-144C-4A34-8D46-9394570AD7E8}</Project>
+      <Name>MissionPlanner.Strings</Name>
+    </ProjectReference>
+    <ProjectReference Include="ExtLibs\SvgNet\SvgNet.csproj">
+      <Project>{bb4c8021-b5e1-4de2-82cb-14bdfb9837e4}</Project>
+      <Name>SvgNet</Name>
+    </ProjectReference>
+    <ProjectReference Include="ExtLibs\tlogThumbnailHandler\tlogThumbnailHandler.csproj">
+      <Project>{aba78b2e-77c3-4377-8568-9542ac227971}</Project>
+      <Name>tlogThumbnailHandler</Name>
+    </ProjectReference>
+    <ProjectReference Include="ExtLibs\Transitions\Transitions.csproj">
+      <Project>{B6054E5B-362C-4298-8F20-6BA5BF1A859E}</Project>
+      <Name>Transitions</Name>
+    </ProjectReference>
+    <ProjectReference Include="ExtLibs\DroneCAN\DroneCAN.csproj">
+      <Project>{3A413E59-A20E-477C-997E-64B1398E0E80}</Project>
+      <Name>DroneCAN</Name>
+    </ProjectReference>
+    <ProjectReference Include="ExtLibs\Utilities\MissionPlanner.Utilities.csproj">
+      <Project>{1378A66C-38E4-46F5-A05F-DC04EF7D4D16}</Project>
+      <Name>MissionPlanner.Utilities</Name>
+    </ProjectReference>
+    <ProjectReference Include="ExtLibs\WebAPIs\MissionPlanner.WebAPIs.csproj">
+      <Project>{9a702625-fb81-4400-adac-053553109f64}</Project>
+      <Name>MissionPlanner.WebAPIs</Name>
+    </ProjectReference>
+    <ProjectReference Include="ExtLibs\WebCamService\WebCamService.csproj">
+      <Project>{78AC6375-28AF-4175-9F20-B5099C92EA2B}</Project>
+      <Name>WebCamService</Name>
+    </ProjectReference>
+    <ProjectReference Include="ExtLibs\Xamarin.Forms.Platform.WinForms\Xamarin.Forms.Platform.WinForms.csproj">
+      <Project>{563d7c2e-14e2-47ec-95e4-4ea0bba75c18}</Project>
+      <Name>Xamarin.Forms.Platform.WinForms</Name>
+    </ProjectReference>
+    <ProjectReference Include="ExtLibs\ZedGraph\ZedGraph.csproj">
+      <Project>{2541686B-1673-43BF-AF89-3163945DB009}</Project>
+      <Name>ZedGraph</Name>
+      <EmbedInteropTypes>False</EmbedInteropTypes>
+    </ProjectReference>
+    <ProjectReference Include="ExtLibs\Zeroconf\Zeroconf\Zeroconf.csproj">
+      <Project>{F4B60F03-F4C8-42CD-A46D-712838DC184B}</Project>
+      <Name>Zeroconf</Name>
+    </ProjectReference>
+  </ItemGroup>
+  <ItemGroup>
+    <PackageReference Include="Accord.Imaging">
+      <Version>3.8.0</Version>
+    </PackageReference>
+    <PackageReference Include="Accord.Vision">
+      <Version>3.8.0</Version>
+    </PackageReference>
+    <PackageReference Include="AsyncFixer">
+      <Version>1.5.1</Version>
+      <IncludeAssets>runtime; build; native; contentfiles; analyzers; buildtransitive</IncludeAssets>
+      <PrivateAssets>all</PrivateAssets>
+    </PackageReference>
+    <PackageReference Include="Asyncify">
+      <Version>0.9.7</Version>
+    </PackageReference>
+    <PackageReference Include="BouncyCastle.Cryptography">
+      <Version>2.0.0</Version>
+    </PackageReference>
+    <PackageReference Include="Crc32.NET">
+      <Version>1.2.0</Version>
+    </PackageReference>
+    <PackageReference Include="CSMatIO" version="1.0.20" targetFramework="netstandard2.0" requireReinstallation="true" />
+    <PackageReference Include="DotNetZip">
+      <Version>1.16.0</Version>
+    </PackageReference>
+    <PackageReference Include="Flurl" version="3.0.2" targetFramework="net462" />
+    <PackageReference Include="Flurl.Http" version="3.2.0" targetFramework="net462" />
+    <PackageReference Include="GDAL" Version="2.3.2" />
+    <PackageReference Include="GDAL.Native">
+      <Version>2.3.2</Version>
+    </PackageReference>
+    <PackageReference Include="GeoidHeightsDotNet">
+      <Version>1.0.1</Version>
+    </PackageReference>
+    <PackageReference Include="GeoJSON.Net" version="1.1.64" targetFramework="net462" />
+    <PackageReference Include="IronPython" version="3.4.1" targetFramework="net462" />
+    <PackageReference Include="IronPython.StdLib" version="3.4.1" targetFramework="net462" />
+    <PackageReference Include="JetBrains.Profiler.SelfApi">
+      <Version>2.0.2</Version>
+    </PackageReference>
+    <PackageReference Include="log4net" version="2.0.13" targetFramework="net462" />
+    <PackageReference Include="Meziantou.Analyzer">
+      <Version>1.0.663</Version>
+      <IncludeAssets>runtime; build; native; contentfiles; analyzers; buildtransitive</IncludeAssets>
+      <PrivateAssets>all</PrivateAssets>
+    </PackageReference>
+    <PackageReference Include="Microsoft.Diagnostics.Runtime">
+      <Version>1.1.127808</Version>
+    </PackageReference>
+    <PackageReference Include="Microsoft.VisualStudio.Threading.Analyzers">
+      <Version>16.10.56</Version>
+      <IncludeAssets>runtime; build; native; contentfiles; analyzers; buildtransitive</IncludeAssets>
+      <PrivateAssets>all</PrivateAssets>
+    </PackageReference>
+    <PackageReference Include="Microsoft.Win32.Registry" Version="4.7.0" />
+    <PackageReference Include="MP.DotSpatial.Data">
+      <Version>4.0.0</Version>
+    </PackageReference>
+    <PackageReference Include="NETStandard.Library">
+      <Version>2.0.3</Version>
+    </PackageReference>
+    <PackageReference Include="Newtonsoft.Json" version="13.0.2" targetFramework="net462" />
+    <PackageReference Include="OpenTK">
+      <Version>3.1.0</Version>
+    </PackageReference>
+    <PackageReference Include="OpenTK.GLControl">
+      <Version>3.1.0</Version>
+    </PackageReference>
+    <PackageReference Include="SharpDX" version="4.1.0" targetFramework="net462" />
+    <PackageReference Include="SharpDX.DirectInput" version="4.1.0" targetFramework="net462" />
+    <PackageReference Include="SkiaSharp" Version="2.80.2" />
+    <PackageReference Include="SkiaSharp.NativeAssets.Linux.NoDependencies">
+      <Version>2.80.3</Version>
+    </PackageReference>
+    <PackageReference Include="SkiaSharp.Views" Version="2.80.2" />
+    <PackageReference Include="SSH.NET" version="2020.0.2" targetFramework="net40" />
+    <PackageReference Include="System.CodeDom">
+      <Version>4.7.0</Version>
+    </PackageReference>
+    <PackageReference Include="System.Drawing.Common" Version="4.7.2" />
+    <PackageReference Include="System.IO.Ports" Version="4.7.0" />
+    <PackageReference Include="System.Reactive" Version="4.0.0" />
+    <PackageReference Include="System.Reactive.Core" Version="4.0.0" />
+    <PackageReference Include="System.Reactive.Linq" Version="4.0.0" />
+    <PackageReference Include="System.ValueTuple">
+      <Version>4.5.0</Version>
+    </PackageReference>
+    <PackageReference Include="Unofficial.ObjectListView" version="2.6.0" targetFramework="net40" />
+    <PackageReference Include="Xamarin.Essentials">
+      <Version>1.6.1</Version>
+    </PackageReference>
+    <PackageReference Include="Xamarin.Forms">
+      <Version>5.0.0.2012</Version>
+    </PackageReference>
+    <PackageReference Include="zlib.net" version="1.0.4.0" targetFramework="net40" />
+    <PackageReference Include="WebSocket4Net" Version="0.15.2" ExcludeAssets="Compile" GeneratePathProperty="true" />
+    <Reference Include="WebSocket4Net">
+      <HintPath>$(NuGetPackageRoot)\websocket4net\0.15.2\lib\netstandard1.3\WebSocket4Net.dll</HintPath>
+    </Reference>
+  </ItemGroup>
+  <ItemGroup>
+    <Compile Include="Antenna\TrackerGeneric.cs" />
+    <Compile Include="Common.cs" />
+    <Compile Include="Controls\DroneCANSubscriber.cs">
+      <SubType>UserControl</SubType>
+    </Compile>
+    <Compile Include="Controls\ConnectionOptions.cs">
+      <SubType>Form</SubType>
+    </Compile>
+    <Compile Include="Controls\ControlSensorsStatus.cs">
+      <SubType>UserControl</SubType>
+    </Compile>
+    <Compile Include="Controls\ControlSensorsStatus.Designer.cs">
+      <DependentUpon>ControlSensorsStatus.cs</DependentUpon>
+    </Compile>
+    <Compile Include="Controls\DevopsUI.cs">
+      <SubType>UserControl</SubType>
+    </Compile>
+    <Compile Include="Controls\DevopsUI.Designer.cs">
+      <DependentUpon>DevopsUI.cs</DependentUpon>
+    </Compile>
+    <Compile Include="Controls\DigitalSkyUI.cs">
+      <SubType>UserControl</SubType>
+    </Compile>
+    <Compile Include="Controls\DigitalSkyUI.Designer.cs">
+      <DependentUpon>DigitalSkyUI.cs</DependentUpon>
+    </Compile>
+    <Compile Include="Controls\MavCommandSelection.cs">
+      <SubType>Form</SubType>
+    </Compile>
+    <Compile Include="Controls\MavCommandSelection.Designer.cs">
+      <DependentUpon>MavCommandSelection.cs</DependentUpon>
+    </Compile>
+    <Compile Include="Controls\PrearmStatus.cs">
+      <SubType>Form</SubType>
+    </Compile>
+    <Compile Include="Controls\PrearmStatus.Designer.cs">
+      <DependentUpon>PrearmStatus.cs</DependentUpon>
+    </Compile>
+    <Compile Include="Controls\SerialOutputCoT.cs">
+      <SubType>Form</SubType>
+    </Compile>
+    <Compile Include="Controls\SerialOutputCoT.Designer.cs">
+      <DependentUpon>SerialOutputCoT.cs</DependentUpon>
+    </Compile>
+    <Compile Include="Controls\GMAPCache.cs">
+      <SubType>UserControl</SubType>
+    </Compile>
+    <Compile Include="Controls\GMAPCache.Designer.cs">
+      <DependentUpon>GMAPCache.cs</DependentUpon>
+    </Compile>
+    <Compile Include="Controls\Icon\File.cs" />
+    <Compile Include="Controls\Icon\Zoom.cs" />
+    <Compile Include="Controls\AuxOptions.cs">
+      <SubType>UserControl</SubType>
+    </Compile>
+    <Compile Include="Controls\AuxOptions.Designer.cs">
+      <DependentUpon>AuxOptions.cs</DependentUpon>
+    </Compile>
+    <Compile Include="Controls\SerialSupportProxy.cs">
+      <SubType>Form</SubType>
+    </Compile>
+    <Compile Include="Controls\SerialSupportProxy.Designer.cs">
+      <DependentUpon>SerialSupportProxy.cs</DependentUpon>
+    </Compile>
+    <Compile Include="Controls\SpectrogramUI.cs">
+      <SubType>Form</SubType>
+    </Compile>
+    <Compile Include="Controls\SpectrogramUI.Designer.cs">
+      <DependentUpon>SpectrogramUI.cs</DependentUpon>
+    </Compile>
+    <Compile Include="Controls\Status.cs">
+      <SubType>UserControl</SubType>
+    </Compile>
+    <Compile Include="Controls\Status.Designer.cs">
+      <DependentUpon>Status.cs</DependentUpon>
+    </Compile>
+    <Compile Include="Controls\ThemeEditor.cs">
+      <SubType>Form</SubType>
+    </Compile>
+    <Compile Include="Controls\ThemeEditor.Designer.cs">
+      <DependentUpon>ThemeEditor.cs</DependentUpon>
+    </Compile>
+    <Compile Include="Controls\DroneCANFileUI.cs">
+      <SubType>UserControl</SubType>
+    </Compile>
+    <Compile Include="Controls\DroneCANFileUI.Designer.cs">
+      <DependentUpon>DroneCANFileUI.cs</DependentUpon>
+    </Compile>
+    <Compile Include="Controls\RelayOptions.cs">
+      <SubType>UserControl</SubType>
+    </Compile>
+    <Compile Include="Controls\RelayOptions.Designer.cs">
+      <DependentUpon>RelayOptions.cs</DependentUpon>
+    </Compile>
+    <Compile Include="Controls\MavFTPUI.cs">
+      <SubType>UserControl</SubType>
+    </Compile>
+    <Compile Include="Controls\MavFTPUI.Designer.cs">
+      <DependentUpon>MavFTPUI.cs</DependentUpon>
+    </Compile>
+    <Compile Include="Controls\DroneCANInspector.cs">
+      <SubType>Form</SubType>
+    </Compile>
+    <Compile Include="Controls\PropagationSettings.cs">
+      <SubType>Form</SubType>
+    </Compile>
+    <Compile Include="Controls\ProximityControl.cs">
+      <SubType>Form</SubType>
+    </Compile>
+    <Compile Include="Controls\SB.cs" />
+    <Compile Include="Controls\ElevationProfile.cs">
+      <SubType>Form</SubType>
+    </Compile>
+    <Compile Include="Controls\FollowMe.cs">
+      <SubType>Form</SubType>
+    </Compile>
+    <Compile Include="GCSViews\ConfigurationView\ConfigADSB.cs">
+      <SubType>UserControl</SubType>
+    </Compile>
+    <Compile Include="GCSViews\ConfigurationView\ConfigADSB.Designer.cs">
+      <DependentUpon>ConfigADSB.cs</DependentUpon>
+    </Compile>
+    <Compile Include="GCSViews\ConfigurationView\ConfigCubeID.cs">
+      <SubType>UserControl</SubType>
+    </Compile>
+    <Compile Include="GCSViews\ConfigurationView\ConfigCubeID.Designer.cs">
+      <DependentUpon>ConfigCubeID.cs</DependentUpon>
+    </Compile>
+    <Compile Include="GCSViews\ConfigurationView\ConfigFirmwareManifest.cs">
+      <SubType>UserControl</SubType>
+    </Compile>
+    <Compile Include="GCSViews\ConfigurationView\ConfigFirmwareManifest.Designer.cs">
+      <DependentUpon>ConfigFirmwareManifest.cs</DependentUpon>
+    </Compile>
+    <Compile Include="GCSViews\ConfigurationView\ConfigGPSOrder.cs">
+      <SubType>UserControl</SubType>
+    </Compile>
+    <Compile Include="GCSViews\ConfigurationView\ConfigGPSOrder.Designer.cs">
+      <DependentUpon>ConfigGPSOrder.cs</DependentUpon>
+    </Compile>
+    <Compile Include="GCSViews\ConfigurationView\ConfigHWCompass2.cs">
+      <SubType>UserControl</SubType>
+    </Compile>
+    <Compile Include="GCSViews\ConfigurationView\ConfigHWCompass2.Designer.cs">
+      <DependentUpon>ConfigHWCompass2.cs</DependentUpon>
+    </Compile>
+    <Compile Include="GCSViews\ConfigurationView\ConfigHWIDs.cs">
+      <SubType>UserControl</SubType>
+    </Compile>
+    <Compile Include="GCSViews\ConfigurationView\ConfigHWIDs.Designer.cs">
+      <DependentUpon>ConfigHWIDs.cs</DependentUpon>
+    </Compile>
+    <Compile Include="GCSViews\ConfigurationView\ConfigAdvanced.cs">
+      <SubType>UserControl</SubType>
+    </Compile>
+    <Compile Include="GCSViews\ConfigurationView\ConfigAdvanced.Designer.cs">
+      <DependentUpon>ConfigAdvanced.cs</DependentUpon>
+    </Compile>
+    <Compile Include="GCSViews\ConfigurationView\ConfigInitialParams.cs">
+      <SubType>UserControl</SubType>
+    </Compile>
+    <Compile Include="GCSViews\ConfigurationView\ConfigInitialParams.Designer.cs">
+      <DependentUpon>ConfigInitialParams.cs</DependentUpon>
+    </Compile>
+    <Compile Include="GCSViews\ConfigurationView\ConfigOSD.cs">
+      <SubType>UserControl</SubType>
+    </Compile>
+    <Compile Include="GCSViews\ConfigurationView\ConfigOSD.Designer.cs">
+      <DependentUpon>ConfigOSD.cs</DependentUpon>
+    </Compile>
+    <Compile Include="Controls\DroneCANParams.cs">
+      <SubType>UserControl</SubType>
+    </Compile>
+    <Compile Include="Controls\DroneCANParams.Designer.cs">
+      <DependentUpon>DroneCANParams.cs</DependentUpon>
+    </Compile>
+    <Compile Include="GCSViews\ConfigurationView\ConfigParamLoading.cs">
+      <SubType>UserControl</SubType>
+    </Compile>
+    <Compile Include="GCSViews\ConfigurationView\ConfigParamLoading.Designer.cs">
+      <DependentUpon>ConfigParamLoading.cs</DependentUpon>
+    </Compile>
+    <Compile Include="GCSViews\ConfigurationView\ConfigSecure.cs">
+      <SubType>UserControl</SubType>
+    </Compile>
+    <Compile Include="GCSViews\ConfigurationView\ConfigSecure.Designer.cs">
+      <DependentUpon>ConfigSecure.cs</DependentUpon>
+    </Compile>
+    <Compile Include="GCSViews\ConfigurationView\ConfigSecureAP.cs">
+      <SubType>UserControl</SubType>
+    </Compile>
+    <Compile Include="GCSViews\ConfigurationView\ConfigSecureAP.Designer.cs">
+      <DependentUpon>ConfigSecureAP.cs</DependentUpon>
+    </Compile>
+    <Compile Include="GCSViews\ConfigurationView\ConfigSerial.cs">
+      <SubType>UserControl</SubType>
+    </Compile>
+    <Compile Include="GCSViews\ConfigurationView\ConfigSerial.Designer.cs">
+      <DependentUpon>ConfigSerial.cs</DependentUpon>
+    </Compile>
+    <Compile Include="GCSViews\ConfigurationView\ConfigSerialInjectGPS.Designer.cs">
+      <DependentUpon>ConfigSerialInjectGPS.cs</DependentUpon>
+    </Compile>
+    <Compile Include="GCSViews\ConfigurationView\ConfigREPL.cs">
+      <SubType>UserControl</SubType>
+    </Compile>
+    <Compile Include="GCSViews\ConfigurationView\ConfigREPL.Designer.cs">
+      <DependentUpon>ConfigREPL.cs</DependentUpon>
+    </Compile>
+    <Compile Include="GCSViews\ConfigurationView\ConfigTradHeli4.cs">
+      <SubType>UserControl</SubType>
+    </Compile>
+    <Compile Include="GCSViews\ConfigurationView\ConfigTradHeli4.Designer.cs">
+      <DependentUpon>ConfigTradHeli4.cs</DependentUpon>
+    </Compile>
+    <Compile Include="GCSViews\ConfigurationView\ConfigDroneCAN.cs">
+      <SubType>UserControl</SubType>
+    </Compile>
+    <Compile Include="GCSViews\ConfigurationView\ConfigDroneCAN.Designer.cs">
+      <DependentUpon>ConfigDroneCAN.cs</DependentUpon>
+    </Compile>
+    <Compile Include="GCSViews\ConfigurationView\ConfigUserDefined.cs">
+      <SubType>UserControl</SubType>
+    </Compile>
+    <Compile Include="GCSViews\ConfigurationView\ConfigUserDefined.Designer.cs">
+      <DependentUpon>ConfigUserDefined.cs</DependentUpon>
+    </Compile>
+    <Compile Include="GCSViews\ConfigurationView\DeviceInfo.cs" />
+    <Compile Include="GCSViews\ConfigurationView\DroneCANModel.cs" />
+    <Compile Include="GCSViews\ConfigurationView\uitype.cs" />
+    <Compile Include="GlobalSuppressions.cs" />
+    <Compile Include="Joystick\JoystickAxis.cs">
+      <SubType>UserControl</SubType>
+    </Compile>
+    <Compile Include="Log\MavlinkLogBase.cs" />
+    <Compile Include="MainV2.cs">
+      <SubType>Form</SubType>
+    </Compile>
+    <Compile Include="MainV2.Designer.cs">
+      <SubType>Form</SubType>
+      <DependentUpon>MainV2.cs</DependentUpon>
+    </Compile>
+    <Compile Include="NativeMethods.cs" />
+    <None Include="Drivers\cubeorangeplus.cat">
+      <CopyToOutputDirectory>Always</CopyToOutputDirectory>
+    </None>
+    <None Include="MissionPlanner.GCSViews.ConfigurationView.ConfigGPSOrder+GPSCAN.datasource" />
+    <None Include="MissionPlanner.GCSViews.ConfigurationView.ConfigHWCompass2+CompassDeviceInfo.datasource" />
+    <None Include="plugins\example10-canlogfile.cs">
+      <CopyToOutputDirectory>Always</CopyToOutputDirectory>
+    </None>
+    <None Include="plugins\example11-trace.cs">
+      <CopyToOutputDirectory>PreserveNewest</CopyToOutputDirectory>
+    </None>
+    <None Include="plugins\example12-forwarding.cs">
+      <CopyToOutputDirectory>Always</CopyToOutputDirectory>
+    </None>
+    <None Include="plugins\example13-herelink2.cs">
+      <CopyToOutputDirectory>Always</CopyToOutputDirectory>
+    </None>
+    <None Include="plugins\example14-mass.cs">
+      <CopyToOutputDirectory>Always</CopyToOutputDirectory>
+    </None>
+    <None Include="plugins\example15-leds.cs">
+      <CopyToOutputDirectory>Always</CopyToOutputDirectory>
+    </None>
+    <None Include="plugins\example16-donate.cs">
+      <CopyToOutputDirectory>Always</CopyToOutputDirectory>
+    </None>
+    <None Include="plugins\example17-menuremove.cs">
+      <CopyToOutputDirectory>Always</CopyToOutputDirectory>
+    </None>
+    <None Include="plugins\example18-externalapi.cs">
+      <CopyToOutputDirectory>Always</CopyToOutputDirectory>
+    </None>
+    <None Include="plugins\example19-multiforward.cs">
+      <CopyToOutputDirectory>Always</CopyToOutputDirectory>
+    </None>
+    <None Include="plugins\example21-persistentsimple.cs">
+      <CopyToOutputDirectory>Always</CopyToOutputDirectory>
+    </None>
+    <None Include="plugins\example20-multiplepositions.cs" />
+    <Compile Include="Utilities\AirMarket.cs">
+      <SubType>UserControl</SubType>
+    </Compile>
+    <None Include="plugins\example2-menu.cs">
+      <CopyToOutputDirectory>Always</CopyToOutputDirectory>
+    </None>
+    <None Include="plugins\example3-fencedist.cs">
+      <CopyToOutputDirectory>Always</CopyToOutputDirectory>
+    </None>
+    <None Include="plugins\example4-herelink.cs">
+      <CopyToOutputDirectory>Always</CopyToOutputDirectory>
+    </None>
+    <None Include="plugins\example5-latencytracker.cs">
+      <CopyToOutputDirectory>Always</CopyToOutputDirectory>
+    </None>
+    <None Include="plugins\example6-mapicondesc.cs">
+      <CopyToOutputDirectory>Always</CopyToOutputDirectory>
+    </None>
+    <None Include="plugins\example7-canrtcm.cs">
+      <CopyToOutputDirectory>Always</CopyToOutputDirectory>
+    </None>
+    <None Include="plugins\example8-modechange.cs">
+      <CopyToOutputDirectory>Always</CopyToOutputDirectory>
+    </None>
+    <None Include="plugins\generator.cs">
+      <CopyToOutputDirectory>Always</CopyToOutputDirectory>
+      <SubType>UserControl</SubType>
+    </None>
+    <None Include="plugins\example.cs">
+      <CopyToOutputDirectory>Always</CopyToOutputDirectory>
+    </None>
+    <None Include="plugins\example2.cs">
+      <CopyToOutputDirectory>Always</CopyToOutputDirectory>
+    </None>
+    <None Include="plugins\example3.cs">
+      <CopyToOutputDirectory>Always</CopyToOutputDirectory>
+    </None>
+    <None Include="plugins\example4.cs">
+      <CopyToOutputDirectory>Always</CopyToOutputDirectory>
+    </None>
+    <None Include="plugins\example5.cs">
+      <CopyToOutputDirectory>Always</CopyToOutputDirectory>
+    </None>
+    <None Include="plugins\example6.cs">
+      <CopyToOutputDirectory>Always</CopyToOutputDirectory>
+    </None>
+    <None Include="plugins\example7.cs">
+      <CopyToOutputDirectory>Always</CopyToOutputDirectory>
+    </None>
+    <None Include="plugins\example8.cs">
+      <CopyToOutputDirectory>Always</CopyToOutputDirectory>
+    </None>
+    <None Include="plugins\example9-hudonoff.cs">
+      <CopyToOutputDirectory>Always</CopyToOutputDirectory>
+    </None>
+    <Compile Include="Properties\AssemblyInfo.cs" />
+    <Compile Include="Radio\Models.cs" />
+    <Compile Include="ResEdit.Designer.cs">
+      <DependentUpon>ResEdit.cs</DependentUpon>
+    </Compile>
+    <Compile Include="SikRadio\ISikRadioForm.cs" />
+    <Compile Include="SikRadio\RFD900.cs" />
+    <Compile Include="SikRadio\RFDLib\Array.cs" />
+    <Compile Include="SikRadio\RFDLib\Collections.cs" />
+    <Compile Include="SikRadio\RFDLib\Text.cs" />
+    <Compile Include="SikRadio\RFDLib\GUI\Settings.cs" />
+    <Compile Include="SikRadio\RFDLib\IO\SerialPort\SerialPort.cs" />
+    <Compile Include="SikRadio\RFDLib\IO\ATCommand.cs" />
+    <Compile Include="Splash.Designer.cs">
+      <SubType>Form</SubType>
+      <DependentUpon>Splash.cs</DependentUpon>
+    </Compile>
+    <Compile Include="Swarm\PaintEventArgsI.cs" />
+    <Compile Include="temp.Designer.cs">
+      <DependentUpon>temp.cs</DependentUpon>
+    </Compile>
+    <Compile Include="test\FirmwareSelection.xaml.cs">
+      <DependentUpon>FirmwareSelection.xaml</DependentUpon>
+    </Compile>
+    <Compile Include="Utilities\ImageMatch.cs" />
+    <Compile Include="Utilities\NativeLibrary.cs" />
+    <Compile Include="Utilities\OsdTuningSlotProvider.cs" />
+    <Compile Include="Utilities\Speech.cs" />
+    <Compile Include="Utilities\SSHTerminal.cs" />
+    <Compile Include="Grid\camerainfo.cs" />
+    <Compile Include="Grid\GridData.cs" />
+    <Compile Include="L10N.cs" />
+    <Compile Include="MagCalib.cs" />
+    <Compile Include="Controls\MovingBase.cs">
+      <SubType>Form</SubType>
+    </Compile>
+    <Compile Include="Controls\OpenGLtest.cs">
+      <SubType>UserControl</SubType>
+    </Compile>
+    <Compile Include="Controls\OpenGLtest2.cs">
+      <SubType>UserControl</SubType>
+    </Compile>
+    <Compile Include="Controls\OSDVideo.cs">
+      <SubType>Form</SubType>
+    </Compile>
+    <Compile Include="Controls\paramcompare.cs">
+      <SubType>Form</SubType>
+    </Compile>
+    <Compile Include="Program.cs" />
+    <Compile Include="Properties\Resources.Designer.cs">
+      <DesignTime>True</DesignTime>
+      <AutoGen>True</AutoGen>
+      <DependentUpon>Resources.resx</DependentUpon>
+    </Compile>
+    <Compile Include="Controls\RAW_Sensor.cs">
+      <SubType>Form</SubType>
+    </Compile>
+    <Compile Include="ResEdit.cs">
+      <SubType>Form</SubType>
+    </Compile>
+    <Compile Include="Script.cs" />
+    <Compile Include="Controls\ScriptConsole.cs">
+      <SubType>Form</SubType>
+    </Compile>
+    <Compile Include="GCSViews\ConfigurationView\ConfigSerialInjectGPS.cs">
+      <SubType>UserControl</SubType>
+    </Compile>
+    <Compile Include="Controls\SerialOutputMD.cs">
+      <SubType>Form</SubType>
+    </Compile>
+    <Compile Include="Controls\SerialOutputNMEA.cs">
+      <SubType>Form</SubType>
+    </Compile>
+    <Compile Include="Controls\SerialOutputPass.cs">
+      <SubType>Form</SubType>
+    </Compile>
+    <Compile Include="Splash.cs">
+      <SubType>Form</SubType>
+    </Compile>
+    <Compile Include="Swarm\Sequence\Controller.cs" />
+    <Compile Include="Swarm\Sequence\Drone.cs" />
+    <Compile Include="Swarm\Sequence\DroneGroup.cs" />
+    <Compile Include="Swarm\Sequence\Layout.cs" />
+    <Compile Include="Swarm\Sequence\LayoutEditor.cs">
+      <SubType>Form</SubType>
+    </Compile>
+    <Compile Include="temp.cs">
+      <SubType>Form</SubType>
+    </Compile>
+    <Compile Include="Antenna\TrackerUI.cs">
+      <SubType>UserControl</SubType>
+    </Compile>
+    <Compile Include="Controls\AuthKeys.cs">
+      <SubType>Form</SubType>
+    </Compile>
+    <Compile Include="Controls\ConnectionControl.cs">
+      <SubType>UserControl</SubType>
+    </Compile>
+    <Compile Include="Controls\ConnectionStats.cs">
+      <SubType>UserControl</SubType>
+    </Compile>
+    <Compile Include="Controls\DefaultSettings.cs">
+      <SubType>UserControl</SubType>
+    </Compile>
+    <Compile Include="Controls\DistanceBar.cs">
+      <SubType>UserControl</SubType>
+    </Compile>
+    <Compile Include="Controls\EKFStatus.cs">
+      <SubType>Form</SubType>
+    </Compile>
+    <Compile Include="Controls\Loading.cs">
+      <SubType>Form</SubType>
+    </Compile>
+    <Compile Include="Controls\LogAnalyzer.cs">
+      <SubType>Form</SubType>
+    </Compile>
+    <Compile Include="Log\LogStrings.cs">
+      <SubType>Component</SubType>
+    </Compile>
+    <Compile Include="Log\LogStrings.Designer.cs">
+      <DependentUpon>LogStrings.cs</DependentUpon>
+    </Compile>
+    <EmbeddedResource Include="Controls\AuthKeys.ko-KR.resx">
+      <DependentUpon>AuthKeys.cs</DependentUpon>
+    </EmbeddedResource>
+    <EmbeddedResource Include="Controls\ControlSensorsStatus.resx">
+      <DependentUpon>ControlSensorsStatus.cs</DependentUpon>
+    </EmbeddedResource>
+    <EmbeddedResource Include="Controls\DevopsUI.resx">
+      <DependentUpon>DevopsUI.cs</DependentUpon>
+    </EmbeddedResource>
+    <EmbeddedResource Include="Controls\DigitalSkyUI.resx">
+      <DependentUpon>DigitalSkyUI.cs</DependentUpon>
+    </EmbeddedResource>
+    <EmbeddedResource Include="Controls\EKFStatus.ko-KR.resx">
+      <DependentUpon>EKFStatus.cs</DependentUpon>
+    </EmbeddedResource>
+    <EmbeddedResource Include="Controls\MavCommandSelection.resx">
+      <DependentUpon>MavCommandSelection.cs</DependentUpon>
+    </EmbeddedResource>
+    <EmbeddedResource Include="Controls\PropagationSettings.ko-KR.resx">
+      <DependentUpon>PropagationSettings.cs</DependentUpon>
+    </EmbeddedResource>
+    <EmbeddedResource Include="Controls\SerialOutputCoT.resx">
+      <DependentUpon>SerialOutputCoT.cs</DependentUpon>
+    </EmbeddedResource>
+    <EmbeddedResource Include="Controls\GMAPCache.resx">
+      <DependentUpon>GMAPCache.cs</DependentUpon>
+    </EmbeddedResource>
+    <EmbeddedResource Include="Controls\SpectrogramUI.resx">
+      <DependentUpon>SpectrogramUI.cs</DependentUpon>
+    </EmbeddedResource>
+    <EmbeddedResource Include="Controls\Status.resx">
+      <DependentUpon>Status.cs</DependentUpon>
+    </EmbeddedResource>
+    <EmbeddedResource Include="Controls\ThemeEditor.resx">
+      <DependentUpon>ThemeEditor.cs</DependentUpon>
+    </EmbeddedResource>
+    <EmbeddedResource Include="Controls\DroneCANFileUI.resx">
+      <DependentUpon>DroneCANFileUI.cs</DependentUpon>
+    </EmbeddedResource>
+    <EmbeddedResource Include="Controls\RelayOptions.ar.resx">
+      <DependentUpon>RelayOptions.cs</DependentUpon>
+    </EmbeddedResource>
+    <EmbeddedResource Include="Controls\RelayOptions.az-Latn-AZ.resx">
+      <DependentUpon>RelayOptions.cs</DependentUpon>
+    </EmbeddedResource>
+    <EmbeddedResource Include="Controls\RelayOptions.id-ID.resx">
+      <DependentUpon>RelayOptions.cs</DependentUpon>
+    </EmbeddedResource>
+    <EmbeddedResource Include="Controls\RelayOptions.ja-JP.resx">
+      <DependentUpon>RelayOptions.cs</DependentUpon>
+    </EmbeddedResource>
+    <EmbeddedResource Include="Controls\RelayOptions.ko-KR.resx">
+      <DependentUpon>RelayOptions.cs</DependentUpon>
+    </EmbeddedResource>
+    <EmbeddedResource Include="Controls\RelayOptions.pt.resx">
+      <DependentUpon>RelayOptions.cs</DependentUpon>
+    </EmbeddedResource>
+    <EmbeddedResource Include="Controls\RelayOptions.resx">
+      <DependentUpon>RelayOptions.cs</DependentUpon>
+    </EmbeddedResource>
+    <EmbeddedResource Include="Controls\RelayOptions.ru-KZ.resx">
+      <DependentUpon>RelayOptions.cs</DependentUpon>
+    </EmbeddedResource>
+    <EmbeddedResource Include="Controls\RelayOptions.tr.resx">
+      <DependentUpon>RelayOptions.cs</DependentUpon>
+    </EmbeddedResource>
+    <EmbeddedResource Include="Controls\RelayOptions.zh-Hans.resx">
+      <DependentUpon>RelayOptions.cs</DependentUpon>
+    </EmbeddedResource>
+    <EmbeddedResource Include="Controls\MavFTPUI.resx">
+      <DependentUpon>MavFTPUI.cs</DependentUpon>
+    </EmbeddedResource>
+    <EmbeddedResource Include="Controls\DroneCANInspector.resx">
+      <DependentUpon>DroneCANInspector.cs</DependentUpon>
+    </EmbeddedResource>
+    <EmbeddedResource Include="Controls\PropagationSettings.resx">
+      <DependentUpon>PropagationSettings.cs</DependentUpon>
+    </EmbeddedResource>
+    <EmbeddedResource Include="Controls\ProximityControl.resx">
+      <DependentUpon>ProximityControl.cs</DependentUpon>
+    </EmbeddedResource>
+    <EmbeddedResource Include="Controls\DroneCANSubscriber.resx">
+      <DependentUpon>DroneCANSubscriber.cs</DependentUpon>
+    </EmbeddedResource>
+    <EmbeddedResource Include="Controls\Vibration.ko-KR.resx">
+      <DependentUpon>Vibration.cs</DependentUpon>
+    </EmbeddedResource>
+    <EmbeddedResource Include="GCSViews\ConfigurationView\ConfigADSB.ko-KR.resx">
+      <DependentUpon>ConfigADSB.cs</DependentUpon>
+    </EmbeddedResource>
+    <EmbeddedResource Include="GCSViews\ConfigurationView\ConfigADSB.resx">
+      <DependentUpon>ConfigADSB.cs</DependentUpon>
+    </EmbeddedResource>
+    <EmbeddedResource Include="GCSViews\ConfigurationView\ConfigAdvanced.ko-KR.resx">
+      <DependentUpon>ConfigAdvanced.cs</DependentUpon>
+    </EmbeddedResource>
+    <EmbeddedResource Include="GCSViews\ConfigurationView\ConfigFFT.resx">
+      <DependentUpon>ConfigFFT.cs</DependentUpon>
+    </EmbeddedResource>
+    <EmbeddedResource Include="GCSViews\ConfigurationView\ConfigFirmwareManifest.resx">
+      <DependentUpon>ConfigFirmwareManifest.cs</DependentUpon>
+    </EmbeddedResource>
+    <EmbeddedResource Include="GCSViews\ConfigurationView\ConfigGPSOrder.resx">
+      <DependentUpon>ConfigGPSOrder.cs</DependentUpon>
+    </EmbeddedResource>
+    <EmbeddedResource Include="GCSViews\ConfigurationView\ConfigHWCompass2.resx">
+      <DependentUpon>ConfigHWCompass2.cs</DependentUpon>
+    </EmbeddedResource>
+    <EmbeddedResource Include="GCSViews\ConfigurationView\ConfigHWIDs.resx">
+      <DependentUpon>ConfigHWIDs.cs</DependentUpon>
+    </EmbeddedResource>
+    <EmbeddedResource Include="GCSViews\ConfigurationView\ConfigAdvanced.resx">
+      <DependentUpon>ConfigAdvanced.cs</DependentUpon>
+      <SubType>Designer</SubType>
+    </EmbeddedResource>
+    <EmbeddedResource Include="GCSViews\ConfigurationView\ConfigInitialParams.resx">
+      <DependentUpon>ConfigInitialParams.cs</DependentUpon>
+    </EmbeddedResource>
+    <EmbeddedResource Include="GCSViews\ConfigurationView\ConfigOSD.resx">
+      <DependentUpon>ConfigOSD.cs</DependentUpon>
+    </EmbeddedResource>
+    <EmbeddedResource Include="Controls\DroneCANParams.ar.resx">
+      <DependentUpon>DroneCANParams.cs</DependentUpon>
+    </EmbeddedResource>
+    <EmbeddedResource Include="Controls\DroneCANParams.az-Latn-AZ.resx">
+      <DependentUpon>DroneCANParams.cs</DependentUpon>
+    </EmbeddedResource>
+    <EmbeddedResource Include="Controls\DroneCANParams.de-DE.resx">
+      <DependentUpon>DroneCANParams.cs</DependentUpon>
+    </EmbeddedResource>
+    <EmbeddedResource Include="Controls\DroneCANParams.fr.resx">
+      <DependentUpon>DroneCANParams.cs</DependentUpon>
+    </EmbeddedResource>
+    <EmbeddedResource Include="Controls\DroneCANParams.id-ID.resx">
+      <DependentUpon>DroneCANParams.cs</DependentUpon>
+    </EmbeddedResource>
+    <EmbeddedResource Include="Controls\DroneCANParams.it-IT.resx">
+      <DependentUpon>DroneCANParams.cs</DependentUpon>
+    </EmbeddedResource>
+    <EmbeddedResource Include="Controls\DroneCANParams.ja-JP.resx">
+      <DependentUpon>DroneCANParams.cs</DependentUpon>
+    </EmbeddedResource>
+    <EmbeddedResource Include="Controls\DroneCANParams.ko-KR.resx">
+      <DependentUpon>DroneCANParams.cs</DependentUpon>
+    </EmbeddedResource>
+    <EmbeddedResource Include="Controls\DroneCANParams.pt.resx">
+      <DependentUpon>DroneCANParams.cs</DependentUpon>
+    </EmbeddedResource>
+    <EmbeddedResource Include="Controls\DroneCANParams.resx">
+      <DependentUpon>DroneCANParams.cs</DependentUpon>
+    </EmbeddedResource>
+    <EmbeddedResource Include="Controls\DroneCANParams.ru-KZ.resx">
+      <DependentUpon>DroneCANParams.cs</DependentUpon>
+    </EmbeddedResource>
+    <EmbeddedResource Include="Controls\DroneCANParams.tr.resx">
+      <DependentUpon>DroneCANParams.cs</DependentUpon>
+    </EmbeddedResource>
+    <EmbeddedResource Include="Controls\DroneCANParams.zh-Hans.resx">
+      <DependentUpon>DroneCANParams.cs</DependentUpon>
+    </EmbeddedResource>
+    <EmbeddedResource Include="Controls\DroneCANParams.zh-Hant.resx">
+      <DependentUpon>DroneCANParams.cs</DependentUpon>
+    </EmbeddedResource>
+    <EmbeddedResource Include="Controls\DroneCANParams.zh-TW.resx">
+      <DependentUpon>DroneCANParams.cs</DependentUpon>
+    </EmbeddedResource>
+    <EmbeddedResource Include="GCSViews\ConfigurationView\ConfigParamLoading.resx">
+      <DependentUpon>ConfigParamLoading.cs</DependentUpon>
+    </EmbeddedResource>
+    <EmbeddedResource Include="GCSViews\ConfigurationView\ConfigREPL.ko-KR.resx">
+      <DependentUpon>ConfigREPL.cs</DependentUpon>
+    </EmbeddedResource>
+    <EmbeddedResource Include="GCSViews\ConfigurationView\ConfigREPL.resx">
+      <DependentUpon>ConfigREPL.cs</DependentUpon>
+    </EmbeddedResource>
+    <EmbeddedResource Include="GCSViews\ConfigurationView\ConfigTradHeli4.resx">
+      <DependentUpon>ConfigTradHeli4.cs</DependentUpon>
+    </EmbeddedResource>
+    <EmbeddedResource Include="GCSViews\ConfigurationView\ConfigDroneCAN.resx">
+      <DependentUpon>ConfigDroneCAN.cs</DependentUpon>
+      <SubType>Designer</SubType>
+    </EmbeddedResource>
+    <EmbeddedResource Include="GCSViews\ConfigurationView\ConfigUserDefined.resx">
+      <DependentUpon>ConfigUserDefined.cs</DependentUpon>
+    </EmbeddedResource>
+    <EmbeddedResource Include="GCSViews\SITL.ko-KR.resx">
+      <DependentUpon>SITL.cs</DependentUpon>
+    </EmbeddedResource>
+    <EmbeddedResource Include="Grid\GridUI.ko-KR.resx">
+      <DependentUpon>GridUI.cs</DependentUpon>
+    </EmbeddedResource>
+    <EmbeddedResource Include="Joystick\JoystickAxis.resx" />
+    <EmbeddedResource Include="Log\LogStrings.resx">
+      <DependentUpon>LogStrings.cs</DependentUpon>
+    </EmbeddedResource>
+    <Compile Include="Controls\MavlinkCheckBox.cs">
+      <SubType>Component</SubType>
+    </Compile>
+    <Compile Include="Controls\MavlinkCheckBoxBitMask.cs">
+      <SubType>UserControl</SubType>
+    </Compile>
+    <Compile Include="Controls\MavlinkComboBox.cs">
+      <SubType>Component</SubType>
+    </Compile>
+    <Compile Include="Controls\MAVLinkInspector.cs">
+      <SubType>Form</SubType>
+    </Compile>
+    <Compile Include="Controls\MavlinkNumericUpDown.cs">
+      <SubType>Component</SubType>
+    </Compile>
+    <Compile Include="Controls\MAVLinkParamChanged.cs" />
+    <Compile Include="Controls\ModifyandSet.cs">
+      <SubType>UserControl</SubType>
+    </Compile>
+    <Compile Include="Controls\MyDataGridView.cs">
+      <SubType>Component</SubType>
+    </Compile>
+    <Compile Include="Controls\ServoOptions.cs">
+      <SubType>UserControl</SubType>
+    </Compile>
+    <Compile Include="GCSViews\SITL.cs">
+      <SubType>UserControl</SubType>
+    </Compile>
+    <Compile Include="Controls\ToolStripConnectionControl.cs">
+      <SubType>Component</SubType>
+    </Compile>
+    <Compile Include="Controls\Vibration.cs">
+      <SubType>Form</SubType>
+    </Compile>
+    <Compile Include="Controls\Video.cs">
+      <SubType>Form</SubType>
+    </Compile>
+    <Compile Include="Controls\Icon\Icon.cs" />
+    <Compile Include="Controls\Icon\Polygon.cs" />
+    <Compile Include="Controls\PreFlight\CheckListControl.cs">
+      <SubType>UserControl</SubType>
+    </Compile>
+    <Compile Include="Controls\PreFlight\CheckListEditor.cs">
+      <SubType>Form</SubType>
+    </Compile>
+    <Compile Include="Controls\PreFlight\CheckListInput.cs">
+      <SubType>UserControl</SubType>
+    </Compile>
+    <Compile Include="Controls\PreFlight\CheckListItem.cs" />
+    <Compile Include="GCSViews\FlightData.cs">
+      <SubType>UserControl</SubType>
+    </Compile>
+    <Compile Include="GCSViews\FlightPlanner.cs">
+      <SubType>UserControl</SubType>
+    </Compile>
+    <Compile Include="GCSViews\Help.cs">
+      <SubType>UserControl</SubType>
+    </Compile>
+    <Compile Include="GCSViews\InitialSetup.cs">
+      <SubType>UserControl</SubType>
+    </Compile>
+    <Compile Include="GCSViews\SoftwareConfig.cs">
+      <SubType>UserControl</SubType>
+    </Compile>
+    <Compile Include="GCSViews\ConfigurationView\ConfigTerminal.cs">
+      <SubType>UserControl</SubType>
+    </Compile>
+    <Compile Include="GCSViews\ConfigurationView\ConfigAccelerometerCalibration.cs">
+      <SubType>UserControl</SubType>
+    </Compile>
+    <Compile Include="GCSViews\ConfigurationView\ConfigAC_Fence.cs">
+      <SubType>UserControl</SubType>
+    </Compile>
+    <Compile Include="GCSViews\ConfigurationView\ConfigAntennaTracker.cs">
+      <SubType>UserControl</SubType>
+    </Compile>
+    <Compile Include="GCSViews\ConfigurationView\ConfigArducopter.cs">
+      <SubType>UserControl</SubType>
+    </Compile>
+    <Compile Include="GCSViews\ConfigurationView\ConfigArduplane.cs">
+      <SubType>UserControl</SubType>
+    </Compile>
+    <Compile Include="GCSViews\ConfigurationView\ConfigArdurover.cs">
+      <SubType>UserControl</SubType>
+    </Compile>
+    <Compile Include="GCSViews\ConfigurationView\ConfigAteryx.cs">
+      <SubType>UserControl</SubType>
+    </Compile>
+    <Compile Include="GCSViews\ConfigurationView\ConfigAteryxSensors.cs">
+      <SubType>UserControl</SubType>
+    </Compile>
+    <Compile Include="GCSViews\ConfigurationView\ConfigBatteryMonitoring.cs">
+      <SubType>UserControl</SubType>
+    </Compile>
+    <Compile Include="GCSViews\ConfigurationView\ConfigBatteryMonitoring2.cs">
+      <SubType>UserControl</SubType>
+    </Compile>
+    <Compile Include="GCSViews\ConfigurationView\ConfigCompassMot.cs">
+      <SubType>UserControl</SubType>
+    </Compile>
+    <Compile Include="GCSViews\ConfigurationView\ConfigESCCalibration.cs">
+      <SubType>UserControl</SubType>
+    </Compile>
+    <Compile Include="GCSViews\ConfigurationView\ConfigFailSafe.cs">
+      <SubType>UserControl</SubType>
+    </Compile>
+    <Compile Include="GCSViews\ConfigurationView\ConfigFFT.cs">
+      <SubType>UserControl</SubType>
+    </Compile>
+    <Compile Include="GCSViews\ConfigurationView\ConfigFirmware.cs">
+      <SubType>UserControl</SubType>
+    </Compile>
+    <Compile Include="GCSViews\ConfigurationView\ConfigFirmwareDisabled.cs">
+      <SubType>UserControl</SubType>
+    </Compile>
+    <Compile Include="GCSViews\ConfigurationView\ConfigFlightModes.cs">
+      <SubType>UserControl</SubType>
+    </Compile>
+    <Compile Include="GCSViews\ConfigurationView\ConfigFrameClassType.cs">
+      <SubType>UserControl</SubType>
+    </Compile>
+    <Compile Include="GCSViews\ConfigurationView\ConfigFrameType.cs">
+      <SubType>UserControl</SubType>
+    </Compile>
+    <Compile Include="GCSViews\ConfigurationView\ConfigFriendlyParams.cs">
+      <SubType>UserControl</SubType>
+    </Compile>
+    <Compile Include="GCSViews\ConfigurationView\ConfigFriendlyParamsAdv.cs">
+      <SubType>UserControl</SubType>
+    </Compile>
+    <Compile Include="GCSViews\ConfigurationView\ConfigHWAirspeed.cs">
+      <SubType>UserControl</SubType>
+    </Compile>
+    <Compile Include="GCSViews\ConfigurationView\ConfigHWBT.cs">
+      <SubType>UserControl</SubType>
+    </Compile>
+    <Compile Include="GCSViews\ConfigurationView\ConfigHWCompass.cs">
+      <SubType>UserControl</SubType>
+    </Compile>
+    <Compile Include="GCSViews\ConfigurationView\ConfigHWesp8266.cs">
+      <SubType>UserControl</SubType>
+    </Compile>
+    <Compile Include="GCSViews\ConfigurationView\ConfigHWOptFlow.cs">
+      <SubType>UserControl</SubType>
+    </Compile>
+    <Compile Include="GCSViews\ConfigurationView\ConfigHWOSD.cs">
+      <SubType>UserControl</SubType>
+    </Compile>
+    <Compile Include="GCSViews\ConfigurationView\ConfigHWParachute.cs">
+      <SubType>UserControl</SubType>
+    </Compile>
+    <Compile Include="GCSViews\ConfigurationView\ConfigHWPX4Flow.cs">
+      <SubType>UserControl</SubType>
+    </Compile>
+    <Compile Include="GCSViews\ConfigurationView\ConfigHWRangeFinder.cs">
+      <SubType>UserControl</SubType>
+    </Compile>
+    <Compile Include="GCSViews\ConfigurationView\ConfigHWCAN.cs">
+      <SubType>UserControl</SubType>
+    </Compile>
+    <Compile Include="GCSViews\ConfigurationView\ConfigMandatory.cs">
+      <SubType>UserControl</SubType>
+    </Compile>
+    <Compile Include="GCSViews\ConfigurationView\ConfigMotorTest.cs">
+      <SubType>UserControl</SubType>
+    </Compile>
+    <Compile Include="GCSViews\ConfigurationView\ConfigMount.cs">
+      <SubType>UserControl</SubType>
+    </Compile>
+    <Compile Include="GCSViews\ConfigurationView\ConfigOptional.cs">
+      <SubType>UserControl</SubType>
+    </Compile>
+    <Compile Include="GCSViews\ConfigurationView\ConfigPlanner.cs">
+      <SubType>UserControl</SubType>
+    </Compile>
+    <Compile Include="GCSViews\ConfigurationView\ConfigPlannerAdv.cs">
+      <SubType>UserControl</SubType>
+    </Compile>
+    <Compile Include="GCSViews\ConfigurationView\ConfigRadioInput.cs">
+      <SubType>UserControl</SubType>
+    </Compile>
+    <Compile Include="GCSViews\ConfigurationView\ConfigRadioOutput.cs">
+      <SubType>UserControl</SubType>
+    </Compile>
+    <Compile Include="GCSViews\ConfigurationView\ConfigRawParams.cs">
+      <SubType>UserControl</SubType>
+    </Compile>
+    <Compile Include="GCSViews\ConfigurationView\ConfigSimplePids.cs">
+      <SubType>UserControl</SubType>
+    </Compile>
+    <Compile Include="GCSViews\ConfigurationView\ConfigTradHeli.cs">
+      <SubType>UserControl</SubType>
+    </Compile>
+    <Compile Include="GeoRef\georefimage.cs">
+      <SubType>Form</SubType>
+    </Compile>
+    <Compile Include="Grid\GridPlugin.cs" />
+    <Compile Include="Grid\GridUI.cs">
+      <SubType>Form</SubType>
+    </Compile>
+    <Compile Include="Joystick\JoystickSetup.cs">
+      <SubType>UserControl</SubType>
+    </Compile>
+    <Compile Include="Joystick\Joy_Button_axis.cs">
+      <SubType>Form</SubType>
+    </Compile>
+    <Compile Include="Joystick\Joy_ChangeMode.cs">
+      <SubType>Form</SubType>
+    </Compile>
+    <Compile Include="Joystick\Joy_Do_Repeat_Relay.cs">
+      <SubType>Form</SubType>
+    </Compile>
+    <Compile Include="Joystick\Joy_Do_Repeat_Servo.cs">
+      <SubType>Form</SubType>
+    </Compile>
+    <Compile Include="Joystick\Joy_Do_Set_Relay.cs">
+      <SubType>Form</SubType>
+    </Compile>
+    <Compile Include="Joystick\Joy_Do_Set_Servo.cs">
+      <SubType>Form</SubType>
+    </Compile>
+    <Compile Include="Joystick\Joy_Mount_Mode.cs">
+      <SubType>Form</SubType>
+    </Compile>
+    <Compile Include="Log\LogBrowse.cs">
+      <SubType>Form</SubType>
+    </Compile>
+    <Compile Include="Log\LogDownload.cs">
+      <SubType>Form</SubType>
+    </Compile>
+    <Compile Include="Log\LogDownloadMavLink.cs">
+      <SubType>Form</SubType>
+    </Compile>
+    <Compile Include="Log\LogDownloadscp.cs">
+      <SubType>Form</SubType>
+    </Compile>
+    <Compile Include="Log\LogIndex.cs">
+      <SubType>Form</SubType>
+    </Compile>
+    <Compile Include="Log\MatLabForms.cs" />
+    <Compile Include="Log\MavlinkLog.cs">
+      <SubType>Form</SubType>
+    </Compile>
+    <Compile Include="NoFly\NoFly.cs" />
+    <Compile Include="Plugin\Plugin.cs" />
+    <Compile Include="Plugin\PluginLoader.cs" />
+    <Compile Include="Plugin\PluginUI.cs">
+      <SubType>Form</SubType>
+    </Compile>
+    <Compile Include="Radio\ComPort.cs" />
+    <Compile Include="Radio\IHex.cs" />
+    <Compile Include="Radio\Sikradio.cs">
+      <SubType>UserControl</SubType>
+    </Compile>
+    <Compile Include="Radio\Uploader.cs" />
+    <Compile Include="Radio\XModem.cs" />
+    <Compile Include="Swarm\DroneBase.cs" />
+    <Compile Include="Swarm\FollowPath.cs" />
+    <Compile Include="Swarm\FollowPathControl.cs">
+      <SubType>Form</SubType>
+    </Compile>
+    <Compile Include="Swarm\Formation.cs" />
+    <Compile Include="Swarm\FormationControl.cs">
+      <SubType>Form</SubType>
+    </Compile>
+    <Compile Include="Swarm\Grid.cs">
+      <SubType>UserControl</SubType>
+    </Compile>
+    <Compile Include="Swarm\Status.cs">
+      <SubType>UserControl</SubType>
+    </Compile>
+    <Compile Include="Swarm\Swarm.cs" />
+    <Compile Include="Swarm\FollowLeader\Control.cs">
+      <SubType>Form</SubType>
+    </Compile>
+    <Compile Include="Swarm\FollowLeader\Drone.cs" />
+    <Compile Include="Swarm\FollowLeader\DroneGroup.cs" />
+    <Compile Include="Swarm\SRB\Control.cs">
+      <SubType>Form</SubType>
+    </Compile>
+    <Compile Include="Swarm\SRB\Controller.cs" />
+    <Compile Include="Swarm\SRB\Drone.cs" />
+    <Compile Include="Swarm\SRB\DroneGroup.cs" />
+    <Compile Include="Swarm\WaypointLeader\Drone.cs" />
+    <Compile Include="Swarm\WaypointLeader\DroneGroup.cs" />
+    <Compile Include="Swarm\WaypointLeader\Path.cs" />
+    <Compile Include="Swarm\WaypointLeader\WPControl.cs">
+      <SubType>Form</SubType>
+    </Compile>
+    <Compile Include="Utilities\BoardDetect.cs" />
+    <Compile Include="Utilities\CircleSurveyMission.cs" />
+    <Compile Include="Utilities\ExtensionsMP.cs" />
+    <Compile Include="Controls\fftui.cs">
+      <SubType>Form</SubType>
+    </Compile>
+    <Compile Include="Utilities\Firmware.cs" />
+    <Compile Include="Utilities\httpserver.cs" />
+    <Compile Include="Utilities\LangUtility.cs" />
+    <Compile Include="Utilities\LogAnalyzer.cs" />
+    <Compile Include="Utilities\POI.cs" />
+    <Compile Include="Utilities\ThemeManager.cs" />
+    <Compile Include="Utilities\GStreamerUI.cs" />
+    <Compile Include="Utilities\Update.cs" />
+    <Compile Include="Utilities\Win32DeviceMgnt.cs" />
+    <Compile Include="Utilities\XMLColor.cs" />
+    <Compile Include="Warnings\WarningControl.cs">
+      <SubType>UserControl</SubType>
+    </Compile>
+    <Compile Include="Warnings\WarningsManager.cs">
+      <SubType>Form</SubType>
+    </Compile>
+  </ItemGroup>
+  <ItemGroup>
+    <Compile Include="Controls\ConnectionOptions.Designer.cs">
+      <DependentUpon>ConnectionOptions.cs</DependentUpon>
+    </Compile>
+    <Compile Include="Controls\ElevationProfile.Designer.cs">
+      <DependentUpon>ElevationProfile.cs</DependentUpon>
+    </Compile>
+    <Compile Include="Controls\FollowMe.Designer.cs">
+      <DependentUpon>FollowMe.cs</DependentUpon>
+    </Compile>
+    <Compile Include="Controls\MovingBase.Designer.cs">
+      <DependentUpon>MovingBase.cs</DependentUpon>
+    </Compile>
+    <Compile Include="Controls\OSDVideo.Designer.cs">
+      <DependentUpon>OSDVideo.cs</DependentUpon>
+    </Compile>
+    <Compile Include="Controls\paramcompare.Designer.cs">
+      <DependentUpon>paramcompare.cs</DependentUpon>
+    </Compile>
+    <Compile Include="Controls\RAW_Sensor.Designer.cs">
+      <DependentUpon>RAW_Sensor.cs</DependentUpon>
+    </Compile>
+    <Compile Include="Controls\ScriptConsole.Designer.cs">
+      <DependentUpon>ScriptConsole.cs</DependentUpon>
+    </Compile>
+    <Compile Include="Controls\SerialOutputMD.Designer.cs">
+      <DependentUpon>SerialOutputMD.cs</DependentUpon>
+    </Compile>
+    <Compile Include="Controls\SerialOutputNMEA.Designer.cs">
+      <DependentUpon>SerialOutputNMEA.cs</DependentUpon>
+    </Compile>
+    <Compile Include="Controls\SerialOutputPass.Designer.cs">
+      <DependentUpon>SerialOutputPass.cs</DependentUpon>
+    </Compile>
+    <Compile Include="Antenna\TrackerUI.Designer.cs">
+      <DependentUpon>TrackerUI.cs</DependentUpon>
+    </Compile>
+    <Compile Include="Controls\AuthKeys.Designer.cs">
+      <DependentUpon>AuthKeys.cs</DependentUpon>
+    </Compile>
+    <Compile Include="Controls\ConnectionControl.Designer.cs">
+      <DependentUpon>ConnectionControl.cs</DependentUpon>
+    </Compile>
+    <Compile Include="Controls\ConnectionStats.Designer.cs">
+      <DependentUpon>ConnectionStats.cs</DependentUpon>
+    </Compile>
+    <Compile Include="Controls\DefaultSettings.Designer.cs">
+      <DependentUpon>DefaultSettings.cs</DependentUpon>
+    </Compile>
+    <Compile Include="Controls\DistanceBar.Designer.cs">
+      <DependentUpon>DistanceBar.cs</DependentUpon>
+    </Compile>
+    <Compile Include="Controls\EKFStatus.Designer.cs">
+      <DependentUpon>EKFStatus.cs</DependentUpon>
+    </Compile>
+    <Compile Include="Controls\Loading.Designer.cs">
+      <DependentUpon>Loading.cs</DependentUpon>
+    </Compile>
+    <Compile Include="Controls\LogAnalyzer.Designer.cs">
+      <DependentUpon>LogAnalyzer.cs</DependentUpon>
+    </Compile>
+    <Compile Include="Controls\ModifyandSet.Designer.cs">
+      <DependentUpon>ModifyandSet.cs</DependentUpon>
+    </Compile>
+    <Compile Include="Controls\ServoOptions.Designer.cs">
+      <DependentUpon>ServoOptions.cs</DependentUpon>
+    </Compile>
+    <Compile Include="GCSViews\SITL.Designer.cs">
+      <DependentUpon>SITL.cs</DependentUpon>
+    </Compile>
+    <Compile Include="Controls\Vibration.Designer.cs">
+      <DependentUpon>Vibration.cs</DependentUpon>
+    </Compile>
+    <Compile Include="Controls\Video.Designer.cs">
+      <DependentUpon>Video.cs</DependentUpon>
+    </Compile>
+    <Compile Include="Controls\PreFlight\CheckListControl.Designer.cs">
+      <DependentUpon>CheckListControl.cs</DependentUpon>
+    </Compile>
+    <Compile Include="Controls\PreFlight\CheckListEditor.Designer.cs">
+      <DependentUpon>CheckListEditor.cs</DependentUpon>
+    </Compile>
+    <Compile Include="GCSViews\FlightData.Designer.cs">
+      <DependentUpon>FlightData.cs</DependentUpon>
+    </Compile>
+    <Compile Include="GCSViews\FlightPlanner.Designer.cs">
+      <DependentUpon>FlightPlanner.cs</DependentUpon>
+    </Compile>
+    <Compile Include="GCSViews\Help.Designer.cs">
+      <DependentUpon>Help.cs</DependentUpon>
+    </Compile>
+    <Compile Include="GCSViews\InitialSetup.Designer.cs">
+      <DependentUpon>InitialSetup.cs</DependentUpon>
+    </Compile>
+    <Compile Include="GCSViews\SoftwareConfig.Designer.cs">
+      <DependentUpon>SoftwareConfig.cs</DependentUpon>
+    </Compile>
+    <Compile Include="GCSViews\ConfigurationView\ConfigTerminal.Designer.cs">
+      <DependentUpon>ConfigTerminal.cs</DependentUpon>
+    </Compile>
+    <Compile Include="GCSViews\ConfigurationView\ConfigAccelerometerCalibration.Designer.cs">
+      <DependentUpon>ConfigAccelerometerCalibration.cs</DependentUpon>
+    </Compile>
+    <Compile Include="GCSViews\ConfigurationView\ConfigAC_Fence.Designer.cs">
+      <DependentUpon>ConfigAC_Fence.cs</DependentUpon>
+    </Compile>
+    <Compile Include="GCSViews\ConfigurationView\ConfigAntennaTracker.Designer.cs">
+      <DependentUpon>ConfigAntennaTracker.cs</DependentUpon>
+    </Compile>
+    <Compile Include="GCSViews\ConfigurationView\ConfigArducopter.Designer.cs">
+      <DependentUpon>ConfigArducopter.cs</DependentUpon>
+    </Compile>
+    <Compile Include="GCSViews\ConfigurationView\ConfigArduplane.Designer.cs">
+      <DependentUpon>ConfigArduplane.cs</DependentUpon>
+    </Compile>
+    <Compile Include="GCSViews\ConfigurationView\ConfigArdurover.Designer.cs">
+      <DependentUpon>ConfigArdurover.cs</DependentUpon>
+    </Compile>
+    <Compile Include="GCSViews\ConfigurationView\ConfigAteryx.Designer.cs">
+      <DependentUpon>ConfigAteryx.cs</DependentUpon>
+    </Compile>
+    <Compile Include="GCSViews\ConfigurationView\ConfigAteryxSensors.Designer.cs">
+      <DependentUpon>ConfigAteryxSensors.cs</DependentUpon>
+    </Compile>
+    <Compile Include="GCSViews\ConfigurationView\ConfigBatteryMonitoring.Designer.cs">
+      <DependentUpon>ConfigBatteryMonitoring.cs</DependentUpon>
+    </Compile>
+    <Compile Include="GCSViews\ConfigurationView\ConfigBatteryMonitoring2.Designer.cs">
+      <DependentUpon>ConfigBatteryMonitoring2.cs</DependentUpon>
+    </Compile>
+    <Compile Include="GCSViews\ConfigurationView\ConfigCompassMot.Designer.cs">
+      <DependentUpon>ConfigCompassMot.cs</DependentUpon>
+    </Compile>
+    <Compile Include="GCSViews\ConfigurationView\ConfigESCCalibration.Designer.cs">
+      <DependentUpon>ConfigESCCalibration.cs</DependentUpon>
+    </Compile>
+    <Compile Include="GCSViews\ConfigurationView\ConfigFailSafe.Designer.cs">
+      <DependentUpon>ConfigFailSafe.cs</DependentUpon>
+    </Compile>
+    <Compile Include="GCSViews\ConfigurationView\ConfigFirmware.Designer.cs">
+      <DependentUpon>ConfigFirmware.cs</DependentUpon>
+    </Compile>
+    <Compile Include="GCSViews\ConfigurationView\ConfigFirmwareDisabled.Designer.cs">
+      <DependentUpon>ConfigFirmwareDisabled.cs</DependentUpon>
+    </Compile>
+    <Compile Include="GCSViews\ConfigurationView\ConfigFlightModes.Designer.cs">
+      <DependentUpon>ConfigFlightModes.cs</DependentUpon>
+    </Compile>
+    <Compile Include="GCSViews\ConfigurationView\ConfigFrameClassType.Designer.cs">
+      <DependentUpon>ConfigFrameClassType.cs</DependentUpon>
+    </Compile>
+    <Compile Include="GCSViews\ConfigurationView\ConfigFrameType.Designer.cs">
+      <DependentUpon>ConfigFrameType.cs</DependentUpon>
+    </Compile>
+    <Compile Include="GCSViews\ConfigurationView\ConfigFriendlyParams.Designer.cs">
+      <DependentUpon>ConfigFriendlyParams.cs</DependentUpon>
+    </Compile>
+    <Compile Include="GCSViews\ConfigurationView\ConfigHWAirspeed.Designer.cs">
+      <DependentUpon>ConfigHWAirspeed.cs</DependentUpon>
+    </Compile>
+    <Compile Include="GCSViews\ConfigurationView\ConfigHWBT.Designer.cs">
+      <DependentUpon>ConfigHWBT.cs</DependentUpon>
+    </Compile>
+    <Compile Include="GCSViews\ConfigurationView\ConfigHWCompass.Designer.cs">
+      <DependentUpon>ConfigHWCompass.cs</DependentUpon>
+    </Compile>
+    <Compile Include="GCSViews\ConfigurationView\ConfigHWesp8266.Designer.cs">
+      <DependentUpon>ConfigHWesp8266.cs</DependentUpon>
+    </Compile>
+    <Compile Include="GCSViews\ConfigurationView\ConfigHWOptFlow.Designer.cs">
+      <DependentUpon>ConfigHWOptFlow.cs</DependentUpon>
+    </Compile>
+    <Compile Include="GCSViews\ConfigurationView\ConfigHWOSD.Designer.cs">
+      <DependentUpon>ConfigHWOSD.cs</DependentUpon>
+    </Compile>
+    <Compile Include="GCSViews\ConfigurationView\ConfigHWParachute.Designer.cs">
+      <DependentUpon>ConfigHWParachute.cs</DependentUpon>
+    </Compile>
+    <Compile Include="GCSViews\ConfigurationView\ConfigHWPX4Flow.Designer.cs">
+      <DependentUpon>ConfigHWPX4Flow.cs</DependentUpon>
+    </Compile>
+    <Compile Include="GCSViews\ConfigurationView\ConfigHWRangeFinder.Designer.cs">
+      <DependentUpon>ConfigHWRangeFinder.cs</DependentUpon>
+    </Compile>
+    <Compile Include="GCSViews\ConfigurationView\ConfigHWCAN.Designer.cs">
+      <DependentUpon>ConfigHWCAN.cs</DependentUpon>
+    </Compile>
+    <Compile Include="GCSViews\ConfigurationView\ConfigMandatory.Designer.cs">
+      <DependentUpon>ConfigMandatory.cs</DependentUpon>
+    </Compile>
+    <Compile Include="GCSViews\ConfigurationView\ConfigMotorTest.Designer.cs">
+      <DependentUpon>ConfigMotorTest.cs</DependentUpon>
+    </Compile>
+    <Compile Include="GCSViews\ConfigurationView\ConfigMount.Designer.cs">
+      <DependentUpon>ConfigMount.cs</DependentUpon>
+    </Compile>
+    <Compile Include="GCSViews\ConfigurationView\ConfigOptional.Designer.cs">
+      <DependentUpon>ConfigOptional.cs</DependentUpon>
+    </Compile>
+    <Compile Include="GCSViews\ConfigurationView\ConfigPlanner.Designer.cs">
+      <DependentUpon>ConfigPlanner.cs</DependentUpon>
+    </Compile>
+    <Compile Include="GCSViews\ConfigurationView\ConfigPlannerAdv.Designer.cs">
+      <DependentUpon>ConfigPlannerAdv.cs</DependentUpon>
+    </Compile>
+    <Compile Include="GCSViews\ConfigurationView\ConfigRadioInput.Designer.cs">
+      <DependentUpon>ConfigRadioInput.cs</DependentUpon>
+    </Compile>
+    <Compile Include="GCSViews\ConfigurationView\ConfigRadioOutput.Designer.cs">
+      <DependentUpon>ConfigRadioOutput.cs</DependentUpon>
+    </Compile>
+    <Compile Include="GCSViews\ConfigurationView\ConfigRawParams.Designer.cs">
+      <DependentUpon>ConfigRawParams.cs</DependentUpon>
+    </Compile>
+    <Compile Include="GCSViews\ConfigurationView\ConfigSimplePids.Designer.cs">
+      <DependentUpon>ConfigSimplePids.cs</DependentUpon>
+    </Compile>
+    <Compile Include="GCSViews\ConfigurationView\ConfigTradHeli.Designer.cs">
+      <DependentUpon>ConfigTradHeli.cs</DependentUpon>
+    </Compile>
+    <Compile Include="GeoRef\georefimage.Designer.cs">
+      <DependentUpon>georefimage.cs</DependentUpon>
+    </Compile>
+    <Compile Include="Grid\GridUI.Designer.cs">
+      <DependentUpon>GridUI.cs</DependentUpon>
+    </Compile>
+    <Compile Include="Joystick\JoystickSetup.Designer.cs">
+      <DependentUpon>JoystickSetup.cs</DependentUpon>
+    </Compile>
+    <Compile Include="Joystick\Joy_Button_axis.Designer.cs">
+      <DependentUpon>Joy_Button_axis.cs</DependentUpon>
+    </Compile>
+    <Compile Include="Joystick\Joy_ChangeMode.Designer.cs">
+      <DependentUpon>Joy_ChangeMode.cs</DependentUpon>
+    </Compile>
+    <Compile Include="Joystick\Joy_Do_Repeat_Relay.Designer.cs">
+      <DependentUpon>Joy_Do_Repeat_Relay.cs</DependentUpon>
+    </Compile>
+    <Compile Include="Joystick\Joy_Do_Repeat_Servo.Designer.cs">
+      <DependentUpon>Joy_Do_Repeat_Servo.cs</DependentUpon>
+    </Compile>
+    <Compile Include="Joystick\Joy_Do_Set_Relay.Designer.cs">
+      <DependentUpon>Joy_Do_Set_Relay.cs</DependentUpon>
+    </Compile>
+    <Compile Include="Joystick\Joy_Do_Set_Servo.Designer.cs">
+      <DependentUpon>Joy_Do_Set_Servo.cs</DependentUpon>
+    </Compile>
+    <Compile Include="Joystick\Joy_Mount_Mode.Designer.cs">
+      <DependentUpon>Joy_Mount_Mode.cs</DependentUpon>
+    </Compile>
+    <Compile Include="Log\LogBrowse.Designer.cs">
+      <DependentUpon>LogBrowse.cs</DependentUpon>
+    </Compile>
+    <Compile Include="Log\LogDownload.Designer.cs">
+      <DependentUpon>LogDownload.cs</DependentUpon>
+    </Compile>
+    <Compile Include="Log\LogDownloadMavLink.Designer.cs">
+      <DependentUpon>LogDownloadMavLink.cs</DependentUpon>
+    </Compile>
+    <Compile Include="Log\LogDownloadscp.Designer.cs">
+      <DependentUpon>LogDownloadscp.cs</DependentUpon>
+    </Compile>
+    <Compile Include="Log\LogIndex.Designer.cs">
+      <DependentUpon>LogIndex.cs</DependentUpon>
+    </Compile>
+    <Compile Include="Log\MavlinkLog.Designer.cs">
+      <DependentUpon>MavlinkLog.cs</DependentUpon>
+    </Compile>
+    <Compile Include="Plugin\PluginUI.Designer.cs">
+      <DependentUpon>PluginUI.cs</DependentUpon>
+    </Compile>
+    <Compile Include="Radio\Sikradio.Designer.cs">
+      <DependentUpon>Sikradio.cs</DependentUpon>
+    </Compile>
+    <Compile Include="Swarm\FollowPathControl.Designer.cs">
+      <DependentUpon>FollowPathControl.cs</DependentUpon>
+    </Compile>
+    <Compile Include="Swarm\FormationControl.Designer.cs">
+      <DependentUpon>FormationControl.cs</DependentUpon>
+    </Compile>
+    <Compile Include="Swarm\Grid.Designer.cs">
+      <DependentUpon>Grid.cs</DependentUpon>
+    </Compile>
+    <Compile Include="Swarm\Status.Designer.cs">
+      <DependentUpon>Status.cs</DependentUpon>
+    </Compile>
+    <Compile Include="Swarm\FollowLeader\Control.Designer.cs">
+      <DependentUpon>Control.cs</DependentUpon>
+    </Compile>
+    <Compile Include="Swarm\SRB\Control.Designer.cs">
+      <DependentUpon>Control.cs</DependentUpon>
+    </Compile>
+    <Compile Include="Swarm\WaypointLeader\WPControl.Designer.cs">
+      <DependentUpon>WPControl.cs</DependentUpon>
+    </Compile>
+    <Compile Include="Controls\fftui.Designer.cs">
+      <DependentUpon>fftui.cs</DependentUpon>
+    </Compile>
+    <Compile Include="Warnings\WarningsManager.Designer.cs">
+      <DependentUpon>WarningsManager.cs</DependentUpon>
+    </Compile>
+  </ItemGroup>
+  <ItemGroup>
+    <EmbeddedResource Include="Controls\ConnectionOptions.resx">
+      <DependentUpon>ConnectionOptions.cs</DependentUpon>
+    </EmbeddedResource>
+    <EmbeddedResource Include="Controls\ConnectionOptions.ar.resx">
+      <DependentUpon>ConnectionOptions.cs</DependentUpon>
+    </EmbeddedResource>
+    <EmbeddedResource Include="Controls\ConnectionOptions.az-Latn-AZ.resx">
+      <DependentUpon>ConnectionOptions.cs</DependentUpon>
+    </EmbeddedResource>
+    <EmbeddedResource Include="Controls\ConnectionOptions.id-ID.resx">
+      <DependentUpon>ConnectionOptions.cs</DependentUpon>
+    </EmbeddedResource>
+    <EmbeddedResource Include="Controls\ConnectionOptions.ko-KR.resx">
+      <DependentUpon>ConnectionOptions.cs</DependentUpon>
+    </EmbeddedResource>
+    <EmbeddedResource Include="Controls\ConnectionOptions.pt.resx">
+      <DependentUpon>ConnectionOptions.cs</DependentUpon>
+    </EmbeddedResource>
+    <EmbeddedResource Include="Controls\ConnectionOptions.ru-KZ.resx">
+      <DependentUpon>ConnectionOptions.cs</DependentUpon>
+    </EmbeddedResource>
+    <EmbeddedResource Include="Controls\ConnectionOptions.tr.resx">
+      <DependentUpon>ConnectionOptions.cs</DependentUpon>
+    </EmbeddedResource>
+    <EmbeddedResource Include="Controls\ConnectionOptions.zh-Hans.resx">
+      <DependentUpon>ConnectionOptions.cs</DependentUpon>
+    </EmbeddedResource>
+    <EmbeddedResource Include="Controls\ElevationProfile.resx">
+      <DependentUpon>ElevationProfile.cs</DependentUpon>
+    </EmbeddedResource>
+    <EmbeddedResource Include="Controls\FollowMe.resx">
+      <DependentUpon>FollowMe.cs</DependentUpon>
+    </EmbeddedResource>
+    <EmbeddedResource Include="Controls\FollowMe.ar.resx">
+      <DependentUpon>FollowMe.cs</DependentUpon>
+    </EmbeddedResource>
+    <EmbeddedResource Include="Controls\FollowMe.az-Latn-AZ.resx">
+      <DependentUpon>FollowMe.cs</DependentUpon>
+    </EmbeddedResource>
+    <EmbeddedResource Include="Controls\FollowMe.de-DE.resx">
+      <DependentUpon>FollowMe.cs</DependentUpon>
+    </EmbeddedResource>
+    <EmbeddedResource Include="Controls\FollowMe.es-ES.resx">
+      <DependentUpon>FollowMe.cs</DependentUpon>
+    </EmbeddedResource>
+    <EmbeddedResource Include="Controls\FollowMe.fr.resx">
+      <DependentUpon>FollowMe.cs</DependentUpon>
+    </EmbeddedResource>
+    <EmbeddedResource Include="Controls\FollowMe.id-ID.resx">
+      <DependentUpon>FollowMe.cs</DependentUpon>
+    </EmbeddedResource>
+    <EmbeddedResource Include="Controls\FollowMe.it-IT.resx">
+      <DependentUpon>FollowMe.cs</DependentUpon>
+    </EmbeddedResource>
+    <EmbeddedResource Include="Controls\FollowMe.ko-KR.resx">
+      <DependentUpon>FollowMe.cs</DependentUpon>
+    </EmbeddedResource>
+    <EmbeddedResource Include="Controls\FollowMe.pl.resx">
+      <DependentUpon>FollowMe.cs</DependentUpon>
+    </EmbeddedResource>
+    <EmbeddedResource Include="Controls\FollowMe.pt.resx">
+      <DependentUpon>FollowMe.cs</DependentUpon>
+    </EmbeddedResource>
+    <EmbeddedResource Include="Controls\FollowMe.ru-KZ.resx">
+      <DependentUpon>FollowMe.cs</DependentUpon>
+    </EmbeddedResource>
+    <EmbeddedResource Include="Controls\FollowMe.tr.resx">
+      <DependentUpon>FollowMe.cs</DependentUpon>
+    </EmbeddedResource>
+    <EmbeddedResource Include="Controls\FollowMe.zh-Hans.resx">
+      <DependentUpon>FollowMe.cs</DependentUpon>
+    </EmbeddedResource>
+    <EmbeddedResource Include="Controls\FollowMe.zh-Hant.resx">
+      <DependentUpon>FollowMe.cs</DependentUpon>
+    </EmbeddedResource>
+    <EmbeddedResource Include="Controls\FollowMe.zh-TW.resx">
+      <DependentUpon>FollowMe.cs</DependentUpon>
+    </EmbeddedResource>
+    <EmbeddedResource Include="MainV2.resx">
+      <DependentUpon>MainV2.cs</DependentUpon>
+      <SubType>Designer</SubType>
+    </EmbeddedResource>
+    <EmbeddedResource Include="MainV2.ar.resx">
+      <DependentUpon>MainV2.cs</DependentUpon>
+    </EmbeddedResource>
+    <EmbeddedResource Include="MainV2.az-Latn-AZ.resx">
+      <DependentUpon>MainV2.cs</DependentUpon>
+    </EmbeddedResource>
+    <EmbeddedResource Include="MainV2.id-ID.resx">
+      <DependentUpon>MainV2.cs</DependentUpon>
+    </EmbeddedResource>
+    <EmbeddedResource Include="MainV2.ja-JP.resx">
+      <DependentUpon>MainV2.cs</DependentUpon>
+    </EmbeddedResource>
+    <EmbeddedResource Include="MainV2.ko-KR.resx">
+      <DependentUpon>MainV2.cs</DependentUpon>
+    </EmbeddedResource>
+    <EmbeddedResource Include="MainV2.pt.resx">
+      <DependentUpon>MainV2.cs</DependentUpon>
+    </EmbeddedResource>
+    <EmbeddedResource Include="MainV2.ru-KZ.resx">
+      <DependentUpon>MainV2.cs</DependentUpon>
+    </EmbeddedResource>
+    <EmbeddedResource Include="MainV2.tr.resx">
+      <DependentUpon>MainV2.cs</DependentUpon>
+    </EmbeddedResource>
+    <EmbeddedResource Include="MainV2.uk.resx">
+      <DependentUpon>MainV2.cs</DependentUpon>
+    </EmbeddedResource>
+    <EmbeddedResource Include="MainV2.zh-Hans.resx">
+      <DependentUpon>MainV2.cs</DependentUpon>
+    </EmbeddedResource>
+    <EmbeddedResource Include="MainV2.zh-Hant.resx">
+      <DependentUpon>MainV2.cs</DependentUpon>
+    </EmbeddedResource>
+    <EmbeddedResource Include="MainV2.zh-TW.resx">
+      <DependentUpon>MainV2.cs</DependentUpon>
+    </EmbeddedResource>
+    <EmbeddedResource Include="Controls\MovingBase.resx">
+      <DependentUpon>MovingBase.cs</DependentUpon>
+    </EmbeddedResource>
+    <EmbeddedResource Include="Controls\MovingBase.ar.resx">
+      <DependentUpon>MovingBase.cs</DependentUpon>
+    </EmbeddedResource>
+    <EmbeddedResource Include="Controls\MovingBase.az-Latn-AZ.resx">
+      <DependentUpon>MovingBase.cs</DependentUpon>
+    </EmbeddedResource>
+    <EmbeddedResource Include="Controls\MovingBase.de-DE.resx">
+      <DependentUpon>MovingBase.cs</DependentUpon>
+    </EmbeddedResource>
+    <EmbeddedResource Include="Controls\MovingBase.es-ES.resx">
+      <DependentUpon>MovingBase.cs</DependentUpon>
+    </EmbeddedResource>
+    <EmbeddedResource Include="Controls\MovingBase.fr.resx">
+      <DependentUpon>MovingBase.cs</DependentUpon>
+    </EmbeddedResource>
+    <EmbeddedResource Include="Controls\MovingBase.id-ID.resx">
+      <DependentUpon>MovingBase.cs</DependentUpon>
+    </EmbeddedResource>
+    <EmbeddedResource Include="Controls\MovingBase.it-IT.resx">
+      <DependentUpon>MovingBase.cs</DependentUpon>
+    </EmbeddedResource>
+    <EmbeddedResource Include="Controls\MovingBase.ja-JP.resx">
+      <DependentUpon>MovingBase.cs</DependentUpon>
+    </EmbeddedResource>
+    <EmbeddedResource Include="Controls\MovingBase.ko-KR.resx">
+      <DependentUpon>MovingBase.cs</DependentUpon>
+    </EmbeddedResource>
+    <EmbeddedResource Include="Controls\MovingBase.pl.resx">
+      <DependentUpon>MovingBase.cs</DependentUpon>
+    </EmbeddedResource>
+    <EmbeddedResource Include="Controls\MovingBase.pt.resx">
+      <DependentUpon>MovingBase.cs</DependentUpon>
+    </EmbeddedResource>
+    <EmbeddedResource Include="Controls\MovingBase.ru-KZ.resx">
+      <DependentUpon>MovingBase.cs</DependentUpon>
+    </EmbeddedResource>
+    <EmbeddedResource Include="Controls\MovingBase.tr.resx">
+      <DependentUpon>MovingBase.cs</DependentUpon>
+    </EmbeddedResource>
+    <EmbeddedResource Include="Controls\MovingBase.zh-Hans.resx">
+      <DependentUpon>MovingBase.cs</DependentUpon>
+    </EmbeddedResource>
+    <EmbeddedResource Include="Controls\MovingBase.zh-Hant.resx">
+      <DependentUpon>MovingBase.cs</DependentUpon>
+    </EmbeddedResource>
+    <EmbeddedResource Include="Controls\MovingBase.zh-TW.resx">
+      <DependentUpon>MovingBase.cs</DependentUpon>
+    </EmbeddedResource>
+    <EmbeddedResource Include="Controls\OpenGLtest.resx">
+      <DependentUpon>OpenGLtest.cs</DependentUpon>
+    </EmbeddedResource>
+    <EmbeddedResource Include="Controls\OpenGLtest2.resx">
+      <DependentUpon>OpenGLtest2.cs</DependentUpon>
+    </EmbeddedResource>
+    <EmbeddedResource Include="Controls\OSDVideo.resx">
+      <DependentUpon>OSDVideo.cs</DependentUpon>
+    </EmbeddedResource>
+    <EmbeddedResource Include="Controls\paramcompare.resx">
+      <DependentUpon>paramcompare.cs</DependentUpon>
+    </EmbeddedResource>
+    <EmbeddedResource Include="temp.uk.resx">
+      <DependentUpon>temp.cs</DependentUpon>
+    </EmbeddedResource>
+    <EmbeddedResource Include="Utilities\AirMarket.resx">
+      <DependentUpon>AirMarket.cs</DependentUpon>
+    </EmbeddedResource>
+    <EmbeddedResource Include="Plugin\PluginUI.resx">
+      <DependentUpon>PluginUI.cs</DependentUpon>
+    </EmbeddedResource>
+    <EmbeddedResource Include="Properties\Resources.resx">
+      <Generator>PublicResXFileCodeGenerator</Generator>
+      <LastGenOutput>Resources.Designer.cs</LastGenOutput>
+      <SubType>Designer</SubType>
+    </EmbeddedResource>
+    <EmbeddedResource Include="Controls\RAW_Sensor.resx">
+      <DependentUpon>RAW_Sensor.cs</DependentUpon>
+    </EmbeddedResource>
+    <EmbeddedResource Include="Controls\RAW_Sensor.ar.resx">
+      <DependentUpon>RAW_Sensor.cs</DependentUpon>
+    </EmbeddedResource>
+    <EmbeddedResource Include="Controls\RAW_Sensor.az-Latn-AZ.resx">
+      <DependentUpon>RAW_Sensor.cs</DependentUpon>
+    </EmbeddedResource>
+    <EmbeddedResource Include="Controls\RAW_Sensor.de-DE.resx">
+      <DependentUpon>RAW_Sensor.cs</DependentUpon>
+    </EmbeddedResource>
+    <EmbeddedResource Include="Controls\RAW_Sensor.es-ES.resx">
+      <DependentUpon>RAW_Sensor.cs</DependentUpon>
+    </EmbeddedResource>
+    <EmbeddedResource Include="Controls\RAW_Sensor.fr.resx">
+      <DependentUpon>RAW_Sensor.cs</DependentUpon>
+    </EmbeddedResource>
+    <EmbeddedResource Include="Controls\RAW_Sensor.id-ID.resx">
+      <DependentUpon>RAW_Sensor.cs</DependentUpon>
+    </EmbeddedResource>
+    <EmbeddedResource Include="Controls\RAW_Sensor.it-IT.resx">
+      <DependentUpon>RAW_Sensor.cs</DependentUpon>
+    </EmbeddedResource>
+    <EmbeddedResource Include="Controls\RAW_Sensor.ja-JP.resx">
+      <DependentUpon>RAW_Sensor.cs</DependentUpon>
+    </EmbeddedResource>
+    <EmbeddedResource Include="Controls\RAW_Sensor.ko-KR.resx">
+      <DependentUpon>RAW_Sensor.cs</DependentUpon>
+    </EmbeddedResource>
+    <EmbeddedResource Include="Controls\RAW_Sensor.pl.resx">
+      <DependentUpon>RAW_Sensor.cs</DependentUpon>
+    </EmbeddedResource>
+    <EmbeddedResource Include="Controls\RAW_Sensor.pt.resx">
+      <DependentUpon>RAW_Sensor.cs</DependentUpon>
+    </EmbeddedResource>
+    <EmbeddedResource Include="Controls\RAW_Sensor.ru-KZ.resx">
+      <DependentUpon>RAW_Sensor.cs</DependentUpon>
+    </EmbeddedResource>
+    <EmbeddedResource Include="Controls\RAW_Sensor.tr.resx">
+      <DependentUpon>RAW_Sensor.cs</DependentUpon>
+    </EmbeddedResource>
+    <EmbeddedResource Include="Controls\RAW_Sensor.zh-Hans.resx">
+      <DependentUpon>RAW_Sensor.cs</DependentUpon>
+    </EmbeddedResource>
+    <EmbeddedResource Include="Controls\RAW_Sensor.zh-Hant.resx">
+      <DependentUpon>RAW_Sensor.cs</DependentUpon>
+    </EmbeddedResource>
+    <EmbeddedResource Include="Controls\RAW_Sensor.zh-TW.resx">
+      <DependentUpon>RAW_Sensor.cs</DependentUpon>
+    </EmbeddedResource>
+    <EmbeddedResource Include="Radio\Sikradio.ko-KR.resx">
+      <DependentUpon>Sikradio.cs</DependentUpon>
+    </EmbeddedResource>
+    <EmbeddedResource Include="resedit.ko-KR.resx">
+      <DependentUpon>ResEdit.cs</DependentUpon>
+    </EmbeddedResource>
+    <EmbeddedResource Include="ResEdit.resx">
+      <DependentUpon>ResEdit.cs</DependentUpon>
+    </EmbeddedResource>
+    <EmbeddedResource Include="resedit.zh-Hans.resx">
+      <DependentUpon>ResEdit.cs</DependentUpon>
+    </EmbeddedResource>
+    <EmbeddedResource Include="resedit.zh-Hant.resx">
+      <DependentUpon>ResEdit.cs</DependentUpon>
+    </EmbeddedResource>
+    <EmbeddedResource Include="resedit.zh-TW.resx">
+      <DependentUpon>ResEdit.cs</DependentUpon>
+    </EmbeddedResource>
+    <EmbeddedResource Include="Controls\ScriptConsole.resx">
+      <DependentUpon>ScriptConsole.cs</DependentUpon>
+    </EmbeddedResource>
+    <EmbeddedResource Include="Controls\ScriptConsole.ar.resx">
+      <DependentUpon>ScriptConsole.cs</DependentUpon>
+    </EmbeddedResource>
+    <EmbeddedResource Include="Controls\ScriptConsole.az-Latn-AZ.resx">
+      <DependentUpon>ScriptConsole.cs</DependentUpon>
+    </EmbeddedResource>
+    <EmbeddedResource Include="Controls\ScriptConsole.id-ID.resx">
+      <DependentUpon>ScriptConsole.cs</DependentUpon>
+    </EmbeddedResource>
+    <EmbeddedResource Include="Controls\ScriptConsole.ja-JP.resx">
+      <DependentUpon>ScriptConsole.cs</DependentUpon>
+    </EmbeddedResource>
+    <EmbeddedResource Include="Controls\ScriptConsole.ko-KR.resx">
+      <DependentUpon>ScriptConsole.cs</DependentUpon>
+    </EmbeddedResource>
+    <EmbeddedResource Include="Controls\ScriptConsole.pt.resx">
+      <DependentUpon>ScriptConsole.cs</DependentUpon>
+    </EmbeddedResource>
+    <EmbeddedResource Include="Controls\ScriptConsole.ru-KZ.resx">
+      <DependentUpon>ScriptConsole.cs</DependentUpon>
+    </EmbeddedResource>
+    <EmbeddedResource Include="Controls\ScriptConsole.tr.resx">
+      <DependentUpon>ScriptConsole.cs</DependentUpon>
+    </EmbeddedResource>
+    <EmbeddedResource Include="Controls\ScriptConsole.zh-Hans.resx">
+      <DependentUpon>ScriptConsole.cs</DependentUpon>
+    </EmbeddedResource>
+    <EmbeddedResource Include="Controls\ScriptConsole.zh-Hant.resx">
+      <DependentUpon>ScriptConsole.cs</DependentUpon>
+    </EmbeddedResource>
+    <EmbeddedResource Include="Controls\ScriptConsole.zh-TW.resx">
+      <DependentUpon>ScriptConsole.cs</DependentUpon>
+    </EmbeddedResource>
+    <EmbeddedResource Include="GCSViews\ConfigurationView\ConfigSerialInjectGPS.resx">
+      <DependentUpon>ConfigSerialInjectGPS.cs</DependentUpon>
+    </EmbeddedResource>
+    <EmbeddedResource Include="GCSViews\ConfigurationView\ConfigSerialInjectGPS.ar.resx">
+      <DependentUpon>ConfigSerialInjectGPS.cs</DependentUpon>
+    </EmbeddedResource>
+    <EmbeddedResource Include="GCSViews\ConfigurationView\ConfigSerialInjectGPS.az-Latn-AZ.resx">
+      <DependentUpon>ConfigSerialInjectGPS.cs</DependentUpon>
+    </EmbeddedResource>
+    <EmbeddedResource Include="GCSViews\ConfigurationView\ConfigSerialInjectGPS.de-DE.resx">
+      <DependentUpon>ConfigSerialInjectGPS.cs</DependentUpon>
+    </EmbeddedResource>
+    <EmbeddedResource Include="GCSViews\ConfigurationView\ConfigSerialInjectGPS.id-ID.resx">
+      <DependentUpon>ConfigSerialInjectGPS.cs</DependentUpon>
+    </EmbeddedResource>
+    <EmbeddedResource Include="GCSViews\ConfigurationView\ConfigSerialInjectGPS.ja-JP.resx">
+      <DependentUpon>ConfigSerialInjectGPS.cs</DependentUpon>
+    </EmbeddedResource>
+    <EmbeddedResource Include="GCSViews\ConfigurationView\ConfigSerialInjectGPS.ko-KR.resx">
+      <DependentUpon>ConfigSerialInjectGPS.cs</DependentUpon>
+    </EmbeddedResource>
+    <EmbeddedResource Include="GCSViews\ConfigurationView\ConfigSerialInjectGPS.pt.resx">
+      <DependentUpon>ConfigSerialInjectGPS.cs</DependentUpon>
+    </EmbeddedResource>
+    <EmbeddedResource Include="GCSViews\ConfigurationView\ConfigSerialInjectGPS.ru-KZ.resx">
+      <DependentUpon>ConfigSerialInjectGPS.cs</DependentUpon>
+    </EmbeddedResource>
+    <EmbeddedResource Include="GCSViews\ConfigurationView\ConfigSerialInjectGPS.tr.resx">
+      <DependentUpon>ConfigSerialInjectGPS.cs</DependentUpon>
+    </EmbeddedResource>
+    <EmbeddedResource Include="Controls\SerialOutputMD.resx">
+      <DependentUpon>SerialOutputMD.cs</DependentUpon>
+    </EmbeddedResource>
+    <EmbeddedResource Include="Controls\SerialOutputMD.ar.resx">
+      <DependentUpon>SerialOutputMD.cs</DependentUpon>
+    </EmbeddedResource>
+    <EmbeddedResource Include="Controls\SerialOutputMD.az-Latn-AZ.resx">
+      <DependentUpon>SerialOutputMD.cs</DependentUpon>
+    </EmbeddedResource>
+    <EmbeddedResource Include="Controls\SerialOutputMD.id-ID.resx">
+      <DependentUpon>SerialOutputMD.cs</DependentUpon>
+    </EmbeddedResource>
+    <EmbeddedResource Include="Controls\SerialOutputMD.ja-JP.resx">
+      <DependentUpon>SerialOutputMD.cs</DependentUpon>
+    </EmbeddedResource>
+    <EmbeddedResource Include="Controls\SerialOutputMD.ko-KR.resx">
+      <DependentUpon>SerialOutputMD.cs</DependentUpon>
+    </EmbeddedResource>
+    <EmbeddedResource Include="Controls\SerialOutputMD.pt.resx">
+      <DependentUpon>SerialOutputMD.cs</DependentUpon>
+    </EmbeddedResource>
+    <EmbeddedResource Include="Controls\SerialOutputMD.ru-KZ.resx">
+      <DependentUpon>SerialOutputMD.cs</DependentUpon>
+    </EmbeddedResource>
+    <EmbeddedResource Include="Controls\SerialOutputMD.tr.resx">
+      <DependentUpon>SerialOutputMD.cs</DependentUpon>
+    </EmbeddedResource>
+    <EmbeddedResource Include="Controls\SerialOutputNMEA.resx">
+      <DependentUpon>SerialOutputNMEA.cs</DependentUpon>
+    </EmbeddedResource>
+    <EmbeddedResource Include="Controls\SerialOutputNMEA.ar.resx">
+      <DependentUpon>SerialOutputNMEA.cs</DependentUpon>
+    </EmbeddedResource>
+    <EmbeddedResource Include="Controls\SerialOutputNMEA.az-Latn-AZ.resx">
+      <DependentUpon>SerialOutputNMEA.cs</DependentUpon>
+    </EmbeddedResource>
+    <EmbeddedResource Include="Controls\SerialOutputNMEA.id-ID.resx">
+      <DependentUpon>SerialOutputNMEA.cs</DependentUpon>
+    </EmbeddedResource>
+    <EmbeddedResource Include="Controls\SerialOutputNMEA.ja-JP.resx">
+      <DependentUpon>SerialOutputNMEA.cs</DependentUpon>
+    </EmbeddedResource>
+    <EmbeddedResource Include="Controls\SerialOutputNMEA.ko-KR.resx">
+      <DependentUpon>SerialOutputNMEA.cs</DependentUpon>
+    </EmbeddedResource>
+    <EmbeddedResource Include="Controls\SerialOutputNMEA.pt.resx">
+      <DependentUpon>SerialOutputNMEA.cs</DependentUpon>
+    </EmbeddedResource>
+    <EmbeddedResource Include="Controls\SerialOutputNMEA.ru-KZ.resx">
+      <DependentUpon>SerialOutputNMEA.cs</DependentUpon>
+    </EmbeddedResource>
+    <EmbeddedResource Include="Controls\SerialOutputNMEA.tr.resx">
+      <DependentUpon>SerialOutputNMEA.cs</DependentUpon>
+    </EmbeddedResource>
+    <EmbeddedResource Include="Controls\SerialOutputPass.resx">
+      <DependentUpon>SerialOutputPass.cs</DependentUpon>
+    </EmbeddedResource>
+    <EmbeddedResource Include="Controls\SerialOutputPass.ar.resx">
+      <DependentUpon>SerialOutputPass.cs</DependentUpon>
+    </EmbeddedResource>
+    <EmbeddedResource Include="Controls\SerialOutputPass.az-Latn-AZ.resx">
+      <DependentUpon>SerialOutputPass.cs</DependentUpon>
+    </EmbeddedResource>
+    <EmbeddedResource Include="Controls\SerialOutputPass.id-ID.resx">
+      <DependentUpon>SerialOutputPass.cs</DependentUpon>
+    </EmbeddedResource>
+    <EmbeddedResource Include="Controls\SerialOutputPass.ja-JP.resx">
+      <DependentUpon>SerialOutputPass.cs</DependentUpon>
+    </EmbeddedResource>
+    <EmbeddedResource Include="Controls\SerialOutputPass.ko-KR.resx">
+      <DependentUpon>SerialOutputPass.cs</DependentUpon>
+    </EmbeddedResource>
+    <EmbeddedResource Include="Controls\SerialOutputPass.pt.resx">
+      <DependentUpon>SerialOutputPass.cs</DependentUpon>
+    </EmbeddedResource>
+    <EmbeddedResource Include="Controls\SerialOutputPass.ru-KZ.resx">
+      <DependentUpon>SerialOutputPass.cs</DependentUpon>
+    </EmbeddedResource>
+    <EmbeddedResource Include="Controls\SerialOutputPass.tr.resx">
+      <DependentUpon>SerialOutputPass.cs</DependentUpon>
+    </EmbeddedResource>
+    <EmbeddedResource Include="Controls\SerialOutputPass.zh-Hans.resx">
+      <DependentUpon>SerialOutputPass.cs</DependentUpon>
+    </EmbeddedResource>
+    <EmbeddedResource Include="Splash.resx">
+      <DependentUpon>Splash.cs</DependentUpon>
+    </EmbeddedResource>
+    <EmbeddedResource Include="Swarm\Sequence\LayoutEditor.resx" />
+    <EmbeddedResource Include="Swarm\WaypointLeader\WPControl.ko-KR.resx">
+      <DependentUpon>WPControl.cs</DependentUpon>
+    </EmbeddedResource>
+    <EmbeddedResource Include="temp.ko-KR.resx">
+      <DependentUpon>temp.cs</DependentUpon>
+    </EmbeddedResource>
+    <EmbeddedResource Include="temp.resx">
+      <DependentUpon>temp.cs</DependentUpon>
+      <SubType>Designer</SubType>
+    </EmbeddedResource>
+    <EmbeddedResource Include="Antenna\TrackerUI.resx">
+      <DependentUpon>TrackerUI.cs</DependentUpon>
+    </EmbeddedResource>
+    <EmbeddedResource Include="Antenna\TrackerUI.ar.resx">
+      <DependentUpon>TrackerUI.cs</DependentUpon>
+    </EmbeddedResource>
+    <EmbeddedResource Include="Antenna\TrackerUI.az-Latn-AZ.resx">
+      <DependentUpon>TrackerUI.cs</DependentUpon>
+    </EmbeddedResource>
+    <EmbeddedResource Include="Antenna\TrackerUI.de-DE.resx">
+      <DependentUpon>TrackerUI.cs</DependentUpon>
+    </EmbeddedResource>
+    <EmbeddedResource Include="Antenna\TrackerUI.fr.resx">
+      <DependentUpon>TrackerUI.cs</DependentUpon>
+    </EmbeddedResource>
+    <EmbeddedResource Include="Antenna\TrackerUI.id-ID.resx">
+      <DependentUpon>TrackerUI.cs</DependentUpon>
+    </EmbeddedResource>
+    <EmbeddedResource Include="Antenna\TrackerUI.it-IT.resx">
+      <DependentUpon>TrackerUI.cs</DependentUpon>
+    </EmbeddedResource>
+    <EmbeddedResource Include="Antenna\TrackerUI.ko-KR.resx">
+      <DependentUpon>TrackerUI.cs</DependentUpon>
+    </EmbeddedResource>
+    <EmbeddedResource Include="Antenna\TrackerUI.pt.resx">
+      <DependentUpon>TrackerUI.cs</DependentUpon>
+    </EmbeddedResource>
+    <EmbeddedResource Include="Antenna\TrackerUI.ru-KZ.resx">
+      <DependentUpon>TrackerUI.cs</DependentUpon>
+    </EmbeddedResource>
+    <EmbeddedResource Include="Antenna\TrackerUI.tr.resx">
+      <DependentUpon>TrackerUI.cs</DependentUpon>
+    </EmbeddedResource>
+    <EmbeddedResource Include="Antenna\TrackerUI.zh-Hans.resx">
+      <DependentUpon>TrackerUI.cs</DependentUpon>
+    </EmbeddedResource>
+    <EmbeddedResource Include="Antenna\TrackerUI.zh-Hant.resx">
+      <DependentUpon>TrackerUI.cs</DependentUpon>
+    </EmbeddedResource>
+    <EmbeddedResource Include="Antenna\TrackerUI.zh-TW.resx">
+      <DependentUpon>TrackerUI.cs</DependentUpon>
+    </EmbeddedResource>
+    <EmbeddedResource Include="Controls\AuthKeys.resx">
+      <DependentUpon>AuthKeys.cs</DependentUpon>
+    </EmbeddedResource>
+    <EmbeddedResource Include="Controls\ConnectionControl.resx">
+      <DependentUpon>ConnectionControl.cs</DependentUpon>
+      <SubType>Designer</SubType>
+    </EmbeddedResource>
+    <EmbeddedResource Include="Controls\ConnectionControl.ar.resx">
+      <DependentUpon>ConnectionControl.cs</DependentUpon>
+    </EmbeddedResource>
+    <EmbeddedResource Include="Controls\ConnectionControl.az-Latn-AZ.resx">
+      <DependentUpon>ConnectionControl.cs</DependentUpon>
+    </EmbeddedResource>
+    <EmbeddedResource Include="Controls\ConnectionControl.id-ID.resx">
+      <DependentUpon>ConnectionControl.cs</DependentUpon>
+    </EmbeddedResource>
+    <EmbeddedResource Include="Controls\ConnectionControl.ja-JP.resx">
+      <DependentUpon>ConnectionControl.cs</DependentUpon>
+    </EmbeddedResource>
+    <EmbeddedResource Include="Controls\ConnectionControl.ko-KR.resx">
+      <DependentUpon>ConnectionControl.cs</DependentUpon>
+    </EmbeddedResource>
+    <EmbeddedResource Include="Controls\ConnectionControl.pt.resx">
+      <DependentUpon>ConnectionControl.cs</DependentUpon>
+    </EmbeddedResource>
+    <EmbeddedResource Include="Controls\ConnectionControl.ru-KZ.resx">
+      <DependentUpon>ConnectionControl.cs</DependentUpon>
+    </EmbeddedResource>
+    <EmbeddedResource Include="Controls\ConnectionControl.tr.resx">
+      <DependentUpon>ConnectionControl.cs</DependentUpon>
+    </EmbeddedResource>
+    <EmbeddedResource Include="Controls\ConnectionControl.zh-Hans.resx">
+      <DependentUpon>ConnectionControl.cs</DependentUpon>
+    </EmbeddedResource>
+    <EmbeddedResource Include="Controls\ConnectionStats.resx">
+      <DependentUpon>ConnectionStats.cs</DependentUpon>
+    </EmbeddedResource>
+    <EmbeddedResource Include="Controls\ConnectionStats.ar.resx">
+      <DependentUpon>ConnectionStats.cs</DependentUpon>
+    </EmbeddedResource>
+    <EmbeddedResource Include="Controls\ConnectionStats.az-Latn-AZ.resx">
+      <DependentUpon>ConnectionStats.cs</DependentUpon>
+    </EmbeddedResource>
+    <EmbeddedResource Include="Controls\ConnectionStats.id-ID.resx">
+      <DependentUpon>ConnectionStats.cs</DependentUpon>
+    </EmbeddedResource>
+    <EmbeddedResource Include="Controls\ConnectionStats.ja-JP.resx">
+      <DependentUpon>ConnectionStats.cs</DependentUpon>
+    </EmbeddedResource>
+    <EmbeddedResource Include="Controls\ConnectionStats.ko-KR.resx">
+      <DependentUpon>ConnectionStats.cs</DependentUpon>
+    </EmbeddedResource>
+    <EmbeddedResource Include="Controls\ConnectionStats.pt.resx">
+      <DependentUpon>ConnectionStats.cs</DependentUpon>
+    </EmbeddedResource>
+    <EmbeddedResource Include="Controls\ConnectionStats.ru-KZ.resx">
+      <DependentUpon>ConnectionStats.cs</DependentUpon>
+    </EmbeddedResource>
+    <EmbeddedResource Include="Controls\ConnectionStats.tr.resx">
+      <DependentUpon>ConnectionStats.cs</DependentUpon>
+    </EmbeddedResource>
+    <EmbeddedResource Include="Controls\ConnectionStats.zh-Hans.resx">
+      <DependentUpon>ConnectionStats.cs</DependentUpon>
+    </EmbeddedResource>
+    <EmbeddedResource Include="Controls\DefaultSettings.resx">
+      <DependentUpon>DefaultSettings.cs</DependentUpon>
+    </EmbeddedResource>
+    <EmbeddedResource Include="Controls\DefaultSettings.ar.resx">
+      <DependentUpon>DefaultSettings.cs</DependentUpon>
+    </EmbeddedResource>
+    <EmbeddedResource Include="Controls\DefaultSettings.az-Latn-AZ.resx">
+      <DependentUpon>DefaultSettings.cs</DependentUpon>
+    </EmbeddedResource>
+    <EmbeddedResource Include="Controls\DefaultSettings.id-ID.resx">
+      <DependentUpon>DefaultSettings.cs</DependentUpon>
+    </EmbeddedResource>
+    <EmbeddedResource Include="Controls\DefaultSettings.ja-JP.resx">
+      <DependentUpon>DefaultSettings.cs</DependentUpon>
+    </EmbeddedResource>
+    <EmbeddedResource Include="Controls\DefaultSettings.ko-KR.resx">
+      <DependentUpon>DefaultSettings.cs</DependentUpon>
+    </EmbeddedResource>
+    <EmbeddedResource Include="Controls\DefaultSettings.pt.resx">
+      <DependentUpon>DefaultSettings.cs</DependentUpon>
+    </EmbeddedResource>
+    <EmbeddedResource Include="Controls\DefaultSettings.ru-KZ.resx">
+      <DependentUpon>DefaultSettings.cs</DependentUpon>
+    </EmbeddedResource>
+    <EmbeddedResource Include="Controls\DefaultSettings.tr.resx">
+      <DependentUpon>DefaultSettings.cs</DependentUpon>
+    </EmbeddedResource>
+    <EmbeddedResource Include="Controls\DefaultSettings.zh-Hans.resx">
+      <DependentUpon>DefaultSettings.cs</DependentUpon>
+    </EmbeddedResource>
+    <EmbeddedResource Include="Controls\DistanceBar.resx">
+      <DependentUpon>DistanceBar.cs</DependentUpon>
+    </EmbeddedResource>
+    <EmbeddedResource Include="Controls\EKFStatus.resx">
+      <DependentUpon>EKFStatus.cs</DependentUpon>
+    </EmbeddedResource>
+    <EmbeddedResource Include="Controls\Loading.resx">
+      <DependentUpon>Loading.cs</DependentUpon>
+    </EmbeddedResource>
+    <EmbeddedResource Include="Controls\LogAnalyzer.resx">
+      <DependentUpon>LogAnalyzer.cs</DependentUpon>
+    </EmbeddedResource>
+    <EmbeddedResource Include="Controls\MavlinkCheckBoxBitMask.resx">
+      <DependentUpon>MavlinkCheckBoxBitMask.cs</DependentUpon>
+    </EmbeddedResource>
+    <EmbeddedResource Include="Controls\MAVLinkInspector.resx">
+      <DependentUpon>MAVLinkInspector.cs</DependentUpon>
+    </EmbeddedResource>
+    <EmbeddedResource Include="Controls\ModifyandSet.resx">
+      <DependentUpon>ModifyandSet.cs</DependentUpon>
+    </EmbeddedResource>
+    <EmbeddedResource Include="Controls\ModifyandSet.ar.resx">
+      <DependentUpon>ModifyandSet.cs</DependentUpon>
+    </EmbeddedResource>
+    <EmbeddedResource Include="Controls\ModifyandSet.az-Latn-AZ.resx">
+      <DependentUpon>ModifyandSet.cs</DependentUpon>
+    </EmbeddedResource>
+    <EmbeddedResource Include="Controls\ModifyandSet.id-ID.resx">
+      <DependentUpon>ModifyandSet.cs</DependentUpon>
+    </EmbeddedResource>
+    <EmbeddedResource Include="Controls\ModifyandSet.ja-JP.resx">
+      <DependentUpon>ModifyandSet.cs</DependentUpon>
+    </EmbeddedResource>
+    <EmbeddedResource Include="Controls\ModifyandSet.ko-KR.resx">
+      <DependentUpon>ModifyandSet.cs</DependentUpon>
+    </EmbeddedResource>
+    <EmbeddedResource Include="Controls\ModifyandSet.pt.resx">
+      <DependentUpon>ModifyandSet.cs</DependentUpon>
+    </EmbeddedResource>
+    <EmbeddedResource Include="Controls\ModifyandSet.ru-KZ.resx">
+      <DependentUpon>ModifyandSet.cs</DependentUpon>
+    </EmbeddedResource>
+    <EmbeddedResource Include="Controls\ModifyandSet.tr.resx">
+      <DependentUpon>ModifyandSet.cs</DependentUpon>
+    </EmbeddedResource>
+    <EmbeddedResource Include="Controls\ServoOptions.resx">
+      <DependentUpon>ServoOptions.cs</DependentUpon>
+    </EmbeddedResource>
+    <EmbeddedResource Include="Controls\ServoOptions.ar.resx">
+      <DependentUpon>ServoOptions.cs</DependentUpon>
+    </EmbeddedResource>
+    <EmbeddedResource Include="Controls\ServoOptions.az-Latn-AZ.resx">
+      <DependentUpon>ServoOptions.cs</DependentUpon>
+    </EmbeddedResource>
+    <EmbeddedResource Include="Controls\ServoOptions.id-ID.resx">
+      <DependentUpon>ServoOptions.cs</DependentUpon>
+    </EmbeddedResource>
+    <EmbeddedResource Include="Controls\ServoOptions.ja-JP.resx">
+      <DependentUpon>ServoOptions.cs</DependentUpon>
+    </EmbeddedResource>
+    <EmbeddedResource Include="Controls\ServoOptions.ko-KR.resx">
+      <DependentUpon>ServoOptions.cs</DependentUpon>
+    </EmbeddedResource>
+    <EmbeddedResource Include="Controls\ServoOptions.pt.resx">
+      <DependentUpon>ServoOptions.cs</DependentUpon>
+    </EmbeddedResource>
+    <EmbeddedResource Include="Controls\ServoOptions.ru-KZ.resx">
+      <DependentUpon>ServoOptions.cs</DependentUpon>
+    </EmbeddedResource>
+    <EmbeddedResource Include="Controls\ServoOptions.tr.resx">
+      <DependentUpon>ServoOptions.cs</DependentUpon>
+    </EmbeddedResource>
+    <EmbeddedResource Include="Controls\ServoOptions.zh-Hans.resx">
+      <DependentUpon>ServoOptions.cs</DependentUpon>
+    </EmbeddedResource>
+    <EmbeddedResource Include="GCSViews\SITL.resx">
+      <DependentUpon>SITL.cs</DependentUpon>
+    </EmbeddedResource>
+    <EmbeddedResource Include="Controls\Vibration.resx">
+      <DependentUpon>Vibration.cs</DependentUpon>
+    </EmbeddedResource>
+    <EmbeddedResource Include="Controls\Video.resx">
+      <DependentUpon>Video.cs</DependentUpon>
+    </EmbeddedResource>
+    <EmbeddedResource Include="Controls\PreFlight\CheckListEditor.resx">
+      <DependentUpon>CheckListEditor.cs</DependentUpon>
+    </EmbeddedResource>
+    <EmbeddedResource Include="Controls\PreFlight\CheckListInput.resx">
+      <DependentUpon>CheckListInput.cs</DependentUpon>
+    </EmbeddedResource>
+    <EmbeddedResource Include="GCSViews\FlightData.resx">
+      <DependentUpon>FlightData.cs</DependentUpon>
+      <SubType>Designer</SubType>
+    </EmbeddedResource>
+    <EmbeddedResource Include="GCSViews\FlightData.ar.resx">
+      <DependentUpon>FlightData.cs</DependentUpon>
+    </EmbeddedResource>
+    <EmbeddedResource Include="GCSViews\FlightData.az-Latn-AZ.resx">
+      <DependentUpon>FlightData.cs</DependentUpon>
+      <SubType>Designer</SubType>
+    </EmbeddedResource>
+    <EmbeddedResource Include="GCSViews\FlightData.de-DE.resx">
+      <DependentUpon>FlightData.cs</DependentUpon>
+    </EmbeddedResource>
+    <EmbeddedResource Include="GCSViews\FlightData.es-ES.resx">
+      <DependentUpon>FlightData.cs</DependentUpon>
+    </EmbeddedResource>
+    <EmbeddedResource Include="GCSViews\FlightData.fr.resx">
+      <DependentUpon>FlightData.cs</DependentUpon>
+    </EmbeddedResource>
+    <EmbeddedResource Include="GCSViews\FlightData.id-ID.resx">
+      <DependentUpon>FlightData.cs</DependentUpon>
+    </EmbeddedResource>
+    <EmbeddedResource Include="GCSViews\FlightData.it-IT.resx">
+      <DependentUpon>FlightData.cs</DependentUpon>
+    </EmbeddedResource>
+    <EmbeddedResource Include="GCSViews\FlightData.ja-JP.resx">
+      <DependentUpon>FlightData.cs</DependentUpon>
+    </EmbeddedResource>
+    <EmbeddedResource Include="GCSViews\FlightData.ko-KR.resx">
+      <DependentUpon>FlightData.cs</DependentUpon>
+      <SubType>Designer</SubType>
+    </EmbeddedResource>
+    <EmbeddedResource Include="GCSViews\FlightData.pl.resx">
+      <DependentUpon>FlightData.cs</DependentUpon>
+    </EmbeddedResource>
+    <EmbeddedResource Include="GCSViews\FlightData.pt.resx">
+      <DependentUpon>FlightData.cs</DependentUpon>
+      <SubType>Designer</SubType>
+    </EmbeddedResource>
+    <EmbeddedResource Include="GCSViews\FlightData.ru-KZ.resx">
+      <DependentUpon>FlightData.cs</DependentUpon>
+      <SubType>Designer</SubType>
+    </EmbeddedResource>
+    <EmbeddedResource Include="GCSViews\FlightData.ru-RU.resx">
+      <DependentUpon>FlightData.cs</DependentUpon>
+    </EmbeddedResource>
+    <EmbeddedResource Include="GCSViews\FlightData.tr.resx">
+      <DependentUpon>FlightData.cs</DependentUpon>
+    </EmbeddedResource>
+    <EmbeddedResource Include="GCSViews\FlightData.zh-Hans.resx">
+      <DependentUpon>FlightData.cs</DependentUpon>
+    </EmbeddedResource>
+    <EmbeddedResource Include="GCSViews\FlightData.zh-Hant.resx">
+      <DependentUpon>FlightData.cs</DependentUpon>
+    </EmbeddedResource>
+    <EmbeddedResource Include="GCSViews\FlightData.zh-TW.resx">
+      <DependentUpon>FlightData.cs</DependentUpon>
+    </EmbeddedResource>
+    <EmbeddedResource Include="GCSViews\FlightPlanner.resx">
+      <DependentUpon>FlightPlanner.cs</DependentUpon>
+      <SubType>Designer</SubType>
+    </EmbeddedResource>
+    <EmbeddedResource Include="GCSViews\FlightPlanner.ar.resx">
+      <DependentUpon>FlightPlanner.cs</DependentUpon>
+    </EmbeddedResource>
+    <EmbeddedResource Include="GCSViews\FlightPlanner.az-Latn-AZ.resx">
+      <DependentUpon>FlightPlanner.cs</DependentUpon>
+    </EmbeddedResource>
+    <EmbeddedResource Include="GCSViews\FlightPlanner.de-DE.resx">
+      <DependentUpon>FlightPlanner.cs</DependentUpon>
+    </EmbeddedResource>
+    <EmbeddedResource Include="GCSViews\FlightPlanner.es-ES.resx">
+      <DependentUpon>FlightPlanner.cs</DependentUpon>
+    </EmbeddedResource>
+    <EmbeddedResource Include="GCSViews\FlightPlanner.fr.resx">
+      <DependentUpon>FlightPlanner.cs</DependentUpon>
+    </EmbeddedResource>
+    <EmbeddedResource Include="GCSViews\FlightPlanner.id-ID.resx">
+      <DependentUpon>FlightPlanner.cs</DependentUpon>
+    </EmbeddedResource>
+    <EmbeddedResource Include="GCSViews\FlightPlanner.it-IT.resx">
+      <DependentUpon>FlightPlanner.cs</DependentUpon>
+    </EmbeddedResource>
+    <EmbeddedResource Include="GCSViews\FlightPlanner.ja-JP.resx">
+      <DependentUpon>FlightPlanner.cs</DependentUpon>
+    </EmbeddedResource>
+    <EmbeddedResource Include="GCSViews\FlightPlanner.ko-KR.resx">
+      <DependentUpon>FlightPlanner.cs</DependentUpon>
+    </EmbeddedResource>
+    <EmbeddedResource Include="GCSViews\FlightPlanner.pl.resx">
+      <DependentUpon>FlightPlanner.cs</DependentUpon>
+    </EmbeddedResource>
+    <EmbeddedResource Include="GCSViews\FlightPlanner.pt.resx">
+      <DependentUpon>FlightPlanner.cs</DependentUpon>
+    </EmbeddedResource>
+    <EmbeddedResource Include="GCSViews\FlightPlanner.ru-KZ.resx">
+      <DependentUpon>FlightPlanner.cs</DependentUpon>
+    </EmbeddedResource>
+    <EmbeddedResource Include="GCSViews\FlightPlanner.ru-RU.resx">
+      <DependentUpon>FlightPlanner.cs</DependentUpon>
+    </EmbeddedResource>
+    <EmbeddedResource Include="GCSViews\FlightPlanner.tr.resx">
+      <DependentUpon>FlightPlanner.cs</DependentUpon>
+    </EmbeddedResource>
+    <EmbeddedResource Include="GCSViews\FlightPlanner.zh-Hans.resx">
+      <DependentUpon>FlightPlanner.cs</DependentUpon>
+    </EmbeddedResource>
+    <EmbeddedResource Include="GCSViews\FlightPlanner.zh-Hant.resx">
+      <DependentUpon>FlightPlanner.cs</DependentUpon>
+    </EmbeddedResource>
+    <EmbeddedResource Include="GCSViews\FlightPlanner.zh-TW.resx">
+      <DependentUpon>FlightPlanner.cs</DependentUpon>
+    </EmbeddedResource>
+    <EmbeddedResource Include="GCSViews\Help.resx">
+      <DependentUpon>Help.cs</DependentUpon>
+    </EmbeddedResource>
+    <EmbeddedResource Include="GCSViews\Help.ar.resx">
+      <DependentUpon>Help.cs</DependentUpon>
+    </EmbeddedResource>
+    <EmbeddedResource Include="GCSViews\Help.az-Latn-AZ.resx">
+      <DependentUpon>Help.cs</DependentUpon>
+    </EmbeddedResource>
+    <EmbeddedResource Include="GCSViews\Help.de-DE.resx">
+      <DependentUpon>Help.cs</DependentUpon>
+    </EmbeddedResource>
+    <EmbeddedResource Include="GCSViews\Help.es-ES.resx">
+      <DependentUpon>Help.cs</DependentUpon>
+    </EmbeddedResource>
+    <EmbeddedResource Include="GCSViews\Help.fr.resx">
+      <DependentUpon>Help.cs</DependentUpon>
+    </EmbeddedResource>
+    <EmbeddedResource Include="GCSViews\Help.id-ID.resx">
+      <DependentUpon>Help.cs</DependentUpon>
+    </EmbeddedResource>
+    <EmbeddedResource Include="GCSViews\Help.it-IT.resx">
+      <DependentUpon>Help.cs</DependentUpon>
+    </EmbeddedResource>
+    <EmbeddedResource Include="GCSViews\Help.ja-JP.resx">
+      <DependentUpon>Help.cs</DependentUpon>
+    </EmbeddedResource>
+    <EmbeddedResource Include="GCSViews\Help.ko-KR.resx">
+      <DependentUpon>Help.cs</DependentUpon>
+    </EmbeddedResource>
+    <EmbeddedResource Include="GCSViews\Help.pl.resx">
+      <DependentUpon>Help.cs</DependentUpon>
+    </EmbeddedResource>
+    <EmbeddedResource Include="GCSViews\Help.pt.resx">
+      <DependentUpon>Help.cs</DependentUpon>
+    </EmbeddedResource>
+    <EmbeddedResource Include="GCSViews\Help.ru-KZ.resx">
+      <DependentUpon>Help.cs</DependentUpon>
+    </EmbeddedResource>
+    <EmbeddedResource Include="GCSViews\Help.ru-RU.resx">
+      <DependentUpon>Help.cs</DependentUpon>
+    </EmbeddedResource>
+    <EmbeddedResource Include="GCSViews\Help.tr.resx">
+      <DependentUpon>Help.cs</DependentUpon>
+    </EmbeddedResource>
+    <EmbeddedResource Include="GCSViews\Help.zh-Hans.resx">
+      <DependentUpon>Help.cs</DependentUpon>
+    </EmbeddedResource>
+    <EmbeddedResource Include="GCSViews\Help.zh-Hant.resx">
+      <DependentUpon>Help.cs</DependentUpon>
+    </EmbeddedResource>
+    <EmbeddedResource Include="GCSViews\Help.zh-TW.resx">
+      <DependentUpon>Help.cs</DependentUpon>
+    </EmbeddedResource>
+    <EmbeddedResource Include="GCSViews\InitialSetup.resx">
+      <DependentUpon>InitialSetup.cs</DependentUpon>
+      <SubType>Designer</SubType>
+    </EmbeddedResource>
+    <EmbeddedResource Include="GCSViews\InitialSetup.ar.resx">
+      <DependentUpon>InitialSetup.cs</DependentUpon>
+    </EmbeddedResource>
+    <EmbeddedResource Include="GCSViews\InitialSetup.az-Latn-AZ.resx">
+      <DependentUpon>InitialSetup.cs</DependentUpon>
+    </EmbeddedResource>
+    <EmbeddedResource Include="GCSViews\InitialSetup.de-DE.resx">
+      <DependentUpon>InitialSetup.cs</DependentUpon>
+    </EmbeddedResource>
+    <EmbeddedResource Include="GCSViews\InitialSetup.id-ID.resx">
+      <DependentUpon>InitialSetup.cs</DependentUpon>
+    </EmbeddedResource>
+    <EmbeddedResource Include="GCSViews\InitialSetup.ja-JP.resx">
+      <DependentUpon>InitialSetup.cs</DependentUpon>
+    </EmbeddedResource>
+    <EmbeddedResource Include="GCSViews\InitialSetup.ko-KR.resx">
+      <DependentUpon>InitialSetup.cs</DependentUpon>
+    </EmbeddedResource>
+    <EmbeddedResource Include="GCSViews\InitialSetup.pt.resx">
+      <DependentUpon>InitialSetup.cs</DependentUpon>
+    </EmbeddedResource>
+    <EmbeddedResource Include="GCSViews\InitialSetup.ru-KZ.resx">
+      <DependentUpon>InitialSetup.cs</DependentUpon>
+    </EmbeddedResource>
+    <EmbeddedResource Include="GCSViews\InitialSetup.tr.resx">
+      <DependentUpon>InitialSetup.cs</DependentUpon>
+    </EmbeddedResource>
+    <EmbeddedResource Include="GCSViews\InitialSetup.zh-Hans.resx">
+      <DependentUpon>InitialSetup.cs</DependentUpon>
+    </EmbeddedResource>
+    <EmbeddedResource Include="GCSViews\InitialSetup.zh-Hant.resx">
+      <DependentUpon>InitialSetup.cs</DependentUpon>
+    </EmbeddedResource>
+    <EmbeddedResource Include="GCSViews\InitialSetup.zh-TW.resx">
+      <DependentUpon>InitialSetup.cs</DependentUpon>
+    </EmbeddedResource>
+    <EmbeddedResource Include="GCSViews\SoftwareConfig.resx">
+      <DependentUpon>SoftwareConfig.cs</DependentUpon>
+      <SubType>Designer</SubType>
+    </EmbeddedResource>
+    <EmbeddedResource Include="GCSViews\ConfigurationView\ConfigTerminal.resx">
+      <DependentUpon>ConfigTerminal.cs</DependentUpon>
+    </EmbeddedResource>
+    <EmbeddedResource Include="GCSViews\ConfigurationView\ConfigTerminal.ar.resx">
+      <DependentUpon>ConfigTerminal.cs</DependentUpon>
+    </EmbeddedResource>
+    <EmbeddedResource Include="GCSViews\ConfigurationView\ConfigTerminal.az-Latn-AZ.resx">
+      <DependentUpon>ConfigTerminal.cs</DependentUpon>
+    </EmbeddedResource>
+    <EmbeddedResource Include="GCSViews\ConfigurationView\ConfigTerminal.de-DE.resx">
+      <DependentUpon>ConfigTerminal.cs</DependentUpon>
+    </EmbeddedResource>
+    <EmbeddedResource Include="GCSViews\ConfigurationView\ConfigTerminal.es-ES.resx">
+      <DependentUpon>ConfigTerminal.cs</DependentUpon>
+    </EmbeddedResource>
+    <EmbeddedResource Include="GCSViews\ConfigurationView\ConfigTerminal.fr.resx">
+      <DependentUpon>ConfigTerminal.cs</DependentUpon>
+    </EmbeddedResource>
+    <EmbeddedResource Include="GCSViews\ConfigurationView\ConfigTerminal.id-ID.resx">
+      <DependentUpon>ConfigTerminal.cs</DependentUpon>
+    </EmbeddedResource>
+    <EmbeddedResource Include="GCSViews\ConfigurationView\ConfigTerminal.it-IT.resx">
+      <DependentUpon>ConfigTerminal.cs</DependentUpon>
+    </EmbeddedResource>
+    <EmbeddedResource Include="GCSViews\ConfigurationView\ConfigTerminal.ja-JP.resx">
+      <DependentUpon>ConfigTerminal.cs</DependentUpon>
+    </EmbeddedResource>
+    <EmbeddedResource Include="GCSViews\ConfigurationView\ConfigTerminal.ko-KR.resx">
+      <DependentUpon>ConfigTerminal.cs</DependentUpon>
+    </EmbeddedResource>
+    <EmbeddedResource Include="GCSViews\ConfigurationView\ConfigTerminal.pl.resx">
+      <DependentUpon>ConfigTerminal.cs</DependentUpon>
+    </EmbeddedResource>
+    <EmbeddedResource Include="GCSViews\ConfigurationView\ConfigTerminal.pt.resx">
+      <DependentUpon>ConfigTerminal.cs</DependentUpon>
+    </EmbeddedResource>
+    <EmbeddedResource Include="GCSViews\ConfigurationView\ConfigTerminal.ru-KZ.resx">
+      <DependentUpon>ConfigTerminal.cs</DependentUpon>
+    </EmbeddedResource>
+    <EmbeddedResource Include="GCSViews\ConfigurationView\ConfigTerminal.ru-RU.resx">
+      <DependentUpon>ConfigTerminal.cs</DependentUpon>
+    </EmbeddedResource>
+    <EmbeddedResource Include="GCSViews\ConfigurationView\ConfigTerminal.tr.resx">
+      <DependentUpon>ConfigTerminal.cs</DependentUpon>
+    </EmbeddedResource>
+    <EmbeddedResource Include="GCSViews\ConfigurationView\ConfigTerminal.zh-Hans.resx">
+      <DependentUpon>ConfigTerminal.cs</DependentUpon>
+    </EmbeddedResource>
+    <EmbeddedResource Include="GCSViews\ConfigurationView\ConfigTerminal.zh-Hant.resx">
+      <DependentUpon>ConfigTerminal.cs</DependentUpon>
+    </EmbeddedResource>
+    <EmbeddedResource Include="GCSViews\ConfigurationView\ConfigTerminal.zh-TW.resx">
+      <DependentUpon>ConfigTerminal.cs</DependentUpon>
+    </EmbeddedResource>
+    <EmbeddedResource Include="GCSViews\ConfigurationView\ConfigAccelerometerCalibration.resx">
+      <DependentUpon>ConfigAccelerometerCalibration.cs</DependentUpon>
+    </EmbeddedResource>
+    <EmbeddedResource Include="GCSViews\ConfigurationView\ConfigAccelerometerCalibration.ar.resx">
+      <DependentUpon>ConfigAccelerometerCalibration.cs</DependentUpon>
+    </EmbeddedResource>
+    <EmbeddedResource Include="GCSViews\ConfigurationView\ConfigAccelerometerCalibration.az-Latn-AZ.resx">
+      <DependentUpon>ConfigAccelerometerCalibration.cs</DependentUpon>
+    </EmbeddedResource>
+    <EmbeddedResource Include="GCSViews\ConfigurationView\ConfigAccelerometerCalibration.de-DE.resx">
+      <DependentUpon>ConfigAccelerometerCalibration.cs</DependentUpon>
+    </EmbeddedResource>
+    <EmbeddedResource Include="GCSViews\ConfigurationView\ConfigAccelerometerCalibration.es-ES.resx">
+      <DependentUpon>ConfigAccelerometerCalibration.cs</DependentUpon>
+    </EmbeddedResource>
+    <EmbeddedResource Include="GCSViews\ConfigurationView\ConfigAccelerometerCalibration.fr.resx">
+      <DependentUpon>ConfigAccelerometerCalibration.cs</DependentUpon>
+    </EmbeddedResource>
+    <EmbeddedResource Include="GCSViews\ConfigurationView\ConfigAccelerometerCalibration.id-ID.resx">
+      <DependentUpon>ConfigAccelerometerCalibration.cs</DependentUpon>
+    </EmbeddedResource>
+    <EmbeddedResource Include="GCSViews\ConfigurationView\ConfigAccelerometerCalibration.it-IT.resx">
+      <DependentUpon>ConfigAccelerometerCalibration.cs</DependentUpon>
+    </EmbeddedResource>
+    <EmbeddedResource Include="GCSViews\ConfigurationView\ConfigAccelerometerCalibration.ko-KR.resx">
+      <DependentUpon>ConfigAccelerometerCalibration.cs</DependentUpon>
+    </EmbeddedResource>
+    <EmbeddedResource Include="GCSViews\ConfigurationView\ConfigAccelerometerCalibration.pl.resx">
+      <DependentUpon>ConfigAccelerometerCalibration.cs</DependentUpon>
+    </EmbeddedResource>
+    <EmbeddedResource Include="GCSViews\ConfigurationView\ConfigAccelerometerCalibration.pt.resx">
+      <DependentUpon>ConfigAccelerometerCalibration.cs</DependentUpon>
+    </EmbeddedResource>
+    <EmbeddedResource Include="GCSViews\ConfigurationView\ConfigAccelerometerCalibration.ru-KZ.resx">
+      <DependentUpon>ConfigAccelerometerCalibration.cs</DependentUpon>
+    </EmbeddedResource>
+    <EmbeddedResource Include="GCSViews\ConfigurationView\ConfigAccelerometerCalibration.tr.resx">
+      <DependentUpon>ConfigAccelerometerCalibration.cs</DependentUpon>
+    </EmbeddedResource>
+    <EmbeddedResource Include="GCSViews\ConfigurationView\ConfigAccelerometerCalibration.zh-Hans.resx">
+      <DependentUpon>ConfigAccelerometerCalibration.cs</DependentUpon>
+    </EmbeddedResource>
+    <EmbeddedResource Include="GCSViews\ConfigurationView\ConfigAccelerometerCalibration.zh-Hant.resx">
+      <DependentUpon>ConfigAccelerometerCalibration.cs</DependentUpon>
+    </EmbeddedResource>
+    <EmbeddedResource Include="GCSViews\ConfigurationView\ConfigAccelerometerCalibration.zh-TW.resx">
+      <DependentUpon>ConfigAccelerometerCalibration.cs</DependentUpon>
+    </EmbeddedResource>
+    <EmbeddedResource Include="GCSViews\ConfigurationView\ConfigAC_Fence.resx">
+      <DependentUpon>ConfigAC_Fence.cs</DependentUpon>
+      <SubType>Designer</SubType>
+    </EmbeddedResource>
+    <EmbeddedResource Include="GCSViews\ConfigurationView\ConfigAC_Fence.ar.resx">
+      <DependentUpon>ConfigAC_Fence.cs</DependentUpon>
+    </EmbeddedResource>
+    <EmbeddedResource Include="GCSViews\ConfigurationView\ConfigAC_Fence.az-Latn-AZ.resx">
+      <DependentUpon>ConfigAC_Fence.cs</DependentUpon>
+    </EmbeddedResource>
+    <EmbeddedResource Include="GCSViews\ConfigurationView\ConfigAC_Fence.de-DE.resx">
+      <DependentUpon>ConfigAC_Fence.cs</DependentUpon>
+    </EmbeddedResource>
+    <EmbeddedResource Include="GCSViews\ConfigurationView\ConfigAC_Fence.id-ID.resx">
+      <DependentUpon>ConfigAC_Fence.cs</DependentUpon>
+    </EmbeddedResource>
+    <EmbeddedResource Include="GCSViews\ConfigurationView\ConfigAC_Fence.ja-JP.resx">
+      <DependentUpon>ConfigAC_Fence.cs</DependentUpon>
+    </EmbeddedResource>
+    <EmbeddedResource Include="GCSViews\ConfigurationView\ConfigAC_Fence.ko-KR.resx">
+      <DependentUpon>ConfigAC_Fence.cs</DependentUpon>
+    </EmbeddedResource>
+    <EmbeddedResource Include="GCSViews\ConfigurationView\ConfigAC_Fence.pt.resx">
+      <DependentUpon>ConfigAC_Fence.cs</DependentUpon>
+    </EmbeddedResource>
+    <EmbeddedResource Include="GCSViews\ConfigurationView\ConfigAC_Fence.ru-KZ.resx">
+      <DependentUpon>ConfigAC_Fence.cs</DependentUpon>
+    </EmbeddedResource>
+    <EmbeddedResource Include="GCSViews\ConfigurationView\ConfigAC_Fence.tr.resx">
+      <DependentUpon>ConfigAC_Fence.cs</DependentUpon>
+    </EmbeddedResource>
+    <EmbeddedResource Include="GCSViews\ConfigurationView\ConfigAC_Fence.zh-Hans.resx">
+      <DependentUpon>ConfigAC_Fence.cs</DependentUpon>
+    </EmbeddedResource>
+    <EmbeddedResource Include="GCSViews\ConfigurationView\ConfigAC_Fence.zh-Hant.resx">
+      <DependentUpon>ConfigAC_Fence.cs</DependentUpon>
+    </EmbeddedResource>
+    <EmbeddedResource Include="GCSViews\ConfigurationView\ConfigAC_Fence.zh-TW.resx">
+      <DependentUpon>ConfigAC_Fence.cs</DependentUpon>
+    </EmbeddedResource>
+    <EmbeddedResource Include="GCSViews\ConfigurationView\ConfigAntennaTracker.resx">
+      <DependentUpon>ConfigAntennaTracker.cs</DependentUpon>
+    </EmbeddedResource>
+    <EmbeddedResource Include="GCSViews\ConfigurationView\ConfigAntennaTracker.ar.resx">
+      <DependentUpon>ConfigAntennaTracker.cs</DependentUpon>
+    </EmbeddedResource>
+    <EmbeddedResource Include="GCSViews\ConfigurationView\ConfigAntennaTracker.az-Latn-AZ.resx">
+      <DependentUpon>ConfigAntennaTracker.cs</DependentUpon>
+    </EmbeddedResource>
+    <EmbeddedResource Include="GCSViews\ConfigurationView\ConfigAntennaTracker.de-DE.resx">
+      <DependentUpon>ConfigAntennaTracker.cs</DependentUpon>
+    </EmbeddedResource>
+    <EmbeddedResource Include="GCSViews\ConfigurationView\ConfigAntennaTracker.id-ID.resx">
+      <DependentUpon>ConfigAntennaTracker.cs</DependentUpon>
+    </EmbeddedResource>
+    <EmbeddedResource Include="GCSViews\ConfigurationView\ConfigAntennaTracker.ja-JP.resx">
+      <DependentUpon>ConfigAntennaTracker.cs</DependentUpon>
+    </EmbeddedResource>
+    <EmbeddedResource Include="GCSViews\ConfigurationView\ConfigAntennaTracker.ko-KR.resx">
+      <DependentUpon>ConfigAntennaTracker.cs</DependentUpon>
+    </EmbeddedResource>
+    <EmbeddedResource Include="GCSViews\ConfigurationView\ConfigAntennaTracker.pt.resx">
+      <DependentUpon>ConfigAntennaTracker.cs</DependentUpon>
+    </EmbeddedResource>
+    <EmbeddedResource Include="GCSViews\ConfigurationView\ConfigAntennaTracker.ru-KZ.resx">
+      <DependentUpon>ConfigAntennaTracker.cs</DependentUpon>
+    </EmbeddedResource>
+    <EmbeddedResource Include="GCSViews\ConfigurationView\ConfigAntennaTracker.tr.resx">
+      <DependentUpon>ConfigAntennaTracker.cs</DependentUpon>
+    </EmbeddedResource>
+    <EmbeddedResource Include="GCSViews\ConfigurationView\ConfigArducopter.resx">
+      <DependentUpon>ConfigArducopter.cs</DependentUpon>
+      <SubType>Designer</SubType>
+    </EmbeddedResource>
+    <EmbeddedResource Include="GCSViews\ConfigurationView\ConfigArducopter.ar.resx">
+      <DependentUpon>ConfigArducopter.cs</DependentUpon>
+    </EmbeddedResource>
+    <EmbeddedResource Include="GCSViews\ConfigurationView\ConfigArducopter.az-Latn-AZ.resx">
+      <DependentUpon>ConfigArducopter.cs</DependentUpon>
+    </EmbeddedResource>
+    <EmbeddedResource Include="GCSViews\ConfigurationView\ConfigArducopter.de-DE.resx">
+      <DependentUpon>ConfigArducopter.cs</DependentUpon>
+    </EmbeddedResource>
+    <EmbeddedResource Include="GCSViews\ConfigurationView\ConfigArducopter.fr.resx">
+      <DependentUpon>ConfigArducopter.cs</DependentUpon>
+    </EmbeddedResource>
+    <EmbeddedResource Include="GCSViews\ConfigurationView\ConfigArducopter.id-ID.resx">
+      <DependentUpon>ConfigArducopter.cs</DependentUpon>
+    </EmbeddedResource>
+    <EmbeddedResource Include="GCSViews\ConfigurationView\ConfigArducopter.it-IT.resx">
+      <DependentUpon>ConfigArducopter.cs</DependentUpon>
+    </EmbeddedResource>
+    <EmbeddedResource Include="GCSViews\ConfigurationView\ConfigArducopter.ja-JP.resx">
+      <DependentUpon>ConfigArducopter.cs</DependentUpon>
+    </EmbeddedResource>
+    <EmbeddedResource Include="GCSViews\ConfigurationView\ConfigArducopter.ko-KR.resx">
+      <DependentUpon>ConfigArducopter.cs</DependentUpon>
+    </EmbeddedResource>
+    <EmbeddedResource Include="GCSViews\ConfigurationView\ConfigArducopter.pt.resx">
+      <DependentUpon>ConfigArducopter.cs</DependentUpon>
+    </EmbeddedResource>
+    <EmbeddedResource Include="GCSViews\ConfigurationView\ConfigArducopter.ru-KZ.resx">
+      <DependentUpon>ConfigArducopter.cs</DependentUpon>
+    </EmbeddedResource>
+    <EmbeddedResource Include="GCSViews\ConfigurationView\ConfigArducopter.tr.resx">
+      <DependentUpon>ConfigArducopter.cs</DependentUpon>
+    </EmbeddedResource>
+    <EmbeddedResource Include="GCSViews\ConfigurationView\ConfigArducopter.zh-Hans.resx">
+      <DependentUpon>ConfigArducopter.cs</DependentUpon>
+    </EmbeddedResource>
+    <EmbeddedResource Include="GCSViews\ConfigurationView\ConfigArducopter.zh-Hant.resx">
+      <DependentUpon>ConfigArducopter.cs</DependentUpon>
+    </EmbeddedResource>
+    <EmbeddedResource Include="GCSViews\ConfigurationView\ConfigArducopter.zh-TW.resx">
+      <DependentUpon>ConfigArducopter.cs</DependentUpon>
+    </EmbeddedResource>
+    <EmbeddedResource Include="GCSViews\ConfigurationView\ConfigArduplane.resx">
+      <DependentUpon>ConfigArduplane.cs</DependentUpon>
+    </EmbeddedResource>
+    <EmbeddedResource Include="GCSViews\ConfigurationView\ConfigArduplane.ar.resx">
+      <DependentUpon>ConfigArduplane.cs</DependentUpon>
+    </EmbeddedResource>
+    <EmbeddedResource Include="GCSViews\ConfigurationView\ConfigArduplane.az-Latn-AZ.resx">
+      <DependentUpon>ConfigArduplane.cs</DependentUpon>
+    </EmbeddedResource>
+    <EmbeddedResource Include="GCSViews\ConfigurationView\ConfigArduplane.de-DE.resx">
+      <DependentUpon>ConfigArduplane.cs</DependentUpon>
+    </EmbeddedResource>
+    <EmbeddedResource Include="GCSViews\ConfigurationView\ConfigArduplane.fr.resx">
+      <DependentUpon>ConfigArduplane.cs</DependentUpon>
+    </EmbeddedResource>
+    <EmbeddedResource Include="GCSViews\ConfigurationView\ConfigArduplane.id-ID.resx">
+      <DependentUpon>ConfigArduplane.cs</DependentUpon>
+    </EmbeddedResource>
+    <EmbeddedResource Include="GCSViews\ConfigurationView\ConfigArduplane.it-IT.resx">
+      <DependentUpon>ConfigArduplane.cs</DependentUpon>
+    </EmbeddedResource>
+    <EmbeddedResource Include="GCSViews\ConfigurationView\ConfigArduplane.ja-JP.resx">
+      <DependentUpon>ConfigArduplane.cs</DependentUpon>
+    </EmbeddedResource>
+    <EmbeddedResource Include="GCSViews\ConfigurationView\ConfigArduplane.ko-KR.resx">
+      <DependentUpon>ConfigArduplane.cs</DependentUpon>
+    </EmbeddedResource>
+    <EmbeddedResource Include="GCSViews\ConfigurationView\ConfigArduplane.pt.resx">
+      <DependentUpon>ConfigArduplane.cs</DependentUpon>
+    </EmbeddedResource>
+    <EmbeddedResource Include="GCSViews\ConfigurationView\ConfigArduplane.ru-KZ.resx">
+      <DependentUpon>ConfigArduplane.cs</DependentUpon>
+    </EmbeddedResource>
+    <EmbeddedResource Include="GCSViews\ConfigurationView\ConfigArduplane.tr.resx">
+      <DependentUpon>ConfigArduplane.cs</DependentUpon>
+    </EmbeddedResource>
+    <EmbeddedResource Include="GCSViews\ConfigurationView\ConfigArduplane.zh-Hans.resx">
+      <DependentUpon>ConfigArduplane.cs</DependentUpon>
+    </EmbeddedResource>
+    <EmbeddedResource Include="GCSViews\ConfigurationView\ConfigArduplane.zh-Hant.resx">
+      <DependentUpon>ConfigArduplane.cs</DependentUpon>
+    </EmbeddedResource>
+    <EmbeddedResource Include="GCSViews\ConfigurationView\ConfigArduplane.zh-TW.resx">
+      <DependentUpon>ConfigArduplane.cs</DependentUpon>
+    </EmbeddedResource>
+    <EmbeddedResource Include="GCSViews\ConfigurationView\ConfigArdurover.resx">
+      <DependentUpon>ConfigArdurover.cs</DependentUpon>
+    </EmbeddedResource>
+    <EmbeddedResource Include="GCSViews\ConfigurationView\ConfigArdurover.ar.resx">
+      <DependentUpon>ConfigArdurover.cs</DependentUpon>
+    </EmbeddedResource>
+    <EmbeddedResource Include="GCSViews\ConfigurationView\ConfigArdurover.az-Latn-AZ.resx">
+      <DependentUpon>ConfigArdurover.cs</DependentUpon>
+    </EmbeddedResource>
+    <EmbeddedResource Include="GCSViews\ConfigurationView\ConfigArdurover.de-DE.resx">
+      <DependentUpon>ConfigArdurover.cs</DependentUpon>
+    </EmbeddedResource>
+    <EmbeddedResource Include="GCSViews\ConfigurationView\ConfigArdurover.fr.resx">
+      <DependentUpon>ConfigArdurover.cs</DependentUpon>
+    </EmbeddedResource>
+    <EmbeddedResource Include="GCSViews\ConfigurationView\ConfigArdurover.id-ID.resx">
+      <DependentUpon>ConfigArdurover.cs</DependentUpon>
+    </EmbeddedResource>
+    <EmbeddedResource Include="GCSViews\ConfigurationView\ConfigArdurover.it-IT.resx">
+      <DependentUpon>ConfigArdurover.cs</DependentUpon>
+    </EmbeddedResource>
+    <EmbeddedResource Include="GCSViews\ConfigurationView\ConfigArdurover.ja-JP.resx">
+      <DependentUpon>ConfigArdurover.cs</DependentUpon>
+    </EmbeddedResource>
+    <EmbeddedResource Include="GCSViews\ConfigurationView\ConfigArdurover.ko-KR.resx">
+      <DependentUpon>ConfigArdurover.cs</DependentUpon>
+    </EmbeddedResource>
+    <EmbeddedResource Include="GCSViews\ConfigurationView\ConfigArdurover.pt.resx">
+      <DependentUpon>ConfigArdurover.cs</DependentUpon>
+    </EmbeddedResource>
+    <EmbeddedResource Include="GCSViews\ConfigurationView\ConfigArdurover.ru-KZ.resx">
+      <DependentUpon>ConfigArdurover.cs</DependentUpon>
+    </EmbeddedResource>
+    <EmbeddedResource Include="GCSViews\ConfigurationView\ConfigArdurover.tr.resx">
+      <DependentUpon>ConfigArdurover.cs</DependentUpon>
+    </EmbeddedResource>
+    <EmbeddedResource Include="GCSViews\ConfigurationView\ConfigArdurover.zh-Hans.resx">
+      <DependentUpon>ConfigArdurover.cs</DependentUpon>
+    </EmbeddedResource>
+    <EmbeddedResource Include="GCSViews\ConfigurationView\ConfigAteryx.resx">
+      <DependentUpon>ConfigAteryx.cs</DependentUpon>
+    </EmbeddedResource>
+    <EmbeddedResource Include="GCSViews\ConfigurationView\ConfigAteryx.ar.resx">
+      <DependentUpon>ConfigAteryx.cs</DependentUpon>
+    </EmbeddedResource>
+    <EmbeddedResource Include="GCSViews\ConfigurationView\ConfigAteryx.az-Latn-AZ.resx">
+      <DependentUpon>ConfigAteryx.cs</DependentUpon>
+    </EmbeddedResource>
+    <EmbeddedResource Include="GCSViews\ConfigurationView\ConfigAteryx.de-DE.resx">
+      <DependentUpon>ConfigAteryx.cs</DependentUpon>
+    </EmbeddedResource>
+    <EmbeddedResource Include="GCSViews\ConfigurationView\ConfigAteryx.fr.resx">
+      <DependentUpon>ConfigAteryx.cs</DependentUpon>
+    </EmbeddedResource>
+    <EmbeddedResource Include="GCSViews\ConfigurationView\ConfigAteryx.id-ID.resx">
+      <DependentUpon>ConfigAteryx.cs</DependentUpon>
+    </EmbeddedResource>
+    <EmbeddedResource Include="GCSViews\ConfigurationView\ConfigAteryx.it-IT.resx">
+      <DependentUpon>ConfigAteryx.cs</DependentUpon>
+    </EmbeddedResource>
+    <EmbeddedResource Include="GCSViews\ConfigurationView\ConfigAteryx.ja-JP.resx">
+      <DependentUpon>ConfigAteryx.cs</DependentUpon>
+    </EmbeddedResource>
+    <EmbeddedResource Include="GCSViews\ConfigurationView\ConfigAteryx.ko-KR.resx">
+      <DependentUpon>ConfigAteryx.cs</DependentUpon>
+    </EmbeddedResource>
+    <EmbeddedResource Include="GCSViews\ConfigurationView\ConfigAteryx.pt.resx">
+      <DependentUpon>ConfigAteryx.cs</DependentUpon>
+    </EmbeddedResource>
+    <EmbeddedResource Include="GCSViews\ConfigurationView\ConfigAteryx.ru-KZ.resx">
+      <DependentUpon>ConfigAteryx.cs</DependentUpon>
+    </EmbeddedResource>
+    <EmbeddedResource Include="GCSViews\ConfigurationView\ConfigAteryx.tr.resx">
+      <DependentUpon>ConfigAteryx.cs</DependentUpon>
+    </EmbeddedResource>
+    <EmbeddedResource Include="GCSViews\ConfigurationView\ConfigAteryx.zh-Hans.resx">
+      <DependentUpon>ConfigAteryx.cs</DependentUpon>
+    </EmbeddedResource>
+    <EmbeddedResource Include="GCSViews\ConfigurationView\ConfigAteryxSensors.resx">
+      <DependentUpon>ConfigAteryxSensors.cs</DependentUpon>
+    </EmbeddedResource>
+    <EmbeddedResource Include="GCSViews\ConfigurationView\ConfigAteryxSensors.ar.resx">
+      <DependentUpon>ConfigAteryxSensors.cs</DependentUpon>
+    </EmbeddedResource>
+    <EmbeddedResource Include="GCSViews\ConfigurationView\ConfigAteryxSensors.az-Latn-AZ.resx">
+      <DependentUpon>ConfigAteryxSensors.cs</DependentUpon>
+    </EmbeddedResource>
+    <EmbeddedResource Include="GCSViews\ConfigurationView\ConfigAteryxSensors.de-DE.resx">
+      <DependentUpon>ConfigAteryxSensors.cs</DependentUpon>
+    </EmbeddedResource>
+    <EmbeddedResource Include="GCSViews\ConfigurationView\ConfigAteryxSensors.es-ES.resx">
+      <DependentUpon>ConfigAteryxSensors.cs</DependentUpon>
+    </EmbeddedResource>
+    <EmbeddedResource Include="GCSViews\ConfigurationView\ConfigAteryxSensors.fr.resx">
+      <DependentUpon>ConfigAteryxSensors.cs</DependentUpon>
+    </EmbeddedResource>
+    <EmbeddedResource Include="GCSViews\ConfigurationView\ConfigAteryxSensors.id-ID.resx">
+      <DependentUpon>ConfigAteryxSensors.cs</DependentUpon>
+    </EmbeddedResource>
+    <EmbeddedResource Include="GCSViews\ConfigurationView\ConfigAteryxSensors.it-IT.resx">
+      <DependentUpon>ConfigAteryxSensors.cs</DependentUpon>
+    </EmbeddedResource>
+    <EmbeddedResource Include="GCSViews\ConfigurationView\ConfigAteryxSensors.ja-JP.resx">
+      <DependentUpon>ConfigAteryxSensors.cs</DependentUpon>
+    </EmbeddedResource>
+    <EmbeddedResource Include="GCSViews\ConfigurationView\ConfigAteryxSensors.ko-KR.resx">
+      <DependentUpon>ConfigAteryxSensors.cs</DependentUpon>
+    </EmbeddedResource>
+    <EmbeddedResource Include="GCSViews\ConfigurationView\ConfigAteryxSensors.pl.resx">
+      <DependentUpon>ConfigAteryxSensors.cs</DependentUpon>
+    </EmbeddedResource>
+    <EmbeddedResource Include="GCSViews\ConfigurationView\ConfigAteryxSensors.pt.resx">
+      <DependentUpon>ConfigAteryxSensors.cs</DependentUpon>
+    </EmbeddedResource>
+    <EmbeddedResource Include="GCSViews\ConfigurationView\ConfigAteryxSensors.ru-KZ.resx">
+      <DependentUpon>ConfigAteryxSensors.cs</DependentUpon>
+    </EmbeddedResource>
+    <EmbeddedResource Include="GCSViews\ConfigurationView\ConfigAteryxSensors.tr.resx">
+      <DependentUpon>ConfigAteryxSensors.cs</DependentUpon>
+    </EmbeddedResource>
+    <EmbeddedResource Include="GCSViews\ConfigurationView\ConfigAteryxSensors.zh-Hans.resx">
+      <DependentUpon>ConfigAteryxSensors.cs</DependentUpon>
+    </EmbeddedResource>
+    <EmbeddedResource Include="GCSViews\ConfigurationView\ConfigAteryxSensors.zh-Hant.resx">
+      <DependentUpon>ConfigAteryxSensors.cs</DependentUpon>
+    </EmbeddedResource>
+    <EmbeddedResource Include="GCSViews\ConfigurationView\ConfigAteryxSensors.zh-TW.resx">
+      <DependentUpon>ConfigAteryxSensors.cs</DependentUpon>
+    </EmbeddedResource>
+    <EmbeddedResource Include="GCSViews\ConfigurationView\ConfigBatteryMonitoring.resx">
+      <DependentUpon>ConfigBatteryMonitoring.cs</DependentUpon>
+    </EmbeddedResource>
+    <EmbeddedResource Include="GCSViews\ConfigurationView\ConfigBatteryMonitoring.ar.resx">
+      <DependentUpon>ConfigBatteryMonitoring.cs</DependentUpon>
+    </EmbeddedResource>
+    <EmbeddedResource Include="GCSViews\ConfigurationView\ConfigBatteryMonitoring.az-Latn-AZ.resx">
+      <DependentUpon>ConfigBatteryMonitoring.cs</DependentUpon>
+    </EmbeddedResource>
+    <EmbeddedResource Include="GCSViews\ConfigurationView\ConfigBatteryMonitoring.de-DE.resx">
+      <DependentUpon>ConfigBatteryMonitoring.cs</DependentUpon>
+    </EmbeddedResource>
+    <EmbeddedResource Include="GCSViews\ConfigurationView\ConfigBatteryMonitoring.es-ES.resx">
+      <DependentUpon>ConfigBatteryMonitoring.cs</DependentUpon>
+    </EmbeddedResource>
+    <EmbeddedResource Include="GCSViews\ConfigurationView\ConfigBatteryMonitoring.fr.resx">
+      <DependentUpon>ConfigBatteryMonitoring.cs</DependentUpon>
+    </EmbeddedResource>
+    <EmbeddedResource Include="GCSViews\ConfigurationView\ConfigBatteryMonitoring.id-ID.resx">
+      <DependentUpon>ConfigBatteryMonitoring.cs</DependentUpon>
+    </EmbeddedResource>
+    <EmbeddedResource Include="GCSViews\ConfigurationView\ConfigBatteryMonitoring.it-IT.resx">
+      <DependentUpon>ConfigBatteryMonitoring.cs</DependentUpon>
+    </EmbeddedResource>
+    <EmbeddedResource Include="GCSViews\ConfigurationView\ConfigBatteryMonitoring.ja-JP.resx">
+      <DependentUpon>ConfigBatteryMonitoring.cs</DependentUpon>
+    </EmbeddedResource>
+    <EmbeddedResource Include="GCSViews\ConfigurationView\ConfigBatteryMonitoring.ko-KR.resx">
+      <DependentUpon>ConfigBatteryMonitoring.cs</DependentUpon>
+    </EmbeddedResource>
+    <EmbeddedResource Include="GCSViews\ConfigurationView\ConfigBatteryMonitoring.pl.resx">
+      <DependentUpon>ConfigBatteryMonitoring.cs</DependentUpon>
+    </EmbeddedResource>
+    <EmbeddedResource Include="GCSViews\ConfigurationView\ConfigBatteryMonitoring.pt.resx">
+      <DependentUpon>ConfigBatteryMonitoring.cs</DependentUpon>
+    </EmbeddedResource>
+    <EmbeddedResource Include="GCSViews\ConfigurationView\ConfigBatteryMonitoring.ru-KZ.resx">
+      <DependentUpon>ConfigBatteryMonitoring.cs</DependentUpon>
+    </EmbeddedResource>
+    <EmbeddedResource Include="GCSViews\ConfigurationView\ConfigBatteryMonitoring.tr.resx">
+      <DependentUpon>ConfigBatteryMonitoring.cs</DependentUpon>
+    </EmbeddedResource>
+    <EmbeddedResource Include="GCSViews\ConfigurationView\ConfigBatteryMonitoring.zh-Hans.resx">
+      <DependentUpon>ConfigBatteryMonitoring.cs</DependentUpon>
+    </EmbeddedResource>
+    <EmbeddedResource Include="GCSViews\ConfigurationView\ConfigBatteryMonitoring.zh-Hant.resx">
+      <DependentUpon>ConfigBatteryMonitoring.cs</DependentUpon>
+    </EmbeddedResource>
+    <EmbeddedResource Include="GCSViews\ConfigurationView\ConfigBatteryMonitoring.zh-TW.resx">
+      <DependentUpon>ConfigBatteryMonitoring.cs</DependentUpon>
+    </EmbeddedResource>
+    <EmbeddedResource Include="GCSViews\ConfigurationView\ConfigBatteryMonitoring2.resx">
+      <DependentUpon>ConfigBatteryMonitoring2.cs</DependentUpon>
+    </EmbeddedResource>
+    <EmbeddedResource Include="GCSViews\ConfigurationView\ConfigBatteryMonitoring2.ar.resx">
+      <DependentUpon>ConfigBatteryMonitoring2.cs</DependentUpon>
+    </EmbeddedResource>
+    <EmbeddedResource Include="GCSViews\ConfigurationView\ConfigBatteryMonitoring2.az-Latn-AZ.resx">
+      <DependentUpon>ConfigBatteryMonitoring2.cs</DependentUpon>
+    </EmbeddedResource>
+    <EmbeddedResource Include="GCSViews\ConfigurationView\ConfigBatteryMonitoring2.de-DE.resx">
+      <DependentUpon>ConfigBatteryMonitoring2.cs</DependentUpon>
+    </EmbeddedResource>
+    <EmbeddedResource Include="GCSViews\ConfigurationView\ConfigBatteryMonitoring2.es-ES.resx">
+      <DependentUpon>ConfigBatteryMonitoring2.cs</DependentUpon>
+    </EmbeddedResource>
+    <EmbeddedResource Include="GCSViews\ConfigurationView\ConfigBatteryMonitoring2.fr.resx">
+      <DependentUpon>ConfigBatteryMonitoring2.cs</DependentUpon>
+    </EmbeddedResource>
+    <EmbeddedResource Include="GCSViews\ConfigurationView\ConfigBatteryMonitoring2.id-ID.resx">
+      <DependentUpon>ConfigBatteryMonitoring2.cs</DependentUpon>
+    </EmbeddedResource>
+    <EmbeddedResource Include="GCSViews\ConfigurationView\ConfigBatteryMonitoring2.it-IT.resx">
+      <DependentUpon>ConfigBatteryMonitoring2.cs</DependentUpon>
+    </EmbeddedResource>
+    <EmbeddedResource Include="GCSViews\ConfigurationView\ConfigBatteryMonitoring2.ja-JP.resx">
+      <DependentUpon>ConfigBatteryMonitoring2.cs</DependentUpon>
+    </EmbeddedResource>
+    <EmbeddedResource Include="GCSViews\ConfigurationView\ConfigBatteryMonitoring2.ko-KR.resx">
+      <DependentUpon>ConfigBatteryMonitoring2.cs</DependentUpon>
+    </EmbeddedResource>
+    <EmbeddedResource Include="GCSViews\ConfigurationView\ConfigBatteryMonitoring2.pl.resx">
+      <DependentUpon>ConfigBatteryMonitoring2.cs</DependentUpon>
+    </EmbeddedResource>
+    <EmbeddedResource Include="GCSViews\ConfigurationView\ConfigBatteryMonitoring2.pt.resx">
+      <DependentUpon>ConfigBatteryMonitoring2.cs</DependentUpon>
+    </EmbeddedResource>
+    <EmbeddedResource Include="GCSViews\ConfigurationView\ConfigBatteryMonitoring2.ru-KZ.resx">
+      <DependentUpon>ConfigBatteryMonitoring2.cs</DependentUpon>
+    </EmbeddedResource>
+    <EmbeddedResource Include="GCSViews\ConfigurationView\ConfigBatteryMonitoring2.tr.resx">
+      <DependentUpon>ConfigBatteryMonitoring2.cs</DependentUpon>
+    </EmbeddedResource>
+    <EmbeddedResource Include="GCSViews\ConfigurationView\ConfigBatteryMonitoring2.zh-Hans.resx">
+      <DependentUpon>ConfigBatteryMonitoring2.cs</DependentUpon>
+    </EmbeddedResource>
+    <EmbeddedResource Include="GCSViews\ConfigurationView\ConfigBatteryMonitoring2.zh-Hant.resx">
+      <DependentUpon>ConfigBatteryMonitoring2.cs</DependentUpon>
+    </EmbeddedResource>
+    <EmbeddedResource Include="GCSViews\ConfigurationView\ConfigBatteryMonitoring2.zh-TW.resx">
+      <DependentUpon>ConfigBatteryMonitoring2.cs</DependentUpon>
+    </EmbeddedResource>
+    <EmbeddedResource Include="GCSViews\ConfigurationView\ConfigCompassMot.resx">
+      <DependentUpon>ConfigCompassMot.cs</DependentUpon>
+    </EmbeddedResource>
+    <EmbeddedResource Include="GCSViews\ConfigurationView\ConfigESCCalibration.resx">
+      <DependentUpon>ConfigESCCalibration.cs</DependentUpon>
+    </EmbeddedResource>
+    <EmbeddedResource Include="GCSViews\ConfigurationView\ConfigESCCalibration.ar.resx">
+      <DependentUpon>ConfigESCCalibration.cs</DependentUpon>
+    </EmbeddedResource>
+    <EmbeddedResource Include="GCSViews\ConfigurationView\ConfigESCCalibration.az-Latn-AZ.resx">
+      <DependentUpon>ConfigESCCalibration.cs</DependentUpon>
+    </EmbeddedResource>
+    <EmbeddedResource Include="GCSViews\ConfigurationView\ConfigESCCalibration.de-DE.resx">
+      <DependentUpon>ConfigESCCalibration.cs</DependentUpon>
+    </EmbeddedResource>
+    <EmbeddedResource Include="GCSViews\ConfigurationView\ConfigESCCalibration.id-ID.resx">
+      <DependentUpon>ConfigESCCalibration.cs</DependentUpon>
+    </EmbeddedResource>
+    <EmbeddedResource Include="GCSViews\ConfigurationView\ConfigESCCalibration.ko-KR.resx">
+      <DependentUpon>ConfigESCCalibration.cs</DependentUpon>
+    </EmbeddedResource>
+    <EmbeddedResource Include="GCSViews\ConfigurationView\ConfigESCCalibration.pt.resx">
+      <DependentUpon>ConfigESCCalibration.cs</DependentUpon>
+    </EmbeddedResource>
+    <EmbeddedResource Include="GCSViews\ConfigurationView\ConfigESCCalibration.ru-KZ.resx">
+      <DependentUpon>ConfigESCCalibration.cs</DependentUpon>
+    </EmbeddedResource>
+    <EmbeddedResource Include="GCSViews\ConfigurationView\ConfigESCCalibration.tr.resx">
+      <DependentUpon>ConfigESCCalibration.cs</DependentUpon>
+    </EmbeddedResource>
+    <EmbeddedResource Include="GCSViews\ConfigurationView\ConfigESCCalibration.zh-Hans.resx">
+      <DependentUpon>ConfigESCCalibration.cs</DependentUpon>
+    </EmbeddedResource>
+    <EmbeddedResource Include="GCSViews\ConfigurationView\ConfigFailSafe.resx">
+      <DependentUpon>ConfigFailSafe.cs</DependentUpon>
+      <SubType>Designer</SubType>
+    </EmbeddedResource>
+    <EmbeddedResource Include="GCSViews\ConfigurationView\ConfigFailSafe.ar.resx">
+      <DependentUpon>ConfigFailSafe.cs</DependentUpon>
+    </EmbeddedResource>
+    <EmbeddedResource Include="GCSViews\ConfigurationView\ConfigFailSafe.az-Latn-AZ.resx">
+      <DependentUpon>ConfigFailSafe.cs</DependentUpon>
+    </EmbeddedResource>
+    <EmbeddedResource Include="GCSViews\ConfigurationView\ConfigFailSafe.de-DE.resx">
+      <DependentUpon>ConfigFailSafe.cs</DependentUpon>
+    </EmbeddedResource>
+    <EmbeddedResource Include="GCSViews\ConfigurationView\ConfigFailSafe.es-ES.resx">
+      <DependentUpon>ConfigFailSafe.cs</DependentUpon>
+    </EmbeddedResource>
+    <EmbeddedResource Include="GCSViews\ConfigurationView\ConfigFailSafe.fr.resx">
+      <DependentUpon>ConfigFailSafe.cs</DependentUpon>
+    </EmbeddedResource>
+    <EmbeddedResource Include="GCSViews\ConfigurationView\ConfigFailSafe.id-ID.resx">
+      <DependentUpon>ConfigFailSafe.cs</DependentUpon>
+    </EmbeddedResource>
+    <EmbeddedResource Include="GCSViews\ConfigurationView\ConfigFailSafe.it-IT.resx">
+      <DependentUpon>ConfigFailSafe.cs</DependentUpon>
+    </EmbeddedResource>
+    <EmbeddedResource Include="GCSViews\ConfigurationView\ConfigFailSafe.ja-JP.resx">
+      <DependentUpon>ConfigFailSafe.cs</DependentUpon>
+    </EmbeddedResource>
+    <EmbeddedResource Include="GCSViews\ConfigurationView\ConfigFailSafe.ko-KR.resx">
+      <DependentUpon>ConfigFailSafe.cs</DependentUpon>
+    </EmbeddedResource>
+    <EmbeddedResource Include="GCSViews\ConfigurationView\ConfigFailSafe.pl.resx">
+      <DependentUpon>ConfigFailSafe.cs</DependentUpon>
+    </EmbeddedResource>
+    <EmbeddedResource Include="GCSViews\ConfigurationView\ConfigFailSafe.pt.resx">
+      <DependentUpon>ConfigFailSafe.cs</DependentUpon>
+    </EmbeddedResource>
+    <EmbeddedResource Include="GCSViews\ConfigurationView\ConfigFailSafe.ru-KZ.resx">
+      <DependentUpon>ConfigFailSafe.cs</DependentUpon>
+    </EmbeddedResource>
+    <EmbeddedResource Include="GCSViews\ConfigurationView\ConfigFailSafe.tr.resx">
+      <DependentUpon>ConfigFailSafe.cs</DependentUpon>
+    </EmbeddedResource>
+    <EmbeddedResource Include="GCSViews\ConfigurationView\ConfigFailSafe.zh-Hans.resx">
+      <DependentUpon>ConfigFailSafe.cs</DependentUpon>
+    </EmbeddedResource>
+    <EmbeddedResource Include="GCSViews\ConfigurationView\ConfigFailSafe.zh-Hant.resx">
+      <DependentUpon>ConfigFailSafe.cs</DependentUpon>
+    </EmbeddedResource>
+    <EmbeddedResource Include="GCSViews\ConfigurationView\ConfigFailSafe.zh-TW.resx">
+      <DependentUpon>ConfigFailSafe.cs</DependentUpon>
+    </EmbeddedResource>
+    <EmbeddedResource Include="GCSViews\ConfigurationView\ConfigFirmware.resx">
+      <DependentUpon>ConfigFirmware.cs</DependentUpon>
+    </EmbeddedResource>
+    <EmbeddedResource Include="GCSViews\ConfigurationView\ConfigFirmware.ar.resx">
+      <DependentUpon>ConfigFirmware.cs</DependentUpon>
+    </EmbeddedResource>
+    <EmbeddedResource Include="GCSViews\ConfigurationView\ConfigFirmware.az-Latn-AZ.resx">
+      <DependentUpon>ConfigFirmware.cs</DependentUpon>
+    </EmbeddedResource>
+    <EmbeddedResource Include="GCSViews\ConfigurationView\ConfigFirmware.de-DE.resx">
+      <DependentUpon>ConfigFirmware.cs</DependentUpon>
+    </EmbeddedResource>
+    <EmbeddedResource Include="GCSViews\ConfigurationView\ConfigFirmware.es-ES.resx">
+      <DependentUpon>ConfigFirmware.cs</DependentUpon>
+    </EmbeddedResource>
+    <EmbeddedResource Include="GCSViews\ConfigurationView\ConfigFirmware.fr.resx">
+      <DependentUpon>ConfigFirmware.cs</DependentUpon>
+    </EmbeddedResource>
+    <EmbeddedResource Include="GCSViews\ConfigurationView\ConfigFirmware.id-ID.resx">
+      <DependentUpon>ConfigFirmware.cs</DependentUpon>
+    </EmbeddedResource>
+    <EmbeddedResource Include="GCSViews\ConfigurationView\ConfigFirmware.it-IT.resx">
+      <DependentUpon>ConfigFirmware.cs</DependentUpon>
+    </EmbeddedResource>
+    <EmbeddedResource Include="GCSViews\ConfigurationView\ConfigFirmware.ja-JP.resx">
+      <DependentUpon>ConfigFirmware.cs</DependentUpon>
+    </EmbeddedResource>
+    <EmbeddedResource Include="GCSViews\ConfigurationView\ConfigFirmware.ko-KR.resx">
+      <DependentUpon>ConfigFirmware.cs</DependentUpon>
+    </EmbeddedResource>
+    <EmbeddedResource Include="GCSViews\ConfigurationView\ConfigFirmware.pl.resx">
+      <DependentUpon>ConfigFirmware.cs</DependentUpon>
+    </EmbeddedResource>
+    <EmbeddedResource Include="GCSViews\ConfigurationView\ConfigFirmware.pt.resx">
+      <DependentUpon>ConfigFirmware.cs</DependentUpon>
+    </EmbeddedResource>
+    <EmbeddedResource Include="GCSViews\ConfigurationView\ConfigFirmware.ru-KZ.resx">
+      <DependentUpon>ConfigFirmware.cs</DependentUpon>
+    </EmbeddedResource>
+    <EmbeddedResource Include="GCSViews\ConfigurationView\ConfigFirmware.ru-RU.resx">
+      <DependentUpon>ConfigFirmware.cs</DependentUpon>
+    </EmbeddedResource>
+    <EmbeddedResource Include="GCSViews\ConfigurationView\ConfigFirmware.tr.resx">
+      <DependentUpon>ConfigFirmware.cs</DependentUpon>
+    </EmbeddedResource>
+    <EmbeddedResource Include="GCSViews\ConfigurationView\ConfigFirmware.zh-Hans.resx">
+      <DependentUpon>ConfigFirmware.cs</DependentUpon>
+    </EmbeddedResource>
+    <EmbeddedResource Include="GCSViews\ConfigurationView\ConfigFirmware.zh-Hant.resx">
+      <DependentUpon>ConfigFirmware.cs</DependentUpon>
+    </EmbeddedResource>
+    <EmbeddedResource Include="GCSViews\ConfigurationView\ConfigFirmware.zh-TW.resx">
+      <DependentUpon>ConfigFirmware.cs</DependentUpon>
+    </EmbeddedResource>
+    <EmbeddedResource Include="GCSViews\ConfigurationView\ConfigFirmwareDisabled.resx">
+      <DependentUpon>ConfigFirmwareDisabled.cs</DependentUpon>
+    </EmbeddedResource>
+    <EmbeddedResource Include="GCSViews\ConfigurationView\ConfigFirmwareDisabled.ar.resx">
+      <DependentUpon>ConfigFirmwareDisabled.cs</DependentUpon>
+    </EmbeddedResource>
+    <EmbeddedResource Include="GCSViews\ConfigurationView\ConfigFirmwareDisabled.az-Latn-AZ.resx">
+      <DependentUpon>ConfigFirmwareDisabled.cs</DependentUpon>
+    </EmbeddedResource>
+    <EmbeddedResource Include="GCSViews\ConfigurationView\ConfigFirmwareDisabled.de-DE.resx">
+      <DependentUpon>ConfigFirmwareDisabled.cs</DependentUpon>
+    </EmbeddedResource>
+    <EmbeddedResource Include="GCSViews\ConfigurationView\ConfigFirmwareDisabled.id-ID.resx">
+      <DependentUpon>ConfigFirmwareDisabled.cs</DependentUpon>
+    </EmbeddedResource>
+    <EmbeddedResource Include="GCSViews\ConfigurationView\ConfigFirmwareDisabled.ja-JP.resx">
+      <DependentUpon>ConfigFirmwareDisabled.cs</DependentUpon>
+    </EmbeddedResource>
+    <EmbeddedResource Include="GCSViews\ConfigurationView\ConfigFirmwareDisabled.ko-KR.resx">
+      <DependentUpon>ConfigFirmwareDisabled.cs</DependentUpon>
+    </EmbeddedResource>
+    <EmbeddedResource Include="GCSViews\ConfigurationView\ConfigFirmwareDisabled.pt.resx">
+      <DependentUpon>ConfigFirmwareDisabled.cs</DependentUpon>
+    </EmbeddedResource>
+    <EmbeddedResource Include="GCSViews\ConfigurationView\ConfigFirmwareDisabled.ru-KZ.resx">
+      <DependentUpon>ConfigFirmwareDisabled.cs</DependentUpon>
+    </EmbeddedResource>
+    <EmbeddedResource Include="GCSViews\ConfigurationView\ConfigFirmwareDisabled.tr.resx">
+      <DependentUpon>ConfigFirmwareDisabled.cs</DependentUpon>
+    </EmbeddedResource>
+    <EmbeddedResource Include="GCSViews\ConfigurationView\ConfigFirmwareDisabled.zh-Hans.resx">
+      <DependentUpon>ConfigFirmwareDisabled.cs</DependentUpon>
+    </EmbeddedResource>
+    <EmbeddedResource Include="GCSViews\ConfigurationView\ConfigFlightModes.resx">
+      <DependentUpon>ConfigFlightModes.cs</DependentUpon>
+      <SubType>Designer</SubType>
+    </EmbeddedResource>
+    <EmbeddedResource Include="GCSViews\ConfigurationView\ConfigFlightModes.ar.resx">
+      <DependentUpon>ConfigFlightModes.cs</DependentUpon>
+    </EmbeddedResource>
+    <EmbeddedResource Include="GCSViews\ConfigurationView\ConfigFlightModes.az-Latn-AZ.resx">
+      <DependentUpon>ConfigFlightModes.cs</DependentUpon>
+    </EmbeddedResource>
+    <EmbeddedResource Include="GCSViews\ConfigurationView\ConfigFlightModes.de-DE.resx">
+      <DependentUpon>ConfigFlightModes.cs</DependentUpon>
+    </EmbeddedResource>
+    <EmbeddedResource Include="GCSViews\ConfigurationView\ConfigFlightModes.es-ES.resx">
+      <DependentUpon>ConfigFlightModes.cs</DependentUpon>
+    </EmbeddedResource>
+    <EmbeddedResource Include="GCSViews\ConfigurationView\ConfigFlightModes.fr.resx">
+      <DependentUpon>ConfigFlightModes.cs</DependentUpon>
+    </EmbeddedResource>
+    <EmbeddedResource Include="GCSViews\ConfigurationView\ConfigFlightModes.id-ID.resx">
+      <DependentUpon>ConfigFlightModes.cs</DependentUpon>
+    </EmbeddedResource>
+    <EmbeddedResource Include="GCSViews\ConfigurationView\ConfigFlightModes.it-IT.resx">
+      <DependentUpon>ConfigFlightModes.cs</DependentUpon>
+    </EmbeddedResource>
+    <EmbeddedResource Include="GCSViews\ConfigurationView\ConfigFlightModes.ja-JP.resx">
+      <DependentUpon>ConfigFlightModes.cs</DependentUpon>
+    </EmbeddedResource>
+    <EmbeddedResource Include="GCSViews\ConfigurationView\ConfigFlightModes.ko-KR.resx">
+      <DependentUpon>ConfigFlightModes.cs</DependentUpon>
+    </EmbeddedResource>
+    <EmbeddedResource Include="GCSViews\ConfigurationView\ConfigFlightModes.pl.resx">
+      <DependentUpon>ConfigFlightModes.cs</DependentUpon>
+    </EmbeddedResource>
+    <EmbeddedResource Include="GCSViews\ConfigurationView\ConfigFlightModes.pt.resx">
+      <DependentUpon>ConfigFlightModes.cs</DependentUpon>
+    </EmbeddedResource>
+    <EmbeddedResource Include="GCSViews\ConfigurationView\ConfigFlightModes.ru-KZ.resx">
+      <DependentUpon>ConfigFlightModes.cs</DependentUpon>
+    </EmbeddedResource>
+    <EmbeddedResource Include="GCSViews\ConfigurationView\ConfigFlightModes.tr.resx">
+      <DependentUpon>ConfigFlightModes.cs</DependentUpon>
+    </EmbeddedResource>
+    <EmbeddedResource Include="GCSViews\ConfigurationView\ConfigFlightModes.zh-Hans.resx">
+      <DependentUpon>ConfigFlightModes.cs</DependentUpon>
+    </EmbeddedResource>
+    <EmbeddedResource Include="GCSViews\ConfigurationView\ConfigFlightModes.zh-Hant.resx">
+      <DependentUpon>ConfigFlightModes.cs</DependentUpon>
+    </EmbeddedResource>
+    <EmbeddedResource Include="GCSViews\ConfigurationView\ConfigFlightModes.zh-TW.resx">
+      <DependentUpon>ConfigFlightModes.cs</DependentUpon>
+    </EmbeddedResource>
+    <EmbeddedResource Include="GCSViews\ConfigurationView\ConfigFrameClassType.resx">
+      <DependentUpon>ConfigFrameClassType.cs</DependentUpon>
+      <SubType>Designer</SubType>
+    </EmbeddedResource>
+    <EmbeddedResource Include="GCSViews\ConfigurationView\ConfigFrameClassType.ar.resx">
+      <DependentUpon>ConfigFrameClassType.cs</DependentUpon>
+    </EmbeddedResource>
+    <EmbeddedResource Include="GCSViews\ConfigurationView\ConfigFrameClassType.az-Latn-AZ.resx">
+      <DependentUpon>ConfigFrameClassType.cs</DependentUpon>
+    </EmbeddedResource>
+    <EmbeddedResource Include="GCSViews\ConfigurationView\ConfigFrameClassType.de-DE.resx">
+      <DependentUpon>ConfigFrameClassType.cs</DependentUpon>
+    </EmbeddedResource>
+    <EmbeddedResource Include="GCSViews\ConfigurationView\ConfigFrameClassType.es-ES.resx">
+      <DependentUpon>ConfigFrameClassType.cs</DependentUpon>
+    </EmbeddedResource>
+    <EmbeddedResource Include="GCSViews\ConfigurationView\ConfigFrameClassType.fr.resx">
+      <DependentUpon>ConfigFrameClassType.cs</DependentUpon>
+    </EmbeddedResource>
+    <EmbeddedResource Include="GCSViews\ConfigurationView\ConfigFrameClassType.id-ID.resx">
+      <DependentUpon>ConfigFrameClassType.cs</DependentUpon>
+    </EmbeddedResource>
+    <EmbeddedResource Include="GCSViews\ConfigurationView\ConfigFrameClassType.it-IT.resx">
+      <DependentUpon>ConfigFrameClassType.cs</DependentUpon>
+    </EmbeddedResource>
+    <EmbeddedResource Include="GCSViews\ConfigurationView\ConfigFrameClassType.ja-JP.resx">
+      <DependentUpon>ConfigFrameClassType.cs</DependentUpon>
+    </EmbeddedResource>
+    <EmbeddedResource Include="GCSViews\ConfigurationView\ConfigFrameClassType.ko-KR.resx">
+      <DependentUpon>ConfigFrameClassType.cs</DependentUpon>
+    </EmbeddedResource>
+    <EmbeddedResource Include="GCSViews\ConfigurationView\ConfigFrameClassType.pl.resx">
+      <DependentUpon>ConfigFrameClassType.cs</DependentUpon>
+    </EmbeddedResource>
+    <EmbeddedResource Include="GCSViews\ConfigurationView\ConfigFrameClassType.pt.resx">
+      <DependentUpon>ConfigFrameClassType.cs</DependentUpon>
+    </EmbeddedResource>
+    <EmbeddedResource Include="GCSViews\ConfigurationView\ConfigFrameClassType.ru-KZ.resx">
+      <DependentUpon>ConfigFrameClassType.cs</DependentUpon>
+    </EmbeddedResource>
+    <EmbeddedResource Include="GCSViews\ConfigurationView\ConfigFrameClassType.tr.resx">
+      <DependentUpon>ConfigFrameClassType.cs</DependentUpon>
+    </EmbeddedResource>
+    <EmbeddedResource Include="GCSViews\ConfigurationView\ConfigFrameClassType.zh-Hans.resx">
+      <DependentUpon>ConfigFrameClassType.cs</DependentUpon>
+    </EmbeddedResource>
+    <EmbeddedResource Include="GCSViews\ConfigurationView\ConfigFrameClassType.zh-Hant.resx">
+      <DependentUpon>ConfigFrameClassType.cs</DependentUpon>
+    </EmbeddedResource>
+    <EmbeddedResource Include="GCSViews\ConfigurationView\ConfigFrameClassType.zh-TW.resx">
+      <DependentUpon>ConfigFrameClassType.cs</DependentUpon>
+    </EmbeddedResource>
+    <EmbeddedResource Include="GCSViews\ConfigurationView\ConfigFrameType.resx">
+      <DependentUpon>ConfigFrameType.cs</DependentUpon>
+    </EmbeddedResource>
+    <EmbeddedResource Include="GCSViews\ConfigurationView\ConfigFrameType.ar.resx">
+      <DependentUpon>ConfigFrameType.cs</DependentUpon>
+    </EmbeddedResource>
+    <EmbeddedResource Include="GCSViews\ConfigurationView\ConfigFrameType.az-Latn-AZ.resx">
+      <DependentUpon>ConfigFrameType.cs</DependentUpon>
+    </EmbeddedResource>
+    <EmbeddedResource Include="GCSViews\ConfigurationView\ConfigFrameType.de-DE.resx">
+      <DependentUpon>ConfigFrameType.cs</DependentUpon>
+    </EmbeddedResource>
+    <EmbeddedResource Include="GCSViews\ConfigurationView\ConfigFrameType.es-ES.resx">
+      <DependentUpon>ConfigFrameType.cs</DependentUpon>
+    </EmbeddedResource>
+    <EmbeddedResource Include="GCSViews\ConfigurationView\ConfigFrameType.fr.resx">
+      <DependentUpon>ConfigFrameType.cs</DependentUpon>
+    </EmbeddedResource>
+    <EmbeddedResource Include="GCSViews\ConfigurationView\ConfigFrameType.id-ID.resx">
+      <DependentUpon>ConfigFrameType.cs</DependentUpon>
+    </EmbeddedResource>
+    <EmbeddedResource Include="GCSViews\ConfigurationView\ConfigFrameType.it-IT.resx">
+      <DependentUpon>ConfigFrameType.cs</DependentUpon>
+    </EmbeddedResource>
+    <EmbeddedResource Include="GCSViews\ConfigurationView\ConfigFrameType.ja-JP.resx">
+      <DependentUpon>ConfigFrameType.cs</DependentUpon>
+    </EmbeddedResource>
+    <EmbeddedResource Include="GCSViews\ConfigurationView\ConfigFrameType.ko-KR.resx">
+      <DependentUpon>ConfigFrameType.cs</DependentUpon>
+    </EmbeddedResource>
+    <EmbeddedResource Include="GCSViews\ConfigurationView\ConfigFrameType.pl.resx">
+      <DependentUpon>ConfigFrameType.cs</DependentUpon>
+    </EmbeddedResource>
+    <EmbeddedResource Include="GCSViews\ConfigurationView\ConfigFrameType.pt.resx">
+      <DependentUpon>ConfigFrameType.cs</DependentUpon>
+    </EmbeddedResource>
+    <EmbeddedResource Include="GCSViews\ConfigurationView\ConfigFrameType.ru-KZ.resx">
+      <DependentUpon>ConfigFrameType.cs</DependentUpon>
+    </EmbeddedResource>
+    <EmbeddedResource Include="GCSViews\ConfigurationView\ConfigFrameType.tr.resx">
+      <DependentUpon>ConfigFrameType.cs</DependentUpon>
+    </EmbeddedResource>
+    <EmbeddedResource Include="GCSViews\ConfigurationView\ConfigFrameType.zh-Hans.resx">
+      <DependentUpon>ConfigFrameType.cs</DependentUpon>
+    </EmbeddedResource>
+    <EmbeddedResource Include="GCSViews\ConfigurationView\ConfigFrameType.zh-Hant.resx">
+      <DependentUpon>ConfigFrameType.cs</DependentUpon>
+    </EmbeddedResource>
+    <EmbeddedResource Include="GCSViews\ConfigurationView\ConfigFrameType.zh-TW.resx">
+      <DependentUpon>ConfigFrameType.cs</DependentUpon>
+    </EmbeddedResource>
+    <EmbeddedResource Include="GCSViews\ConfigurationView\ConfigFriendlyParams.resx">
+      <DependentUpon>ConfigFriendlyParams.cs</DependentUpon>
+    </EmbeddedResource>
+    <EmbeddedResource Include="GCSViews\ConfigurationView\ConfigFriendlyParams.ar.resx">
+      <DependentUpon>ConfigFriendlyParams.cs</DependentUpon>
+    </EmbeddedResource>
+    <EmbeddedResource Include="GCSViews\ConfigurationView\ConfigFriendlyParams.az-Latn-AZ.resx">
+      <DependentUpon>ConfigFriendlyParams.cs</DependentUpon>
+    </EmbeddedResource>
+    <EmbeddedResource Include="GCSViews\ConfigurationView\ConfigFriendlyParams.de-DE.resx">
+      <DependentUpon>ConfigFriendlyParams.cs</DependentUpon>
+    </EmbeddedResource>
+    <EmbeddedResource Include="GCSViews\ConfigurationView\ConfigFriendlyParams.id-ID.resx">
+      <DependentUpon>ConfigFriendlyParams.cs</DependentUpon>
+    </EmbeddedResource>
+    <EmbeddedResource Include="GCSViews\ConfigurationView\ConfigFriendlyParams.ja-JP.resx">
+      <DependentUpon>ConfigFriendlyParams.cs</DependentUpon>
+    </EmbeddedResource>
+    <EmbeddedResource Include="GCSViews\ConfigurationView\ConfigFriendlyParams.ko-KR.resx">
+      <DependentUpon>ConfigFriendlyParams.cs</DependentUpon>
+    </EmbeddedResource>
+    <EmbeddedResource Include="GCSViews\ConfigurationView\ConfigFriendlyParams.pt.resx">
+      <DependentUpon>ConfigFriendlyParams.cs</DependentUpon>
+    </EmbeddedResource>
+    <EmbeddedResource Include="GCSViews\ConfigurationView\ConfigFriendlyParams.ru-KZ.resx">
+      <DependentUpon>ConfigFriendlyParams.cs</DependentUpon>
+    </EmbeddedResource>
+    <EmbeddedResource Include="GCSViews\ConfigurationView\ConfigFriendlyParams.tr.resx">
+      <DependentUpon>ConfigFriendlyParams.cs</DependentUpon>
+    </EmbeddedResource>
+    <EmbeddedResource Include="GCSViews\ConfigurationView\ConfigFriendlyParams.zh-Hans.resx">
+      <DependentUpon>ConfigFriendlyParams.cs</DependentUpon>
+    </EmbeddedResource>
+    <EmbeddedResource Include="GCSViews\ConfigurationView\ConfigHWAirspeed.resx">
+      <DependentUpon>ConfigHWAirspeed.cs</DependentUpon>
+    </EmbeddedResource>
+    <EmbeddedResource Include="GCSViews\ConfigurationView\ConfigHWAirspeed.ar.resx">
+      <DependentUpon>ConfigHWAirspeed.cs</DependentUpon>
+    </EmbeddedResource>
+    <EmbeddedResource Include="GCSViews\ConfigurationView\ConfigHWAirspeed.az-Latn-AZ.resx">
+      <DependentUpon>ConfigHWAirspeed.cs</DependentUpon>
+    </EmbeddedResource>
+    <EmbeddedResource Include="GCSViews\ConfigurationView\ConfigHWAirspeed.de-DE.resx">
+      <DependentUpon>ConfigHWAirspeed.cs</DependentUpon>
+    </EmbeddedResource>
+    <EmbeddedResource Include="GCSViews\ConfigurationView\ConfigHWAirspeed.es-ES.resx">
+      <DependentUpon>ConfigHWAirspeed.cs</DependentUpon>
+    </EmbeddedResource>
+    <EmbeddedResource Include="GCSViews\ConfigurationView\ConfigHWAirspeed.fr.resx">
+      <DependentUpon>ConfigHWAirspeed.cs</DependentUpon>
+    </EmbeddedResource>
+    <EmbeddedResource Include="GCSViews\ConfigurationView\ConfigHWAirspeed.id-ID.resx">
+      <DependentUpon>ConfigHWAirspeed.cs</DependentUpon>
+    </EmbeddedResource>
+    <EmbeddedResource Include="GCSViews\ConfigurationView\ConfigHWAirspeed.it-IT.resx">
+      <DependentUpon>ConfigHWAirspeed.cs</DependentUpon>
+    </EmbeddedResource>
+    <EmbeddedResource Include="GCSViews\ConfigurationView\ConfigHWAirspeed.ja-JP.resx">
+      <DependentUpon>ConfigHWAirspeed.cs</DependentUpon>
+    </EmbeddedResource>
+    <EmbeddedResource Include="GCSViews\ConfigurationView\ConfigHWAirspeed.ko-KR.resx">
+      <DependentUpon>ConfigHWAirspeed.cs</DependentUpon>
+    </EmbeddedResource>
+    <EmbeddedResource Include="GCSViews\ConfigurationView\ConfigHWAirspeed.pl.resx">
+      <DependentUpon>ConfigHWAirspeed.cs</DependentUpon>
+    </EmbeddedResource>
+    <EmbeddedResource Include="GCSViews\ConfigurationView\ConfigHWAirspeed.pt.resx">
+      <DependentUpon>ConfigHWAirspeed.cs</DependentUpon>
+    </EmbeddedResource>
+    <EmbeddedResource Include="GCSViews\ConfigurationView\ConfigHWAirspeed.ru-KZ.resx">
+      <DependentUpon>ConfigHWAirspeed.cs</DependentUpon>
+    </EmbeddedResource>
+    <EmbeddedResource Include="GCSViews\ConfigurationView\ConfigHWAirspeed.tr.resx">
+      <DependentUpon>ConfigHWAirspeed.cs</DependentUpon>
+    </EmbeddedResource>
+    <EmbeddedResource Include="GCSViews\ConfigurationView\ConfigHWAirspeed.zh-Hans.resx">
+      <DependentUpon>ConfigHWAirspeed.cs</DependentUpon>
+    </EmbeddedResource>
+    <EmbeddedResource Include="GCSViews\ConfigurationView\ConfigHWAirspeed.zh-Hant.resx">
+      <DependentUpon>ConfigHWAirspeed.cs</DependentUpon>
+    </EmbeddedResource>
+    <EmbeddedResource Include="GCSViews\ConfigurationView\ConfigHWAirspeed.zh-TW.resx">
+      <DependentUpon>ConfigHWAirspeed.cs</DependentUpon>
+    </EmbeddedResource>
+    <EmbeddedResource Include="GCSViews\ConfigurationView\ConfigHWBT.resx">
+      <DependentUpon>ConfigHWBT.cs</DependentUpon>
+    </EmbeddedResource>
+    <EmbeddedResource Include="GCSViews\ConfigurationView\ConfigHWBT.ar.resx">
+      <DependentUpon>ConfigHWBT.cs</DependentUpon>
+    </EmbeddedResource>
+    <EmbeddedResource Include="GCSViews\ConfigurationView\ConfigHWBT.az-Latn-AZ.resx">
+      <DependentUpon>ConfigHWBT.cs</DependentUpon>
+    </EmbeddedResource>
+    <EmbeddedResource Include="GCSViews\ConfigurationView\ConfigHWBT.de-DE.resx">
+      <DependentUpon>ConfigHWBT.cs</DependentUpon>
+    </EmbeddedResource>
+    <EmbeddedResource Include="GCSViews\ConfigurationView\ConfigHWBT.id-ID.resx">
+      <DependentUpon>ConfigHWBT.cs</DependentUpon>
+    </EmbeddedResource>
+    <EmbeddedResource Include="GCSViews\ConfigurationView\ConfigHWBT.ja-JP.resx">
+      <DependentUpon>ConfigHWBT.cs</DependentUpon>
+    </EmbeddedResource>
+    <EmbeddedResource Include="GCSViews\ConfigurationView\ConfigHWBT.ko-KR.resx">
+      <DependentUpon>ConfigHWBT.cs</DependentUpon>
+    </EmbeddedResource>
+    <EmbeddedResource Include="GCSViews\ConfigurationView\ConfigHWBT.pt.resx">
+      <DependentUpon>ConfigHWBT.cs</DependentUpon>
+    </EmbeddedResource>
+    <EmbeddedResource Include="GCSViews\ConfigurationView\ConfigHWBT.ru-KZ.resx">
+      <DependentUpon>ConfigHWBT.cs</DependentUpon>
+    </EmbeddedResource>
+    <EmbeddedResource Include="GCSViews\ConfigurationView\ConfigHWBT.tr.resx">
+      <DependentUpon>ConfigHWBT.cs</DependentUpon>
+    </EmbeddedResource>
+    <EmbeddedResource Include="GCSViews\ConfigurationView\ConfigHWBT.zh-Hans.resx">
+      <DependentUpon>ConfigHWBT.cs</DependentUpon>
+    </EmbeddedResource>
+    <EmbeddedResource Include="GCSViews\ConfigurationView\ConfigHWCompass.resx">
+      <DependentUpon>ConfigHWCompass.cs</DependentUpon>
+    </EmbeddedResource>
+    <EmbeddedResource Include="GCSViews\ConfigurationView\ConfigHWCompass.ar.resx">
+      <DependentUpon>ConfigHWCompass.cs</DependentUpon>
+    </EmbeddedResource>
+    <EmbeddedResource Include="GCSViews\ConfigurationView\ConfigHWCompass.az-Latn-AZ.resx">
+      <DependentUpon>ConfigHWCompass.cs</DependentUpon>
+    </EmbeddedResource>
+    <EmbeddedResource Include="GCSViews\ConfigurationView\ConfigHWCompass.de-DE.resx">
+      <DependentUpon>ConfigHWCompass.cs</DependentUpon>
+    </EmbeddedResource>
+    <EmbeddedResource Include="GCSViews\ConfigurationView\ConfigHWCompass.es-ES.resx">
+      <DependentUpon>ConfigHWCompass.cs</DependentUpon>
+    </EmbeddedResource>
+    <EmbeddedResource Include="GCSViews\ConfigurationView\ConfigHWCompass.fr.resx">
+      <DependentUpon>ConfigHWCompass.cs</DependentUpon>
+    </EmbeddedResource>
+    <EmbeddedResource Include="GCSViews\ConfigurationView\ConfigHWCompass.id-ID.resx">
+      <DependentUpon>ConfigHWCompass.cs</DependentUpon>
+    </EmbeddedResource>
+    <EmbeddedResource Include="GCSViews\ConfigurationView\ConfigHWCompass.it-IT.resx">
+      <DependentUpon>ConfigHWCompass.cs</DependentUpon>
+    </EmbeddedResource>
+    <EmbeddedResource Include="GCSViews\ConfigurationView\ConfigHWCompass.ja-JP.resx">
+      <DependentUpon>ConfigHWCompass.cs</DependentUpon>
+    </EmbeddedResource>
+    <EmbeddedResource Include="GCSViews\ConfigurationView\ConfigHWCompass.ko-KR.resx">
+      <DependentUpon>ConfigHWCompass.cs</DependentUpon>
+    </EmbeddedResource>
+    <EmbeddedResource Include="GCSViews\ConfigurationView\ConfigHWCompass.pl.resx">
+      <DependentUpon>ConfigHWCompass.cs</DependentUpon>
+    </EmbeddedResource>
+    <EmbeddedResource Include="GCSViews\ConfigurationView\ConfigHWCompass.pt.resx">
+      <DependentUpon>ConfigHWCompass.cs</DependentUpon>
+    </EmbeddedResource>
+    <EmbeddedResource Include="GCSViews\ConfigurationView\ConfigHWCompass.ru-KZ.resx">
+      <DependentUpon>ConfigHWCompass.cs</DependentUpon>
+    </EmbeddedResource>
+    <EmbeddedResource Include="GCSViews\ConfigurationView\ConfigHWCompass.tr.resx">
+      <DependentUpon>ConfigHWCompass.cs</DependentUpon>
+    </EmbeddedResource>
+    <EmbeddedResource Include="GCSViews\ConfigurationView\ConfigHWCompass.zh-Hans.resx">
+      <DependentUpon>ConfigHWCompass.cs</DependentUpon>
+    </EmbeddedResource>
+    <EmbeddedResource Include="GCSViews\ConfigurationView\ConfigHWCompass.zh-Hant.resx">
+      <DependentUpon>ConfigHWCompass.cs</DependentUpon>
+    </EmbeddedResource>
+    <EmbeddedResource Include="GCSViews\ConfigurationView\ConfigHWCompass.zh-TW.resx">
+      <DependentUpon>ConfigHWCompass.cs</DependentUpon>
+    </EmbeddedResource>
+    <EmbeddedResource Include="GCSViews\ConfigurationView\ConfigHWesp8266.resx">
+      <DependentUpon>ConfigHWesp8266.cs</DependentUpon>
+    </EmbeddedResource>
+    <EmbeddedResource Include="GCSViews\ConfigurationView\ConfigHWESP8266.ar.resx">
+      <DependentUpon>ConfigHWesp8266.cs</DependentUpon>
+    </EmbeddedResource>
+    <EmbeddedResource Include="GCSViews\ConfigurationView\ConfigHWESP8266.az-Latn-AZ.resx">
+      <DependentUpon>ConfigHWesp8266.cs</DependentUpon>
+    </EmbeddedResource>
+    <EmbeddedResource Include="GCSViews\ConfigurationView\ConfigHWESP8266.de-DE.resx">
+      <DependentUpon>ConfigHWesp8266.cs</DependentUpon>
+    </EmbeddedResource>
+    <EmbeddedResource Include="GCSViews\ConfigurationView\ConfigHWESP8266.pt.resx">
+      <DependentUpon>ConfigHWesp8266.cs</DependentUpon>
+    </EmbeddedResource>
+    <EmbeddedResource Include="GCSViews\ConfigurationView\ConfigHWESP8266.ru-KZ.resx">
+      <DependentUpon>ConfigHWesp8266.cs</DependentUpon>
+    </EmbeddedResource>
+    <EmbeddedResource Include="GCSViews\ConfigurationView\ConfigHWESP8266.tr.resx">
+      <DependentUpon>ConfigHWesp8266.cs</DependentUpon>
+    </EmbeddedResource>
+    <EmbeddedResource Include="GCSViews\ConfigurationView\ConfigHWOptFlow.resx">
+      <DependentUpon>ConfigHWOptFlow.cs</DependentUpon>
+    </EmbeddedResource>
+    <EmbeddedResource Include="GCSViews\ConfigurationView\ConfigHWOptFlow.ar.resx">
+      <DependentUpon>ConfigHWOptFlow.cs</DependentUpon>
+    </EmbeddedResource>
+    <EmbeddedResource Include="GCSViews\ConfigurationView\ConfigHWOptFlow.az-Latn-AZ.resx">
+      <DependentUpon>ConfigHWOptFlow.cs</DependentUpon>
+    </EmbeddedResource>
+    <EmbeddedResource Include="GCSViews\ConfigurationView\ConfigHWOptFlow.de-DE.resx">
+      <DependentUpon>ConfigHWOptFlow.cs</DependentUpon>
+    </EmbeddedResource>
+    <EmbeddedResource Include="GCSViews\ConfigurationView\ConfigHWOptFlow.es-ES.resx">
+      <DependentUpon>ConfigHWOptFlow.cs</DependentUpon>
+    </EmbeddedResource>
+    <EmbeddedResource Include="GCSViews\ConfigurationView\ConfigHWOptFlow.fr.resx">
+      <DependentUpon>ConfigHWOptFlow.cs</DependentUpon>
+    </EmbeddedResource>
+    <EmbeddedResource Include="GCSViews\ConfigurationView\ConfigHWOptFlow.id-ID.resx">
+      <DependentUpon>ConfigHWOptFlow.cs</DependentUpon>
+    </EmbeddedResource>
+    <EmbeddedResource Include="GCSViews\ConfigurationView\ConfigHWOptFlow.it-IT.resx">
+      <DependentUpon>ConfigHWOptFlow.cs</DependentUpon>
+    </EmbeddedResource>
+    <EmbeddedResource Include="GCSViews\ConfigurationView\ConfigHWOptFlow.ja-JP.resx">
+      <DependentUpon>ConfigHWOptFlow.cs</DependentUpon>
+    </EmbeddedResource>
+    <EmbeddedResource Include="GCSViews\ConfigurationView\ConfigHWOptFlow.ko-KR.resx">
+      <DependentUpon>ConfigHWOptFlow.cs</DependentUpon>
+    </EmbeddedResource>
+    <EmbeddedResource Include="GCSViews\ConfigurationView\ConfigHWOptFlow.pl.resx">
+      <DependentUpon>ConfigHWOptFlow.cs</DependentUpon>
+    </EmbeddedResource>
+    <EmbeddedResource Include="GCSViews\ConfigurationView\ConfigHWOptFlow.pt.resx">
+      <DependentUpon>ConfigHWOptFlow.cs</DependentUpon>
+    </EmbeddedResource>
+    <EmbeddedResource Include="GCSViews\ConfigurationView\ConfigHWOptFlow.ru-KZ.resx">
+      <DependentUpon>ConfigHWOptFlow.cs</DependentUpon>
+    </EmbeddedResource>
+    <EmbeddedResource Include="GCSViews\ConfigurationView\ConfigHWOptFlow.tr.resx">
+      <DependentUpon>ConfigHWOptFlow.cs</DependentUpon>
+    </EmbeddedResource>
+    <EmbeddedResource Include="GCSViews\ConfigurationView\ConfigHWOptFlow.zh-Hans.resx">
+      <DependentUpon>ConfigHWOptFlow.cs</DependentUpon>
+    </EmbeddedResource>
+    <EmbeddedResource Include="GCSViews\ConfigurationView\ConfigHWOptFlow.zh-Hant.resx">
+      <DependentUpon>ConfigHWOptFlow.cs</DependentUpon>
+    </EmbeddedResource>
+    <EmbeddedResource Include="GCSViews\ConfigurationView\ConfigHWOptFlow.zh-TW.resx">
+      <DependentUpon>ConfigHWOptFlow.cs</DependentUpon>
+    </EmbeddedResource>
+    <EmbeddedResource Include="GCSViews\ConfigurationView\ConfigHWOSD.resx">
+      <DependentUpon>ConfigHWOSD.cs</DependentUpon>
+    </EmbeddedResource>
+    <EmbeddedResource Include="GCSViews\ConfigurationView\ConfigHWOSD.ar.resx">
+      <DependentUpon>ConfigHWOSD.cs</DependentUpon>
+    </EmbeddedResource>
+    <EmbeddedResource Include="GCSViews\ConfigurationView\ConfigHWOSD.az-Latn-AZ.resx">
+      <DependentUpon>ConfigHWOSD.cs</DependentUpon>
+    </EmbeddedResource>
+    <EmbeddedResource Include="GCSViews\ConfigurationView\ConfigHWOSD.de-DE.resx">
+      <DependentUpon>ConfigHWOSD.cs</DependentUpon>
+    </EmbeddedResource>
+    <EmbeddedResource Include="GCSViews\ConfigurationView\ConfigHWOSD.es-ES.resx">
+      <DependentUpon>ConfigHWOSD.cs</DependentUpon>
+    </EmbeddedResource>
+    <EmbeddedResource Include="GCSViews\ConfigurationView\ConfigHWOSD.fr.resx">
+      <DependentUpon>ConfigHWOSD.cs</DependentUpon>
+    </EmbeddedResource>
+    <EmbeddedResource Include="GCSViews\ConfigurationView\ConfigHWOSD.id-ID.resx">
+      <DependentUpon>ConfigHWOSD.cs</DependentUpon>
+    </EmbeddedResource>
+    <EmbeddedResource Include="GCSViews\ConfigurationView\ConfigHWOSD.it-IT.resx">
+      <DependentUpon>ConfigHWOSD.cs</DependentUpon>
+    </EmbeddedResource>
+    <EmbeddedResource Include="GCSViews\ConfigurationView\ConfigHWOSD.ja-JP.resx">
+      <DependentUpon>ConfigHWOSD.cs</DependentUpon>
+    </EmbeddedResource>
+    <EmbeddedResource Include="GCSViews\ConfigurationView\ConfigHWOSD.ko-KR.resx">
+      <DependentUpon>ConfigHWOSD.cs</DependentUpon>
+    </EmbeddedResource>
+    <EmbeddedResource Include="GCSViews\ConfigurationView\ConfigHWOSD.pl.resx">
+      <DependentUpon>ConfigHWOSD.cs</DependentUpon>
+    </EmbeddedResource>
+    <EmbeddedResource Include="GCSViews\ConfigurationView\ConfigHWOSD.pt.resx">
+      <DependentUpon>ConfigHWOSD.cs</DependentUpon>
+    </EmbeddedResource>
+    <EmbeddedResource Include="GCSViews\ConfigurationView\ConfigHWOSD.ru-KZ.resx">
+      <DependentUpon>ConfigHWOSD.cs</DependentUpon>
+    </EmbeddedResource>
+    <EmbeddedResource Include="GCSViews\ConfigurationView\ConfigHWOSD.tr.resx">
+      <DependentUpon>ConfigHWOSD.cs</DependentUpon>
+    </EmbeddedResource>
+    <EmbeddedResource Include="GCSViews\ConfigurationView\ConfigHWOSD.zh-Hans.resx">
+      <DependentUpon>ConfigHWOSD.cs</DependentUpon>
+    </EmbeddedResource>
+    <EmbeddedResource Include="GCSViews\ConfigurationView\ConfigHWOSD.zh-Hant.resx">
+      <DependentUpon>ConfigHWOSD.cs</DependentUpon>
+    </EmbeddedResource>
+    <EmbeddedResource Include="GCSViews\ConfigurationView\ConfigHWOSD.zh-TW.resx">
+      <DependentUpon>ConfigHWOSD.cs</DependentUpon>
+    </EmbeddedResource>
+    <EmbeddedResource Include="GCSViews\ConfigurationView\ConfigHWParachute.resx">
+      <DependentUpon>ConfigHWParachute.cs</DependentUpon>
+    </EmbeddedResource>
+    <EmbeddedResource Include="GCSViews\ConfigurationView\ConfigHWParachute.ar.resx">
+      <DependentUpon>ConfigHWParachute.cs</DependentUpon>
+    </EmbeddedResource>
+    <EmbeddedResource Include="GCSViews\ConfigurationView\ConfigHWParachute.az-Latn-AZ.resx">
+      <DependentUpon>ConfigHWParachute.cs</DependentUpon>
+    </EmbeddedResource>
+    <EmbeddedResource Include="GCSViews\ConfigurationView\ConfigHWParachute.de-DE.resx">
+      <DependentUpon>ConfigHWParachute.cs</DependentUpon>
+    </EmbeddedResource>
+    <EmbeddedResource Include="GCSViews\ConfigurationView\ConfigHWParachute.id-ID.resx">
+      <DependentUpon>ConfigHWParachute.cs</DependentUpon>
+    </EmbeddedResource>
+    <EmbeddedResource Include="GCSViews\ConfigurationView\ConfigHWParachute.ko-KR.resx">
+      <DependentUpon>ConfigHWParachute.cs</DependentUpon>
+    </EmbeddedResource>
+    <EmbeddedResource Include="GCSViews\ConfigurationView\ConfigHWParachute.pt.resx">
+      <DependentUpon>ConfigHWParachute.cs</DependentUpon>
+    </EmbeddedResource>
+    <EmbeddedResource Include="GCSViews\ConfigurationView\ConfigHWParachute.ru-KZ.resx">
+      <DependentUpon>ConfigHWParachute.cs</DependentUpon>
+    </EmbeddedResource>
+    <EmbeddedResource Include="GCSViews\ConfigurationView\ConfigHWParachute.tr.resx">
+      <DependentUpon>ConfigHWParachute.cs</DependentUpon>
+    </EmbeddedResource>
+    <EmbeddedResource Include="GCSViews\ConfigurationView\ConfigHWParachute.zh-Hans.resx">
+      <DependentUpon>ConfigHWParachute.cs</DependentUpon>
+    </EmbeddedResource>
+    <EmbeddedResource Include="GCSViews\ConfigurationView\ConfigHWPX4Flow.resx">
+      <DependentUpon>ConfigHWPX4Flow.cs</DependentUpon>
+    </EmbeddedResource>
+    <EmbeddedResource Include="GCSViews\ConfigurationView\ConfigHWPX4Flow.ar.resx">
+      <DependentUpon>ConfigHWPX4Flow.cs</DependentUpon>
+    </EmbeddedResource>
+    <EmbeddedResource Include="GCSViews\ConfigurationView\ConfigHWPX4Flow.az-Latn-AZ.resx">
+      <DependentUpon>ConfigHWPX4Flow.cs</DependentUpon>
+    </EmbeddedResource>
+    <EmbeddedResource Include="GCSViews\ConfigurationView\ConfigHWPX4Flow.de-DE.resx">
+      <DependentUpon>ConfigHWPX4Flow.cs</DependentUpon>
+    </EmbeddedResource>
+    <EmbeddedResource Include="GCSViews\ConfigurationView\ConfigHWPX4Flow.pt.resx">
+      <DependentUpon>ConfigHWPX4Flow.cs</DependentUpon>
+    </EmbeddedResource>
+    <EmbeddedResource Include="GCSViews\ConfigurationView\ConfigHWPX4Flow.ru-KZ.resx">
+      <DependentUpon>ConfigHWPX4Flow.cs</DependentUpon>
+    </EmbeddedResource>
+    <EmbeddedResource Include="GCSViews\ConfigurationView\ConfigHWPX4Flow.tr.resx">
+      <DependentUpon>ConfigHWPX4Flow.cs</DependentUpon>
+    </EmbeddedResource>
+    <EmbeddedResource Include="GCSViews\ConfigurationView\ConfigHWRangeFinder.resx">
+      <DependentUpon>ConfigHWRangeFinder.cs</DependentUpon>
+    </EmbeddedResource>
+    <EmbeddedResource Include="GCSViews\ConfigurationView\ConfigHWRangeFinder.ar.resx">
+      <DependentUpon>ConfigHWRangeFinder.cs</DependentUpon>
+    </EmbeddedResource>
+    <EmbeddedResource Include="GCSViews\ConfigurationView\ConfigHWRangeFinder.az-Latn-AZ.resx">
+      <DependentUpon>ConfigHWRangeFinder.cs</DependentUpon>
+    </EmbeddedResource>
+    <EmbeddedResource Include="GCSViews\ConfigurationView\ConfigHWRangeFinder.de-DE.resx">
+      <DependentUpon>ConfigHWRangeFinder.cs</DependentUpon>
+    </EmbeddedResource>
+    <EmbeddedResource Include="GCSViews\ConfigurationView\ConfigHWRangeFinder.es-ES.resx">
+      <DependentUpon>ConfigHWRangeFinder.cs</DependentUpon>
+    </EmbeddedResource>
+    <EmbeddedResource Include="GCSViews\ConfigurationView\ConfigHWRangeFinder.fr.resx">
+      <DependentUpon>ConfigHWRangeFinder.cs</DependentUpon>
+    </EmbeddedResource>
+    <EmbeddedResource Include="GCSViews\ConfigurationView\ConfigHWRangeFinder.id-ID.resx">
+      <DependentUpon>ConfigHWRangeFinder.cs</DependentUpon>
+    </EmbeddedResource>
+    <EmbeddedResource Include="GCSViews\ConfigurationView\ConfigHWRangeFinder.it-IT.resx">
+      <DependentUpon>ConfigHWRangeFinder.cs</DependentUpon>
+    </EmbeddedResource>
+    <EmbeddedResource Include="GCSViews\ConfigurationView\ConfigHWRangeFinder.ja-JP.resx">
+      <DependentUpon>ConfigHWRangeFinder.cs</DependentUpon>
+    </EmbeddedResource>
+    <EmbeddedResource Include="GCSViews\ConfigurationView\ConfigHWRangeFinder.ko-KR.resx">
+      <DependentUpon>ConfigHWRangeFinder.cs</DependentUpon>
+    </EmbeddedResource>
+    <EmbeddedResource Include="GCSViews\ConfigurationView\ConfigHWRangeFinder.pl.resx">
+      <DependentUpon>ConfigHWRangeFinder.cs</DependentUpon>
+    </EmbeddedResource>
+    <EmbeddedResource Include="GCSViews\ConfigurationView\ConfigHWRangeFinder.pt.resx">
+      <DependentUpon>ConfigHWRangeFinder.cs</DependentUpon>
+    </EmbeddedResource>
+    <EmbeddedResource Include="GCSViews\ConfigurationView\ConfigHWRangeFinder.ru-KZ.resx">
+      <DependentUpon>ConfigHWRangeFinder.cs</DependentUpon>
+    </EmbeddedResource>
+    <EmbeddedResource Include="GCSViews\ConfigurationView\ConfigHWRangeFinder.tr.resx">
+      <DependentUpon>ConfigHWRangeFinder.cs</DependentUpon>
+    </EmbeddedResource>
+    <EmbeddedResource Include="GCSViews\ConfigurationView\ConfigHWRangeFinder.zh-Hans.resx">
+      <DependentUpon>ConfigHWRangeFinder.cs</DependentUpon>
+    </EmbeddedResource>
+    <EmbeddedResource Include="GCSViews\ConfigurationView\ConfigHWRangeFinder.zh-Hant.resx">
+      <DependentUpon>ConfigHWRangeFinder.cs</DependentUpon>
+    </EmbeddedResource>
+    <EmbeddedResource Include="GCSViews\ConfigurationView\ConfigHWRangeFinder.zh-TW.resx">
+      <DependentUpon>ConfigHWRangeFinder.cs</DependentUpon>
+    </EmbeddedResource>
+    <EmbeddedResource Include="GCSViews\ConfigurationView\ConfigHWCAN.resx">
+      <DependentUpon>ConfigHWCAN.cs</DependentUpon>
+    </EmbeddedResource>
+    <EmbeddedResource Include="GCSViews\ConfigurationView\ConfigHWCAN.ar.resx">
+      <DependentUpon>ConfigHWCAN.cs</DependentUpon>
+    </EmbeddedResource>
+    <EmbeddedResource Include="GCSViews\ConfigurationView\ConfigHWCAN.az-Latn-AZ.resx">
+      <DependentUpon>ConfigHWCAN.cs</DependentUpon>
+    </EmbeddedResource>
+    <EmbeddedResource Include="GCSViews\ConfigurationView\ConfigHWCAN.de-DE.resx">
+      <DependentUpon>ConfigHWCAN.cs</DependentUpon>
+    </EmbeddedResource>
+    <EmbeddedResource Include="GCSViews\ConfigurationView\ConfigHWCAN.pt.resx">
+      <DependentUpon>ConfigHWCAN.cs</DependentUpon>
+    </EmbeddedResource>
+    <EmbeddedResource Include="GCSViews\ConfigurationView\ConfigHWCAN.ru-KZ.resx">
+      <DependentUpon>ConfigHWCAN.cs</DependentUpon>
+    </EmbeddedResource>
+    <EmbeddedResource Include="GCSViews\ConfigurationView\ConfigHWCAN.tr.resx">
+      <DependentUpon>ConfigHWCAN.cs</DependentUpon>
+    </EmbeddedResource>
+    <EmbeddedResource Include="GCSViews\ConfigurationView\ConfigMandatory.resx">
+      <DependentUpon>ConfigMandatory.cs</DependentUpon>
+    </EmbeddedResource>
+    <EmbeddedResource Include="GCSViews\ConfigurationView\ConfigMandatory.ar.resx">
+      <DependentUpon>ConfigMandatory.cs</DependentUpon>
+    </EmbeddedResource>
+    <EmbeddedResource Include="GCSViews\ConfigurationView\ConfigMandatory.az-Latn-AZ.resx">
+      <DependentUpon>ConfigMandatory.cs</DependentUpon>
+    </EmbeddedResource>
+    <EmbeddedResource Include="GCSViews\ConfigurationView\ConfigMandatory.de-DE.resx">
+      <DependentUpon>ConfigMandatory.cs</DependentUpon>
+    </EmbeddedResource>
+    <EmbeddedResource Include="GCSViews\ConfigurationView\ConfigMandatory.id-ID.resx">
+      <DependentUpon>ConfigMandatory.cs</DependentUpon>
+    </EmbeddedResource>
+    <EmbeddedResource Include="GCSViews\ConfigurationView\ConfigMandatory.ja-JP.resx">
+      <DependentUpon>ConfigMandatory.cs</DependentUpon>
+    </EmbeddedResource>
+    <EmbeddedResource Include="GCSViews\ConfigurationView\ConfigMandatory.ko-KR.resx">
+      <DependentUpon>ConfigMandatory.cs</DependentUpon>
+    </EmbeddedResource>
+    <EmbeddedResource Include="GCSViews\ConfigurationView\ConfigMandatory.pt.resx">
+      <DependentUpon>ConfigMandatory.cs</DependentUpon>
+    </EmbeddedResource>
+    <EmbeddedResource Include="GCSViews\ConfigurationView\ConfigMandatory.ru-KZ.resx">
+      <DependentUpon>ConfigMandatory.cs</DependentUpon>
+    </EmbeddedResource>
+    <EmbeddedResource Include="GCSViews\ConfigurationView\ConfigMandatory.tr.resx">
+      <DependentUpon>ConfigMandatory.cs</DependentUpon>
+    </EmbeddedResource>
+    <EmbeddedResource Include="GCSViews\ConfigurationView\ConfigMandatory.zh-Hans.resx">
+      <DependentUpon>ConfigMandatory.cs</DependentUpon>
+    </EmbeddedResource>
+    <EmbeddedResource Include="GCSViews\ConfigurationView\ConfigMotorTest.resx">
+      <DependentUpon>ConfigMotorTest.cs</DependentUpon>
+    </EmbeddedResource>
+    <EmbeddedResource Include="GCSViews\ConfigurationView\ConfigMotorTest.ar.resx">
+      <DependentUpon>ConfigMotorTest.cs</DependentUpon>
+    </EmbeddedResource>
+    <EmbeddedResource Include="GCSViews\ConfigurationView\ConfigMotorTest.az-Latn-AZ.resx">
+      <DependentUpon>ConfigMotorTest.cs</DependentUpon>
+    </EmbeddedResource>
+    <EmbeddedResource Include="GCSViews\ConfigurationView\ConfigMotorTest.de-DE.resx">
+      <DependentUpon>ConfigMotorTest.cs</DependentUpon>
+    </EmbeddedResource>
+    <EmbeddedResource Include="GCSViews\ConfigurationView\ConfigMotorTest.id-ID.resx">
+      <DependentUpon>ConfigMotorTest.cs</DependentUpon>
+    </EmbeddedResource>
+    <EmbeddedResource Include="GCSViews\ConfigurationView\ConfigMotorTest.ja-JP.resx">
+      <DependentUpon>ConfigMotorTest.cs</DependentUpon>
+    </EmbeddedResource>
+    <EmbeddedResource Include="GCSViews\ConfigurationView\ConfigMotorTest.ko-KR.resx">
+      <DependentUpon>ConfigMotorTest.cs</DependentUpon>
+    </EmbeddedResource>
+    <EmbeddedResource Include="GCSViews\ConfigurationView\ConfigMotorTest.pt.resx">
+      <DependentUpon>ConfigMotorTest.cs</DependentUpon>
+    </EmbeddedResource>
+    <EmbeddedResource Include="GCSViews\ConfigurationView\ConfigMotorTest.ru-KZ.resx">
+      <DependentUpon>ConfigMotorTest.cs</DependentUpon>
+    </EmbeddedResource>
+    <EmbeddedResource Include="GCSViews\ConfigurationView\ConfigMotorTest.tr.resx">
+      <DependentUpon>ConfigMotorTest.cs</DependentUpon>
+    </EmbeddedResource>
+    <EmbeddedResource Include="GCSViews\ConfigurationView\ConfigMotorTest.zh-Hans.resx">
+      <DependentUpon>ConfigMotorTest.cs</DependentUpon>
+    </EmbeddedResource>
+    <EmbeddedResource Include="GCSViews\ConfigurationView\ConfigMount.resx">
+      <DependentUpon>ConfigMount.cs</DependentUpon>
+    </EmbeddedResource>
+    <EmbeddedResource Include="GCSViews\ConfigurationView\ConfigMount.ar.resx">
+      <DependentUpon>ConfigMount.cs</DependentUpon>
+    </EmbeddedResource>
+    <EmbeddedResource Include="GCSViews\ConfigurationView\ConfigMount.az-Latn-AZ.resx">
+      <DependentUpon>ConfigMount.cs</DependentUpon>
+    </EmbeddedResource>
+    <EmbeddedResource Include="GCSViews\ConfigurationView\ConfigMount.de-DE.resx">
+      <DependentUpon>ConfigMount.cs</DependentUpon>
+    </EmbeddedResource>
+    <EmbeddedResource Include="GCSViews\ConfigurationView\ConfigMount.fr.resx">
+      <DependentUpon>ConfigMount.cs</DependentUpon>
+    </EmbeddedResource>
+    <EmbeddedResource Include="GCSViews\ConfigurationView\ConfigMount.id-ID.resx">
+      <DependentUpon>ConfigMount.cs</DependentUpon>
+    </EmbeddedResource>
+    <EmbeddedResource Include="GCSViews\ConfigurationView\ConfigMount.it-IT.resx">
+      <DependentUpon>ConfigMount.cs</DependentUpon>
+    </EmbeddedResource>
+    <EmbeddedResource Include="GCSViews\ConfigurationView\ConfigMount.ja-JP.resx">
+      <DependentUpon>ConfigMount.cs</DependentUpon>
+    </EmbeddedResource>
+    <EmbeddedResource Include="GCSViews\ConfigurationView\ConfigMount.ko-KR.resx">
+      <DependentUpon>ConfigMount.cs</DependentUpon>
+    </EmbeddedResource>
+    <EmbeddedResource Include="GCSViews\ConfigurationView\ConfigMount.pt.resx">
+      <DependentUpon>ConfigMount.cs</DependentUpon>
+    </EmbeddedResource>
+    <EmbeddedResource Include="GCSViews\ConfigurationView\ConfigMount.ru-KZ.resx">
+      <DependentUpon>ConfigMount.cs</DependentUpon>
+    </EmbeddedResource>
+    <EmbeddedResource Include="GCSViews\ConfigurationView\ConfigMount.tr.resx">
+      <DependentUpon>ConfigMount.cs</DependentUpon>
+    </EmbeddedResource>
+    <EmbeddedResource Include="GCSViews\ConfigurationView\ConfigMount.zh-Hans.resx">
+      <DependentUpon>ConfigMount.cs</DependentUpon>
+    </EmbeddedResource>
+    <EmbeddedResource Include="GCSViews\ConfigurationView\ConfigMount.zh-Hant.resx">
+      <DependentUpon>ConfigMount.cs</DependentUpon>
+    </EmbeddedResource>
+    <EmbeddedResource Include="GCSViews\ConfigurationView\ConfigMount.zh-TW.resx">
+      <DependentUpon>ConfigMount.cs</DependentUpon>
+    </EmbeddedResource>
+    <EmbeddedResource Include="GCSViews\ConfigurationView\ConfigOptional.resx">
+      <DependentUpon>ConfigOptional.cs</DependentUpon>
+    </EmbeddedResource>
+    <EmbeddedResource Include="GCSViews\ConfigurationView\ConfigOptional.ar.resx">
+      <DependentUpon>ConfigOptional.cs</DependentUpon>
+    </EmbeddedResource>
+    <EmbeddedResource Include="GCSViews\ConfigurationView\ConfigOptional.az-Latn-AZ.resx">
+      <DependentUpon>ConfigOptional.cs</DependentUpon>
+    </EmbeddedResource>
+    <EmbeddedResource Include="GCSViews\ConfigurationView\ConfigOptional.de-DE.resx">
+      <DependentUpon>ConfigOptional.cs</DependentUpon>
+    </EmbeddedResource>
+    <EmbeddedResource Include="GCSViews\ConfigurationView\ConfigOptional.id-ID.resx">
+      <DependentUpon>ConfigOptional.cs</DependentUpon>
+    </EmbeddedResource>
+    <EmbeddedResource Include="GCSViews\ConfigurationView\ConfigOptional.ja-JP.resx">
+      <DependentUpon>ConfigOptional.cs</DependentUpon>
+    </EmbeddedResource>
+    <EmbeddedResource Include="GCSViews\ConfigurationView\ConfigOptional.ko-KR.resx">
+      <DependentUpon>ConfigOptional.cs</DependentUpon>
+    </EmbeddedResource>
+    <EmbeddedResource Include="GCSViews\ConfigurationView\ConfigOptional.pt.resx">
+      <DependentUpon>ConfigOptional.cs</DependentUpon>
+    </EmbeddedResource>
+    <EmbeddedResource Include="GCSViews\ConfigurationView\ConfigOptional.ru-KZ.resx">
+      <DependentUpon>ConfigOptional.cs</DependentUpon>
+    </EmbeddedResource>
+    <EmbeddedResource Include="GCSViews\ConfigurationView\ConfigOptional.tr.resx">
+      <DependentUpon>ConfigOptional.cs</DependentUpon>
+    </EmbeddedResource>
+    <EmbeddedResource Include="GCSViews\ConfigurationView\ConfigOptional.zh-Hans.resx">
+      <DependentUpon>ConfigOptional.cs</DependentUpon>
+    </EmbeddedResource>
+    <EmbeddedResource Include="GCSViews\ConfigurationView\ConfigPlanner.resx">
+      <DependentUpon>ConfigPlanner.cs</DependentUpon>
+      <SubType>Designer</SubType>
+    </EmbeddedResource>
+    <EmbeddedResource Include="GCSViews\ConfigurationView\ConfigPlanner.ar.resx">
+      <DependentUpon>ConfigPlanner.cs</DependentUpon>
+    </EmbeddedResource>
+    <EmbeddedResource Include="GCSViews\ConfigurationView\ConfigPlanner.az-Latn-AZ.resx">
+      <DependentUpon>ConfigPlanner.cs</DependentUpon>
+      <SubType>Designer</SubType>
+    </EmbeddedResource>
+    <EmbeddedResource Include="GCSViews\ConfigurationView\ConfigPlanner.de-DE.resx">
+      <DependentUpon>ConfigPlanner.cs</DependentUpon>
+      <SubType>Designer</SubType>
+    </EmbeddedResource>
+    <EmbeddedResource Include="GCSViews\ConfigurationView\ConfigPlanner.fr.resx">
+      <DependentUpon>ConfigPlanner.cs</DependentUpon>
+    </EmbeddedResource>
+    <EmbeddedResource Include="GCSViews\ConfigurationView\ConfigPlanner.id-ID.resx">
+      <DependentUpon>ConfigPlanner.cs</DependentUpon>
+    </EmbeddedResource>
+    <EmbeddedResource Include="GCSViews\ConfigurationView\ConfigPlanner.it-IT.resx">
+      <DependentUpon>ConfigPlanner.cs</DependentUpon>
+    </EmbeddedResource>
+    <EmbeddedResource Include="GCSViews\ConfigurationView\ConfigPlanner.ja-JP.resx">
+      <DependentUpon>ConfigPlanner.cs</DependentUpon>
+    </EmbeddedResource>
+    <EmbeddedResource Include="GCSViews\ConfigurationView\ConfigPlanner.ko-KR.resx">
+      <DependentUpon>ConfigPlanner.cs</DependentUpon>
+      <SubType>Designer</SubType>
+    </EmbeddedResource>
+    <EmbeddedResource Include="GCSViews\ConfigurationView\ConfigPlanner.pt.resx">
+      <DependentUpon>ConfigPlanner.cs</DependentUpon>
+      <SubType>Designer</SubType>
+    </EmbeddedResource>
+    <EmbeddedResource Include="GCSViews\ConfigurationView\ConfigPlanner.ru-KZ.resx">
+      <DependentUpon>ConfigPlanner.cs</DependentUpon>
+    </EmbeddedResource>
+    <EmbeddedResource Include="GCSViews\ConfigurationView\ConfigPlanner.tr.resx">
+      <DependentUpon>ConfigPlanner.cs</DependentUpon>
+    </EmbeddedResource>
+    <EmbeddedResource Include="GCSViews\ConfigurationView\ConfigPlanner.zh-Hans.resx">
+      <DependentUpon>ConfigPlanner.cs</DependentUpon>
+    </EmbeddedResource>
+    <EmbeddedResource Include="GCSViews\ConfigurationView\ConfigPlanner.zh-Hant.resx">
+      <DependentUpon>ConfigPlanner.cs</DependentUpon>
+    </EmbeddedResource>
+    <EmbeddedResource Include="GCSViews\ConfigurationView\ConfigPlanner.zh-TW.resx">
+      <DependentUpon>ConfigPlanner.cs</DependentUpon>
+    </EmbeddedResource>
+    <EmbeddedResource Include="GCSViews\ConfigurationView\ConfigRadioInput.resx">
+      <DependentUpon>ConfigRadioInput.cs</DependentUpon>
+    </EmbeddedResource>
+    <EmbeddedResource Include="GCSViews\ConfigurationView\ConfigRadioInput.ar.resx">
+      <DependentUpon>ConfigRadioInput.cs</DependentUpon>
+    </EmbeddedResource>
+    <EmbeddedResource Include="GCSViews\ConfigurationView\ConfigRadioInput.az-Latn-AZ.resx">
+      <DependentUpon>ConfigRadioInput.cs</DependentUpon>
+    </EmbeddedResource>
+    <EmbeddedResource Include="GCSViews\ConfigurationView\ConfigRadioInput.de-DE.resx">
+      <DependentUpon>ConfigRadioInput.cs</DependentUpon>
+    </EmbeddedResource>
+    <EmbeddedResource Include="GCSViews\ConfigurationView\ConfigRadioInput.es-ES.resx">
+      <DependentUpon>ConfigRadioInput.cs</DependentUpon>
+    </EmbeddedResource>
+    <EmbeddedResource Include="GCSViews\ConfigurationView\ConfigRadioInput.fr.resx">
+      <DependentUpon>ConfigRadioInput.cs</DependentUpon>
+    </EmbeddedResource>
+    <EmbeddedResource Include="GCSViews\ConfigurationView\ConfigRadioInput.id-ID.resx">
+      <DependentUpon>ConfigRadioInput.cs</DependentUpon>
+    </EmbeddedResource>
+    <EmbeddedResource Include="GCSViews\ConfigurationView\ConfigRadioInput.it-IT.resx">
+      <DependentUpon>ConfigRadioInput.cs</DependentUpon>
+    </EmbeddedResource>
+    <EmbeddedResource Include="GCSViews\ConfigurationView\ConfigRadioInput.ja-JP.resx">
+      <DependentUpon>ConfigRadioInput.cs</DependentUpon>
+    </EmbeddedResource>
+    <EmbeddedResource Include="GCSViews\ConfigurationView\ConfigRadioInput.ko-KR.resx">
+      <DependentUpon>ConfigRadioInput.cs</DependentUpon>
+    </EmbeddedResource>
+    <EmbeddedResource Include="GCSViews\ConfigurationView\ConfigRadioInput.pl.resx">
+      <DependentUpon>ConfigRadioInput.cs</DependentUpon>
+    </EmbeddedResource>
+    <EmbeddedResource Include="GCSViews\ConfigurationView\ConfigRadioInput.pt.resx">
+      <DependentUpon>ConfigRadioInput.cs</DependentUpon>
+    </EmbeddedResource>
+    <EmbeddedResource Include="GCSViews\ConfigurationView\ConfigRadioInput.ru-KZ.resx">
+      <DependentUpon>ConfigRadioInput.cs</DependentUpon>
+    </EmbeddedResource>
+    <EmbeddedResource Include="GCSViews\ConfigurationView\ConfigRadioInput.tr.resx">
+      <DependentUpon>ConfigRadioInput.cs</DependentUpon>
+    </EmbeddedResource>
+    <EmbeddedResource Include="GCSViews\ConfigurationView\ConfigRadioInput.zh-Hans.resx">
+      <DependentUpon>ConfigRadioInput.cs</DependentUpon>
+    </EmbeddedResource>
+    <EmbeddedResource Include="GCSViews\ConfigurationView\ConfigRadioInput.zh-Hant.resx">
+      <DependentUpon>ConfigRadioInput.cs</DependentUpon>
+    </EmbeddedResource>
+    <EmbeddedResource Include="GCSViews\ConfigurationView\ConfigRadioInput.zh-TW.resx">
+      <DependentUpon>ConfigRadioInput.cs</DependentUpon>
+    </EmbeddedResource>
+    <EmbeddedResource Include="GCSViews\ConfigurationView\ConfigRadioOutput.resx">
+      <DependentUpon>ConfigRadioOutput.cs</DependentUpon>
+    </EmbeddedResource>
+    <EmbeddedResource Include="GCSViews\ConfigurationView\ConfigRawParams.resx">
+      <DependentUpon>ConfigRawParams.cs</DependentUpon>
+    </EmbeddedResource>
+    <EmbeddedResource Include="GCSViews\ConfigurationView\ConfigRawParams.ar.resx">
+      <DependentUpon>ConfigRawParams.cs</DependentUpon>
+    </EmbeddedResource>
+    <EmbeddedResource Include="GCSViews\ConfigurationView\ConfigRawParams.az-Latn-AZ.resx">
+      <DependentUpon>ConfigRawParams.cs</DependentUpon>
+    </EmbeddedResource>
+    <EmbeddedResource Include="GCSViews\ConfigurationView\ConfigRawParams.de-DE.resx">
+      <DependentUpon>ConfigRawParams.cs</DependentUpon>
+    </EmbeddedResource>
+    <EmbeddedResource Include="GCSViews\ConfigurationView\ConfigRawParams.fr.resx">
+      <DependentUpon>ConfigRawParams.cs</DependentUpon>
+    </EmbeddedResource>
+    <EmbeddedResource Include="GCSViews\ConfigurationView\ConfigRawParams.id-ID.resx">
+      <DependentUpon>ConfigRawParams.cs</DependentUpon>
+    </EmbeddedResource>
+    <EmbeddedResource Include="GCSViews\ConfigurationView\ConfigRawParams.it-IT.resx">
+      <DependentUpon>ConfigRawParams.cs</DependentUpon>
+    </EmbeddedResource>
+    <EmbeddedResource Include="GCSViews\ConfigurationView\ConfigRawParams.ja-JP.resx">
+      <DependentUpon>ConfigRawParams.cs</DependentUpon>
+    </EmbeddedResource>
+    <EmbeddedResource Include="GCSViews\ConfigurationView\ConfigRawParams.ko-KR.resx">
+      <DependentUpon>ConfigRawParams.cs</DependentUpon>
+    </EmbeddedResource>
+    <EmbeddedResource Include="GCSViews\ConfigurationView\ConfigRawParams.pt.resx">
+      <DependentUpon>ConfigRawParams.cs</DependentUpon>
+    </EmbeddedResource>
+    <EmbeddedResource Include="GCSViews\ConfigurationView\ConfigRawParams.ru-KZ.resx">
+      <DependentUpon>ConfigRawParams.cs</DependentUpon>
+    </EmbeddedResource>
+    <EmbeddedResource Include="GCSViews\ConfigurationView\ConfigRawParams.tr.resx">
+      <DependentUpon>ConfigRawParams.cs</DependentUpon>
+    </EmbeddedResource>
+    <EmbeddedResource Include="GCSViews\ConfigurationView\ConfigRawParams.zh-Hans.resx">
+      <DependentUpon>ConfigRawParams.cs</DependentUpon>
+    </EmbeddedResource>
+    <EmbeddedResource Include="GCSViews\ConfigurationView\ConfigRawParams.zh-Hant.resx">
+      <DependentUpon>ConfigRawParams.cs</DependentUpon>
+    </EmbeddedResource>
+    <EmbeddedResource Include="GCSViews\ConfigurationView\ConfigRawParams.zh-TW.resx">
+      <DependentUpon>ConfigRawParams.cs</DependentUpon>
+    </EmbeddedResource>
+    <EmbeddedResource Include="GCSViews\ConfigurationView\ConfigSimplePids.resx">
+      <DependentUpon>ConfigSimplePids.cs</DependentUpon>
+    </EmbeddedResource>
+    <EmbeddedResource Include="GCSViews\ConfigurationView\ConfigSimplePids.ar.resx">
+      <DependentUpon>ConfigSimplePids.cs</DependentUpon>
+    </EmbeddedResource>
+    <EmbeddedResource Include="GCSViews\ConfigurationView\ConfigSimplePids.az-Latn-AZ.resx">
+      <DependentUpon>ConfigSimplePids.cs</DependentUpon>
+    </EmbeddedResource>
+    <EmbeddedResource Include="GCSViews\ConfigurationView\ConfigSimplePids.de-DE.resx">
+      <DependentUpon>ConfigSimplePids.cs</DependentUpon>
+    </EmbeddedResource>
+    <EmbeddedResource Include="GCSViews\ConfigurationView\ConfigSimplePids.id-ID.resx">
+      <DependentUpon>ConfigSimplePids.cs</DependentUpon>
+    </EmbeddedResource>
+    <EmbeddedResource Include="GCSViews\ConfigurationView\ConfigSimplePids.ja-JP.resx">
+      <DependentUpon>ConfigSimplePids.cs</DependentUpon>
+    </EmbeddedResource>
+    <EmbeddedResource Include="GCSViews\ConfigurationView\ConfigSimplePids.ko-KR.resx">
+      <DependentUpon>ConfigSimplePids.cs</DependentUpon>
+    </EmbeddedResource>
+    <EmbeddedResource Include="GCSViews\ConfigurationView\ConfigSimplePids.pt.resx">
+      <DependentUpon>ConfigSimplePids.cs</DependentUpon>
+    </EmbeddedResource>
+    <EmbeddedResource Include="GCSViews\ConfigurationView\ConfigSimplePids.ru-KZ.resx">
+      <DependentUpon>ConfigSimplePids.cs</DependentUpon>
+    </EmbeddedResource>
+    <EmbeddedResource Include="GCSViews\ConfigurationView\ConfigSimplePids.tr.resx">
+      <DependentUpon>ConfigSimplePids.cs</DependentUpon>
+    </EmbeddedResource>
+    <EmbeddedResource Include="GCSViews\ConfigurationView\ConfigSimplePids.zh-Hans.resx">
+      <DependentUpon>ConfigSimplePids.cs</DependentUpon>
+    </EmbeddedResource>
+    <EmbeddedResource Include="GCSViews\ConfigurationView\ConfigTradHeli.resx">
+      <DependentUpon>ConfigTradHeli.cs</DependentUpon>
+    </EmbeddedResource>
+    <EmbeddedResource Include="GCSViews\ConfigurationView\ConfigTradHeli.ar.resx">
+      <DependentUpon>ConfigTradHeli.cs</DependentUpon>
+    </EmbeddedResource>
+    <EmbeddedResource Include="GCSViews\ConfigurationView\ConfigTradHeli.az-Latn-AZ.resx">
+      <DependentUpon>ConfigTradHeli.cs</DependentUpon>
+    </EmbeddedResource>
+    <EmbeddedResource Include="GCSViews\ConfigurationView\ConfigTradHeli.de-DE.resx">
+      <DependentUpon>ConfigTradHeli.cs</DependentUpon>
+    </EmbeddedResource>
+    <EmbeddedResource Include="GCSViews\ConfigurationView\ConfigTradHeli.es-ES.resx">
+      <DependentUpon>ConfigTradHeli.cs</DependentUpon>
+    </EmbeddedResource>
+    <EmbeddedResource Include="GCSViews\ConfigurationView\ConfigTradHeli.fr.resx">
+      <DependentUpon>ConfigTradHeli.cs</DependentUpon>
+    </EmbeddedResource>
+    <EmbeddedResource Include="GCSViews\ConfigurationView\ConfigTradHeli.id-ID.resx">
+      <DependentUpon>ConfigTradHeli.cs</DependentUpon>
+    </EmbeddedResource>
+    <EmbeddedResource Include="GCSViews\ConfigurationView\ConfigTradHeli.it-IT.resx">
+      <DependentUpon>ConfigTradHeli.cs</DependentUpon>
+    </EmbeddedResource>
+    <EmbeddedResource Include="GCSViews\ConfigurationView\ConfigTradHeli.ja-JP.resx">
+      <DependentUpon>ConfigTradHeli.cs</DependentUpon>
+    </EmbeddedResource>
+    <EmbeddedResource Include="GCSViews\ConfigurationView\ConfigTradHeli.ko-KR.resx">
+      <DependentUpon>ConfigTradHeli.cs</DependentUpon>
+    </EmbeddedResource>
+    <EmbeddedResource Include="GCSViews\ConfigurationView\ConfigTradHeli.pl.resx">
+      <DependentUpon>ConfigTradHeli.cs</DependentUpon>
+    </EmbeddedResource>
+    <EmbeddedResource Include="GCSViews\ConfigurationView\ConfigTradHeli.pt.resx">
+      <DependentUpon>ConfigTradHeli.cs</DependentUpon>
+    </EmbeddedResource>
+    <EmbeddedResource Include="GCSViews\ConfigurationView\ConfigTradHeli.ru-KZ.resx">
+      <DependentUpon>ConfigTradHeli.cs</DependentUpon>
+    </EmbeddedResource>
+    <EmbeddedResource Include="GCSViews\ConfigurationView\ConfigTradHeli.tr.resx">
+      <DependentUpon>ConfigTradHeli.cs</DependentUpon>
+    </EmbeddedResource>
+    <EmbeddedResource Include="GCSViews\ConfigurationView\ConfigTradHeli.zh-Hans.resx">
+      <DependentUpon>ConfigTradHeli.cs</DependentUpon>
+    </EmbeddedResource>
+    <EmbeddedResource Include="GCSViews\ConfigurationView\ConfigTradHeli.zh-TW.resx">
+      <DependentUpon>ConfigTradHeli.cs</DependentUpon>
+    </EmbeddedResource>
+    <EmbeddedResource Include="GeoRef\georefimage.resx">
+      <DependentUpon>georefimage.cs</DependentUpon>
+    </EmbeddedResource>
+    <EmbeddedResource Include="GeoRef\Georefimage.ar.resx">
+      <DependentUpon>georefimage.cs</DependentUpon>
+    </EmbeddedResource>
+    <EmbeddedResource Include="GeoRef\Georefimage.az-Latn-AZ.resx">
+      <DependentUpon>georefimage.cs</DependentUpon>
+    </EmbeddedResource>
+    <EmbeddedResource Include="GeoRef\Georefimage.de-DE.resx">
+      <DependentUpon>georefimage.cs</DependentUpon>
+    </EmbeddedResource>
+    <EmbeddedResource Include="GeoRef\Georefimage.id-ID.resx">
+      <DependentUpon>georefimage.cs</DependentUpon>
+    </EmbeddedResource>
+    <EmbeddedResource Include="GeoRef\Georefimage.it-IT.resx">
+      <DependentUpon>georefimage.cs</DependentUpon>
+    </EmbeddedResource>
+    <EmbeddedResource Include="GeoRef\Georefimage.ja-JP.resx">
+      <DependentUpon>georefimage.cs</DependentUpon>
+    </EmbeddedResource>
+    <EmbeddedResource Include="GeoRef\Georefimage.ko-KR.resx">
+      <DependentUpon>georefimage.cs</DependentUpon>
+    </EmbeddedResource>
+    <EmbeddedResource Include="GeoRef\Georefimage.pt.resx">
+      <DependentUpon>georefimage.cs</DependentUpon>
+    </EmbeddedResource>
+    <EmbeddedResource Include="GeoRef\Georefimage.ru-KZ.resx">
+      <DependentUpon>georefimage.cs</DependentUpon>
+    </EmbeddedResource>
+    <EmbeddedResource Include="GeoRef\Georefimage.tr.resx">
+      <DependentUpon>georefimage.cs</DependentUpon>
+    </EmbeddedResource>
+    <EmbeddedResource Include="GeoRef\Georefimage.zh-Hans.resx">
+      <DependentUpon>georefimage.cs</DependentUpon>
+    </EmbeddedResource>
+    <EmbeddedResource Include="GeoRef\georefimage.zh-Hant.resx">
+      <DependentUpon>georefimage.cs</DependentUpon>
+    </EmbeddedResource>
+    <EmbeddedResource Include="GeoRef\georefimage.zh-TW.resx">
+      <DependentUpon>georefimage.cs</DependentUpon>
+    </EmbeddedResource>
+    <EmbeddedResource Include="Grid\GridUI.resx">
+      <DependentUpon>GridUI.cs</DependentUpon>
+    </EmbeddedResource>
+    <EmbeddedResource Include="Grid\GridUI.ru-KZ.resx">
+      <DependentUpon>GridUI.cs</DependentUpon>
+    </EmbeddedResource>
+    <EmbeddedResource Include="Grid\GridUI.tr.resx">
+      <DependentUpon>GridUI.cs</DependentUpon>
+    </EmbeddedResource>
+    <EmbeddedResource Include="Joystick\JoystickSetup.resx">
+      <DependentUpon>JoystickSetup.cs</DependentUpon>
+    </EmbeddedResource>
+    <EmbeddedResource Include="Joystick\JoystickSetup.ar.resx">
+      <DependentUpon>JoystickSetup.cs</DependentUpon>
+    </EmbeddedResource>
+    <EmbeddedResource Include="Joystick\JoystickSetup.az-Latn-AZ.resx">
+      <DependentUpon>JoystickSetup.cs</DependentUpon>
+    </EmbeddedResource>
+    <EmbeddedResource Include="Joystick\JoystickSetup.de-DE.resx">
+      <DependentUpon>JoystickSetup.cs</DependentUpon>
+    </EmbeddedResource>
+    <EmbeddedResource Include="Joystick\JoystickSetup.es-ES.resx">
+      <DependentUpon>JoystickSetup.cs</DependentUpon>
+    </EmbeddedResource>
+    <EmbeddedResource Include="Joystick\JoystickSetup.fr.resx">
+      <DependentUpon>JoystickSetup.cs</DependentUpon>
+    </EmbeddedResource>
+    <EmbeddedResource Include="Joystick\JoystickSetup.id-ID.resx">
+      <DependentUpon>JoystickSetup.cs</DependentUpon>
+    </EmbeddedResource>
+    <EmbeddedResource Include="Joystick\JoystickSetup.it-IT.resx">
+      <DependentUpon>JoystickSetup.cs</DependentUpon>
+    </EmbeddedResource>
+    <EmbeddedResource Include="Joystick\JoystickSetup.ko-KR.resx">
+      <DependentUpon>JoystickSetup.cs</DependentUpon>
+    </EmbeddedResource>
+    <EmbeddedResource Include="Joystick\JoystickSetup.pl.resx">
+      <DependentUpon>JoystickSetup.cs</DependentUpon>
+    </EmbeddedResource>
+    <EmbeddedResource Include="Joystick\JoystickSetup.pt.resx">
+      <DependentUpon>JoystickSetup.cs</DependentUpon>
+    </EmbeddedResource>
+    <EmbeddedResource Include="Joystick\JoystickSetup.ru-KZ.resx">
+      <DependentUpon>JoystickSetup.cs</DependentUpon>
+    </EmbeddedResource>
+    <EmbeddedResource Include="Joystick\JoystickSetup.ru-RU.resx">
+      <DependentUpon>JoystickSetup.cs</DependentUpon>
+    </EmbeddedResource>
+    <EmbeddedResource Include="Joystick\JoystickSetup.tr.resx">
+      <DependentUpon>JoystickSetup.cs</DependentUpon>
+    </EmbeddedResource>
+    <EmbeddedResource Include="Joystick\JoystickSetup.zh-Hans.resx">
+      <DependentUpon>JoystickSetup.cs</DependentUpon>
+    </EmbeddedResource>
+    <EmbeddedResource Include="Joystick\JoystickSetup.zh-Hant.resx">
+      <DependentUpon>JoystickSetup.cs</DependentUpon>
+    </EmbeddedResource>
+    <EmbeddedResource Include="Joystick\JoystickSetup.zh-TW.resx">
+      <DependentUpon>JoystickSetup.cs</DependentUpon>
+    </EmbeddedResource>
+    <EmbeddedResource Include="Joystick\Joy_Button_axis.resx">
+      <DependentUpon>Joy_Button_axis.cs</DependentUpon>
+    </EmbeddedResource>
+    <EmbeddedResource Include="Joystick\Joy_ChangeMode.resx">
+      <DependentUpon>Joy_ChangeMode.cs</DependentUpon>
+    </EmbeddedResource>
+    <EmbeddedResource Include="Joystick\Joy_Do_Repeat_Relay.resx">
+      <DependentUpon>Joy_Do_Repeat_Relay.cs</DependentUpon>
+    </EmbeddedResource>
+    <EmbeddedResource Include="Joystick\Joy_Do_Repeat_Servo.resx">
+      <DependentUpon>Joy_Do_Repeat_Servo.cs</DependentUpon>
+    </EmbeddedResource>
+    <EmbeddedResource Include="Joystick\Joy_Do_Set_Relay.resx">
+      <DependentUpon>Joy_Do_Set_Relay.cs</DependentUpon>
+    </EmbeddedResource>
+    <EmbeddedResource Include="Joystick\Joy_Do_Set_Servo.resx">
+      <DependentUpon>Joy_Do_Set_Servo.cs</DependentUpon>
+    </EmbeddedResource>
+    <EmbeddedResource Include="Joystick\Joy_Mount_Mode.resx">
+      <DependentUpon>Joy_Mount_Mode.cs</DependentUpon>
+    </EmbeddedResource>
+    <EmbeddedResource Include="Joystick\Joy_Mount_Mode.ar.resx">
+      <DependentUpon>Joy_Mount_Mode.cs</DependentUpon>
+    </EmbeddedResource>
+    <EmbeddedResource Include="Joystick\Joy_Mount_Mode.az-Latn-AZ.resx">
+      <DependentUpon>Joy_Mount_Mode.cs</DependentUpon>
+    </EmbeddedResource>
+    <EmbeddedResource Include="Joystick\Joy_Mount_Mode.id-ID.resx">
+      <DependentUpon>Joy_Mount_Mode.cs</DependentUpon>
+    </EmbeddedResource>
+    <EmbeddedResource Include="Joystick\Joy_Mount_Mode.ko-KR.resx">
+      <DependentUpon>Joy_Mount_Mode.cs</DependentUpon>
+    </EmbeddedResource>
+    <EmbeddedResource Include="Joystick\Joy_Mount_Mode.pt.resx">
+      <DependentUpon>Joy_Mount_Mode.cs</DependentUpon>
+    </EmbeddedResource>
+    <EmbeddedResource Include="Joystick\Joy_Mount_Mode.ru-KZ.resx">
+      <DependentUpon>Joy_Mount_Mode.cs</DependentUpon>
+    </EmbeddedResource>
+    <EmbeddedResource Include="Joystick\Joy_Mount_Mode.tr.resx">
+      <DependentUpon>Joy_Mount_Mode.cs</DependentUpon>
+    </EmbeddedResource>
+    <EmbeddedResource Include="Log\LogBrowse.resx">
+      <DependentUpon>LogBrowse.cs</DependentUpon>
+    </EmbeddedResource>
+    <EmbeddedResource Include="Log\LogBrowse.ar.resx">
+      <DependentUpon>LogBrowse.cs</DependentUpon>
+    </EmbeddedResource>
+    <EmbeddedResource Include="Log\LogBrowse.az-Latn-AZ.resx">
+      <DependentUpon>LogBrowse.cs</DependentUpon>
+    </EmbeddedResource>
+    <EmbeddedResource Include="Log\LogBrowse.de-DE.resx">
+      <DependentUpon>LogBrowse.cs</DependentUpon>
+    </EmbeddedResource>
+    <EmbeddedResource Include="Log\LogBrowse.es-ES.resx">
+      <DependentUpon>LogBrowse.cs</DependentUpon>
+    </EmbeddedResource>
+    <EmbeddedResource Include="Log\LogBrowse.fr.resx">
+      <DependentUpon>LogBrowse.cs</DependentUpon>
+    </EmbeddedResource>
+    <EmbeddedResource Include="Log\LogBrowse.id-ID.resx">
+      <DependentUpon>LogBrowse.cs</DependentUpon>
+    </EmbeddedResource>
+    <EmbeddedResource Include="Log\LogBrowse.it-IT.resx">
+      <DependentUpon>LogBrowse.cs</DependentUpon>
+    </EmbeddedResource>
+    <EmbeddedResource Include="Log\LogBrowse.ja-JP.resx">
+      <DependentUpon>LogBrowse.cs</DependentUpon>
+    </EmbeddedResource>
+    <EmbeddedResource Include="Log\LogBrowse.ko-KR.resx">
+      <DependentUpon>LogBrowse.cs</DependentUpon>
+    </EmbeddedResource>
+    <EmbeddedResource Include="Log\LogBrowse.pl.resx">
+      <DependentUpon>LogBrowse.cs</DependentUpon>
+    </EmbeddedResource>
+    <EmbeddedResource Include="Log\LogBrowse.pt.resx">
+      <DependentUpon>LogBrowse.cs</DependentUpon>
+    </EmbeddedResource>
+    <EmbeddedResource Include="Log\LogBrowse.ru-KZ.resx">
+      <DependentUpon>LogBrowse.cs</DependentUpon>
+    </EmbeddedResource>
+    <EmbeddedResource Include="Log\LogBrowse.tr.resx">
+      <DependentUpon>LogBrowse.cs</DependentUpon>
+    </EmbeddedResource>
+    <EmbeddedResource Include="Log\LogBrowse.zh-Hans.resx">
+      <DependentUpon>LogBrowse.cs</DependentUpon>
+    </EmbeddedResource>
+    <EmbeddedResource Include="Log\LogBrowse.zh-TW.resx">
+      <DependentUpon>LogBrowse.cs</DependentUpon>
+    </EmbeddedResource>
+    <EmbeddedResource Include="Log\LogDownload.resx">
+      <DependentUpon>LogDownload.cs</DependentUpon>
+    </EmbeddedResource>
+    <EmbeddedResource Include="Log\LogDownload.ar.resx">
+      <DependentUpon>LogDownload.cs</DependentUpon>
+    </EmbeddedResource>
+    <EmbeddedResource Include="Log\LogDownload.az-Latn-AZ.resx">
+      <DependentUpon>LogDownload.cs</DependentUpon>
+    </EmbeddedResource>
+    <EmbeddedResource Include="Log\LogDownload.de-DE.resx">
+      <DependentUpon>LogDownload.cs</DependentUpon>
+    </EmbeddedResource>
+    <EmbeddedResource Include="Log\LogDownload.es-ES.resx">
+      <DependentUpon>LogDownload.cs</DependentUpon>
+    </EmbeddedResource>
+    <EmbeddedResource Include="Log\LogDownload.fr.resx">
+      <DependentUpon>LogDownload.cs</DependentUpon>
+    </EmbeddedResource>
+    <EmbeddedResource Include="Log\LogDownload.id-ID.resx">
+      <DependentUpon>LogDownload.cs</DependentUpon>
+    </EmbeddedResource>
+    <EmbeddedResource Include="Log\LogDownload.it-IT.resx">
+      <DependentUpon>LogDownload.cs</DependentUpon>
+    </EmbeddedResource>
+    <EmbeddedResource Include="Log\LogDownload.ja-JP.resx">
+      <DependentUpon>LogDownload.cs</DependentUpon>
+    </EmbeddedResource>
+    <EmbeddedResource Include="Log\LogDownload.ko-KR.resx">
+      <DependentUpon>LogDownload.cs</DependentUpon>
+    </EmbeddedResource>
+    <EmbeddedResource Include="Log\LogDownload.pl.resx">
+      <DependentUpon>LogDownload.cs</DependentUpon>
+    </EmbeddedResource>
+    <EmbeddedResource Include="Log\LogDownload.pt.resx">
+      <DependentUpon>LogDownload.cs</DependentUpon>
+    </EmbeddedResource>
+    <EmbeddedResource Include="Log\LogDownload.ru-KZ.resx">
+      <DependentUpon>LogDownload.cs</DependentUpon>
+    </EmbeddedResource>
+    <EmbeddedResource Include="Log\LogDownload.tr.resx">
+      <DependentUpon>LogDownload.cs</DependentUpon>
+    </EmbeddedResource>
+    <EmbeddedResource Include="Log\LogDownload.zh-Hans.resx">
+      <DependentUpon>LogDownload.cs</DependentUpon>
+    </EmbeddedResource>
+    <EmbeddedResource Include="Log\LogDownload.zh-TW.resx">
+      <DependentUpon>LogDownload.cs</DependentUpon>
+    </EmbeddedResource>
+    <EmbeddedResource Include="Log\LogDownloadMavLink.resx">
+      <DependentUpon>LogDownloadMavLink.cs</DependentUpon>
+      <SubType>Designer</SubType>
+    </EmbeddedResource>
+    <EmbeddedResource Include="Log\LogDownloadMavLink.ar.resx">
+      <DependentUpon>LogDownloadMavLink.cs</DependentUpon>
+    </EmbeddedResource>
+    <EmbeddedResource Include="Log\LogDownloadMavLink.az-Latn-AZ.resx">
+      <DependentUpon>LogDownloadMavLink.cs</DependentUpon>
+    </EmbeddedResource>
+    <EmbeddedResource Include="Log\LogDownloadMavLink.de-DE.resx">
+      <DependentUpon>LogDownloadMavLink.cs</DependentUpon>
+    </EmbeddedResource>
+    <EmbeddedResource Include="Log\LogDownloadMavLink.es-ES.resx">
+      <DependentUpon>LogDownloadMavLink.cs</DependentUpon>
+    </EmbeddedResource>
+    <EmbeddedResource Include="Log\LogDownloadMavLink.fr.resx">
+      <DependentUpon>LogDownloadMavLink.cs</DependentUpon>
+    </EmbeddedResource>
+    <EmbeddedResource Include="Log\LogDownloadMavLink.id-ID.resx">
+      <DependentUpon>LogDownloadMavLink.cs</DependentUpon>
+    </EmbeddedResource>
+    <EmbeddedResource Include="Log\LogDownloadMavLink.it-IT.resx">
+      <DependentUpon>LogDownloadMavLink.cs</DependentUpon>
+    </EmbeddedResource>
+    <EmbeddedResource Include="Log\LogDownloadMavLink.ja-JP.resx">
+      <DependentUpon>LogDownloadMavLink.cs</DependentUpon>
+    </EmbeddedResource>
+    <EmbeddedResource Include="Log\LogDownloadMavLink.ko-KR.resx">
+      <DependentUpon>LogDownloadMavLink.cs</DependentUpon>
+    </EmbeddedResource>
+    <EmbeddedResource Include="Log\LogDownloadMavLink.pl.resx">
+      <DependentUpon>LogDownloadMavLink.cs</DependentUpon>
+    </EmbeddedResource>
+    <EmbeddedResource Include="Log\LogDownloadMavLink.pt.resx">
+      <DependentUpon>LogDownloadMavLink.cs</DependentUpon>
+    </EmbeddedResource>
+    <EmbeddedResource Include="Log\LogDownloadMavLink.ru-KZ.resx">
+      <DependentUpon>LogDownloadMavLink.cs</DependentUpon>
+    </EmbeddedResource>
+    <EmbeddedResource Include="Log\LogDownloadMavLink.tr.resx">
+      <DependentUpon>LogDownloadMavLink.cs</DependentUpon>
+    </EmbeddedResource>
+    <EmbeddedResource Include="Log\LogDownloadMavLink.zh-Hans.resx">
+      <DependentUpon>LogDownloadMavLink.cs</DependentUpon>
+    </EmbeddedResource>
+    <EmbeddedResource Include="Log\LogDownloadMavLink.zh-TW.resx">
+      <DependentUpon>LogDownloadMavLink.cs</DependentUpon>
+    </EmbeddedResource>
+    <EmbeddedResource Include="Log\LogDownloadscp.resx">
+      <DependentUpon>LogDownloadscp.cs</DependentUpon>
+      <SubType>Designer</SubType>
+    </EmbeddedResource>
+    <EmbeddedResource Include="Log\LogDownloadscp.az-Latn-AZ.resx">
+      <DependentUpon>LogDownloadscp.cs</DependentUpon>
+    </EmbeddedResource>
+    <EmbeddedResource Include="Log\LogDownloadscp.de-DE.resx">
+      <DependentUpon>LogDownloadscp.cs</DependentUpon>
+    </EmbeddedResource>
+    <EmbeddedResource Include="Log\LogDownloadscp.pt.resx">
+      <DependentUpon>LogDownloadscp.cs</DependentUpon>
+    </EmbeddedResource>
+    <EmbeddedResource Include="Log\LogDownloadscp.ru-KZ.resx">
+      <DependentUpon>LogDownloadscp.cs</DependentUpon>
+    </EmbeddedResource>
+    <EmbeddedResource Include="Log\LogDownloadscp.tr.resx">
+      <DependentUpon>LogDownloadscp.cs</DependentUpon>
+    </EmbeddedResource>
+    <EmbeddedResource Include="Log\LogIndex.resx">
+      <DependentUpon>LogIndex.cs</DependentUpon>
+    </EmbeddedResource>
+    <EmbeddedResource Include="Log\MavlinkLog.resx">
+      <DependentUpon>MavlinkLog.cs</DependentUpon>
+    </EmbeddedResource>
+    <EmbeddedResource Include="Log\MavlinkLog.ar.resx">
+      <DependentUpon>MavlinkLog.cs</DependentUpon>
+    </EmbeddedResource>
+    <EmbeddedResource Include="Log\MavlinkLog.az-Latn-AZ.resx">
+      <DependentUpon>MavlinkLog.cs</DependentUpon>
+    </EmbeddedResource>
+    <EmbeddedResource Include="Log\MavlinkLog.de-DE.resx">
+      <DependentUpon>MavlinkLog.cs</DependentUpon>
+    </EmbeddedResource>
+    <EmbeddedResource Include="Log\MavlinkLog.es-ES.resx">
+      <DependentUpon>MavlinkLog.cs</DependentUpon>
+    </EmbeddedResource>
+    <EmbeddedResource Include="Log\MavlinkLog.fr.resx">
+      <DependentUpon>MavlinkLog.cs</DependentUpon>
+    </EmbeddedResource>
+    <EmbeddedResource Include="Log\MavlinkLog.id-ID.resx">
+      <DependentUpon>MavlinkLog.cs</DependentUpon>
+    </EmbeddedResource>
+    <EmbeddedResource Include="Log\MavlinkLog.it-IT.resx">
+      <DependentUpon>MavlinkLog.cs</DependentUpon>
+    </EmbeddedResource>
+    <EmbeddedResource Include="Log\MavlinkLog.ja-JP.resx">
+      <DependentUpon>MavlinkLog.cs</DependentUpon>
+    </EmbeddedResource>
+    <EmbeddedResource Include="Log\MavlinkLog.ko-KR.resx">
+      <DependentUpon>MavlinkLog.cs</DependentUpon>
+    </EmbeddedResource>
+    <EmbeddedResource Include="Log\MavlinkLog.pl.resx">
+      <DependentUpon>MavlinkLog.cs</DependentUpon>
+    </EmbeddedResource>
+    <EmbeddedResource Include="Log\MavlinkLog.pt.resx">
+      <DependentUpon>MavlinkLog.cs</DependentUpon>
+    </EmbeddedResource>
+    <EmbeddedResource Include="Log\MavlinkLog.ru-KZ.resx">
+      <DependentUpon>MavlinkLog.cs</DependentUpon>
+    </EmbeddedResource>
+    <EmbeddedResource Include="Log\MavlinkLog.tr.resx">
+      <DependentUpon>MavlinkLog.cs</DependentUpon>
+    </EmbeddedResource>
+    <EmbeddedResource Include="Log\MavlinkLog.zh-Hans.resx">
+      <DependentUpon>MavlinkLog.cs</DependentUpon>
+    </EmbeddedResource>
+    <EmbeddedResource Include="Radio\Sikradio.resx">
+      <DependentUpon>Sikradio.cs</DependentUpon>
+    </EmbeddedResource>
+    <EmbeddedResource Include="Radio\Sikradio.ar.resx">
+      <DependentUpon>Sikradio.cs</DependentUpon>
+    </EmbeddedResource>
+    <EmbeddedResource Include="Radio\Sikradio.az-Latn-AZ.resx">
+      <DependentUpon>Sikradio.cs</DependentUpon>
+    </EmbeddedResource>
+    <EmbeddedResource Include="Radio\Sikradio.de-DE.resx">
+      <DependentUpon>Sikradio.cs</DependentUpon>
+    </EmbeddedResource>
+    <EmbeddedResource Include="Radio\Sikradio.fr.resx">
+      <DependentUpon>Sikradio.cs</DependentUpon>
+    </EmbeddedResource>
+    <EmbeddedResource Include="Radio\Sikradio.it-IT.resx">
+      <DependentUpon>Sikradio.cs</DependentUpon>
+    </EmbeddedResource>
+    <EmbeddedResource Include="Radio\Sikradio.ru-KZ.resx">
+      <DependentUpon>Sikradio.cs</DependentUpon>
+    </EmbeddedResource>
+    <EmbeddedResource Include="Radio\Sikradio.tr.resx">
+      <DependentUpon>Sikradio.cs</DependentUpon>
+    </EmbeddedResource>
+    <EmbeddedResource Include="Radio\Sikradio.zh-Hans.resx">
+      <DependentUpon>Sikradio.cs</DependentUpon>
+    </EmbeddedResource>
+    <EmbeddedResource Include="Radio\Sikradio.zh-Hant.resx">
+      <DependentUpon>Sikradio.cs</DependentUpon>
+    </EmbeddedResource>
+    <EmbeddedResource Include="Radio\Sikradio.zh-TW.resx">
+      <DependentUpon>Sikradio.cs</DependentUpon>
+    </EmbeddedResource>
+    <EmbeddedResource Include="Swarm\FollowPathControl.resx">
+      <DependentUpon>FollowPathControl.cs</DependentUpon>
+    </EmbeddedResource>
+    <EmbeddedResource Include="Swarm\FormationControl.resx">
+      <DependentUpon>FormationControl.cs</DependentUpon>
+    </EmbeddedResource>
+    <EmbeddedResource Include="Swarm\Grid.resx">
+      <DependentUpon>Grid.cs</DependentUpon>
+    </EmbeddedResource>
+    <EmbeddedResource Include="Swarm\Status.resx">
+      <DependentUpon>Status.cs</DependentUpon>
+    </EmbeddedResource>
+    <EmbeddedResource Include="Swarm\FollowLeader\Control.resx">
+      <DependentUpon>Control.cs</DependentUpon>
+    </EmbeddedResource>
+    <EmbeddedResource Include="Swarm\SRB\Control.resx">
+      <DependentUpon>Control.cs</DependentUpon>
+    </EmbeddedResource>
+    <EmbeddedResource Include="Swarm\WaypointLeader\WPControl.resx">
+      <DependentUpon>WPControl.cs</DependentUpon>
+    </EmbeddedResource>
+    <EmbeddedResource Include="Swarm\WaypointLeader\WPControl.az-Latn-AZ.resx">
+      <DependentUpon>WPControl.cs</DependentUpon>
+    </EmbeddedResource>
+    <EmbeddedResource Include="Swarm\WaypointLeader\WPControl.pt.resx">
+      <DependentUpon>WPControl.cs</DependentUpon>
+    </EmbeddedResource>
+    <EmbeddedResource Include="Swarm\WaypointLeader\WPControl.ru-KZ.resx">
+      <DependentUpon>WPControl.cs</DependentUpon>
+    </EmbeddedResource>
+    <EmbeddedResource Include="Swarm\WaypointLeader\WPControl.tr.resx">
+      <DependentUpon>WPControl.cs</DependentUpon>
+    </EmbeddedResource>
+    <EmbeddedResource Include="Controls\fftui.resx">
+      <DependentUpon>fftui.cs</DependentUpon>
+    </EmbeddedResource>
+    <EmbeddedResource Include="Warnings\WarningControl.resx">
+      <DependentUpon>WarningControl.cs</DependentUpon>
+    </EmbeddedResource>
+    <EmbeddedResource Include="Warnings\WarningsManager.resx">
+      <DependentUpon>WarningsManager.cs</DependentUpon>
+    </EmbeddedResource>
+  </ItemGroup>
+  <ItemGroup>
+    <Content Include="acsimplepids.xml">
+      <CopyToOutputDirectory>Always</CopyToOutputDirectory>
+    </Content>
+    <Content Include="aircraft.xml">
+      <CopyToOutputDirectory>Always</CopyToOutputDirectory>
+    </Content>
+    <Content Include="Drivers\CubeOrangePlus.inf">
+      <CopyToOutputDirectory>Always</CopyToOutputDirectory>
+    </Content>
+    <Content Include="mavutil.py">
+      <CopyToOutputDirectory>Always</CopyToOutputDirectory>
+    </Content>
+    <Content Include="quaternion.py">
+      <CopyToOutputDirectory>Always</CopyToOutputDirectory>
+    </Content>
+    <Content Include="rotmat.py">
+      <CopyToOutputDirectory>Always</CopyToOutputDirectory>
+    </Content>
+    <None Include="plugins\example-watchbutton.cs">
+      <CopyToOutputDirectory>Always</CopyToOutputDirectory>
+    </None>
+    <None Include=".editorconfig" />
+    <None Include="BurntKermit.mpsystheme">
+      <CopyToOutputDirectory>PreserveNewest</CopyToOutputDirectory>
+    </None>
+    <None Include="Drivers\chibioscomp.cat">
+      <CopyToOutputDirectory>Always</CopyToOutputDirectory>
+    </None>
+    <None Include="Drivers\cubecomp.cat">
+      <CopyToOutputDirectory>Always</CopyToOutputDirectory>
+    </None>
+    <None Include="HighContrast.mpsystheme">
+      <CopyToOutputDirectory>PreserveNewest</CopyToOutputDirectory>
+    </None>
+    <None Include="MissionPlanner.GCSViews.ConfigurationView.DeviceInfo.datasource" />
+    <None Include="README.md" />
+    <None Include="Resources\Gaugebg.png" />
+    <None Include="appxmanifest.xml">
+      <CopyToOutputDirectory>Always</CopyToOutputDirectory>
+    </None>
+    <Content Include="ArduCopterConfig.xml">
+      <CopyToOutputDirectory>Always</CopyToOutputDirectory>
+    </Content>
+    <Content Include="camerasBuiltin.xml">
+      <CopyToOutputDirectory>Always</CopyToOutputDirectory>
+    </Content>
+    <Content Include="ChangeLog.txt">
+      <CopyToOutputDirectory>Always</CopyToOutputDirectory>
+    </Content>
+    <Content Include="checklistDefault.xml">
+      <CopyToOutputDirectory>Always</CopyToOutputDirectory>
+    </Content>
+    <Content Include="dataflashlog.xml">
+      <CopyToOutputDirectory>Always</CopyToOutputDirectory>
+    </Content>
+    <Content Include="Drivers\ChibiOSComp.inf">
+      <CopyToOutputDirectory>Always</CopyToOutputDirectory>
+    </Content>
+    <Content Include="Drivers\CubeComp.inf">
+      <CopyToOutputDirectory>Always</CopyToOutputDirectory>
+    </Content>
+    <Content Include="Drivers\devcon.exe">
+      <CopyToOutputDirectory>Always</CopyToOutputDirectory>
+    </Content>
+    <Content Include="Drivers\DriverCleanup.exe">
+      <CopyToOutputDirectory>Always</CopyToOutputDirectory>
+    </Content>
+    <Content Include="Drivers\Holybro.inf">
+      <CopyToOutputDirectory>Always</CopyToOutputDirectory>
+    </Content>
+    <Content Include="Drivers\dpinst.xml">
+      <CopyToOutputDirectory>Always</CopyToOutputDirectory>
+    </Content>
+    <Content Include="Drivers\nxp.inf">
+      <CopyToOutputDirectory>Always</CopyToOutputDirectory>
+    </Content>
+    <Content Include="FirmwareHistory.txt">
+      <CopyToOutputDirectory>Always</CopyToOutputDirectory>
+    </Content>
+    <Content Include="APMotorLayout.json">
+      <CopyToOutputDirectory>Always</CopyToOutputDirectory>
+    </Content>
+    <Content Include="graphs\ekf3Graphs.xml">
+      <CopyToOutputDirectory>Always</CopyToOutputDirectory>
+    </Content>
+    <Content Include="graphs\ekfGraphs.xml">
+      <CopyToOutputDirectory>Always</CopyToOutputDirectory>
+    </Content>
+    <Content Include="graphs\mavgraphs.xml">
+      <CopyToOutputDirectory>Always</CopyToOutputDirectory>
+    </Content>
+    <Content Include="graphs\mavgraphs2.xml">
+      <CopyToOutputDirectory>Always</CopyToOutputDirectory>
+    </Content>
+    <Content Include="graphs\mavgraphsMP.xml">
+      <CopyToOutputDirectory>Always</CopyToOutputDirectory>
+    </Content>
+    <Content Include="hud.html">
+      <CopyToOutputDirectory>Always</CopyToOutputDirectory>
+    </Content>
+    <Content Include="mavcmd.xml">
+      <CopyToOutputDirectory>Always</CopyToOutputDirectory>
+    </Content>
+    <Content Include="mavextra.py">
+      <CopyToOutputDirectory>Always</CopyToOutputDirectory>
+    </Content>
+    <Content Include="mpdesktop.ico">
+      <CopyToOutputDirectory>Always</CopyToOutputDirectory>
+    </Content>
+    <Content Include="mpdesktop150.png">
+      <CopyToOutputDirectory>Always</CopyToOutputDirectory>
+    </Content>
+    <Content Include="mpdesktop44.png">
+      <CopyToOutputDirectory>Always</CopyToOutputDirectory>
+    </Content>
+    <Content Include="ParameterFactMetaData.xml">
+      <CopyToOutputDirectory>Always</CopyToOutputDirectory>
+    </Content>
+    <Content Include="ParameterMetaDataBackup.xml">
+      <CopyToOutputDirectory>Always</CopyToOutputDirectory>
+    </Content>
+    <None Include="adb.exe">
+      <CopyToOutputDirectory>Always</CopyToOutputDirectory>
+    </None>
+    <None Include="AdbWinApi.dll">
+      <CopyToOutputDirectory>Always</CopyToOutputDirectory>
+    </None>
+    <None Include="airports.csv">
+      <CopyToOutputDirectory>Always</CopyToOutputDirectory>
+    </None>
+    <None Include="aot.sh">
+      <CopyToOutputDirectory>Always</CopyToOutputDirectory>
+    </None>
+    <None Include="app.config">
+      <SubType>Designer</SubType>
+    </None>
+    <None Include="appveyor.yml" />
+    <None Include="azure-pipelines.yml" />
+    <None Include="block_plane_0.dae">
+      <CopyToOutputDirectory>Always</CopyToOutputDirectory>
+    </None>
+    <Content Include="Drivers\arduino.cat">
+      <CopyToOutputDirectory>Always</CopyToOutputDirectory>
+    </Content>
+    <Content Include="Drivers\arduino.inf">
+      <CopyToOutputDirectory>Always</CopyToOutputDirectory>
+    </Content>
+    <Content Include="Drivers\chibios.cat">
+      <CopyToOutputDirectory>Always</CopyToOutputDirectory>
+    </Content>
+    <Content Include="Drivers\ChibiOS.inf">
+      <CopyToOutputDirectory>Always</CopyToOutputDirectory>
+    </Content>
+    <Content Include="Drivers\Cube.inf">
+      <CopyToOutputDirectory>Always</CopyToOutputDirectory>
+    </Content>
+    <Content Include="Drivers\DPInstx64.exe">
+      <CopyToOutputDirectory>Always</CopyToOutputDirectory>
+    </Content>
+    <Content Include="Drivers\DPInstx86.exe">
+      <CopyToOutputDirectory>Always</CopyToOutputDirectory>
+    </Content>
+    <Content Include="Drivers\mindpx.cat">
+      <CopyToOutputDirectory>Always</CopyToOutputDirectory>
+    </Content>
+    <Content Include="Drivers\mindpx.inf">
+      <CopyToOutputDirectory>Always</CopyToOutputDirectory>
+    </Content>
+    <Content Include="Drivers\px4flow.cat">
+      <CopyToOutputDirectory>Always</CopyToOutputDirectory>
+    </Content>
+    <Content Include="Drivers\px4flow.inf">
+      <CopyToOutputDirectory>Always</CopyToOutputDirectory>
+    </Content>
+    <Content Include="Drivers\px4fmu.cat">
+      <CopyToOutputDirectory>Always</CopyToOutputDirectory>
+    </Content>
+    <Content Include="Drivers\px4fmu.inf">
+      <CopyToOutputDirectory>Always</CopyToOutputDirectory>
+    </Content>
+    <Content Include="Drivers\px4mav.cat">
+      <CopyToOutputDirectory>Always</CopyToOutputDirectory>
+    </Content>
+    <Content Include="Drivers\px4mav.inf">
+      <CopyToOutputDirectory>Always</CopyToOutputDirectory>
+    </Content>
+    <Content Include="Drivers\cube.cat">
+      <CopyToOutputDirectory>Always</CopyToOutputDirectory>
+    </Content>
+    <Content Include="Drivers\holybro.cat">
+      <CopyToOutputDirectory>Always</CopyToOutputDirectory>
+    </Content>
+    <Content Include="Drivers\signed.cer">
+      <CopyToOutputDirectory>Always</CopyToOutputDirectory>
+    </Content>
+    <Content Include="Drivers\stmcdc.cat">
+      <CopyToOutputDirectory>Always</CopyToOutputDirectory>
+    </Content>
+    <Content Include="Drivers\stmcdc.inf">
+      <CopyToOutputDirectory>Always</CopyToOutputDirectory>
+    </Content>
+    <Content Include="Drivers\ubloxusb.cat">
+      <CopyToOutputDirectory>Always</CopyToOutputDirectory>
+    </Content>
+    <Content Include="Drivers\ubloxusb.inf">
+      <CopyToOutputDirectory>Always</CopyToOutputDirectory>
+    </Content>
+    <Content Include="Drivers\ubloxusb.sys">
+      <CopyToOutputDirectory>Always</CopyToOutputDirectory>
+    </Content>
+    <Content Include="Drivers\ubloxusb64.sys">
+      <CopyToOutputDirectory>Always</CopyToOutputDirectory>
+    </Content>
+    <Content Include="Drivers\vrbrain.cat">
+      <CopyToOutputDirectory>Always</CopyToOutputDirectory>
+    </Content>
+    <Content Include="Drivers\vrbrain.inf">
+      <CopyToOutputDirectory>Always</CopyToOutputDirectory>
+    </Content>
+    <Content Include="Drivers\vrcore.cat">
+      <CopyToOutputDirectory>Always</CopyToOutputDirectory>
+    </Content>
+    <Content Include="Drivers\vrcore.inf">
+      <CopyToOutputDirectory>Always</CopyToOutputDirectory>
+    </Content>
+    <Content Include="Drivers\vrflightstop.cat">
+      <CopyToOutputDirectory>Always</CopyToOutputDirectory>
+    </Content>
+    <Content Include="Drivers\vrflightstop.inf">
+      <CopyToOutputDirectory>Always</CopyToOutputDirectory>
+    </Content>
+    <Content Include="Drivers\vrgimbal.cat">
+      <CopyToOutputDirectory>Always</CopyToOutputDirectory>
+    </Content>
+    <Content Include="Drivers\vrgimbal.inf">
+      <CopyToOutputDirectory>Always</CopyToOutputDirectory>
+    </Content>
+    <Content Include="Drivers\vrhero.cat">
+      <CopyToOutputDirectory>Always</CopyToOutputDirectory>
+    </Content>
+    <Content Include="Drivers\vrhero.inf">
+      <CopyToOutputDirectory>Always</CopyToOutputDirectory>
+    </Content>
+    <Content Include="Drivers\vrmapper.cat">
+      <CopyToOutputDirectory>Always</CopyToOutputDirectory>
+    </Content>
+    <Content Include="Drivers\vrmapper.inf">
+      <CopyToOutputDirectory>Always</CopyToOutputDirectory>
+    </Content>
+    <Content Include="Drivers\vrspark.cat">
+      <CopyToOutputDirectory>Always</CopyToOutputDirectory>
+    </Content>
+    <Content Include="Drivers\vrspark.inf">
+      <CopyToOutputDirectory>Always</CopyToOutputDirectory>
+    </Content>
+    <Content Include="Drivers\vrthermal.cat">
+      <CopyToOutputDirectory>Always</CopyToOutputDirectory>
+    </Content>
+    <Content Include="Drivers\vrthermal.inf">
+      <CopyToOutputDirectory>Always</CopyToOutputDirectory>
+    </Content>
+    <Content Include="Drivers\vrubrain.cat">
+      <CopyToOutputDirectory>Always</CopyToOutputDirectory>
+    </Content>
+    <Content Include="Drivers\vrubrain.inf">
+      <CopyToOutputDirectory>Always</CopyToOutputDirectory>
+    </Content>
+    <Content Include="Drivers\vrugimbal.cat">
+      <CopyToOutputDirectory>Always</CopyToOutputDirectory>
+    </Content>
+    <Content Include="Drivers\vrugimbal.inf">
+      <CopyToOutputDirectory>Always</CopyToOutputDirectory>
+    </Content>
+    <None Include="Drivers\DriverCleanup.exe.config">
+      <CopyToOutputDirectory>Always</CopyToOutputDirectory>
+    </None>
+    <None Include="Drivers\nxp.cat">
+      <CopyToOutputDirectory>Always</CopyToOutputDirectory>
+    </None>
+    <None Include="m3u\both.m3u">
+      <CopyToOutputDirectory>PreserveNewest</CopyToOutputDirectory>
+    </None>
+    <None Include="m3u\GeoRefnetworklink.kml">
+      <CopyToOutputDirectory>PreserveNewest</CopyToOutputDirectory>
+    </None>
+    <None Include="m3u\hud.m3u">
+      <CopyToOutputDirectory>PreserveNewest</CopyToOutputDirectory>
+    </None>
+    <None Include="m3u\map.m3u">
+      <CopyToOutputDirectory>PreserveNewest</CopyToOutputDirectory>
+    </None>
+    <None Include="m3u\networklink.kml">
+      <CopyToOutputDirectory>PreserveNewest</CopyToOutputDirectory>
+    </None>
+    <None Include="NoFly\Areas-Lisboa.kmz">
+      <CopyToOutputDirectory>Always</CopyToOutputDirectory>
+    </None>
+    <None Include="NoFly\Drone No Fly Zones.kmz">
+      <CopyToOutputDirectory>Always</CopyToOutputDirectory>
+    </None>
+    <None Include="NoFly\Regulamento-RPA-ver-5.0.kmz">
+      <CopyToOutputDirectory>Always</CopyToOutputDirectory>
+    </None>
+    <None Include="NoFly\SouthAfricaNoRPASOutlined.kmz">
+      <CopyToOutputDirectory>Always</CopyToOutputDirectory>
+    </None>
+    <None Include="Properties\app.manifest" />
+    <None Include="Scripts\datetime.py">
+      <CopyToOutputDirectory>Always</CopyToOutputDirectory>
+    </None>
+    <None Include="Scripts\example1.py">
+      <CopyToOutputDirectory>Always</CopyToOutputDirectory>
+    </None>
+    <None Include="Scripts\example2.py">
+      <CopyToOutputDirectory>Always</CopyToOutputDirectory>
+    </None>
+    <None Include="Scripts\example3.py">
+      <CopyToOutputDirectory>Always</CopyToOutputDirectory>
+    </None>
+    <None Include="Scripts\example4 wp.py">
+      <CopyToOutputDirectory>Always</CopyToOutputDirectory>
+    </None>
+    <None Include="Scripts\example5 inject data.py">
+      <CopyToOutputDirectory>Always</CopyToOutputDirectory>
+    </None>
+    <None Include="Scripts\example6.py">
+      <CopyToOutputDirectory>Always</CopyToOutputDirectory>
+    </None>
+    <None Include="Scripts\example7.py">
+      <CopyToOutputDirectory>Always</CopyToOutputDirectory>
+    </None>
+    <None Include="Scripts\example8 - speech.py">
+      <CopyToOutputDirectory>Always</CopyToOutputDirectory>
+    </None>
+    <None Include="Scripts\example9 - sitl.py">
+      <CopyToOutputDirectory>Always</CopyToOutputDirectory>
+    </None>
+    <None Include="Scripts\PARACHUTE LANDING APPROACH.py">
+      <CopyToOutputDirectory>Always</CopyToOutputDirectory>
+    </None>
+    <None Include="Scripts\rc - heli.py">
+      <CopyToOutputDirectory>Always</CopyToOutputDirectory>
+    </None>
+    <None Include="Scripts\rc.py">
+      <CopyToOutputDirectory>Always</CopyToOutputDirectory>
+    </None>
+    <None Include="Scripts\TAKEOFF.py">
+      <CopyToOutputDirectory>Always</CopyToOutputDirectory>
+    </None>
+    <None Include="SerialOptionRules.json">
+      <CopyToOutputDirectory>PreserveNewest</CopyToOutputDirectory>
+    </None>
+    <None Include="version.exe">
+      <CopyToOutputDirectory>Always</CopyToOutputDirectory>
+    </None>
+  </ItemGroup>
+  <ItemGroup>
+    <Compile Update="**/*.Designer.cs">
+      <DependentUpon Condition="Exists($([System.String]::Copy('%(Filename)').ToLower().Replace('.designer','.cs')))">$([System.Text.RegularExpressions.Regex]::Replace('%(FileName)', '\.[a-zA-Z\-]+', '')).cs</DependentUpon>
+    </Compile>
+    <EmbeddedResource Update="**/*.99resx">
+      <DependentUpon Condition="Exists($([System.Text.RegularExpressions.Regex]::Replace('%(FileName)', '\.[a-zA-Z\-]+', '.cs')))">$([System.Text.RegularExpressions.Regex]::Replace('%(FileName)', '\.[a-zA-Z\-]+', '')).cs</DependentUpon>
+    </EmbeddedResource>
+  </ItemGroup>
+  <Target Name="PostBuild" AfterTargets="PostBuildEvent">
+    <Exec Command="&quot;$(TargetDir)version.exe&quot; &quot;$(TargetPath)&quot; &gt; &quot;$(TargetDir)version.txt&quot;&#xD;&#xA;copy &quot;$(ProjectDir)ExtLibs\System.Speech.dll&quot; &quot;$(TargetDir)&quot;&#xD;&#xA;&#xD;&#xA;cd &quot;$(TargetDir)&quot;&#xD;&#xA;for /f %%f in ('dir /a-d /b plugins') do if exist .\%%f del .\plugins\%%f&#xD;&#xA;" />
+  </Target>
+  <Target Name="PreBuild" BeforeTargets="PreBuildEvent">
+    <Exec Command="echo $(TargetDir)&#xD;&#xA;" />
+  </Target>
+  <ItemGroup>
+    <Compile Update="Properties\Resources.Designer.cs">
+      <DesignTime>True</DesignTime>
+      <AutoGen>True</AutoGen>
+      <DependentUpon>Resources.resx</DependentUpon>
+    </Compile>
+  </ItemGroup>
+  <ItemGroup>
+    <None Update="C:\Users\hog\.nuget\packages\skiasharp\1.59.3\build\net45\..\..\runtimes\win7-x64\native\libSkiaSharp.dll">
+      <CopyToOutputDirectory>Never</CopyToOutputDirectory>
+    </None>
+  </ItemGroup>
+  <ItemGroup>
+    <BootstrapperPackage Include=".NETFramework,Version=v4.6.1">
+      <Visible>False</Visible>
+      <ProductName>Microsoft .NET Framework 4.6.1 %28x86 and x64%29</ProductName>
+      <Install>true</Install>
+    </BootstrapperPackage>
+    <BootstrapperPackage Include="Microsoft.Net.Framework.3.5.SP1">
+      <Visible>False</Visible>
+      <ProductName>.NET Framework 3.5 SP1</ProductName>
+      <Install>false</Install>
+    </BootstrapperPackage>
+  </ItemGroup>
+  <ItemGroup>
+    <EmbeddedResource Include="test\FirmwareSelection.xaml">
+      <Generator>MSBuild:UpdateDesignTimeXaml</Generator>
+    </EmbeddedResource>
+  </ItemGroup>
+  <ItemGroup>
+    <WCFMetadata Include="Connected Services\" />
+  </ItemGroup>
+  <ItemGroup />
+  <Import Project="$(MSBuildToolsPath)\Microsoft.CSharp.targets" />
+  <PropertyGroup>
+    <PostBuildEvent>copy "$(ProjectDir)ExtLibs\System.IO.Compression.dll" "$(ProjectDir)$(OutDir)"</PostBuildEvent>
+  </PropertyGroup>
 </Project>