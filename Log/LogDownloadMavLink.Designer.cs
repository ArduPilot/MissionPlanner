--- conflicted
+++ resolved
@@ -1,195 +1,165 @@
-﻿namespace MissionPlanner.Log
-{
-    partial class LogDownloadMavLink
-    {
-        /// <summary>
-        /// Required designer variable.
-        /// </summary>
-        private System.ComponentModel.IContainer components = null;
-
-        /// <summary>
-        /// Clean up any resources being used.
-        /// </summary>
-        /// <param name="disposing">true if managed resources should be disposed; otherwise, false.</param>
-        protected override void Dispose(bool disposing)
-        {
-            if (disposing && (components != null))
-            {
-                components.Dispose();
-            }
-            base.Dispose(disposing);
-        }
-
-        #region Windows Form Designer generated code
-
-        /// <summary>
-        /// Required method for Designer support - do not modify
-        /// the contents of this method with the code editor.
-        /// </summary>
-        private void InitializeComponent()
-        {
-            System.ComponentModel.ComponentResourceManager resources = new System.ComponentModel.ComponentResourceManager(typeof(LogDownloadMavLink));
-            this.TXT_seriallog = new System.Windows.Forms.TextBox();
-            this.BUT_DLall = new MissionPlanner.Controls.MyButton();
-            this.BUT_DLthese = new MissionPlanner.Controls.MyButton();
-            this.BUT_clearlogs = new MissionPlanner.Controls.MyButton();
-            this.CHK_logs = new System.Windows.Forms.CheckedListBox();
-            this.BUT_redokml = new MissionPlanner.Controls.MyButton();
-            this.BUT_firstperson = new MissionPlanner.Controls.MyButton();
-            this.BUT_bintolog = new MissionPlanner.Controls.MyButton();
-<<<<<<< HEAD
-            this.chk_droneshare = new System.Windows.Forms.CheckBox();
-            this.tableLayoutPanel1 = new System.Windows.Forms.TableLayoutPanel();
-            this.progressBar1 = new System.Windows.Forms.ProgressBar();
-            this.label1 = new System.Windows.Forms.Label();
-            this.LabelStatus = new System.Windows.Forms.Label();
-            this.tableLayoutPanel1.SuspendLayout();
-=======
->>>>>>> fb811141
-            this.SuspendLayout();
-            // 
-            // TXT_seriallog
-            // 
-            resources.ApplyResources(this.TXT_seriallog, "TXT_seriallog");
-            this.TXT_seriallog.Name = "TXT_seriallog";
-            this.TXT_seriallog.ReadOnly = true;
-            this.tableLayoutPanel1.SetRowSpan(this.TXT_seriallog, 9);
-            // 
-            // BUT_DLall
-            // 
-            resources.ApplyResources(this.BUT_DLall, "BUT_DLall");
-            this.BUT_DLall.Name = "BUT_DLall";
-            this.BUT_DLall.UseVisualStyleBackColor = true;
-            this.BUT_DLall.Click += new System.EventHandler(this.BUT_DLall_Click);
-            // 
-            // BUT_DLthese
-            // 
-            resources.ApplyResources(this.BUT_DLthese, "BUT_DLthese");
-            this.BUT_DLthese.Name = "BUT_DLthese";
-            this.BUT_DLthese.UseVisualStyleBackColor = true;
-            this.BUT_DLthese.Click += new System.EventHandler(this.BUT_DLthese_Click);
-            // 
-            // BUT_clearlogs
-            // 
-            resources.ApplyResources(this.BUT_clearlogs, "BUT_clearlogs");
-            this.BUT_clearlogs.Name = "BUT_clearlogs";
-            this.BUT_clearlogs.UseVisualStyleBackColor = true;
-            this.BUT_clearlogs.Click += new System.EventHandler(this.BUT_clearlogs_Click);
-            // 
-            // CHK_logs
-            // 
-            resources.ApplyResources(this.CHK_logs, "CHK_logs");
-            this.CHK_logs.CheckOnClick = true;
-            this.CHK_logs.FormattingEnabled = true;
-            this.CHK_logs.Name = "CHK_logs";
-            // 
-            // BUT_redokml
-            // 
-            resources.ApplyResources(this.BUT_redokml, "BUT_redokml");
-            this.BUT_redokml.Name = "BUT_redokml";
-            this.BUT_redokml.UseVisualStyleBackColor = true;
-            this.BUT_redokml.Click += new System.EventHandler(this.BUT_redokml_Click);
-            // 
-            // BUT_firstperson
-            // 
-            resources.ApplyResources(this.BUT_firstperson, "BUT_firstperson");
-            this.BUT_firstperson.Name = "BUT_firstperson";
-            this.BUT_firstperson.UseVisualStyleBackColor = true;
-            this.BUT_firstperson.Click += new System.EventHandler(this.BUT_firstperson_Click);
-            // 
-            // BUT_bintolog
-            // 
-            resources.ApplyResources(this.BUT_bintolog, "BUT_bintolog");
-            this.BUT_bintolog.Name = "BUT_bintolog";
-            this.BUT_bintolog.UseVisualStyleBackColor = true;
-            this.BUT_bintolog.Click += new System.EventHandler(this.BUT_bintolog_Click);
-            // 
-<<<<<<< HEAD
-            // chk_droneshare
-            // 
-            resources.ApplyResources(this.chk_droneshare, "chk_droneshare");
-            this.chk_droneshare.Name = "chk_droneshare";
-            this.chk_droneshare.UseVisualStyleBackColor = true;
-            this.chk_droneshare.CheckedChanged += new System.EventHandler(this.chk_droneshare_CheckedChanged);
-            // 
-            // tableLayoutPanel1
-            // 
-            resources.ApplyResources(this.tableLayoutPanel1, "tableLayoutPanel1");
-            this.tableLayoutPanel1.Controls.Add(this.TXT_seriallog, 1, 0);
-            this.tableLayoutPanel1.Controls.Add(this.BUT_bintolog, 0, 8);
-            this.tableLayoutPanel1.Controls.Add(this.chk_droneshare, 0, 5);
-            this.tableLayoutPanel1.Controls.Add(this.BUT_redokml, 0, 7);
-            this.tableLayoutPanel1.Controls.Add(this.BUT_firstperson, 0, 6);
-            this.tableLayoutPanel1.Controls.Add(this.BUT_clearlogs, 0, 4);
-            this.tableLayoutPanel1.Controls.Add(this.progressBar1, 0, 9);
-            this.tableLayoutPanel1.Controls.Add(this.CHK_logs, 0, 1);
-            this.tableLayoutPanel1.Controls.Add(this.BUT_DLthese, 0, 3);
-            this.tableLayoutPanel1.Controls.Add(this.BUT_DLall, 0, 2);
-            this.tableLayoutPanel1.Controls.Add(this.label1, 0, 0);
-            this.tableLayoutPanel1.Controls.Add(this.LabelStatus, 1, 9);
-            this.tableLayoutPanel1.Name = "tableLayoutPanel1";
-            // 
-            // progressBar1
-            // 
-            resources.ApplyResources(this.progressBar1, "progressBar1");
-            this.progressBar1.Name = "progressBar1";
-            // 
-            // label1
-            // 
-            resources.ApplyResources(this.label1, "label1");
-            this.label1.Name = "label1";
-            // 
-            // LabelStatus
-            // 
-            resources.ApplyResources(this.LabelStatus, "LabelStatus");
-            this.LabelStatus.ForeColor = System.Drawing.Color.Red;
-            this.LabelStatus.Name = "LabelStatus";
-            // 
-=======
->>>>>>> fb811141
-            // LogDownloadMavLink
-            // 
-            resources.ApplyResources(this, "$this");
-            this.AutoScaleMode = System.Windows.Forms.AutoScaleMode.Font;
-<<<<<<< HEAD
-            this.Controls.Add(this.tableLayoutPanel1);
-=======
-            this.Controls.Add(this.BUT_bintolog);
-            this.Controls.Add(this.BUT_firstperson);
-            this.Controls.Add(this.BUT_redokml);
-            this.Controls.Add(this.TXT_status);
-            this.Controls.Add(this.CHK_logs);
-            this.Controls.Add(this.BUT_clearlogs);
-            this.Controls.Add(this.BUT_DLthese);
-            this.Controls.Add(this.BUT_DLall);
-            this.Controls.Add(this.TXT_seriallog);
->>>>>>> fb811141
-            this.Name = "LogDownloadMavLink";
-            this.Load += new System.EventHandler(this.Log_Load);
-            this.tableLayoutPanel1.ResumeLayout(false);
-            this.tableLayoutPanel1.PerformLayout();
-            this.ResumeLayout(false);
-            this.PerformLayout();
-
-        }
-
-        #endregion
-
-        private Controls.MyButton BUT_DLall;
-        private Controls.MyButton BUT_DLthese;
-        private Controls.MyButton BUT_clearlogs;
-        private System.Windows.Forms.CheckedListBox CHK_logs;
-        private Controls.MyButton BUT_redokml;
-        private System.Windows.Forms.TextBox TXT_seriallog;
-        private Controls.MyButton BUT_firstperson;
-        private Controls.MyButton BUT_bintolog;
-<<<<<<< HEAD
-        private System.Windows.Forms.CheckBox chk_droneshare;
-        private System.Windows.Forms.TableLayoutPanel tableLayoutPanel1;
-        private System.Windows.Forms.ProgressBar progressBar1;
-        private System.Windows.Forms.Label label1;
-        private System.Windows.Forms.Label LabelStatus;
-=======
->>>>>>> fb811141
-    }
+﻿namespace MissionPlanner.Log
+{
+    partial class LogDownloadMavLink
+    {
+        /// <summary>
+        /// Required designer variable.
+        /// </summary>
+        private System.ComponentModel.IContainer components = null;
+
+        /// <summary>
+        /// Clean up any resources being used.
+        /// </summary>
+        /// <param name="disposing">true if managed resources should be disposed; otherwise, false.</param>
+        protected override void Dispose(bool disposing)
+        {
+            if (disposing && (components != null))
+            {
+                components.Dispose();
+            }
+            base.Dispose(disposing);
+        }
+
+        #region Windows Form Designer generated code
+
+        /// <summary>
+        /// Required method for Designer support - do not modify
+        /// the contents of this method with the code editor.
+        /// </summary>
+        private void InitializeComponent()
+        {
+            System.ComponentModel.ComponentResourceManager resources = new System.ComponentModel.ComponentResourceManager(typeof(LogDownloadMavLink));
+            this.TXT_seriallog = new System.Windows.Forms.TextBox();
+            this.BUT_DLall = new MissionPlanner.Controls.MyButton();
+            this.BUT_DLthese = new MissionPlanner.Controls.MyButton();
+            this.BUT_clearlogs = new MissionPlanner.Controls.MyButton();
+            this.CHK_logs = new System.Windows.Forms.CheckedListBox();
+            this.BUT_redokml = new MissionPlanner.Controls.MyButton();
+            this.BUT_firstperson = new MissionPlanner.Controls.MyButton();
+            this.BUT_bintolog = new MissionPlanner.Controls.MyButton();
+            this.tableLayoutPanel1 = new System.Windows.Forms.TableLayoutPanel();
+            this.progressBar1 = new System.Windows.Forms.ProgressBar();
+            this.label1 = new System.Windows.Forms.Label();
+            this.LabelStatus = new System.Windows.Forms.Label();
+            this.tableLayoutPanel1.SuspendLayout();
+            this.SuspendLayout();
+            // 
+            // TXT_seriallog
+            // 
+            resources.ApplyResources(this.TXT_seriallog, "TXT_seriallog");
+            this.TXT_seriallog.Name = "TXT_seriallog";
+            this.TXT_seriallog.ReadOnly = true;
+            this.tableLayoutPanel1.SetRowSpan(this.TXT_seriallog, 9);
+            // 
+            // BUT_DLall
+            // 
+            resources.ApplyResources(this.BUT_DLall, "BUT_DLall");
+            this.BUT_DLall.Name = "BUT_DLall";
+            this.BUT_DLall.UseVisualStyleBackColor = true;
+            this.BUT_DLall.Click += new System.EventHandler(this.BUT_DLall_Click);
+            // 
+            // BUT_DLthese
+            // 
+            resources.ApplyResources(this.BUT_DLthese, "BUT_DLthese");
+            this.BUT_DLthese.Name = "BUT_DLthese";
+            this.BUT_DLthese.UseVisualStyleBackColor = true;
+            this.BUT_DLthese.Click += new System.EventHandler(this.BUT_DLthese_Click);
+            // 
+            // BUT_clearlogs
+            // 
+            resources.ApplyResources(this.BUT_clearlogs, "BUT_clearlogs");
+            this.BUT_clearlogs.Name = "BUT_clearlogs";
+            this.BUT_clearlogs.UseVisualStyleBackColor = true;
+            this.BUT_clearlogs.Click += new System.EventHandler(this.BUT_clearlogs_Click);
+            // 
+            // CHK_logs
+            // 
+            resources.ApplyResources(this.CHK_logs, "CHK_logs");
+            this.CHK_logs.CheckOnClick = true;
+            this.CHK_logs.FormattingEnabled = true;
+            this.CHK_logs.Name = "CHK_logs";
+            // 
+            // BUT_redokml
+            // 
+            resources.ApplyResources(this.BUT_redokml, "BUT_redokml");
+            this.BUT_redokml.Name = "BUT_redokml";
+            this.BUT_redokml.UseVisualStyleBackColor = true;
+            this.BUT_redokml.Click += new System.EventHandler(this.BUT_redokml_Click);
+            // 
+            // BUT_firstperson
+            // 
+            resources.ApplyResources(this.BUT_firstperson, "BUT_firstperson");
+            this.BUT_firstperson.Name = "BUT_firstperson";
+            this.BUT_firstperson.UseVisualStyleBackColor = true;
+            this.BUT_firstperson.Click += new System.EventHandler(this.BUT_firstperson_Click);
+            // 
+            // BUT_bintolog
+            // 
+            resources.ApplyResources(this.BUT_bintolog, "BUT_bintolog");
+            this.BUT_bintolog.Name = "BUT_bintolog";
+            this.BUT_bintolog.UseVisualStyleBackColor = true;
+            this.BUT_bintolog.Click += new System.EventHandler(this.BUT_bintolog_Click);
+            // 
+            // tableLayoutPanel1
+            // 
+            resources.ApplyResources(this.tableLayoutPanel1, "tableLayoutPanel1");
+            this.tableLayoutPanel1.Controls.Add(this.TXT_seriallog, 1, 0);
+            this.tableLayoutPanel1.Controls.Add(this.BUT_clearlogs, 0, 4);
+            this.tableLayoutPanel1.Controls.Add(this.CHK_logs, 0, 1);
+            this.tableLayoutPanel1.Controls.Add(this.BUT_DLthese, 0, 3);
+            this.tableLayoutPanel1.Controls.Add(this.BUT_DLall, 0, 2);
+            this.tableLayoutPanel1.Controls.Add(this.label1, 0, 0);
+            this.tableLayoutPanel1.Controls.Add(this.LabelStatus, 0, 9);
+            this.tableLayoutPanel1.Controls.Add(this.BUT_firstperson, 0, 5);
+            this.tableLayoutPanel1.Controls.Add(this.BUT_redokml, 0, 6);
+            this.tableLayoutPanel1.Controls.Add(this.BUT_bintolog, 0, 7);
+            this.tableLayoutPanel1.Controls.Add(this.progressBar1, 0, 8);
+            this.tableLayoutPanel1.Name = "tableLayoutPanel1";
+            // 
+            // progressBar1
+            // 
+            resources.ApplyResources(this.progressBar1, "progressBar1");
+            this.progressBar1.Name = "progressBar1";
+            // 
+            // label1
+            // 
+            resources.ApplyResources(this.label1, "label1");
+            this.label1.Name = "label1";
+            // 
+            // LabelStatus
+            // 
+            resources.ApplyResources(this.LabelStatus, "LabelStatus");
+            this.tableLayoutPanel1.SetColumnSpan(this.LabelStatus, 2);
+            this.LabelStatus.ForeColor = System.Drawing.Color.Red;
+            this.LabelStatus.Name = "LabelStatus";
+            // 
+            // LogDownloadMavLink
+            // 
+            resources.ApplyResources(this, "$this");
+            this.AutoScaleMode = System.Windows.Forms.AutoScaleMode.Font;
+            this.Controls.Add(this.tableLayoutPanel1);
+            this.Name = "LogDownloadMavLink";
+            this.Load += new System.EventHandler(this.Log_Load);
+            this.tableLayoutPanel1.ResumeLayout(false);
+            this.tableLayoutPanel1.PerformLayout();
+            this.ResumeLayout(false);
+            this.PerformLayout();
+
+        }
+
+        #endregion
+
+        private Controls.MyButton BUT_DLall;
+        private Controls.MyButton BUT_DLthese;
+        private Controls.MyButton BUT_clearlogs;
+        private System.Windows.Forms.CheckedListBox CHK_logs;
+        private Controls.MyButton BUT_redokml;
+        private System.Windows.Forms.TextBox TXT_seriallog;
+        private Controls.MyButton BUT_firstperson;
+        private Controls.MyButton BUT_bintolog;
+        private System.Windows.Forms.TableLayoutPanel tableLayoutPanel1;
+        private System.Windows.Forms.ProgressBar progressBar1;
+        private System.Windows.Forms.Label label1;
+        private System.Windows.Forms.Label LabelStatus;
+    }
 }