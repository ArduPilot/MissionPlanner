--- conflicted
+++ resolved
@@ -1,660 +1,581 @@
-﻿<?xml version="1.0" encoding="utf-8"?>
-<root>
-  <!-- 
-    Microsoft ResX Schema 
-    
-    Version 2.0
-    
-    The primary goals of this format is to allow a simple XML format 
-    that is mostly human readable. The generation and parsing of the 
-    various data types are done through the TypeConverter classes 
-    associated with the data types.
-    
-    Example:
-    
-    ... ado.net/XML headers & schema ...
-    <resheader name="resmimetype">text/microsoft-resx</resheader>
-    <resheader name="version">2.0</resheader>
-    <resheader name="reader">System.Resources.ResXResourceReader, System.Windows.Forms, ...</resheader>
-    <resheader name="writer">System.Resources.ResXResourceWriter, System.Windows.Forms, ...</resheader>
-    <data name="Name1"><value>this is my long string</value><comment>this is a comment</comment></data>
-    <data name="Color1" type="System.Drawing.Color, System.Drawing">Blue</data>
-    <data name="Bitmap1" mimetype="application/x-microsoft.net.object.binary.base64">
-        <value>[base64 mime encoded serialized .NET Framework object]</value>
-    </data>
-    <data name="Icon1" type="System.Drawing.Icon, System.Drawing" mimetype="application/x-microsoft.net.object.bytearray.base64">
-        <value>[base64 mime encoded string representing a byte array form of the .NET Framework object]</value>
-        <comment>This is a comment</comment>
-    </data>
-                
-    There are any number of "resheader" rows that contain simple 
-    name/value pairs.
-    
-    Each data row contains a name, and value. The row also contains a 
-    type or mimetype. Type corresponds to a .NET class that support 
-    text/value conversion through the TypeConverter architecture. 
-    Classes that don't support this are serialized and stored with the 
-    mimetype set.
-    
-    The mimetype is used for serialized objects, and tells the 
-    ResXResourceReader how to depersist the object. This is currently not 
-    extensible. For a given mimetype the value must be set accordingly:
-    
-    Note - application/x-microsoft.net.object.binary.base64 is the format 
-    that the ResXResourceWriter will generate, however the reader can 
-    read any of the formats listed below.
-    
-    mimetype: application/x-microsoft.net.object.binary.base64
-    value   : The object must be serialized with 
-            : System.Runtime.Serialization.Formatters.Binary.BinaryFormatter
-            : and then encoded with base64 encoding.
-    
-    mimetype: application/x-microsoft.net.object.soap.base64
-    value   : The object must be serialized with 
-            : System.Runtime.Serialization.Formatters.Soap.SoapFormatter
-            : and then encoded with base64 encoding.
-
-    mimetype: application/x-microsoft.net.object.bytearray.base64
-    value   : The object must be serialized into a byte array 
-            : using a System.ComponentModel.TypeConverter
-            : and then encoded with base64 encoding.
-    -->
-  <xsd:schema id="root" xmlns="" xmlns:xsd="http://www.w3.org/2001/XMLSchema" xmlns:msdata="urn:schemas-microsoft-com:xml-msdata">
-    <xsd:import namespace="http://www.w3.org/XML/1998/namespace" />
-    <xsd:element name="root" msdata:IsDataSet="true">
-      <xsd:complexType>
-        <xsd:choice maxOccurs="unbounded">
-          <xsd:element name="metadata">
-            <xsd:complexType>
-              <xsd:sequence>
-                <xsd:element name="value" type="xsd:string" minOccurs="0" />
-              </xsd:sequence>
-              <xsd:attribute name="name" use="required" type="xsd:string" />
-              <xsd:attribute name="type" type="xsd:string" />
-              <xsd:attribute name="mimetype" type="xsd:string" />
-              <xsd:attribute ref="xml:space" />
-            </xsd:complexType>
-          </xsd:element>
-          <xsd:element name="assembly">
-            <xsd:complexType>
-              <xsd:attribute name="alias" type="xsd:string" />
-              <xsd:attribute name="name" type="xsd:string" />
-            </xsd:complexType>
-          </xsd:element>
-          <xsd:element name="data">
-            <xsd:complexType>
-              <xsd:sequence>
-                <xsd:element name="value" type="xsd:string" minOccurs="0" msdata:Ordinal="1" />
-                <xsd:element name="comment" type="xsd:string" minOccurs="0" msdata:Ordinal="2" />
-              </xsd:sequence>
-              <xsd:attribute name="name" type="xsd:string" use="required" msdata:Ordinal="1" />
-              <xsd:attribute name="type" type="xsd:string" msdata:Ordinal="3" />
-              <xsd:attribute name="mimetype" type="xsd:string" msdata:Ordinal="4" />
-              <xsd:attribute ref="xml:space" />
-            </xsd:complexType>
-          </xsd:element>
-          <xsd:element name="resheader">
-            <xsd:complexType>
-              <xsd:sequence>
-                <xsd:element name="value" type="xsd:string" minOccurs="0" msdata:Ordinal="1" />
-              </xsd:sequence>
-              <xsd:attribute name="name" type="xsd:string" use="required" />
-            </xsd:complexType>
-          </xsd:element>
-        </xsd:choice>
-      </xsd:complexType>
-    </xsd:element>
-  </xsd:schema>
-  <resheader name="resmimetype">
-    <value>text/microsoft-resx</value>
-  </resheader>
-  <resheader name="version">
-    <value>2.0</value>
-  </resheader>
-  <resheader name="reader">
-    <value>System.Resources.ResXResourceReader, System.Windows.Forms, Version=4.0.0.0, Culture=neutral, PublicKeyToken=b77a5c561934e089</value>
-  </resheader>
-  <resheader name="writer">
-    <value>System.Resources.ResXResourceWriter, System.Windows.Forms, Version=4.0.0.0, Culture=neutral, PublicKeyToken=b77a5c561934e089</value>
-  </resheader>
-  <assembly alias="System.Windows.Forms" name="System.Windows.Forms, Version=4.0.0.0, Culture=neutral, PublicKeyToken=b77a5c561934e089" />
-  <data name="TXT_seriallog.Anchor" type="System.Windows.Forms.AnchorStyles, System.Windows.Forms">
-    <value>Top, Bottom, Left, Right</value>
-  </data>
-  <assembly alias="System.Drawing" name="System.Drawing, Version=4.0.0.0, Culture=neutral, PublicKeyToken=b03f5f7f11d50a3a" />
-  <data name="TXT_seriallog.Location" type="System.Drawing.Point, System.Drawing">
-    <value>181, 3</value>
-  </data>
-  <assembly alias="mscorlib" name="mscorlib, Version=4.0.0.0, Culture=neutral, PublicKeyToken=b77a5c561934e089" />
-  <data name="TXT_seriallog.Multiline" type="System.Boolean, mscorlib">
-    <value>True</value>
-  </data>
-  <data name="tableLayoutPanel1.Anchor" type="System.Windows.Forms.AnchorStyles, System.Windows.Forms">
-    <value>Top, Bottom, Left, Right</value>
-  </data>
-  <data name="tableLayoutPanel1.AutoSize" type="System.Boolean, mscorlib">
-    <value>True</value>
-  </data>
-  <data name="tableLayoutPanel1.ColumnCount" type="System.Int32, mscorlib">
-    <value>2</value>
-  </data>
-  <data name="BUT_bintolog.AutoSize" type="System.Boolean, mscorlib">
-    <value>True</value>
-  </data>
-  <data name="BUT_bintolog.ImeMode" type="System.Windows.Forms.ImeMode, System.Windows.Forms">
-    <value>NoControl</value>
-  </data>
-  <data name="BUT_bintolog.Location" type="System.Drawing.Point, System.Drawing">
-    <value>3, 456</value>
-  </data>
-  <data name="BUT_bintolog.MinimumSize" type="System.Drawing.Size, System.Drawing">
-    <value>136, 23</value>
-  </data>
-  <data name="BUT_bintolog.Size" type="System.Drawing.Size, System.Drawing">
-    <value>136, 23</value>
-  </data>
-  <data name="BUT_bintolog.TabIndex" type="System.Int32, mscorlib">
-    <value>11</value>
-  </data>
-  <data name="BUT_bintolog.Text" xml:space="preserve">
-    <value>.bin to .log</value>
-  </data>
-  <data name="&gt;&gt;BUT_bintolog.Name" xml:space="preserve">
-    <value>BUT_bintolog</value>
-  </data>
-  <data name="&gt;&gt;BUT_bintolog.Type" xml:space="preserve">
-    <value>MissionPlanner.Controls.MyButton, MissionPlanner.Controls, Version=1.0.0.0, Culture=neutral, PublicKeyToken=null</value>
-  </data>
-  <data name="&gt;&gt;BUT_bintolog.Parent" xml:space="preserve">
-    <value>tableLayoutPanel1</value>
-  </data>
-  <data name="&gt;&gt;BUT_bintolog.ZOrder" xml:space="preserve">
-    <value>1</value>
-  </data>
-  <data name="chk_droneshare.AutoSize" type="System.Boolean, mscorlib">
-    <value>True</value>
-  </data>
-  <data name="chk_droneshare.Location" type="System.Drawing.Point, System.Drawing">
-    <value>3, 375</value>
-  </data>
-  <data name="chk_droneshare.Size" type="System.Drawing.Size, System.Drawing">
-    <value>132, 17</value>
-  </data>
-  <data name="chk_droneshare.TabIndex" type="System.Int32, mscorlib">
-    <value>12</value>
-  </data>
-<<<<<<< HEAD
-  <data name="chk_droneshare.Text" xml:space="preserve">
-    <value>Upload to DroneShare</value>
-=======
-  <data name="&gt;&gt;TXT_seriallog.ZOrder" xml:space="preserve">
-    <value>8</value>
->>>>>>> fb811141
-  </data>
-  <data name="&gt;&gt;chk_droneshare.Name" xml:space="preserve">
-    <value>chk_droneshare</value>
-  </data>
-  <data name="&gt;&gt;chk_droneshare.Type" xml:space="preserve">
-    <value>System.Windows.Forms.CheckBox, System.Windows.Forms, Version=4.0.0.0, Culture=neutral, PublicKeyToken=b77a5c561934e089</value>
-  </data>
-  <data name="&gt;&gt;chk_droneshare.Parent" xml:space="preserve">
-    <value>tableLayoutPanel1</value>
-  </data>
-  <data name="&gt;&gt;chk_droneshare.ZOrder" xml:space="preserve">
-    <value>2</value>
-  </data>
-  <data name="BUT_redokml.AutoSize" type="System.Boolean, mscorlib">
-    <value>True</value>
-  </data>
-  <data name="BUT_redokml.Location" type="System.Drawing.Point, System.Drawing">
-    <value>3, 427</value>
-  </data>
-  <data name="BUT_redokml.MinimumSize" type="System.Drawing.Size, System.Drawing">
-    <value>136, 23</value>
-  </data>
-<<<<<<< HEAD
-  <data name="BUT_redokml.Size" type="System.Drawing.Size, System.Drawing">
-    <value>136, 23</value>
-  </data>
-  <data name="BUT_redokml.TabIndex" type="System.Int32, mscorlib">
-    <value>8</value>
-=======
-  <data name="&gt;&gt;BUT_DLall.ZOrder" xml:space="preserve">
-    <value>7</value>
->>>>>>> fb811141
-  </data>
-  <data name="BUT_redokml.Text" xml:space="preserve">
-    <value>Recreate KML</value>
-  </data>
-  <data name="&gt;&gt;BUT_redokml.Name" xml:space="preserve">
-    <value>BUT_redokml</value>
-  </data>
-  <data name="&gt;&gt;BUT_redokml.Type" xml:space="preserve">
-    <value>MissionPlanner.Controls.MyButton, MissionPlanner.Controls, Version=1.0.0.0, Culture=neutral, PublicKeyToken=null</value>
-  </data>
-  <data name="&gt;&gt;BUT_redokml.Parent" xml:space="preserve">
-    <value>tableLayoutPanel1</value>
-  </data>
-  <data name="&gt;&gt;BUT_redokml.ZOrder" xml:space="preserve">
-    <value>3</value>
-  </data>
-  <data name="BUT_firstperson.AutoSize" type="System.Boolean, mscorlib">
-    <value>True</value>
-  </data>
-  <data name="BUT_firstperson.Location" type="System.Drawing.Point, System.Drawing">
-    <value>3, 398</value>
-  </data>
-  <data name="BUT_firstperson.MinimumSize" type="System.Drawing.Size, System.Drawing">
-    <value>136, 23</value>
-  </data>
-  <data name="BUT_firstperson.Size" type="System.Drawing.Size, System.Drawing">
-    <value>136, 23</value>
-  </data>
-  <data name="BUT_firstperson.TabIndex" type="System.Int32, mscorlib">
-    <value>9</value>
-  </data>
-  <data name="BUT_firstperson.Text" xml:space="preserve">
-    <value>First Person KML</value>
-  </data>
-  <data name="&gt;&gt;BUT_firstperson.Name" xml:space="preserve">
-    <value>BUT_firstperson</value>
-  </data>
-  <data name="&gt;&gt;BUT_firstperson.Type" xml:space="preserve">
-    <value>MissionPlanner.Controls.MyButton, MissionPlanner.Controls, Version=1.0.0.0, Culture=neutral, PublicKeyToken=null</value>
-  </data>
-  <data name="&gt;&gt;BUT_firstperson.Parent" xml:space="preserve">
-    <value>tableLayoutPanel1</value>
-  </data>
-<<<<<<< HEAD
-  <data name="&gt;&gt;BUT_firstperson.ZOrder" xml:space="preserve">
-    <value>4</value>
-  </data>
-  <data name="BUT_clearlogs.AutoSize" type="System.Boolean, mscorlib">
-    <value>True</value>
-=======
-  <data name="&gt;&gt;BUT_DLthese.ZOrder" xml:space="preserve">
-    <value>6</value>
->>>>>>> fb811141
-  </data>
-  <data name="BUT_clearlogs.Location" type="System.Drawing.Point, System.Drawing">
-    <value>3, 346</value>
-  </data>
-  <data name="BUT_clearlogs.MinimumSize" type="System.Drawing.Size, System.Drawing">
-    <value>136, 23</value>
-  </data>
-  <data name="BUT_clearlogs.Size" type="System.Drawing.Size, System.Drawing">
-    <value>136, 23</value>
-  </data>
-  <data name="BUT_clearlogs.TabIndex" type="System.Int32, mscorlib">
-    <value>5</value>
-  </data>
-  <data name="BUT_clearlogs.Text" xml:space="preserve">
-    <value>Clear Logs</value>
-  </data>
-  <data name="&gt;&gt;BUT_clearlogs.Name" xml:space="preserve">
-    <value>BUT_clearlogs</value>
-  </data>
-  <data name="&gt;&gt;BUT_clearlogs.Type" xml:space="preserve">
-    <value>MissionPlanner.Controls.MyButton, MissionPlanner.Controls, Version=1.0.0.0, Culture=neutral, PublicKeyToken=null</value>
-  </data>
-  <data name="&gt;&gt;BUT_clearlogs.Parent" xml:space="preserve">
-    <value>tableLayoutPanel1</value>
-  </data>
-  <data name="&gt;&gt;BUT_clearlogs.ZOrder" xml:space="preserve">
-    <value>5</value>
-<<<<<<< HEAD
-  </data>
-  <data name="progressBar1.Anchor" type="System.Windows.Forms.AnchorStyles, System.Windows.Forms">
-    <value>Top, Bottom, Left, Right</value>
-  </data>
-  <data name="progressBar1.ImeMode" type="System.Windows.Forms.ImeMode, System.Windows.Forms">
-    <value>NoControl</value>
-  </data>
-  <data name="progressBar1.Location" type="System.Drawing.Point, System.Drawing">
-    <value>3, 485</value>
-  </data>
-  <data name="progressBar1.Size" type="System.Drawing.Size, System.Drawing">
-    <value>172, 20</value>
-  </data>
-  <data name="progressBar1.TabIndex" type="System.Int32, mscorlib">
-    <value>14</value>
-  </data>
-  <data name="progressBar1.Visible" type="System.Boolean, mscorlib">
-    <value>False</value>
-  </data>
-  <data name="&gt;&gt;progressBar1.Name" xml:space="preserve">
-    <value>progressBar1</value>
-  </data>
-  <data name="&gt;&gt;progressBar1.Type" xml:space="preserve">
-    <value>System.Windows.Forms.ProgressBar, System.Windows.Forms, Version=4.0.0.0, Culture=neutral, PublicKeyToken=b77a5c561934e089</value>
-  </data>
-  <data name="&gt;&gt;progressBar1.Parent" xml:space="preserve">
-    <value>tableLayoutPanel1</value>
-  </data>
-  <data name="&gt;&gt;progressBar1.ZOrder" xml:space="preserve">
-    <value>6</value>
-=======
->>>>>>> fb811141
-  </data>
-  <data name="CHK_logs.Anchor" type="System.Windows.Forms.AnchorStyles, System.Windows.Forms">
-    <value>Top, Bottom, Left, Right</value>
-  </data>
-  <data name="CHK_logs.Location" type="System.Drawing.Point, System.Drawing">
-    <value>3, 16</value>
-  </data>
-  <data name="CHK_logs.ScrollAlwaysVisible" type="System.Boolean, mscorlib">
-    <value>True</value>
-  </data>
-  <data name="CHK_logs.Size" type="System.Drawing.Size, System.Drawing">
-    <value>172, 259</value>
-  </data>
-  <data name="CHK_logs.TabIndex" type="System.Int32, mscorlib">
-    <value>6</value>
-  </data>
-  <data name="&gt;&gt;CHK_logs.Name" xml:space="preserve">
-    <value>CHK_logs</value>
-  </data>
-  <data name="&gt;&gt;CHK_logs.Type" xml:space="preserve">
-    <value>System.Windows.Forms.CheckedListBox, System.Windows.Forms, Version=4.0.0.0, Culture=neutral, PublicKeyToken=b77a5c561934e089</value>
-  </data>
-  <data name="&gt;&gt;CHK_logs.Parent" xml:space="preserve">
-    <value>tableLayoutPanel1</value>
-  </data>
-  <data name="&gt;&gt;CHK_logs.ZOrder" xml:space="preserve">
-<<<<<<< HEAD
-=======
-    <value>4</value>
-  </data>
-  <data name="TXT_status.Enabled" type="System.Boolean, mscorlib">
-    <value>False</value>
-  </data>
-  <data name="TXT_status.Location" type="System.Drawing.Point, System.Drawing">
-    <value>13, 217</value>
-  </data>
-  <data name="TXT_status.Size" type="System.Drawing.Size, System.Drawing">
-    <value>116, 20</value>
-  </data>
-  <data name="TXT_status.TabIndex" type="System.Int32, mscorlib">
->>>>>>> fb811141
-    <value>7</value>
-  </data>
-  <data name="BUT_DLthese.AutoSize" type="System.Boolean, mscorlib">
-    <value>True</value>
-  </data>
-  <data name="BUT_DLthese.Location" type="System.Drawing.Point, System.Drawing">
-    <value>3, 317</value>
-  </data>
-  <data name="BUT_DLthese.Size" type="System.Drawing.Size, System.Drawing">
-    <value>136, 23</value>
-  </data>
-<<<<<<< HEAD
-  <data name="BUT_DLthese.TabIndex" type="System.Int32, mscorlib">
-    <value>4</value>
-=======
-  <data name="&gt;&gt;TXT_status.ZOrder" xml:space="preserve">
-    <value>3</value>
->>>>>>> fb811141
-  </data>
-  <data name="BUT_DLthese.Text" xml:space="preserve">
-    <value>Download Selected Logs</value>
-  </data>
-  <data name="&gt;&gt;BUT_DLthese.Name" xml:space="preserve">
-    <value>BUT_DLthese</value>
-  </data>
-  <data name="&gt;&gt;BUT_DLthese.Type" xml:space="preserve">
-    <value>MissionPlanner.Controls.MyButton, MissionPlanner.Controls, Version=1.0.0.0, Culture=neutral, PublicKeyToken=null</value>
-  </data>
-  <data name="&gt;&gt;BUT_DLthese.Parent" xml:space="preserve">
-    <value>tableLayoutPanel1</value>
-  </data>
-  <data name="&gt;&gt;BUT_DLthese.ZOrder" xml:space="preserve">
-    <value>8</value>
-  </data>
-  <data name="BUT_DLall.AutoSize" type="System.Boolean, mscorlib">
-    <value>True</value>
-  </data>
-  <data name="BUT_DLall.Location" type="System.Drawing.Point, System.Drawing">
-    <value>3, 288</value>
-  </data>
-  <data name="BUT_DLall.MinimumSize" type="System.Drawing.Size, System.Drawing">
-    <value>136, 23</value>
-  </data>
-  <data name="BUT_DLall.Size" type="System.Drawing.Size, System.Drawing">
-    <value>136, 23</value>
-  </data>
-<<<<<<< HEAD
-  <data name="BUT_DLall.TabIndex" type="System.Int32, mscorlib">
-    <value>3</value>
-=======
-  <data name="&gt;&gt;BUT_redokml.ZOrder" xml:space="preserve">
-    <value>2</value>
->>>>>>> fb811141
-  </data>
-  <data name="BUT_DLall.Text" xml:space="preserve">
-    <value>Download All Logs</value>
-  </data>
-  <data name="&gt;&gt;BUT_DLall.Name" xml:space="preserve">
-    <value>BUT_DLall</value>
-  </data>
-  <data name="&gt;&gt;BUT_DLall.Type" xml:space="preserve">
-    <value>MissionPlanner.Controls.MyButton, MissionPlanner.Controls, Version=1.0.0.0, Culture=neutral, PublicKeyToken=null</value>
-  </data>
-  <data name="&gt;&gt;BUT_DLall.Parent" xml:space="preserve">
-    <value>tableLayoutPanel1</value>
-  </data>
-  <data name="&gt;&gt;BUT_DLall.ZOrder" xml:space="preserve">
-    <value>9</value>
-  </data>
-  <data name="label1.AutoSize" type="System.Boolean, mscorlib">
-    <value>True</value>
-  </data>
-  <data name="label1.Location" type="System.Drawing.Point, System.Drawing">
-    <value>3, 0</value>
-  </data>
-  <data name="label1.Size" type="System.Drawing.Size, System.Drawing">
-    <value>49, 13</value>
-  </data>
-  <data name="label1.TabIndex" type="System.Int32, mscorlib">
-    <value>15</value>
-  </data>
-<<<<<<< HEAD
-  <data name="label1.Text" xml:space="preserve">
-    <value>Log files:</value>
-=======
-  <data name="&gt;&gt;BUT_firstperson.ZOrder" xml:space="preserve">
-    <value>1</value>
->>>>>>> fb811141
-  </data>
-  <data name="&gt;&gt;label1.Name" xml:space="preserve">
-    <value>label1</value>
-  </data>
-  <data name="&gt;&gt;label1.Type" xml:space="preserve">
-    <value>System.Windows.Forms.Label, System.Windows.Forms, Version=4.0.0.0, Culture=neutral, PublicKeyToken=b77a5c561934e089</value>
-  </data>
-  <data name="&gt;&gt;label1.Parent" xml:space="preserve">
-    <value>tableLayoutPanel1</value>
-  </data>
-  <data name="&gt;&gt;label1.ZOrder" xml:space="preserve">
-    <value>10</value>
-  </data>
-  <data name="LabelStatus.AutoSize" type="System.Boolean, mscorlib">
-    <value>True</value>
-  </data>
-  <data name="LabelStatus.Font" type="System.Drawing.Font, System.Drawing">
-    <value>Microsoft Sans Serif, 8.25pt, style=Bold</value>
-  </data>
-  <data name="LabelStatus.Location" type="System.Drawing.Point, System.Drawing">
-    <value>181, 485</value>
-  </data>
-  <data name="LabelStatus.Margin" type="System.Windows.Forms.Padding, System.Windows.Forms">
-    <value>3, 3, 3, 0</value>
-  </data>
-  <data name="LabelStatus.Size" type="System.Drawing.Size, System.Drawing">
-    <value>0, 13</value>
-  </data>
-  <data name="LabelStatus.TabIndex" type="System.Int32, mscorlib">
-    <value>16</value>
-  </data>
-  <data name="&gt;&gt;LabelStatus.Name" xml:space="preserve">
-    <value>LabelStatus</value>
-  </data>
-  <data name="&gt;&gt;LabelStatus.Type" xml:space="preserve">
-    <value>System.Windows.Forms.Label, System.Windows.Forms, Version=4.0.0.0, Culture=neutral, PublicKeyToken=b77a5c561934e089</value>
-  </data>
-  <data name="&gt;&gt;LabelStatus.Parent" xml:space="preserve">
-    <value>tableLayoutPanel1</value>
-  </data>
-  <data name="&gt;&gt;LabelStatus.ZOrder" xml:space="preserve">
-    <value>11</value>
-  </data>
-  <data name="tableLayoutPanel1.Location" type="System.Drawing.Point, System.Drawing">
-    <value>0, 0</value>
-  </data>
-  <data name="tableLayoutPanel1.RowCount" type="System.Int32, mscorlib">
-    <value>11</value>
-  </data>
-  <data name="tableLayoutPanel1.Size" type="System.Drawing.Size, System.Drawing">
-    <value>713, 508</value>
-  </data>
-  <data name="tableLayoutPanel1.TabIndex" type="System.Int32, mscorlib">
-    <value>13</value>
-  </data>
-  <data name="&gt;&gt;tableLayoutPanel1.Name" xml:space="preserve">
-    <value>tableLayoutPanel1</value>
-  </data>
-  <data name="&gt;&gt;tableLayoutPanel1.Type" xml:space="preserve">
-    <value>System.Windows.Forms.TableLayoutPanel, System.Windows.Forms, Version=4.0.0.0, Culture=neutral, PublicKeyToken=b77a5c561934e089</value>
-  </data>
-  <data name="&gt;&gt;tableLayoutPanel1.Parent" xml:space="preserve">
-    <value>$this</value>
-  </data>
-<<<<<<< HEAD
-  <data name="&gt;&gt;tableLayoutPanel1.ZOrder" xml:space="preserve">
-    <value>0</value>
-  </data>
-  <data name="tableLayoutPanel1.LayoutSettings" type="System.Windows.Forms.TableLayoutSettings, System.Windows.Forms">
-    <value>&lt;?xml version="1.0" encoding="utf-16"?&gt;&lt;TableLayoutSettings&gt;&lt;Controls&gt;&lt;Control Name="TXT_seriallog" Row="0" RowSpan="9" Column="1" ColumnSpan="1" /&gt;&lt;Control Name="BUT_bintolog" Row="8" RowSpan="1" Column="0" ColumnSpan="1" /&gt;&lt;Control Name="chk_droneshare" Row="5" RowSpan="1" Column="0" ColumnSpan="1" /&gt;&lt;Control Name="BUT_redokml" Row="7" RowSpan="1" Column="0" ColumnSpan="1" /&gt;&lt;Control Name="BUT_firstperson" Row="6" RowSpan="1" Column="0" ColumnSpan="1" /&gt;&lt;Control Name="BUT_clearlogs" Row="4" RowSpan="1" Column="0" ColumnSpan="1" /&gt;&lt;Control Name="progressBar1" Row="9" RowSpan="1" Column="0" ColumnSpan="1" /&gt;&lt;Control Name="CHK_logs" Row="1" RowSpan="1" Column="0" ColumnSpan="1" /&gt;&lt;Control Name="BUT_DLthese" Row="3" RowSpan="1" Column="0" ColumnSpan="1" /&gt;&lt;Control Name="BUT_DLall" Row="2" RowSpan="1" Column="0" ColumnSpan="1" /&gt;&lt;Control Name="label1" Row="0" RowSpan="1" Column="0" ColumnSpan="1" /&gt;&lt;Control Name="LabelStatus" Row="9" RowSpan="1" Column="1" ColumnSpan="1" /&gt;&lt;/Controls&gt;&lt;Columns Styles="Percent,25,Percent,75" /&gt;&lt;Rows Styles="AutoSize,0,Percent,100,AutoSize,0,AutoSize,0,AutoSize,0,AutoSize,0,AutoSize,0,AutoSize,0,AutoSize,0,AutoSize,0,AutoSize,0" /&gt;&lt;/TableLayoutSettings&gt;</value>
-  </data>
-  <data name="TXT_seriallog.ScrollBars" type="System.Windows.Forms.ScrollBars, System.Windows.Forms">
-    <value>Vertical</value>
-  </data>
-  <data name="TXT_seriallog.Size" type="System.Drawing.Size, System.Drawing">
-    <value>529, 476</value>
-  </data>
-  <data name="TXT_seriallog.TabIndex" type="System.Int32, mscorlib">
-    <value>1</value>
-  </data>
-  <data name="TXT_seriallog.Text" xml:space="preserve">
-    <value>NOTE: When posting support querys, please send the .BIN file
-</value>
-  </data>
-  <data name="&gt;&gt;TXT_seriallog.Name" xml:space="preserve">
-    <value>TXT_seriallog</value>
-  </data>
-  <data name="&gt;&gt;TXT_seriallog.Type" xml:space="preserve">
-    <value>System.Windows.Forms.TextBox, System.Windows.Forms, Version=4.0.0.0, Culture=neutral, PublicKeyToken=b77a5c561934e089</value>
-  </data>
-  <data name="&gt;&gt;TXT_seriallog.Parent" xml:space="preserve">
-    <value>tableLayoutPanel1</value>
-  </data>
-  <data name="&gt;&gt;TXT_seriallog.ZOrder" xml:space="preserve">
-=======
-  <data name="&gt;&gt;BUT_bintolog.ZOrder" xml:space="preserve">
->>>>>>> fb811141
-    <value>0</value>
-  </data>
-  <metadata name="$this.Localizable" type="System.Boolean, mscorlib, Version=4.0.0.0, Culture=neutral, PublicKeyToken=b77a5c561934e089">
-    <value>True</value>
-  </metadata>
-  <data name="$this.AutoScaleDimensions" type="System.Drawing.SizeF, System.Drawing">
-    <value>6, 13</value>
-  </data>
-  <data name="$this.ClientSize" type="System.Drawing.Size, System.Drawing">
-    <value>713, 507</value>
-  </data>
-  <data name="$this.Icon" type="System.Drawing.Icon, System.Drawing" mimetype="application/x-microsoft.net.object.bytearray.base64">
-    <value>
-        AAABAAEAICAAAAEAIACoEAAAFgAAACgAAAAgAAAAQAAAAAEAIAAAAAAAABAAABILAAASCwAAAAAAAAAA
-        AAD///8AAAAAAAAAAAAAAAAAAAAAAAAAAAAAAAAAAAAAAAAAAAAAAAAAAAAAADOxkjAtnoOAKpJ4vyiK
-        c+8nh3D/J4Zv/yeHcP8oi3PvKpJ4vy6fg4AzsZIwAAAAAAAAAAAAAAAAAAAAAAAAAAAAAAAAAAAAAAAA
-        AAAAAAAAAAAAAP///wAAAAAAAAAAAAAAAAAAAAAAAAAAAAAAAAAAAAAAAAAAADjGo2AyspPfLZ+D/yiQ
-        d/8hlXj/G6F9/xeqg/8XqYL/GKqD/xuhfv8ilnn/KZB3/y2fhP8yspPfN8ajYAAAAAAAAAAAAAAAAAAA
-        AAAAAAAAAAAAAAAAAAAAAAAA////AAAAAAAAAAAAAAAAAAAAAAAAAAAAAAAAADvRrDA1vpzfL6uN/yel
-        hP8XvJD/DMyY/wfQl/8FzJP/A8qS/wPJkf8EypL/BsyU/wnRmP8PzZn/Gb2R/yemhP8tqoz/Mb2a3zbQ
-        qkAAAAAAAAAAAAAAAAAAAAAAAAAAAAAAAAD///8AAAAAAAAAAAAAAAAAAAAAAAAAAAA4y6ZgMbWV/yin
-        iP8WwZP/Btqf/wDPlf8AyI7/A8aP/yfNnv9T2LP/UNax/03XsP8506b/G8ya/wHKkf8F0Zf/CNuf/xLB
-        kv8fpYT/J7KQ/y7IomAAAAAAAAAAAAAAAAAAAAAAAAAAAP///wAAAAAAAAAAAAAAAAAAAAAANcajny+w
-        kf8hqoj/CNSd/wDRlf8Axor/Hcyd/3Lhwf+p7Nj/o+vV/57m0/+X5dD/k+TN/4/jzf+K5Mz/fuHH/0PW
-        rf8HzJT/ANCT/wDRlv8OpX//HayI/yrFn58AAAAAAAAAAAAAAAAAAAAA////AAAAAAAAAAAAAAAAADDC
-        nmAtro7/H62J/wPWmv8Ay47/AMaO/3XhxP+e6tT/mObP/5Pjy/+Q4sr/jODJ/4ffx/+C3MT/f9vC/3nb
-        wf9y2r7/adq7/2DauP8ZzZv/Fdae/8T/9/9WxKj/HKuI/y7IomAAAAAAAAAAAAAAAAD///8AAAAAAAAA
-        AAAiuZMwKKyM/x6ohf8C1Zr/AMmL/wHGjv+49OL///////////9+3ML/f9zD/4Dcwv9+28L/e9rA/3bZ
-        vv9w1rr/Z9S4/17Rs/9Qz63/Qcyn/3LewP////////////n///8MpH7/JbKP/zXQqUAAAAAAAAAAAP//
-        /wAAAAAAAAAAABymhN8dnn//BNGa/wDKjP8AxY3/sfHf/////////////////2nXt/9w1rv/c9e8/3TX
-        vP9x17z/a9W5/2TTtf9Y0K//SMyp/zXFoP9i07X/////////////////f/LR/wDQlf8epYT/Mb2a3wAA
-        AAAAAAAA////AAAAAAADlnJgFZR1/wq4iv8AzpH/AMCD/4rmzf//////////////////////WdGv/2PU
-        tf9p1rf/atS4/2nUtv9i0rT/Vc+u/0fKpv8zxZz/Ws+w//////////////////////8GyJL/ANCS/xLB
-        kv8tq4z/OMajYAAAAAD///8AAAAAAACHZt8NkW//ANKV/wDChP9i27r//////////////////////9Dx
-        6P9MzKn/Vc+v/17Rsv9g0rP/XNCx/1XNrv9Fyaf/McSd/1fPr///////////////////////QM2m/ynK
-        oP8JzJX/C9yh/ymmhf80spPfAAAAAP///wAAcUwwAHtc/wCrfP8AyIv/AMKK////////////////////
-        /////////////5Dgyv9Gyqb/TMyq/07Nq/9MzKn/Qcmj/y/Fnf9Wzq3//////////////////////57k
-        0v8av5T/Lceg/yzOo/8M05v/Hr6T/zCghf80spIw////AABoRYAAclT/AL2H/wDBhf9R1rL/////////
-        ////////4vfw//////////////////H8+P9KzKn/Ocah/zTFnv8qwpj/Us2t////////////////////
-        ////////DLqM/yDBlv8wxp//OM6m/xPPm/8Xz53/LZF5/y+fg4////8AAGNAvwB7Wf8Aw4j/ALyC/4bj
-        yP+g5tL/g93E/2HSsv9Pzqz/Us6s//////////////////////9Yzq//Gr2S/0jLp///////////////
-        /////////////yrDm/8SvI//JMGY/zDHn/81zKT/Is2e/xTUnf8nl3v/LJJ5v////wAAXz3vAIlg/wDA
-        hf8AuoD/quzZ/5Hjyv9628D/ada2/1jRsP9Jy6f/a9a4//////////////////////+Y4s7/////////
-        //////////////////+c4tD/AbaH/xW8kf8jwZj/LcWd/y/Jn/8kzJ3/E9Ca/yGjgf8ri3Tv////AABd
-        PP8Ak2b/AL6D/w/Ekv+m6tf/j+HJ/3vawP9p1rf/W9Gx/0rNqf85yJ//Nsaf////////////////////
-        /////////////////////////////wCwe/8AtoT/ELqP/xu+k/8jwZj/KMeb/yHKm/8QzZf/HqyG/ymI
-        cf////8AAF07/wCSZP8AvYL/GMWU/6Dn1P+K38f/ddi+/27Wuf+E3MX/leHN/6fm1f+l5tX/neLQ////
-        ////////////////////////////////////////j9/J/27Vuv9Tzq7/JsKY/xa/kv8aw5T/FcaW/wvL
-        lf8aqoT/J4dw/////wAAXTv/AJFk/wC9gP8GwY3/mObQ/5rkz/+26dv/y/Hl/8Dt3/+06tz/pebV/5bg
-        zP+g5NL//////////////v///f7+//7+/v//////7fn2////////////tOnb/6Ll0v+v6Nj/jeDI/zXK
-        o/8IxJD/BMqS/xaqgv8lh2//////AABeO+8AgVf/AL1//wDBif/R9uv/1PPq/8Tv5P+36t3/rujY/6Lk
-        0v+U4cv/jt7J//j8+///////+/38//f8+//2+/r/+Pz7//3+/v/m9/P/9Pv6//D6+P9/28L/jd7J/5jj
-        z/+h5dL/qOvX/4Hmyf8f1J//E596/yOJcO////8AAGA8vwB3U/8p06P/hufM/8Ty5f/D7+T/s+vb/6bm
-        1P+c4c//j9/K/4vcyP/t+fb///7///j8/P/0+/r/8vr5//P7+f/1+/r/+/39///////i9fL/ZNO1/3HW
-        vP992sH/htzG/4vhyv+S5dD/mO7W/6X74v80noT/Io90v////wAAZkCAAHla/33ny/945cb/nunV/7Xr
-        3v+l5tT/luDN/4ndxv992cL/1vLq//v9/P/1+/n/8vv4//L69//z+/j/9Pv5/7Xo2//x+vn/////////
-        //+y59n/aNS3/3LWvP932r//fNzD/4Ljyf+J7ND/l/bd/yORdf8knH6A////AABuRzAAdlT/Xc6x/23o
-        xv9s4MH/qurZ/5jiz/+I3cb/edjA/8ju5f/3/Pv/8vv4//H6+P/y+/j/6/f0/7np3v/7/fz//v7+/6fk
-        1f+56tz///////////9h0bT/aNW4/23Wu/9v3L//dOLG/37w0f9m1rn/Hpt8/ymujTD///8AAAAAAACD
-        X98po4X/Z+7K/1vgvP+A4sf/jOHK/3rZwv+r59f/9Pv6/+/69//v+vf/8vr4/9fy6/9n0rf/VM6t/6Di
-        0v/N7+f/adO4/1PMrf9t1Lr/i9zI/1/Rs/9h0rX/ZNe4/2bbvf9s5sb/ePfV/z2ylf8lrozfAAAAAP//
-        /wAAAAAAAJNsYAWQbf9U1rP/Vee//0rYsf993sb/pebV//P7+v/s+Pb/6/f1/+749v+s5tj/Vc2u/1jP
-        r/9ZzrD/btW5/1bOr/9Wza//Vs6v/1fOr/9Z0LD/WdCy/1vTtP9d1rX/Xt+8/2btyP9k4L//IaaF/y7D
-        nmAAAAAA////AAAAAAAAAAAAD6J9zyCjgv9S68L/P9+0/2Pevv/5////7/v6/+v59//j9/L/gtvF/1PN
-        r/9Wz7D/Wc+x/1nQsf9Zz7H/WM6w/1fPsP9UzrD/VM+w/1TPrv9U0a//U9Oy/1Tatv9Z5sD/Y/LL/zSx
-        lP8qupbPAAAAAAAAAAD///8AAAAAAAAAAAAYto4wGaeE/y23lP8+5rn/6/////j////w//3/ve/i/2bV
-        uP9Tzq7/Vc+v/1jPsP9Z0LL/WM+w/1fOsf9Wz7D/Us2w/1HOrf9Qzq3/T9Cu/0zSr/9M2LP/TeC5/1bt
-        xP9HxaX/KLKQ/zTPqDAAAAAAAAAAAP///wAAAAAAAAAAAAAAAAAkvpdgG6iF/y++m//e/////P///3rl
-        yf9G0K3/VdKy/1bPsf9Wz7H/Vs6w/1bPsP9Sza//Ucyu/0/Nrf9NzKz/S82s/0fOrP9G0a7/QdWv/0Le
-        tP9I6L7/Q8Ok/yitjP8yyKJgAAAAAAAAAAAAAAAA////AAAAAAAAAAAAAAAAAAAAAAAmwJlgG6iF/yK3
-        kP8k3q7/H9el/x7Pn/8tzKT/Q9Cs/1HQsP9Q0K7/TM6u/0nMrf9Hzaz/RMyp/0LNqf8+zqn/ONGo/zTV
-        qf833rD/O+S4/zvCof8orIv/MMSfYAAAAAAAAAAAAAAAAAAAAAD///8AAAAAAAAAAAAAAAAAAAAAAAAA
-        AAAkvpdgG6iE/xukgv8gy53/HNql/xzRn/8czJz/HcmZ/yXJnP8qyp7/Lcqg/yzLn/8nypz/JMqc/yTO
-        n/8l1KT/KN2r/y3Tpv8nq4n/JaqJ/yzAm2AAAAAAAAAAAAAAAAAAAAAAAAAAAP///wAAAAAAAAAAAAAA
-        AAAAAAAAAAAAAAAAAAAato8wFKN/zxCScv8RnHn/DbqM/wjIlP8GyZT/BsaS/wbFkf8GxZH/B8WR/wfH
-        k/8IypX/DMmV/xG3jP8WoX3/Fph2/xqkgs8ft5EwAAAAAAAAAAAAAAAAAAAAAAAAAAAAAAAA////AAAA
-        AAAAAAAAAAAAAAAAAAAAAAAAAAAAAAAAAAAAAAAAAJVvYACGZM8Aelr/AHlZ/wCFX/8AiWL/AJlr/wCb
-        bP8AlGf/AI5k/wB/W/8AeFj/AHtb/wCHZd8ClXBgAAAAAAAAAAAAAAAAAAAAAAAAAAAAAAAAAAAAAAAA
-        AAD///8AAAAAAAAAAAAAAAAAAAAAAAAAAAAAAAAAAAAAAAAAAAAAAAAAAAAAAABwSzAAaESAAGI/vwBf
-        Pd8AXTz/AF08/wBdPP8AXz3fAGJAvwBoRIAAcUswAAAAAAAAAAAAAAAAAAAAAAAAAAAAAAAAAAAAAAAA
-        AAAAAAAAAAAAAP///wD///8A////AP///wD///8A////AP///wD///8A////AP///wD///8A////AP//
-        /wD///8A////AP///wD///8A////AP///wD///8A////AP///wD///8A////AP///wD///8A////AP//
-        /wD///8A////AP///wD///8A/+AD//+AAP/+AAA//AAAH/gAAA/wAAAH4AAAA+AAAAPAAAABwAAAAYAA
-        AACAAAAAgAAAAIAAAACAAAAAgAAAAIAAAACAAAAAgAAAAIAAAACAAAAAwAAAAcAAAAHgAAAD4AAAA/AA
-        AAf4AAAP/AAAH/4AAD//gAD//+AD//////8=
-</value>
-  </data>
-  <data name="$this.Text" xml:space="preserve">
-    <value>Log</value>
-  </data>
-  <data name="&gt;&gt;$this.Name" xml:space="preserve">
-    <value>LogDownloadMavLink</value>
-  </data>
-  <data name="&gt;&gt;$this.Type" xml:space="preserve">
-    <value>System.Windows.Forms.Form, System.Windows.Forms, Version=4.0.0.0, Culture=neutral, PublicKeyToken=b77a5c561934e089</value>
-  </data>
+﻿<?xml version="1.0" encoding="utf-8"?>
+<root>
+  <!-- 
+    Microsoft ResX Schema 
+    
+    Version 2.0
+    
+    The primary goals of this format is to allow a simple XML format 
+    that is mostly human readable. The generation and parsing of the 
+    various data types are done through the TypeConverter classes 
+    associated with the data types.
+    
+    Example:
+    
+    ... ado.net/XML headers & schema ...
+    <resheader name="resmimetype">text/microsoft-resx</resheader>
+    <resheader name="version">2.0</resheader>
+    <resheader name="reader">System.Resources.ResXResourceReader, System.Windows.Forms, ...</resheader>
+    <resheader name="writer">System.Resources.ResXResourceWriter, System.Windows.Forms, ...</resheader>
+    <data name="Name1"><value>this is my long string</value><comment>this is a comment</comment></data>
+    <data name="Color1" type="System.Drawing.Color, System.Drawing">Blue</data>
+    <data name="Bitmap1" mimetype="application/x-microsoft.net.object.binary.base64">
+        <value>[base64 mime encoded serialized .NET Framework object]</value>
+    </data>
+    <data name="Icon1" type="System.Drawing.Icon, System.Drawing" mimetype="application/x-microsoft.net.object.bytearray.base64">
+        <value>[base64 mime encoded string representing a byte array form of the .NET Framework object]</value>
+        <comment>This is a comment</comment>
+    </data>
+                
+    There are any number of "resheader" rows that contain simple 
+    name/value pairs.
+    
+    Each data row contains a name, and value. The row also contains a 
+    type or mimetype. Type corresponds to a .NET class that support 
+    text/value conversion through the TypeConverter architecture. 
+    Classes that don't support this are serialized and stored with the 
+    mimetype set.
+    
+    The mimetype is used for serialized objects, and tells the 
+    ResXResourceReader how to depersist the object. This is currently not 
+    extensible. For a given mimetype the value must be set accordingly:
+    
+    Note - application/x-microsoft.net.object.binary.base64 is the format 
+    that the ResXResourceWriter will generate, however the reader can 
+    read any of the formats listed below.
+    
+    mimetype: application/x-microsoft.net.object.binary.base64
+    value   : The object must be serialized with 
+            : System.Runtime.Serialization.Formatters.Binary.BinaryFormatter
+            : and then encoded with base64 encoding.
+    
+    mimetype: application/x-microsoft.net.object.soap.base64
+    value   : The object must be serialized with 
+            : System.Runtime.Serialization.Formatters.Soap.SoapFormatter
+            : and then encoded with base64 encoding.
+
+    mimetype: application/x-microsoft.net.object.bytearray.base64
+    value   : The object must be serialized into a byte array 
+            : using a System.ComponentModel.TypeConverter
+            : and then encoded with base64 encoding.
+    -->
+  <xsd:schema id="root" xmlns="" xmlns:xsd="http://www.w3.org/2001/XMLSchema" xmlns:msdata="urn:schemas-microsoft-com:xml-msdata">
+    <xsd:import namespace="http://www.w3.org/XML/1998/namespace" />
+    <xsd:element name="root" msdata:IsDataSet="true">
+      <xsd:complexType>
+        <xsd:choice maxOccurs="unbounded">
+          <xsd:element name="metadata">
+            <xsd:complexType>
+              <xsd:sequence>
+                <xsd:element name="value" type="xsd:string" minOccurs="0" />
+              </xsd:sequence>
+              <xsd:attribute name="name" use="required" type="xsd:string" />
+              <xsd:attribute name="type" type="xsd:string" />
+              <xsd:attribute name="mimetype" type="xsd:string" />
+              <xsd:attribute ref="xml:space" />
+            </xsd:complexType>
+          </xsd:element>
+          <xsd:element name="assembly">
+            <xsd:complexType>
+              <xsd:attribute name="alias" type="xsd:string" />
+              <xsd:attribute name="name" type="xsd:string" />
+            </xsd:complexType>
+          </xsd:element>
+          <xsd:element name="data">
+            <xsd:complexType>
+              <xsd:sequence>
+                <xsd:element name="value" type="xsd:string" minOccurs="0" msdata:Ordinal="1" />
+                <xsd:element name="comment" type="xsd:string" minOccurs="0" msdata:Ordinal="2" />
+              </xsd:sequence>
+              <xsd:attribute name="name" type="xsd:string" use="required" msdata:Ordinal="1" />
+              <xsd:attribute name="type" type="xsd:string" msdata:Ordinal="3" />
+              <xsd:attribute name="mimetype" type="xsd:string" msdata:Ordinal="4" />
+              <xsd:attribute ref="xml:space" />
+            </xsd:complexType>
+          </xsd:element>
+          <xsd:element name="resheader">
+            <xsd:complexType>
+              <xsd:sequence>
+                <xsd:element name="value" type="xsd:string" minOccurs="0" msdata:Ordinal="1" />
+              </xsd:sequence>
+              <xsd:attribute name="name" type="xsd:string" use="required" />
+            </xsd:complexType>
+          </xsd:element>
+        </xsd:choice>
+      </xsd:complexType>
+    </xsd:element>
+  </xsd:schema>
+  <resheader name="resmimetype">
+    <value>text/microsoft-resx</value>
+  </resheader>
+  <resheader name="version">
+    <value>2.0</value>
+  </resheader>
+  <resheader name="reader">
+    <value>System.Resources.ResXResourceReader, System.Windows.Forms, Version=4.0.0.0, Culture=neutral, PublicKeyToken=b77a5c561934e089</value>
+  </resheader>
+  <resheader name="writer">
+    <value>System.Resources.ResXResourceWriter, System.Windows.Forms, Version=4.0.0.0, Culture=neutral, PublicKeyToken=b77a5c561934e089</value>
+  </resheader>
+  <assembly alias="System.Windows.Forms" name="System.Windows.Forms, Version=4.0.0.0, Culture=neutral, PublicKeyToken=b77a5c561934e089" />
+  <data name="TXT_seriallog.Anchor" type="System.Windows.Forms.AnchorStyles, System.Windows.Forms">
+    <value>Top, Bottom, Left, Right</value>
+  </data>
+  <assembly alias="System.Drawing" name="System.Drawing, Version=4.0.0.0, Culture=neutral, PublicKeyToken=b03f5f7f11d50a3a" />
+  <data name="TXT_seriallog.Location" type="System.Drawing.Point, System.Drawing">
+    <value>181, 3</value>
+  </data>
+  <assembly alias="mscorlib" name="mscorlib, Version=4.0.0.0, Culture=neutral, PublicKeyToken=b77a5c561934e089" />
+  <data name="TXT_seriallog.Multiline" type="System.Boolean, mscorlib">
+    <value>True</value>
+  </data>
+  <data name="tableLayoutPanel1.Anchor" type="System.Windows.Forms.AnchorStyles, System.Windows.Forms">
+    <value>Top, Bottom, Left, Right</value>
+  </data>
+  <data name="tableLayoutPanel1.AutoSize" type="System.Boolean, mscorlib">
+    <value>True</value>
+  </data>
+  <data name="tableLayoutPanel1.ColumnCount" type="System.Int32, mscorlib">
+    <value>2</value>
+  </data>
+  <data name="BUT_clearlogs.AutoSize" type="System.Boolean, mscorlib">
+    <value>True</value>
+  </data>
+  <data name="BUT_clearlogs.Location" type="System.Drawing.Point, System.Drawing">
+    <value>3, 350</value>
+  </data>
+  <data name="BUT_clearlogs.MinimumSize" type="System.Drawing.Size, System.Drawing">
+    <value>136, 23</value>
+  </data>
+  <data name="BUT_clearlogs.Size" type="System.Drawing.Size, System.Drawing">
+    <value>136, 23</value>
+  </data>
+  <data name="BUT_clearlogs.TabIndex" type="System.Int32, mscorlib">
+    <value>5</value>
+  </data>
+  <data name="BUT_clearlogs.Text" xml:space="preserve">
+    <value>Clear Logs</value>
+  </data>
+  <data name="&gt;&gt;BUT_clearlogs.Name" xml:space="preserve">
+    <value>BUT_clearlogs</value>
+  </data>
+  <data name="&gt;&gt;BUT_clearlogs.Type" xml:space="preserve">
+    <value>MissionPlanner.Controls.MyButton, MissionPlanner.Controls, Version=1.0.0.0, Culture=neutral, PublicKeyToken=null</value>
+  </data>
+  <data name="&gt;&gt;BUT_clearlogs.Parent" xml:space="preserve">
+    <value>tableLayoutPanel1</value>
+  </data>
+  <data name="&gt;&gt;BUT_clearlogs.ZOrder" xml:space="preserve">
+    <value>1</value>
+  </data>
+  <data name="CHK_logs.Anchor" type="System.Windows.Forms.AnchorStyles, System.Windows.Forms">
+    <value>Top, Bottom, Left, Right</value>
+  </data>
+  <data name="CHK_logs.Location" type="System.Drawing.Point, System.Drawing">
+    <value>3, 16</value>
+  </data>
+  <data name="CHK_logs.ScrollAlwaysVisible" type="System.Boolean, mscorlib">
+    <value>True</value>
+  </data>
+  <data name="CHK_logs.Size" type="System.Drawing.Size, System.Drawing">
+    <value>172, 259</value>
+  </data>
+  <data name="CHK_logs.TabIndex" type="System.Int32, mscorlib">
+    <value>6</value>
+  </data>
+  <data name="&gt;&gt;CHK_logs.Name" xml:space="preserve">
+    <value>CHK_logs</value>
+  </data>
+  <data name="&gt;&gt;CHK_logs.Type" xml:space="preserve">
+    <value>System.Windows.Forms.CheckedListBox, System.Windows.Forms, Version=4.0.0.0, Culture=neutral, PublicKeyToken=b77a5c561934e089</value>
+  </data>
+  <data name="&gt;&gt;CHK_logs.Parent" xml:space="preserve">
+    <value>tableLayoutPanel1</value>
+  </data>
+  <data name="&gt;&gt;CHK_logs.ZOrder" xml:space="preserve">
+    <value>2</value>
+  </data>
+  <data name="BUT_DLthese.AutoSize" type="System.Boolean, mscorlib">
+    <value>True</value>
+  </data>
+  <data name="BUT_DLthese.Location" type="System.Drawing.Point, System.Drawing">
+    <value>3, 321</value>
+  </data>
+  <data name="BUT_DLthese.Size" type="System.Drawing.Size, System.Drawing">
+    <value>136, 23</value>
+  </data>
+  <data name="BUT_DLthese.TabIndex" type="System.Int32, mscorlib">
+    <value>4</value>
+  </data>
+  <data name="BUT_DLthese.Text" xml:space="preserve">
+    <value>Download Selected Logs</value>
+  </data>
+  <data name="&gt;&gt;BUT_DLthese.Name" xml:space="preserve">
+    <value>BUT_DLthese</value>
+  </data>
+  <data name="&gt;&gt;BUT_DLthese.Type" xml:space="preserve">
+    <value>MissionPlanner.Controls.MyButton, MissionPlanner.Controls, Version=1.0.0.0, Culture=neutral, PublicKeyToken=null</value>
+  </data>
+  <data name="&gt;&gt;BUT_DLthese.Parent" xml:space="preserve">
+    <value>tableLayoutPanel1</value>
+  </data>
+  <data name="&gt;&gt;BUT_DLthese.ZOrder" xml:space="preserve">
+    <value>3</value>
+  </data>
+  <data name="BUT_DLall.AutoSize" type="System.Boolean, mscorlib">
+    <value>True</value>
+  </data>
+  <data name="BUT_DLall.Location" type="System.Drawing.Point, System.Drawing">
+    <value>3, 292</value>
+  </data>
+  <data name="BUT_DLall.MinimumSize" type="System.Drawing.Size, System.Drawing">
+    <value>136, 23</value>
+  </data>
+  <data name="BUT_DLall.Size" type="System.Drawing.Size, System.Drawing">
+    <value>136, 23</value>
+  </data>
+  <data name="BUT_DLall.TabIndex" type="System.Int32, mscorlib">
+    <value>3</value>
+  </data>
+  <data name="BUT_DLall.Text" xml:space="preserve">
+    <value>Download All Logs</value>
+  </data>
+  <data name="&gt;&gt;BUT_DLall.Name" xml:space="preserve">
+    <value>BUT_DLall</value>
+  </data>
+  <data name="&gt;&gt;BUT_DLall.Type" xml:space="preserve">
+    <value>MissionPlanner.Controls.MyButton, MissionPlanner.Controls, Version=1.0.0.0, Culture=neutral, PublicKeyToken=null</value>
+  </data>
+  <data name="&gt;&gt;BUT_DLall.Parent" xml:space="preserve">
+    <value>tableLayoutPanel1</value>
+  </data>
+  <data name="&gt;&gt;BUT_DLall.ZOrder" xml:space="preserve">
+    <value>4</value>
+  </data>
+  <data name="label1.AutoSize" type="System.Boolean, mscorlib">
+    <value>True</value>
+  </data>
+  <data name="label1.Location" type="System.Drawing.Point, System.Drawing">
+    <value>3, 0</value>
+  </data>
+  <data name="label1.Size" type="System.Drawing.Size, System.Drawing">
+    <value>49, 13</value>
+  </data>
+  <data name="label1.TabIndex" type="System.Int32, mscorlib">
+    <value>15</value>
+  </data>
+  <data name="label1.Text" xml:space="preserve">
+    <value>Log files:</value>
+  </data>
+  <data name="&gt;&gt;label1.Name" xml:space="preserve">
+    <value>label1</value>
+  </data>
+  <data name="&gt;&gt;label1.Type" xml:space="preserve">
+    <value>System.Windows.Forms.Label, System.Windows.Forms, Version=4.0.0.0, Culture=neutral, PublicKeyToken=b77a5c561934e089</value>
+  </data>
+  <data name="&gt;&gt;label1.Parent" xml:space="preserve">
+    <value>tableLayoutPanel1</value>
+  </data>
+  <data name="&gt;&gt;label1.ZOrder" xml:space="preserve">
+    <value>5</value>
+  </data>
+  <data name="LabelStatus.AutoSize" type="System.Boolean, mscorlib">
+    <value>True</value>
+  </data>
+  <data name="LabelStatus.Font" type="System.Drawing.Font, System.Drawing">
+    <value>Microsoft Sans Serif, 8.25pt, style=Bold</value>
+  </data>
+  <data name="LabelStatus.Location" type="System.Drawing.Point, System.Drawing">
+    <value>3, 492</value>
+  </data>
+  <data name="LabelStatus.Margin" type="System.Windows.Forms.Padding, System.Windows.Forms">
+    <value>3, 3, 3, 3</value>
+  </data>
+  <data name="LabelStatus.Size" type="System.Drawing.Size, System.Drawing">
+    <value>0, 13</value>
+  </data>
+  <data name="LabelStatus.TabIndex" type="System.Int32, mscorlib">
+    <value>16</value>
+  </data>
+  <data name="&gt;&gt;LabelStatus.Name" xml:space="preserve">
+    <value>LabelStatus</value>
+  </data>
+  <data name="&gt;&gt;LabelStatus.Type" xml:space="preserve">
+    <value>System.Windows.Forms.Label, System.Windows.Forms, Version=4.0.0.0, Culture=neutral, PublicKeyToken=b77a5c561934e089</value>
+  </data>
+  <data name="&gt;&gt;LabelStatus.Parent" xml:space="preserve">
+    <value>tableLayoutPanel1</value>
+  </data>
+  <data name="&gt;&gt;LabelStatus.ZOrder" xml:space="preserve">
+    <value>6</value>
+  </data>
+  <data name="BUT_firstperson.AutoSize" type="System.Boolean, mscorlib">
+    <value>True</value>
+  </data>
+  <data name="BUT_firstperson.Location" type="System.Drawing.Point, System.Drawing">
+    <value>3, 379</value>
+  </data>
+  <data name="BUT_firstperson.MinimumSize" type="System.Drawing.Size, System.Drawing">
+    <value>136, 23</value>
+  </data>
+  <data name="BUT_firstperson.Size" type="System.Drawing.Size, System.Drawing">
+    <value>136, 23</value>
+  </data>
+  <data name="BUT_firstperson.TabIndex" type="System.Int32, mscorlib">
+    <value>9</value>
+  </data>
+  <data name="BUT_firstperson.Text" xml:space="preserve">
+    <value>First Person KML</value>
+  </data>
+  <data name="&gt;&gt;BUT_firstperson.Name" xml:space="preserve">
+    <value>BUT_firstperson</value>
+  </data>
+  <data name="&gt;&gt;BUT_firstperson.Type" xml:space="preserve">
+    <value>MissionPlanner.Controls.MyButton, MissionPlanner.Controls, Version=1.0.0.0, Culture=neutral, PublicKeyToken=null</value>
+  </data>
+  <data name="&gt;&gt;BUT_firstperson.Parent" xml:space="preserve">
+    <value>tableLayoutPanel1</value>
+  </data>
+  <data name="&gt;&gt;BUT_firstperson.ZOrder" xml:space="preserve">
+    <value>7</value>
+  </data>
+  <data name="BUT_redokml.AutoSize" type="System.Boolean, mscorlib">
+    <value>True</value>
+  </data>
+  <data name="BUT_redokml.Location" type="System.Drawing.Point, System.Drawing">
+    <value>3, 408</value>
+  </data>
+  <data name="BUT_redokml.MinimumSize" type="System.Drawing.Size, System.Drawing">
+    <value>136, 23</value>
+  </data>
+  <data name="BUT_redokml.Size" type="System.Drawing.Size, System.Drawing">
+    <value>136, 23</value>
+  </data>
+  <data name="BUT_redokml.TabIndex" type="System.Int32, mscorlib">
+    <value>8</value>
+  </data>
+  <data name="BUT_redokml.Text" xml:space="preserve">
+    <value>Recreate KML</value>
+  </data>
+  <data name="&gt;&gt;BUT_redokml.Name" xml:space="preserve">
+    <value>BUT_redokml</value>
+  </data>
+  <data name="&gt;&gt;BUT_redokml.Type" xml:space="preserve">
+    <value>MissionPlanner.Controls.MyButton, MissionPlanner.Controls, Version=1.0.0.0, Culture=neutral, PublicKeyToken=null</value>
+  </data>
+  <data name="&gt;&gt;BUT_redokml.Parent" xml:space="preserve">
+    <value>tableLayoutPanel1</value>
+  </data>
+  <data name="&gt;&gt;BUT_redokml.ZOrder" xml:space="preserve">
+    <value>8</value>
+  </data>
+  <data name="BUT_bintolog.AutoSize" type="System.Boolean, mscorlib">
+    <value>True</value>
+  </data>
+  <data name="BUT_bintolog.ImeMode" type="System.Windows.Forms.ImeMode, System.Windows.Forms">
+    <value>NoControl</value>
+  </data>
+  <data name="BUT_bintolog.Location" type="System.Drawing.Point, System.Drawing">
+    <value>3, 437</value>
+  </data>
+  <data name="BUT_bintolog.MinimumSize" type="System.Drawing.Size, System.Drawing">
+    <value>136, 23</value>
+  </data>
+  <data name="BUT_bintolog.Size" type="System.Drawing.Size, System.Drawing">
+    <value>136, 23</value>
+  </data>
+  <data name="BUT_bintolog.TabIndex" type="System.Int32, mscorlib">
+    <value>11</value>
+  </data>
+  <data name="BUT_bintolog.Text" xml:space="preserve">
+    <value>.bin to .log</value>
+  </data>
+  <data name="&gt;&gt;BUT_bintolog.Name" xml:space="preserve">
+    <value>BUT_bintolog</value>
+  </data>
+  <data name="&gt;&gt;BUT_bintolog.Type" xml:space="preserve">
+    <value>MissionPlanner.Controls.MyButton, MissionPlanner.Controls, Version=1.0.0.0, Culture=neutral, PublicKeyToken=null</value>
+  </data>
+  <data name="&gt;&gt;BUT_bintolog.Parent" xml:space="preserve">
+    <value>tableLayoutPanel1</value>
+  </data>
+  <data name="&gt;&gt;BUT_bintolog.ZOrder" xml:space="preserve">
+    <value>9</value>
+  </data>
+  <data name="progressBar1.Anchor" type="System.Windows.Forms.AnchorStyles, System.Windows.Forms">
+    <value>Top, Bottom, Left, Right</value>
+  </data>
+  <data name="progressBar1.ImeMode" type="System.Windows.Forms.ImeMode, System.Windows.Forms">
+    <value>NoControl</value>
+  </data>
+  <data name="progressBar1.Location" type="System.Drawing.Point, System.Drawing">
+    <value>3, 466</value>
+  </data>
+  <data name="progressBar1.Size" type="System.Drawing.Size, System.Drawing">
+    <value>172, 20</value>
+  </data>
+  <data name="progressBar1.TabIndex" type="System.Int32, mscorlib">
+    <value>14</value>
+  </data>
+  <data name="progressBar1.Visible" type="System.Boolean, mscorlib">
+    <value>False</value>
+  </data>
+  <data name="&gt;&gt;progressBar1.Name" xml:space="preserve">
+    <value>progressBar1</value>
+  </data>
+  <data name="&gt;&gt;progressBar1.Type" xml:space="preserve">
+    <value>System.Windows.Forms.ProgressBar, System.Windows.Forms, Version=4.0.0.0, Culture=neutral, PublicKeyToken=b77a5c561934e089</value>
+  </data>
+  <data name="&gt;&gt;progressBar1.Parent" xml:space="preserve">
+    <value>tableLayoutPanel1</value>
+  </data>
+  <data name="&gt;&gt;progressBar1.ZOrder" xml:space="preserve">
+    <value>10</value>
+  </data>
+  <data name="tableLayoutPanel1.Location" type="System.Drawing.Point, System.Drawing">
+    <value>0, 0</value>
+  </data>
+  <data name="tableLayoutPanel1.RowCount" type="System.Int32, mscorlib">
+    <value>11</value>
+  </data>
+  <data name="tableLayoutPanel1.Size" type="System.Drawing.Size, System.Drawing">
+    <value>713, 508</value>
+  </data>
+  <data name="tableLayoutPanel1.TabIndex" type="System.Int32, mscorlib">
+    <value>13</value>
+  </data>
+  <data name="&gt;&gt;tableLayoutPanel1.Name" xml:space="preserve">
+    <value>tableLayoutPanel1</value>
+  </data>
+  <data name="&gt;&gt;tableLayoutPanel1.Type" xml:space="preserve">
+    <value>System.Windows.Forms.TableLayoutPanel, System.Windows.Forms, Version=4.0.0.0, Culture=neutral, PublicKeyToken=b77a5c561934e089</value>
+  </data>
+  <data name="&gt;&gt;tableLayoutPanel1.Parent" xml:space="preserve">
+    <value>$this</value>
+  </data>
+  <data name="&gt;&gt;tableLayoutPanel1.ZOrder" xml:space="preserve">
+    <value>0</value>
+  </data>
+  <data name="tableLayoutPanel1.LayoutSettings" type="System.Windows.Forms.TableLayoutSettings, System.Windows.Forms">
+    <value>&lt;?xml version="1.0" encoding="utf-16"?&gt;&lt;TableLayoutSettings&gt;&lt;Controls&gt;&lt;Control Name="TXT_seriallog" Row="0" RowSpan="9" Column="1" ColumnSpan="1" /&gt;&lt;Control Name="BUT_clearlogs" Row="4" RowSpan="1" Column="0" ColumnSpan="1" /&gt;&lt;Control Name="CHK_logs" Row="1" RowSpan="1" Column="0" ColumnSpan="1" /&gt;&lt;Control Name="BUT_DLthese" Row="3" RowSpan="1" Column="0" ColumnSpan="1" /&gt;&lt;Control Name="BUT_DLall" Row="2" RowSpan="1" Column="0" ColumnSpan="1" /&gt;&lt;Control Name="label1" Row="0" RowSpan="1" Column="0" ColumnSpan="1" /&gt;&lt;Control Name="LabelStatus" Row="9" RowSpan="1" Column="0" ColumnSpan="2" /&gt;&lt;Control Name="BUT_firstperson" Row="5" RowSpan="1" Column="0" ColumnSpan="1" /&gt;&lt;Control Name="BUT_redokml" Row="6" RowSpan="1" Column="0" ColumnSpan="1" /&gt;&lt;Control Name="BUT_bintolog" Row="7" RowSpan="1" Column="0" ColumnSpan="1" /&gt;&lt;Control Name="progressBar1" Row="8" RowSpan="1" Column="0" ColumnSpan="1" /&gt;&lt;/Controls&gt;&lt;Columns Styles="Percent,25,Percent,75" /&gt;&lt;Rows Styles="AutoSize,0,Percent,100,AutoSize,0,AutoSize,0,AutoSize,0,AutoSize,0,AutoSize,0,AutoSize,0,AutoSize,0,AutoSize,0,AutoSize,0" /&gt;&lt;/TableLayoutSettings&gt;</value>
+  </data>
+  <data name="TXT_seriallog.ScrollBars" type="System.Windows.Forms.ScrollBars, System.Windows.Forms">
+    <value>Vertical</value>
+  </data>
+  <data name="TXT_seriallog.Size" type="System.Drawing.Size, System.Drawing">
+    <value>529, 483</value>
+  </data>
+  <data name="TXT_seriallog.TabIndex" type="System.Int32, mscorlib">
+    <value>1</value>
+  </data>
+  <data name="TXT_seriallog.Text" xml:space="preserve">
+    <value>NOTE: When posting support querys, please send the .BIN file
+</value>
+  </data>
+  <data name="&gt;&gt;TXT_seriallog.Name" xml:space="preserve">
+    <value>TXT_seriallog</value>
+  </data>
+  <data name="&gt;&gt;TXT_seriallog.Type" xml:space="preserve">
+    <value>System.Windows.Forms.TextBox, System.Windows.Forms, Version=4.0.0.0, Culture=neutral, PublicKeyToken=b77a5c561934e089</value>
+  </data>
+  <data name="&gt;&gt;TXT_seriallog.Parent" xml:space="preserve">
+    <value>tableLayoutPanel1</value>
+  </data>
+  <data name="&gt;&gt;TXT_seriallog.ZOrder" xml:space="preserve">
+    <value>0</value>
+  </data>
+  <metadata name="$this.Localizable" type="System.Boolean, mscorlib, Version=4.0.0.0, Culture=neutral, PublicKeyToken=b77a5c561934e089">
+    <value>True</value>
+  </metadata>
+  <data name="$this.AutoScaleDimensions" type="System.Drawing.SizeF, System.Drawing">
+    <value>6, 13</value>
+  </data>
+  <data name="$this.ClientSize" type="System.Drawing.Size, System.Drawing">
+    <value>713, 507</value>
+  </data>
+  <data name="$this.Icon" type="System.Drawing.Icon, System.Drawing" mimetype="application/x-microsoft.net.object.bytearray.base64">
+    <value>
+        AAABAAEAICAAAAEAIACoEAAAFgAAACgAAAAgAAAAQAAAAAEAIAAAAAAAABAAABILAAASCwAAAAAAAAAA
+        AAD///8AAAAAAAAAAAAAAAAAAAAAAAAAAAAAAAAAAAAAAAAAAAAAAAAAAAAAADOxkjAtnoOAKpJ4vyiK
+        c+8nh3D/J4Zv/yeHcP8oi3PvKpJ4vy6fg4AzsZIwAAAAAAAAAAAAAAAAAAAAAAAAAAAAAAAAAAAAAAAA
+        AAAAAAAAAAAAAP///wAAAAAAAAAAAAAAAAAAAAAAAAAAAAAAAAAAAAAAAAAAADjGo2AyspPfLZ+D/yiQ
+        d/8hlXj/G6F9/xeqg/8XqYL/GKqD/xuhfv8ilnn/KZB3/y2fhP8yspPfN8ajYAAAAAAAAAAAAAAAAAAA
+        AAAAAAAAAAAAAAAAAAAAAAAA////AAAAAAAAAAAAAAAAAAAAAAAAAAAAAAAAADvRrDA1vpzfL6uN/yel
+        hP8XvJD/DMyY/wfQl/8FzJP/A8qS/wPJkf8EypL/BsyU/wnRmP8PzZn/Gb2R/yemhP8tqoz/Mb2a3zbQ
+        qkAAAAAAAAAAAAAAAAAAAAAAAAAAAAAAAAD///8AAAAAAAAAAAAAAAAAAAAAAAAAAAA4y6ZgMbWV/yin
+        iP8WwZP/Btqf/wDPlf8AyI7/A8aP/yfNnv9T2LP/UNax/03XsP8506b/G8ya/wHKkf8F0Zf/CNuf/xLB
+        kv8fpYT/J7KQ/y7IomAAAAAAAAAAAAAAAAAAAAAAAAAAAP///wAAAAAAAAAAAAAAAAAAAAAANcajny+w
+        kf8hqoj/CNSd/wDRlf8Axor/Hcyd/3Lhwf+p7Nj/o+vV/57m0/+X5dD/k+TN/4/jzf+K5Mz/fuHH/0PW
+        rf8HzJT/ANCT/wDRlv8OpX//HayI/yrFn58AAAAAAAAAAAAAAAAAAAAA////AAAAAAAAAAAAAAAAADDC
+        nmAtro7/H62J/wPWmv8Ay47/AMaO/3XhxP+e6tT/mObP/5Pjy/+Q4sr/jODJ/4ffx/+C3MT/f9vC/3nb
+        wf9y2r7/adq7/2DauP8ZzZv/Fdae/8T/9/9WxKj/HKuI/y7IomAAAAAAAAAAAAAAAAD///8AAAAAAAAA
+        AAAiuZMwKKyM/x6ohf8C1Zr/AMmL/wHGjv+49OL///////////9+3ML/f9zD/4Dcwv9+28L/e9rA/3bZ
+        vv9w1rr/Z9S4/17Rs/9Qz63/Qcyn/3LewP////////////n///8MpH7/JbKP/zXQqUAAAAAAAAAAAP//
+        /wAAAAAAAAAAABymhN8dnn//BNGa/wDKjP8AxY3/sfHf/////////////////2nXt/9w1rv/c9e8/3TX
+        vP9x17z/a9W5/2TTtf9Y0K//SMyp/zXFoP9i07X/////////////////f/LR/wDQlf8epYT/Mb2a3wAA
+        AAAAAAAA////AAAAAAADlnJgFZR1/wq4iv8AzpH/AMCD/4rmzf//////////////////////WdGv/2PU
+        tf9p1rf/atS4/2nUtv9i0rT/Vc+u/0fKpv8zxZz/Ws+w//////////////////////8GyJL/ANCS/xLB
+        kv8tq4z/OMajYAAAAAD///8AAAAAAACHZt8NkW//ANKV/wDChP9i27r//////////////////////9Dx
+        6P9MzKn/Vc+v/17Rsv9g0rP/XNCx/1XNrv9Fyaf/McSd/1fPr///////////////////////QM2m/ynK
+        oP8JzJX/C9yh/ymmhf80spPfAAAAAP///wAAcUwwAHtc/wCrfP8AyIv/AMKK////////////////////
+        /////////////5Dgyv9Gyqb/TMyq/07Nq/9MzKn/Qcmj/y/Fnf9Wzq3//////////////////////57k
+        0v8av5T/Lceg/yzOo/8M05v/Hr6T/zCghf80spIw////AABoRYAAclT/AL2H/wDBhf9R1rL/////////
+        ////////4vfw//////////////////H8+P9KzKn/Ocah/zTFnv8qwpj/Us2t////////////////////
+        ////////DLqM/yDBlv8wxp//OM6m/xPPm/8Xz53/LZF5/y+fg4////8AAGNAvwB7Wf8Aw4j/ALyC/4bj
+        yP+g5tL/g93E/2HSsv9Pzqz/Us6s//////////////////////9Yzq//Gr2S/0jLp///////////////
+        /////////////yrDm/8SvI//JMGY/zDHn/81zKT/Is2e/xTUnf8nl3v/LJJ5v////wAAXz3vAIlg/wDA
+        hf8AuoD/quzZ/5Hjyv9628D/ada2/1jRsP9Jy6f/a9a4//////////////////////+Y4s7/////////
+        //////////////////+c4tD/AbaH/xW8kf8jwZj/LcWd/y/Jn/8kzJ3/E9Ca/yGjgf8ri3Tv////AABd
+        PP8Ak2b/AL6D/w/Ekv+m6tf/j+HJ/3vawP9p1rf/W9Gx/0rNqf85yJ//Nsaf////////////////////
+        /////////////////////////////wCwe/8AtoT/ELqP/xu+k/8jwZj/KMeb/yHKm/8QzZf/HqyG/ymI
+        cf////8AAF07/wCSZP8AvYL/GMWU/6Dn1P+K38f/ddi+/27Wuf+E3MX/leHN/6fm1f+l5tX/neLQ////
+        ////////////////////////////////////////j9/J/27Vuv9Tzq7/JsKY/xa/kv8aw5T/FcaW/wvL
+        lf8aqoT/J4dw/////wAAXTv/AJFk/wC9gP8GwY3/mObQ/5rkz/+26dv/y/Hl/8Dt3/+06tz/pebV/5bg
+        zP+g5NL//////////////v///f7+//7+/v//////7fn2////////////tOnb/6Ll0v+v6Nj/jeDI/zXK
+        o/8IxJD/BMqS/xaqgv8lh2//////AABeO+8AgVf/AL1//wDBif/R9uv/1PPq/8Tv5P+36t3/rujY/6Lk
+        0v+U4cv/jt7J//j8+///////+/38//f8+//2+/r/+Pz7//3+/v/m9/P/9Pv6//D6+P9/28L/jd7J/5jj
+        z/+h5dL/qOvX/4Hmyf8f1J//E596/yOJcO////8AAGA8vwB3U/8p06P/hufM/8Ty5f/D7+T/s+vb/6bm
+        1P+c4c//j9/K/4vcyP/t+fb///7///j8/P/0+/r/8vr5//P7+f/1+/r/+/39///////i9fL/ZNO1/3HW
+        vP992sH/htzG/4vhyv+S5dD/mO7W/6X74v80noT/Io90v////wAAZkCAAHla/33ny/945cb/nunV/7Xr
+        3v+l5tT/luDN/4ndxv992cL/1vLq//v9/P/1+/n/8vv4//L69//z+/j/9Pv5/7Xo2//x+vn/////////
+        //+y59n/aNS3/3LWvP932r//fNzD/4Ljyf+J7ND/l/bd/yORdf8knH6A////AABuRzAAdlT/Xc6x/23o
+        xv9s4MH/qurZ/5jiz/+I3cb/edjA/8ju5f/3/Pv/8vv4//H6+P/y+/j/6/f0/7np3v/7/fz//v7+/6fk
+        1f+56tz///////////9h0bT/aNW4/23Wu/9v3L//dOLG/37w0f9m1rn/Hpt8/ymujTD///8AAAAAAACD
+        X98po4X/Z+7K/1vgvP+A4sf/jOHK/3rZwv+r59f/9Pv6/+/69//v+vf/8vr4/9fy6/9n0rf/VM6t/6Di
+        0v/N7+f/adO4/1PMrf9t1Lr/i9zI/1/Rs/9h0rX/ZNe4/2bbvf9s5sb/ePfV/z2ylf8lrozfAAAAAP//
+        /wAAAAAAAJNsYAWQbf9U1rP/Vee//0rYsf993sb/pebV//P7+v/s+Pb/6/f1/+749v+s5tj/Vc2u/1jP
+        r/9ZzrD/btW5/1bOr/9Wza//Vs6v/1fOr/9Z0LD/WdCy/1vTtP9d1rX/Xt+8/2btyP9k4L//IaaF/y7D
+        nmAAAAAA////AAAAAAAAAAAAD6J9zyCjgv9S68L/P9+0/2Pevv/5////7/v6/+v59//j9/L/gtvF/1PN
+        r/9Wz7D/Wc+x/1nQsf9Zz7H/WM6w/1fPsP9UzrD/VM+w/1TPrv9U0a//U9Oy/1Tatv9Z5sD/Y/LL/zSx
+        lP8qupbPAAAAAAAAAAD///8AAAAAAAAAAAAYto4wGaeE/y23lP8+5rn/6/////j////w//3/ve/i/2bV
+        uP9Tzq7/Vc+v/1jPsP9Z0LL/WM+w/1fOsf9Wz7D/Us2w/1HOrf9Qzq3/T9Cu/0zSr/9M2LP/TeC5/1bt
+        xP9HxaX/KLKQ/zTPqDAAAAAAAAAAAP///wAAAAAAAAAAAAAAAAAkvpdgG6iF/y++m//e/////P///3rl
+        yf9G0K3/VdKy/1bPsf9Wz7H/Vs6w/1bPsP9Sza//Ucyu/0/Nrf9NzKz/S82s/0fOrP9G0a7/QdWv/0Le
+        tP9I6L7/Q8Ok/yitjP8yyKJgAAAAAAAAAAAAAAAA////AAAAAAAAAAAAAAAAAAAAAAAmwJlgG6iF/yK3
+        kP8k3q7/H9el/x7Pn/8tzKT/Q9Cs/1HQsP9Q0K7/TM6u/0nMrf9Hzaz/RMyp/0LNqf8+zqn/ONGo/zTV
+        qf833rD/O+S4/zvCof8orIv/MMSfYAAAAAAAAAAAAAAAAAAAAAD///8AAAAAAAAAAAAAAAAAAAAAAAAA
+        AAAkvpdgG6iE/xukgv8gy53/HNql/xzRn/8czJz/HcmZ/yXJnP8qyp7/Lcqg/yzLn/8nypz/JMqc/yTO
+        n/8l1KT/KN2r/y3Tpv8nq4n/JaqJ/yzAm2AAAAAAAAAAAAAAAAAAAAAAAAAAAP///wAAAAAAAAAAAAAA
+        AAAAAAAAAAAAAAAAAAAato8wFKN/zxCScv8RnHn/DbqM/wjIlP8GyZT/BsaS/wbFkf8GxZH/B8WR/wfH
+        k/8IypX/DMmV/xG3jP8WoX3/Fph2/xqkgs8ft5EwAAAAAAAAAAAAAAAAAAAAAAAAAAAAAAAA////AAAA
+        AAAAAAAAAAAAAAAAAAAAAAAAAAAAAAAAAAAAAAAAAJVvYACGZM8Aelr/AHlZ/wCFX/8AiWL/AJlr/wCb
+        bP8AlGf/AI5k/wB/W/8AeFj/AHtb/wCHZd8ClXBgAAAAAAAAAAAAAAAAAAAAAAAAAAAAAAAAAAAAAAAA
+        AAD///8AAAAAAAAAAAAAAAAAAAAAAAAAAAAAAAAAAAAAAAAAAAAAAAAAAAAAAABwSzAAaESAAGI/vwBf
+        Pd8AXTz/AF08/wBdPP8AXz3fAGJAvwBoRIAAcUswAAAAAAAAAAAAAAAAAAAAAAAAAAAAAAAAAAAAAAAA
+        AAAAAAAAAAAAAP///wD///8A////AP///wD///8A////AP///wD///8A////AP///wD///8A////AP//
+        /wD///8A////AP///wD///8A////AP///wD///8A////AP///wD///8A////AP///wD///8A////AP//
+        /wD///8A////AP///wD///8A/+AD//+AAP/+AAA//AAAH/gAAA/wAAAH4AAAA+AAAAPAAAABwAAAAYAA
+        AACAAAAAgAAAAIAAAACAAAAAgAAAAIAAAACAAAAAgAAAAIAAAACAAAAAwAAAAcAAAAHgAAAD4AAAA/AA
+        AAf4AAAP/AAAH/4AAD//gAD//+AD//////8=
+</value>
+  </data>
+  <data name="$this.Text" xml:space="preserve">
+    <value>Log</value>
+  </data>
+  <data name="&gt;&gt;$this.Name" xml:space="preserve">
+    <value>LogDownloadMavLink</value>
+  </data>
+  <data name="&gt;&gt;$this.Type" xml:space="preserve">
+    <value>System.Windows.Forms.Form, System.Windows.Forms, Version=4.0.0.0, Culture=neutral, PublicKeyToken=b77a5c561934e089</value>
+  </data>
 </root>