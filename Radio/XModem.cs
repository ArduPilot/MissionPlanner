﻿using MissionPlanner.Comms;
using System;
using System.IO;
using System.Threading;
using System.Windows.Forms;

namespace MissionPlanner.Radio
{
    public class XModem
    {
        public delegate void LogEventHandler(string message, int level = 0);

        public delegate void ProgressEventHandler(double completed);

        public static event LogEventHandler LogEvent;
        public static event ProgressEventHandler ProgressEvent;

        const byte SOH = 0x01;
        const byte EOT = 0x04;
        const byte ACK = 0x06;
        const byte NAK = 0x15;
        const byte CAN = 0x18;
        const byte C = 0x43;

        public static UInt16 CRC_calc(byte[] data, int size)
        {
            UInt16 crc = 0x0;
            UInt16[] crc_list = new UInt16[128];
            int index;

            for (index = 0; index < size; index++)
            {
                crc = (UInt16)((crc >> 8) | (crc << 8));
                crc ^= data[index];
                crc ^= (UInt16)((crc & 0xff) >> 4);
                crc ^= (UInt16)(crc << 12);
                crc ^= (UInt16)((crc & 0xff) << 5);
                crc_list[index] = crc;
            }
            return crc;
        }

        public static void SendBlock(FileStream fs, ICommsSerial Serial, int bNumber)
        {
            byte[] packet = new byte[133];
            byte[] bits = new byte[128];
            UInt16 CRC = 0;

            for (int i = 0; i < bits.Length; i++) { bits[i] = 0x26; }

            packet[0] = SOH;
            packet[1] = (byte)(bNumber % 256);
            packet[2] = (byte)(255 - (bNumber % 256));

            var bytesRead = fs.Read(bits, 0, bits.Length);

<<<<<<< HEAD
            if (bytesRead == bits.Length)
            {
                CRC = CRC_calc(bits, 128);
                System.Buffer.BlockCopy(bits, 0, packet, 3, 128);
                packet[131] = (byte)(CRC >> 8);
                packet[132] = (byte)(CRC);
                Serial.Write(packet, 0, packet.Length);
            }
            else if (bytesRead > 0)
=======
            CRC = CRC_calc(bits, 128);
            System.Buffer.BlockCopy(bits, 0, packet, 3, 128);
            packet[131] = (byte)(CRC >> 8);
            packet[132] = (byte)(CRC);
            Serial.Write(packet, 0, packet.Length);
        }

        /// <summary>
        /// 
        /// </summary>
        /// <param name="data">Must be no more than 128 bytes in length.  Must not be null.</param>
        /// <param name="Serial"></param>
        /// <param name="bNumber"></param>
        public static void SendBlock(byte[] data, int DataLength, ICommsSerial Serial, int bNumber)
        {
            byte[] packet = new byte[133];
            byte[] bits = new byte[128];
            UInt16 CRC = 0;

            for (int i = 0; i < bits.Length; i++) { bits[i] = 0x26; }

            packet[0] = SOH;
            packet[1] = (byte)(bNumber % 256);
            packet[2] = (byte)(255 - (bNumber % 256));

            Array.Copy(data, bits, DataLength);

            CRC = CRC_calc(bits, 128);
            System.Buffer.BlockCopy(bits, 0, packet, 3, 128);
            packet[131] = (byte)(CRC >> 8);
            packet[132] = (byte)(CRC);
            Serial.DiscardInBuffer();
            Serial.Write(packet, 0, packet.Length);
        }

        static void SendEOT(ICommsSerial Serial)
        {
            Serial.Write(new byte[] { EOT }, 0, 1);
            ProgressEvent?.Invoke(100);
        }

        static bool UploadBlock(ICommsSerial comPort, byte[] Data, int DataLength, int bNumber)
        {
            for (int Retry = 0; Retry < 10; Retry++)
>>>>>>> 3d7ec34a
            {
                //comPort.DiscardInBuffer();
                SendBlock(Data, DataLength, comPort, bNumber);
                // responce ACK
                var ack = comPort.ReadByte();
                while (ack == 'C')
                {
                    ack = comPort.ReadByte();
                }

                if (ack == ACK)
                {
                    return true;
                }

                //Thread.Sleep(1000);
            }

            return false;
        }

        static bool UploadEnd(ICommsSerial comPort)
        {
            for (int Retry = 0; Retry < 10; Retry++)
            {
                SendEOT(comPort);

                var ack = comPort.ReadByte();
                while (ack == 'C')
                    ack = comPort.ReadByte();

                if (ack == ACK)
                {
                    return true;
                }

                //Thread.Sleep(1000);
            }

            /*MsgBox.CustomMessageBox.Show("Corrupted packet. Please power cycle and try again.\r\n", "Warning",
                            MessageBoxButtons.OK, MessageBoxIcon.Warning);*/
            return false;
        }

        public static bool Upload(string firmwarebin, ICommsSerial comPort)
        {
            comPort.ReadTimeout = 2000;

            using (var fs = new FileStream(firmwarebin, FileMode.OpenOrCreate,FileAccess.Read))
            {
                var len = (int)fs.Length;
                len = (len % 128) == 0 ? len / 128 : (len / 128) + 1;
                var startlen = len;

                int a = 1;
                while (len > 0)
                {
                    LogEvent?.Invoke("Uploading block " + a + "/" + startlen);

<<<<<<< HEAD
                    SendBlock(fs, comPort, a);
                    // responce ACK
                    var ack = comPort.ReadByte();
                    while (ack == 'C')
                        ack = comPort.ReadByte();

                    if (ack == ACK)
                    {
                        NoAckCount = 0;
=======
                    byte[] Data = new byte[128];

                    var bytesRead = fs.Read(Data, 0, Data.Length);

                    if (UploadBlock(comPort, Data, bytesRead, a))
                    {
>>>>>>> 3d7ec34a
                        len--;
                        a++;
                        ProgressEvent?.Invoke(1 - ((double)len / (double)startlen));
                    }
                    else
                    {
<<<<<<< HEAD
                        NoAckCount++;
                        if (NoAckCount >= 10)
                        {
                        }
                    }
                }
=======
                        /*MsgBox.CustomMessageBox.Show("Corrupted packet. Please power cycle and try again.\r\n", "Warning",
                                MessageBoxButtons.OK, MessageBoxIcon.Warning);*/
                        len = 0;

                        return false;
                    }
                }

                if (!UploadEnd(comPort))
                {
                    return false;
                }

                //Console.WriteLine("Finished " + len.ToString());
>>>>>>> 3d7ec34a
            }

            // boot
            Thread.Sleep(100);
            comPort.Write("\r\n");
            Thread.Sleep(100);
            comPort.Write("BOOTNEW\r\n");
            Thread.Sleep(100);

            return true;
        }
    }
}
<|MERGE_RESOLUTION|>--- conflicted
+++ resolved
@@ -1,231 +1,198 @@
-﻿using MissionPlanner.Comms;
-using System;
-using System.IO;
-using System.Threading;
-using System.Windows.Forms;
-
-namespace MissionPlanner.Radio
-{
-    public class XModem
-    {
-        public delegate void LogEventHandler(string message, int level = 0);
-
-        public delegate void ProgressEventHandler(double completed);
-
-        public static event LogEventHandler LogEvent;
-        public static event ProgressEventHandler ProgressEvent;
-
-        const byte SOH = 0x01;
-        const byte EOT = 0x04;
-        const byte ACK = 0x06;
-        const byte NAK = 0x15;
-        const byte CAN = 0x18;
-        const byte C = 0x43;
-
-        public static UInt16 CRC_calc(byte[] data, int size)
-        {
-            UInt16 crc = 0x0;
-            UInt16[] crc_list = new UInt16[128];
-            int index;
-
-            for (index = 0; index < size; index++)
-            {
-                crc = (UInt16)((crc >> 8) | (crc << 8));
-                crc ^= data[index];
-                crc ^= (UInt16)((crc & 0xff) >> 4);
-                crc ^= (UInt16)(crc << 12);
-                crc ^= (UInt16)((crc & 0xff) << 5);
-                crc_list[index] = crc;
-            }
-            return crc;
-        }
-
-        public static void SendBlock(FileStream fs, ICommsSerial Serial, int bNumber)
-        {
-            byte[] packet = new byte[133];
-            byte[] bits = new byte[128];
-            UInt16 CRC = 0;
-
-            for (int i = 0; i < bits.Length; i++) { bits[i] = 0x26; }
-
-            packet[0] = SOH;
-            packet[1] = (byte)(bNumber % 256);
-            packet[2] = (byte)(255 - (bNumber % 256));
-
-            var bytesRead = fs.Read(bits, 0, bits.Length);
-
-<<<<<<< HEAD
-            if (bytesRead == bits.Length)
-            {
-                CRC = CRC_calc(bits, 128);
-                System.Buffer.BlockCopy(bits, 0, packet, 3, 128);
-                packet[131] = (byte)(CRC >> 8);
-                packet[132] = (byte)(CRC);
-                Serial.Write(packet, 0, packet.Length);
-            }
-            else if (bytesRead > 0)
-=======
-            CRC = CRC_calc(bits, 128);
-            System.Buffer.BlockCopy(bits, 0, packet, 3, 128);
-            packet[131] = (byte)(CRC >> 8);
-            packet[132] = (byte)(CRC);
-            Serial.Write(packet, 0, packet.Length);
-        }
-
-        /// <summary>
-        /// 
-        /// </summary>
-        /// <param name="data">Must be no more than 128 bytes in length.  Must not be null.</param>
-        /// <param name="Serial"></param>
-        /// <param name="bNumber"></param>
-        public static void SendBlock(byte[] data, int DataLength, ICommsSerial Serial, int bNumber)
-        {
-            byte[] packet = new byte[133];
-            byte[] bits = new byte[128];
-            UInt16 CRC = 0;
-
-            for (int i = 0; i < bits.Length; i++) { bits[i] = 0x26; }
-
-            packet[0] = SOH;
-            packet[1] = (byte)(bNumber % 256);
-            packet[2] = (byte)(255 - (bNumber % 256));
-
-            Array.Copy(data, bits, DataLength);
-
-            CRC = CRC_calc(bits, 128);
-            System.Buffer.BlockCopy(bits, 0, packet, 3, 128);
-            packet[131] = (byte)(CRC >> 8);
-            packet[132] = (byte)(CRC);
-            Serial.DiscardInBuffer();
-            Serial.Write(packet, 0, packet.Length);
-        }
-
-        static void SendEOT(ICommsSerial Serial)
-        {
-            Serial.Write(new byte[] { EOT }, 0, 1);
-            ProgressEvent?.Invoke(100);
-        }
-
-        static bool UploadBlock(ICommsSerial comPort, byte[] Data, int DataLength, int bNumber)
-        {
-            for (int Retry = 0; Retry < 10; Retry++)
->>>>>>> 3d7ec34a
-            {
-                //comPort.DiscardInBuffer();
-                SendBlock(Data, DataLength, comPort, bNumber);
-                // responce ACK
-                var ack = comPort.ReadByte();
-                while (ack == 'C')
-                {
-                    ack = comPort.ReadByte();
-                }
-
-                if (ack == ACK)
-                {
-                    return true;
-                }
-
-                //Thread.Sleep(1000);
-            }
-
-            return false;
-        }
-
-        static bool UploadEnd(ICommsSerial comPort)
-        {
-            for (int Retry = 0; Retry < 10; Retry++)
-            {
-                SendEOT(comPort);
-
-                var ack = comPort.ReadByte();
-                while (ack == 'C')
-                    ack = comPort.ReadByte();
-
-                if (ack == ACK)
-                {
-                    return true;
-                }
-
-                //Thread.Sleep(1000);
-            }
-
-            /*MsgBox.CustomMessageBox.Show("Corrupted packet. Please power cycle and try again.\r\n", "Warning",
-                            MessageBoxButtons.OK, MessageBoxIcon.Warning);*/
-            return false;
-        }
-
-        public static bool Upload(string firmwarebin, ICommsSerial comPort)
-        {
-            comPort.ReadTimeout = 2000;
-
-            using (var fs = new FileStream(firmwarebin, FileMode.OpenOrCreate,FileAccess.Read))
-            {
-                var len = (int)fs.Length;
-                len = (len % 128) == 0 ? len / 128 : (len / 128) + 1;
-                var startlen = len;
-
-                int a = 1;
-                while (len > 0)
-                {
-                    LogEvent?.Invoke("Uploading block " + a + "/" + startlen);
-
-<<<<<<< HEAD
-                    SendBlock(fs, comPort, a);
-                    // responce ACK
-                    var ack = comPort.ReadByte();
-                    while (ack == 'C')
-                        ack = comPort.ReadByte();
-
-                    if (ack == ACK)
-                    {
-                        NoAckCount = 0;
-=======
-                    byte[] Data = new byte[128];
-
-                    var bytesRead = fs.Read(Data, 0, Data.Length);
-
-                    if (UploadBlock(comPort, Data, bytesRead, a))
-                    {
->>>>>>> 3d7ec34a
-                        len--;
-                        a++;
-                        ProgressEvent?.Invoke(1 - ((double)len / (double)startlen));
-                    }
-                    else
-                    {
-<<<<<<< HEAD
-                        NoAckCount++;
-                        if (NoAckCount >= 10)
-                        {
-                        }
-                    }
-                }
-=======
-                        /*MsgBox.CustomMessageBox.Show("Corrupted packet. Please power cycle and try again.\r\n", "Warning",
-                                MessageBoxButtons.OK, MessageBoxIcon.Warning);*/
-                        len = 0;
-
-                        return false;
-                    }
-                }
-
-                if (!UploadEnd(comPort))
-                {
-                    return false;
-                }
-
-                //Console.WriteLine("Finished " + len.ToString());
->>>>>>> 3d7ec34a
-            }
-
-            // boot
-            Thread.Sleep(100);
-            comPort.Write("\r\n");
-            Thread.Sleep(100);
-            comPort.Write("BOOTNEW\r\n");
-            Thread.Sleep(100);
-
-            return true;
-        }
-    }
-}
+﻿using MissionPlanner.Comms;
+using System;
+using System.IO;
+using System.Threading;
+using System.Windows.Forms;
+
+namespace MissionPlanner.Radio
+{
+    public class XModem
+    {
+        public delegate void LogEventHandler(string message, int level = 0);
+
+        public delegate void ProgressEventHandler(double completed);
+
+        public static event LogEventHandler LogEvent;
+        public static event ProgressEventHandler ProgressEvent;
+
+        const byte SOH = 0x01;
+        const byte EOT = 0x04;
+        const byte ACK = 0x06;
+        const byte NAK = 0x15;
+        const byte CAN = 0x18;
+        const byte C = 0x43;
+
+        public static UInt16 CRC_calc(byte[] data, int size)
+        {
+            UInt16 crc = 0x0;
+            UInt16[] crc_list = new UInt16[128];
+            int index;
+
+            for (index = 0; index < size; index++)
+            {
+                crc = (UInt16)((crc >> 8) | (crc << 8));
+                crc ^= data[index];
+                crc ^= (UInt16)((crc & 0xff) >> 4);
+                crc ^= (UInt16)(crc << 12);
+                crc ^= (UInt16)((crc & 0xff) << 5);
+                crc_list[index] = crc;
+            }
+            return crc;
+        }
+
+        public static void SendBlock(FileStream fs, ICommsSerial Serial, int bNumber)
+        {
+            byte[] packet = new byte[133];
+            byte[] bits = new byte[128];
+            UInt16 CRC = 0;
+
+            for (int i = 0; i < bits.Length; i++) { bits[i] = 0x26; }
+
+            packet[0] = SOH;
+            packet[1] = (byte)(bNumber % 256);
+            packet[2] = (byte)(255 - (bNumber % 256));
+
+            var bytesRead = fs.Read(bits, 0, bits.Length);
+
+            CRC = CRC_calc(bits, 128);
+            System.Buffer.BlockCopy(bits, 0, packet, 3, 128);
+            packet[131] = (byte)(CRC >> 8);
+            packet[132] = (byte)(CRC);
+            Serial.Write(packet, 0, packet.Length);
+        }
+
+        /// <summary>
+        /// 
+        /// </summary>
+        /// <param name="data">Must be no more than 128 bytes in length.  Must not be null.</param>
+        /// <param name="Serial"></param>
+        /// <param name="bNumber"></param>
+        public static void SendBlock(byte[] data, int DataLength, ICommsSerial Serial, int bNumber)
+        {
+            byte[] packet = new byte[133];
+            byte[] bits = new byte[128];
+            UInt16 CRC = 0;
+
+            for (int i = 0; i < bits.Length; i++) { bits[i] = 0x26; }
+
+            packet[0] = SOH;
+            packet[1] = (byte)(bNumber % 256);
+            packet[2] = (byte)(255 - (bNumber % 256));
+
+            Array.Copy(data, bits, DataLength);
+
+            CRC = CRC_calc(bits, 128);
+            System.Buffer.BlockCopy(bits, 0, packet, 3, 128);
+            packet[131] = (byte)(CRC >> 8);
+            packet[132] = (byte)(CRC);
+            Serial.DiscardInBuffer();
+            Serial.Write(packet, 0, packet.Length);
+        }
+
+        static void SendEOT(ICommsSerial Serial)
+        {
+            Serial.Write(new byte[] { EOT }, 0, 1);
+            ProgressEvent?.Invoke(100);
+        }
+
+        static bool UploadBlock(ICommsSerial comPort, byte[] Data, int DataLength, int bNumber)
+        {
+            for (int Retry = 0; Retry < 10; Retry++)
+            {
+                //comPort.DiscardInBuffer();
+                SendBlock(Data, DataLength, comPort, bNumber);
+                // responce ACK
+                var ack = comPort.ReadByte();
+                while (ack == 'C')
+                {
+                    ack = comPort.ReadByte();
+                }
+
+                if (ack == ACK)
+                {
+                    return true;
+                }
+
+                //Thread.Sleep(1000);
+            }
+
+            return false;
+        }
+
+        static bool UploadEnd(ICommsSerial comPort)
+        {
+            for (int Retry = 0; Retry < 10; Retry++)
+            {
+                SendEOT(comPort);
+
+                var ack = comPort.ReadByte();
+                while (ack == 'C')
+                    ack = comPort.ReadByte();
+
+                if (ack == ACK)
+                {
+                    return true;
+                }
+
+                //Thread.Sleep(1000);
+            }
+
+            /*MsgBox.CustomMessageBox.Show("Corrupted packet. Please power cycle and try again.\r\n", "Warning",
+                            MessageBoxButtons.OK, MessageBoxIcon.Warning);*/
+            return false;
+        }
+
+        public static bool Upload(string firmwarebin, ICommsSerial comPort)
+        {
+            comPort.ReadTimeout = 2000;
+
+            using (var fs = new FileStream(firmwarebin, FileMode.OpenOrCreate,FileAccess.Read))
+            {
+                var len = (int)fs.Length;
+                len = (len % 128) == 0 ? len / 128 : (len / 128) + 1;
+                var startlen = len;
+
+                int a = 1;
+                while (len > 0)
+                {
+                    LogEvent?.Invoke("Uploading block " + a + "/" + startlen);
+
+                    byte[] Data = new byte[128];
+
+                    var bytesRead = fs.Read(Data, 0, Data.Length);
+
+                    if (UploadBlock(comPort, Data, bytesRead, a))
+                    {
+                        len--;
+                        a++;
+                        ProgressEvent?.Invoke(1 - ((double)len / (double)startlen));
+                    }
+                    else
+                    {
+                        /*MsgBox.CustomMessageBox.Show("Corrupted packet. Please power cycle and try again.\r\n", "Warning",
+                                MessageBoxButtons.OK, MessageBoxIcon.Warning);*/
+                        len = 0;
+
+                        return false;
+                    }
+                }
+
+                if (!UploadEnd(comPort))
+                {
+                    return false;
+                }
+
+                //Console.WriteLine("Finished " + len.ToString());
+            }
+
+            // boot
+            Thread.Sleep(100);
+            comPort.Write("\r\n");
+            Thread.Sleep(100);
+            comPort.Write("BOOTNEW\r\n");
+            Thread.Sleep(100);
+
+            return true;
+        }
+    }
+}