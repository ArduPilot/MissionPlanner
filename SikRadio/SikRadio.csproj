﻿<?xml version="1.0" encoding="utf-8"?>
<Project ToolsVersion="4.0" DefaultTargets="Build" xmlns="http://schemas.microsoft.com/developer/msbuild/2003">
  <PropertyGroup>
    <Configuration Condition=" '$(Configuration)' == '' ">Debug</Configuration>
    <Platform Condition=" '$(Platform)' == '' ">AnyCPU</Platform>
    <ProjectGuid>{B8943726-04B0-4477-BFDA-E156A0CD98A4}</ProjectGuid>
    <OutputType>Exe</OutputType>
    <AppDesignerFolder>Properties</AppDesignerFolder>
    <RootNamespace>SikRadio</RootNamespace>
    <AssemblyName>SikRadio</AssemblyName>
    <TargetFrameworkVersion>v4.6.1</TargetFrameworkVersion>
    <FileAlignment>512</FileAlignment>
    <IsWebBootstrapper>false</IsWebBootstrapper>
    <PublishUrl>publish\</PublishUrl>
    <Install>true</Install>
    <InstallFrom>Disk</InstallFrom>
    <UpdateEnabled>false</UpdateEnabled>
    <UpdateMode>Foreground</UpdateMode>
    <UpdateInterval>7</UpdateInterval>
    <UpdateIntervalUnits>Days</UpdateIntervalUnits>
    <UpdatePeriodically>false</UpdatePeriodically>
    <UpdateRequired>false</UpdateRequired>
    <MapFileExtensions>true</MapFileExtensions>
    <ApplicationRevision>0</ApplicationRevision>
    <ApplicationVersion>1.0.0.%2a</ApplicationVersion>
    <UseApplicationTrust>false</UseApplicationTrust>
    <BootstrapperEnabled>true</BootstrapperEnabled>
    <NuGetPackageImportStamp>
    </NuGetPackageImportStamp>
  </PropertyGroup>
  <PropertyGroup>
    <ApplicationIcon>sik.ico</ApplicationIcon>
  </PropertyGroup>
  <PropertyGroup Condition="'$(Configuration)|$(Platform)' == 'Debug|AnyCPU'">
    <PlatformTarget>x86</PlatformTarget>
    <OutputPath>bin\Debug\</OutputPath>
    <DefineConstants>TRACE;DEBUG</DefineConstants>
    <UseVSHostingProcess>true</UseVSHostingProcess>
    <WarningLevel>4</WarningLevel>
    <Optimize>false</Optimize>
    <AllowUnsafeBlocks>true</AllowUnsafeBlocks>
    <CodeAnalysisRuleSet />
  </PropertyGroup>
  <PropertyGroup Condition="'$(Configuration)|$(Platform)' == 'Release|AnyCPU'">
    <PlatformTarget>AnyCPU</PlatformTarget>
    <OutputPath>bin\Release\</OutputPath>
    <DefineConstants>TRACE;DEBUG</DefineConstants>
    <WarningLevel>4</WarningLevel>
    <Optimize>false</Optimize>
    <AllowUnsafeBlocks>true</AllowUnsafeBlocks>
    <CodeAnalysisRuleSet />
  </PropertyGroup>
  <PropertyGroup>
    <StartupObject />
  </PropertyGroup>
  <PropertyGroup>
    <AutoGenerateBindingRedirects>true</AutoGenerateBindingRedirects>
  </PropertyGroup>
  <ItemGroup>
    <Reference Include="log4net, Version=2.0.8.0, Culture=neutral, PublicKeyToken=669e0ddf0bb1aa2a, processorArchitecture=MSIL">
      <HintPath>..\packages\log4net.2.0.8\lib\net45-full\log4net.dll</HintPath>
    </Reference>
    <Reference Include="Microsoft.VisualBasic" />
    <Reference Include="Microsoft.VisualBasic.PowerPacks, Version=9.0.0.0, Culture=neutral, PublicKeyToken=b03f5f7f11d50a3a, processorArchitecture=MSIL" />
    <Reference Include="Microsoft.Win32.Primitives, Version=4.0.2.0, Culture=neutral, PublicKeyToken=b03f5f7f11d50a3a, processorArchitecture=MSIL">
      <HintPath>..\packages\Microsoft.Win32.Primitives.4.3.0\lib\net46\Microsoft.Win32.Primitives.dll</HintPath>
    </Reference>
    <Reference Include="System" />
    <Reference Include="System.Windows.Forms" />
  </ItemGroup>
  <ItemGroup>
    <Compile Include="..\ExtLibs\Arduino\ArduinoSTK.cs">
      <Link>Linked\ArduinoSTK.cs</Link>
      <SubType>Component</SubType>
    </Compile>
    <Compile Include="..\ExtLibs\Arduino\ArduinoSTKv2.cs">
      <Link>Linked\ArduinoSTKv2.cs</Link>
      <SubType>Component</SubType>
    </Compile>
    <Compile Include="..\ExtLibs\Arduino\IArduinoComms.cs">
      <Link>Linked\IArduinoComms.cs</Link>
    </Compile>
    <Compile Include="..\ExtLibs\Comms\CommsBase.cs">
      <Link>Linked\CommsBase.cs</Link>
    </Compile>
    <Compile Include="..\ExtLibs\Comms\CommsSerialPort.cs">
      <Link>Linked\CommsSerialPort.cs</Link>
      <SubType>Component</SubType>
    </Compile>
<<<<<<< HEAD
    <Compile Include="..\ExtLibs\Comms\CommsTCPSerial.cs">
      <Link>Linked\CommsTCPSerial.cs</Link>
    </Compile>
    <Compile Include="..\ExtLibs\Comms\ICommsSerial.cs">
      <Link>Linked\ICommsSerial.cs</Link>
    </Compile>
=======
>>>>>>> 34eb350a
    <Compile Include="..\ExtLibs\Controls\CustomMessageBox.cs">
      <Link>Linked\CustomMessageBox.cs</Link>
    </Compile>
    <Compile Include="..\ExtLibs\Controls\MyButton.cs">
      <Link>Linked\MyButton.cs</Link>
      <SubType>Component</SubType>
    </Compile>
    <Compile Include="..\ExtLibs\Mavlink\Mavlink.cs">
      <Link>Linked\Mavlink.cs</Link>
    </Compile>
    <Compile Include="..\ExtLibs\Mavlink\MavlinkCRC.cs">
      <Link>Linked\MavlinkCRC.cs</Link>
    </Compile>
    <Compile Include="..\ExtLibs\Mavlink\MAVLinkMessage.cs">
      <Link>Linked\MAVLinkMessage.cs</Link>
    </Compile>
    <Compile Include="..\ExtLibs\Mavlink\MavlinkParse.cs">
      <Link>Linked\MavlinkParse.cs</Link>
    </Compile>
    <Compile Include="..\ExtLibs\Mavlink\MavlinkUtil.cs">
      <Link>Linked\MavlinkUtil.cs</Link>
    </Compile>
    <Compile Include="..\ExtLibs\Utilities\Download.cs">
      <Link>Linked\Download.cs</Link>
    </Compile>
    <Compile Include="..\Radio\IHex.cs">
      <Link>Linked\IHex.cs</Link>
    </Compile>
    <Compile Include="..\Radio\Models.cs">
      <Link>Linked\Models.cs</Link>
    </Compile>
    <Compile Include="..\Radio\Sikradio.cs">
      <Link>Linked\Sikradio.cs</Link>
      <SubType>UserControl</SubType>
    </Compile>
    <Compile Include="..\Radio\Sikradio.designer.cs">
      <Link>Linked\Sikradio.designer.cs</Link>
      <DependentUpon>Sikradio.cs</DependentUpon>
    </Compile>
    <Compile Include="..\Radio\Uploader.cs">
      <Link>Linked\Uploader.cs</Link>
    </Compile>
    <Compile Include="..\Radio\XModem.cs">
      <Link>Linked\XModem.cs</Link>
    </Compile>
    <Compile Include="Common.cs" />
    <Compile Include="Config.cs">
      <SubType>Form</SubType>
    </Compile>
    <Compile Include="Config.Designer.cs">
      <DependentUpon>Config.cs</DependentUpon>
    </Compile>
    <Compile Include="ISikRadioForm.cs" />
    <Compile Include="MAVLinkSerialPort.cs">
      <SubType>Component</SubType>
    </Compile>
    <Compile Include="MainV2.cs" />
    <Compile Include="Program.cs" />
    <Compile Include="Properties\AssemblyInfo.cs" />
    <Compile Include="RFD900.cs" />
    <Compile Include="RFDLib\Array.cs" />
    <Compile Include="RFDLib\Text.cs" />
    <Compile Include="Rssi.cs">
      <SubType>UserControl</SubType>
    </Compile>
    <Compile Include="Rssi.Designer.cs">
      <DependentUpon>Rssi.cs</DependentUpon>
    </Compile>
    <Compile Include="Terminal.cs">
      <SubType>UserControl</SubType>
    </Compile>
    <Compile Include="Terminal.Designer.cs">
      <DependentUpon>Terminal.cs</DependentUpon>
    </Compile>
    <Compile Include="ThemeManager.cs" />
    <EmbeddedResource Include="..\Radio\Sikradio.de-DE.resx">
      <Link>Linked\Sikradio.de-DE.resx</Link>
      <DependentUpon>Sikradio.cs</DependentUpon>
      <SubType>Designer</SubType>
    </EmbeddedResource>
    <EmbeddedResource Include="..\Radio\Sikradio.fr.resx">
      <Link>Linked\Sikradio.fr.resx</Link>
      <DependentUpon>Sikradio.cs</DependentUpon>
    </EmbeddedResource>
    <EmbeddedResource Include="..\Radio\Sikradio.it-IT.resx">
      <Link>Linked\Sikradio.it-IT.resx</Link>
      <DependentUpon>Sikradio.cs</DependentUpon>
    </EmbeddedResource>
    <EmbeddedResource Include="..\Radio\Sikradio.resx">
      <Link>Linked\Sikradio.resx</Link>
      <DependentUpon>Sikradio.cs</DependentUpon>
    </EmbeddedResource>
    <EmbeddedResource Include="..\Radio\Sikradio.zh-Hans.resx">
      <Link>Linked\Sikradio.zh-Hans.resx</Link>
      <DependentUpon>Sikradio.cs</DependentUpon>
    </EmbeddedResource>
    <EmbeddedResource Include="..\Radio\Sikradio.zh-Hant.resx">
      <Link>Linked\Sikradio.zh-Hant.resx</Link>
      <DependentUpon>Sikradio.cs</DependentUpon>
    </EmbeddedResource>
    <EmbeddedResource Include="..\Radio\Sikradio.zh-TW.resx">
      <Link>Linked\Sikradio.zh-TW.resx</Link>
      <DependentUpon>Sikradio.cs</DependentUpon>
    </EmbeddedResource>
    <EmbeddedResource Include="Config.resx">
      <DependentUpon>Config.cs</DependentUpon>
      <SubType>Designer</SubType>
    </EmbeddedResource>
    <EmbeddedResource Include="Config.zh-Hans.resx">
      <DependentUpon>Config.cs</DependentUpon>
      <SubType>Designer</SubType>
    </EmbeddedResource>
    <EmbeddedResource Include="Config.zh-Hant.resx">
      <DependentUpon>Config.cs</DependentUpon>
    </EmbeddedResource>
    <EmbeddedResource Include="Config.zh-TW.resx">
      <DependentUpon>Config.cs</DependentUpon>
      <SubType>Designer</SubType>
    </EmbeddedResource>
    <EmbeddedResource Include="Properties\Resources.resx">
      <Generator>ResXFileCodeGenerator</Generator>
      <LastGenOutput>Resources.Designer.cs</LastGenOutput>
      <SubType>Designer</SubType>
    </EmbeddedResource>
    <Compile Include="Properties\Resources.Designer.cs">
      <AutoGen>True</AutoGen>
      <DependentUpon>Resources.resx</DependentUpon>
      <DesignTime>True</DesignTime>
    </Compile>
    <EmbeddedResource Include="Rssi.resx">
      <DependentUpon>Rssi.cs</DependentUpon>
    </EmbeddedResource>
    <EmbeddedResource Include="Rssi.zh-Hans.resx">
      <DependentUpon>Rssi.cs</DependentUpon>
    </EmbeddedResource>
    <EmbeddedResource Include="Rssi.zh-Hant.resx">
      <DependentUpon>Rssi.cs</DependentUpon>
    </EmbeddedResource>
    <EmbeddedResource Include="Rssi.zh-TW.resx">
      <DependentUpon>Rssi.cs</DependentUpon>
    </EmbeddedResource>
    <EmbeddedResource Include="Terminal.resx">
      <DependentUpon>Terminal.cs</DependentUpon>
    </EmbeddedResource>
    <EmbeddedResource Include="Terminal.zh-Hans.resx">
      <DependentUpon>Terminal.cs</DependentUpon>
    </EmbeddedResource>
    <EmbeddedResource Include="Terminal.zh-Hant.resx">
      <DependentUpon>Terminal.cs</DependentUpon>
    </EmbeddedResource>
    <EmbeddedResource Include="Terminal.zh-TW.resx">
      <DependentUpon>Terminal.cs</DependentUpon>
    </EmbeddedResource>
    <None Include="app.config">
      <SubType>Designer</SubType>
    </None>
    <None Include="Resources\Sik.psd" />
  </ItemGroup>
  <ItemGroup>
    <BootstrapperPackage Include="Microsoft.Net.Client.3.5">
      <Visible>False</Visible>
      <ProductName>.NET Framework 3.5 SP1 Client Profile</ProductName>
      <Install>false</Install>
    </BootstrapperPackage>
    <BootstrapperPackage Include="Microsoft.Net.Framework.3.5.SP1">
      <Visible>False</Visible>
      <ProductName>.NET Framework 3.5 SP1</ProductName>
      <Install>true</Install>
    </BootstrapperPackage>
    <BootstrapperPackage Include="Microsoft.Windows.Installer.3.1">
      <Visible>False</Visible>
      <ProductName>Windows Installer 3.1</ProductName>
      <Install>true</Install>
    </BootstrapperPackage>
  </ItemGroup>
  <ItemGroup>
    <Content Include="Resources\sikico.png" />
    <Content Include="sik.ico" />
    <Content Include="ChangeLog.txt">
      <CopyToOutputDirectory>Always</CopyToOutputDirectory>
    </Content>
    <None Include="Resources\sik.png" />
  </ItemGroup>
  <ItemGroup>
    <PackageReference Include="log4net">
      <Version>2.0.8</Version>
    </PackageReference>
    <PackageReference Include="SkiaSharp.Views">
      <Version>1.68.1.1</Version>
    </PackageReference>
    <PackageReference Include="System.Drawing.Common">
      <Version>4.7.0</Version>
    </PackageReference>
  </ItemGroup>
  <ItemGroup>
    <ProjectReference Include="..\ExtLibs\Interfaces\Interfaces.csproj">
      <Project>{fd4d2994-9bea-41a1-8c51-2e02d1e8503e}</Project>
      <Name>Interfaces</Name>
    </ProjectReference>
    <ProjectReference Include="..\ExtLibs\ZedGraph\ZedGraph.csproj">
      <Project>{2541686b-1673-43bf-af89-3163945db009}</Project>
      <Name>ZedGraph</Name>
    </ProjectReference>
  </ItemGroup>
  <Import Project="$(MSBuildToolsPath)\Microsoft.CSharp.targets" />
  <!-- To modify your build process, add your task inside one of the targets below and uncomment it. 
       Other similar extension points exist, see Microsoft.Common.targets.
  <Target Name="BeforeBuild">
  </Target>
  <Target Name="AfterBuild">
  </Target>
  -->
</Project><|MERGE_RESOLUTION|>--- conflicted
+++ resolved
@@ -87,15 +87,12 @@
       <Link>Linked\CommsSerialPort.cs</Link>
       <SubType>Component</SubType>
     </Compile>
-<<<<<<< HEAD
     <Compile Include="..\ExtLibs\Comms\CommsTCPSerial.cs">
       <Link>Linked\CommsTCPSerial.cs</Link>
     </Compile>
     <Compile Include="..\ExtLibs\Comms\ICommsSerial.cs">
       <Link>Linked\ICommsSerial.cs</Link>
     </Compile>
-=======
->>>>>>> 34eb350a
     <Compile Include="..\ExtLibs\Controls\CustomMessageBox.cs">
       <Link>Linked\CustomMessageBox.cs</Link>
     </Compile>
