--- conflicted
+++ resolved
@@ -767,24 +767,9 @@
       <P2></P2>
       <P3></P3>
       <P4></P4>
-<<<<<<< HEAD
-      <X></X>
-      <Y></Y>
-      <Z></Z>
-    </DO_SET_CAM_TRIGG_DIST>
-    <DO_SET_HOME>
-      <P1>Current(1)/Spec(0)</P1>
-      <P2></P2>
-      <P3></P3>
-      <P4></P4>
-      <X>Lat</X>
-      <Y>Long</Y>
-      <Z>Alt</Z>
-=======
-      <X>Lat</X>
-      <Y>Long</Y>
-      <Z unitType="alt">Alt</Z>
->>>>>>> a4eca31f
+      <X>Lat</X>
+      <Y>Long</Y>
+      <Z unitType="alt">Alt</Z>
     </DO_SET_HOME>
     <DO_SET_RELAY>
       <P1>Relay No</P1>
@@ -1184,8 +1169,7 @@
       <X></X>
       <Y></Y>
       <Z></Z>
-<<<<<<< HEAD
-    </DO_GRIPPER>
+    </DO_REPEAT_SERVO>
     <DO_SET_HOME>
       <P1>Current(1)/Spec(0)</P1>
       <P2></P2>
@@ -1195,22 +1179,8 @@
       <Y>Long</Y>
       <Z>Alt</Z>
     </DO_SET_HOME>
-     <DO_SET_ROI>
-      <P1></P1>
-      <P2></P2>
-      <P3></P3>
-      <P4></P4>
-      <X>Lat</X>
-      <Y>Long</Y>
-      <Z>Alt</Z>
-    </DO_SET_ROI>
-    <DO_SET_REVERSE>
-      <P1>Direction (0=F,1=R)</P1>
-=======
-    </DO_REPEAT_SERVO>
     <DO_SET_CAM_TRIGG_DIST>
       <P1>Dist (m)</P1>
->>>>>>> a4eca31f
       <P2></P2>
       <P3></P3>
       <P4></P4>
