--- conflicted
+++ resolved
@@ -1534,8 +1534,6 @@
       <field type="uint8_t" name="status" enum="GOPRO_REQUEST_STATUS">Status.</field>
     </message>
     <!-- 219 to 224 RESERVED for more GOPRO-->
-<<<<<<< HEAD
-=======
     <message id="225" name="EFI_STATUS">
      <description>EFI Status Output</description>
      <field type="uint8_t" name="health">EFI Health status</field>
@@ -1557,7 +1555,6 @@
      <field type="float"   name="throttle_out" units="%">output throttle</field>
      <field type="float"   name="pt_compensation">pressure/temperature compensation</field>
     </message>
->>>>>>> ab88b301
     <message id="226" name="RPM">
       <description>RPM sensor output.</description>
       <field type="float" name="rpm1">RPM Sensor1.</field>
