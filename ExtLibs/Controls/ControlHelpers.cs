﻿using System;
using System.Collections.Generic;
using System.ComponentModel;
using System.Drawing;
using System.Linq;
using System.Text;
using System.Windows.Forms;
using MissionPlanner.Utilities;

namespace MissionPlanner.Controls
{
    public static class ControlHelpers
    {
        public class FormStartLocation
        {
            public Point Location { get; set; }
            public Size Size { get; set; }
            public FormWindowState State { get; set; }
        }

<<<<<<< HEAD
        /// <summary>
        /// Saves current position & size config for this control
        /// </summary>
        /// <param name="control">Control to save the config for</param>
        public static void SaveStartupLocation(this Form control)
        {
            Settings.Instance[control.Text.Replace(" ", "_") + "_StartLocation"] = new FormStartLocation {Location = control.Location, Size = control.Size, State = control.WindowState}.ToJSON();
        }

        /// <summary>
        /// Loads and applies startup position & size config for this control
        /// </summary>
        /// <param name="control">Control to load the config for</param>
=======
>>>>>>> 4e615ae1
        public static void RestoreStartupLocation(this Form control)
        {
            var value = Settings.Instance[control.Text.Replace(" ", "_") + "_StartLocation"];

            if (value != null)
            {
                try
                {
                    var fsl = value.FromJSON<FormStartLocation>();
                    control.Location = fsl.Location;
                    control.Size = fsl.Size;
                    control.StartPosition = RectVisible(control.Bounds) ? FormStartPosition.Manual : FormStartPosition.WindowsDefaultLocation;
                    control.WindowState = fsl.State;
                } catch {}
            }
        }

<<<<<<< HEAD
        /// <summary>
        /// Removes startup position & size config for this control
        /// </summary>
        /// <param name="control">Control to reset the config for</param>
        public static void ResetStartupLocation(this Form control)
        {
            Settings.Instance.Remove(control.Text.Replace(" ", "_") + "_StartLocation");
=======
        public static void SaveStartupLocation(this Form control)
        {
            Settings.Instance[control.Text.Replace(" ", "_") + "_StartLocation"] = new FormStartLocation {Location = control.Location, Size = control.Size, State = control.WindowState}.ToJSON();
        }

        private static bool RectVisible(Rectangle rectangle)
        {
            foreach (Screen screen in Screen.AllScreens)
            {
                if (screen.Bounds.Contains(rectangle)) return true;
            }
            return false;
>>>>>>> 4e615ae1
        }

        public static void InvokeIfRequired<T>(this T control, Action<T> action) where T : ISynchronizeInvoke
        {
            if (control.InvokeRequired)
            {
                control.Invoke(new Action(() => action(control)), null);
            }
            else
            {
                action(control);
            }
        }

        public static void InvokeIfRequired(this ISynchronizeInvoke control, MethodInvoker action)
        {
            if (control.InvokeRequired)
            {
                control.Invoke(action, null);
            }
            else
            {
                action();
            }
        }

        public static void BeginInvokeIfRequired<T>(this T control, Action<T> action) where T : ISynchronizeInvoke
        {
            if (control.InvokeRequired)
            {
                control.BeginInvoke(new Action(() => action(control)), null);
            }
            else
            {
                action(control);
            }
        }

        public static void BeginInvokeIfRequired(this ISynchronizeInvoke control, Action action)
        {
            if (control.InvokeRequired)
            {
                control.BeginInvoke(action, null);
            }
            else
            {
                action();
            }
        }
    }
}
<|MERGE_RESOLUTION|>--- conflicted
+++ resolved
@@ -1,126 +1,108 @@
-﻿using System;
-using System.Collections.Generic;
-using System.ComponentModel;
-using System.Drawing;
-using System.Linq;
-using System.Text;
-using System.Windows.Forms;
-using MissionPlanner.Utilities;
-
-namespace MissionPlanner.Controls
-{
-    public static class ControlHelpers
-    {
-        public class FormStartLocation
-        {
-            public Point Location { get; set; }
-            public Size Size { get; set; }
-            public FormWindowState State { get; set; }
-        }
-
-<<<<<<< HEAD
-        /// <summary>
-        /// Saves current position & size config for this control
-        /// </summary>
-        /// <param name="control">Control to save the config for</param>
-        public static void SaveStartupLocation(this Form control)
-        {
-            Settings.Instance[control.Text.Replace(" ", "_") + "_StartLocation"] = new FormStartLocation {Location = control.Location, Size = control.Size, State = control.WindowState}.ToJSON();
-        }
-
-        /// <summary>
-        /// Loads and applies startup position & size config for this control
-        /// </summary>
-        /// <param name="control">Control to load the config for</param>
-=======
->>>>>>> 4e615ae1
-        public static void RestoreStartupLocation(this Form control)
-        {
-            var value = Settings.Instance[control.Text.Replace(" ", "_") + "_StartLocation"];
-
-            if (value != null)
-            {
-                try
-                {
-                    var fsl = value.FromJSON<FormStartLocation>();
-                    control.Location = fsl.Location;
-                    control.Size = fsl.Size;
-                    control.StartPosition = RectVisible(control.Bounds) ? FormStartPosition.Manual : FormStartPosition.WindowsDefaultLocation;
-                    control.WindowState = fsl.State;
-                } catch {}
-            }
-        }
-
-<<<<<<< HEAD
-        /// <summary>
-        /// Removes startup position & size config for this control
-        /// </summary>
-        /// <param name="control">Control to reset the config for</param>
-        public static void ResetStartupLocation(this Form control)
-        {
-            Settings.Instance.Remove(control.Text.Replace(" ", "_") + "_StartLocation");
-=======
-        public static void SaveStartupLocation(this Form control)
-        {
-            Settings.Instance[control.Text.Replace(" ", "_") + "_StartLocation"] = new FormStartLocation {Location = control.Location, Size = control.Size, State = control.WindowState}.ToJSON();
-        }
-
-        private static bool RectVisible(Rectangle rectangle)
-        {
-            foreach (Screen screen in Screen.AllScreens)
-            {
-                if (screen.Bounds.Contains(rectangle)) return true;
-            }
-            return false;
->>>>>>> 4e615ae1
-        }
-
-        public static void InvokeIfRequired<T>(this T control, Action<T> action) where T : ISynchronizeInvoke
-        {
-            if (control.InvokeRequired)
-            {
-                control.Invoke(new Action(() => action(control)), null);
-            }
-            else
-            {
-                action(control);
-            }
-        }
-
-        public static void InvokeIfRequired(this ISynchronizeInvoke control, MethodInvoker action)
-        {
-            if (control.InvokeRequired)
-            {
-                control.Invoke(action, null);
-            }
-            else
-            {
-                action();
-            }
-        }
-
-        public static void BeginInvokeIfRequired<T>(this T control, Action<T> action) where T : ISynchronizeInvoke
-        {
-            if (control.InvokeRequired)
-            {
-                control.BeginInvoke(new Action(() => action(control)), null);
-            }
-            else
-            {
-                action(control);
-            }
-        }
-
-        public static void BeginInvokeIfRequired(this ISynchronizeInvoke control, Action action)
-        {
-            if (control.InvokeRequired)
-            {
-                control.BeginInvoke(action, null);
-            }
-            else
-            {
-                action();
-            }
-        }
-    }
-}
+﻿using System;
+using System.Collections.Generic;
+using System.ComponentModel;
+using System.Drawing;
+using System.Linq;
+using System.Text;
+using System.Windows.Forms;
+using MissionPlanner.Utilities;
+
+namespace MissionPlanner.Controls
+{
+    public static class ControlHelpers
+    {
+        public class FormStartLocation
+        {
+            public Point Location { get; set; }
+            public Size Size { get; set; }
+            public FormWindowState State { get; set; }
+        }
+
+        /// <summary>
+        /// Saves current position & size config for this control
+        /// </summary>
+        /// <param name="control">Control to save the config for</param>
+        public static void SaveStartupLocation(this Form control)
+        {
+            Settings.Instance[control.Text.Replace(" ", "_") + "_StartLocation"] = new FormStartLocation {Location = control.Location, Size = control.Size, State = control.WindowState}.ToJSON();
+        }
+
+        /// <summary>
+        /// Loads and applies startup position & size config for this control
+        /// </summary>
+        /// <param name="control">Control to load the config for</param>
+        public static void RestoreStartupLocation(this Form control)
+        {
+            var value = Settings.Instance[control.Text.Replace(" ", "_") + "_StartLocation"];
+
+            if (value != null)
+            {
+                try
+                {
+                    var fsl = value.FromJSON<FormStartLocation>();
+                    control.Location = fsl.Location;
+                    control.Size = fsl.Size;
+                    control.StartPosition = RectVisible(control.Bounds) ? FormStartPosition.Manual : FormStartPosition.WindowsDefaultLocation;
+                    control.WindowState = fsl.State;
+                } catch {}
+            }
+        }
+
+        /// <summary>
+        /// Removes startup position & size config for this control
+        /// </summary>
+        /// <param name="control">Control to reset the config for</param>
+        public static void ResetStartupLocation(this Form control)
+        {
+            Settings.Instance.Remove(control.Text.Replace(" ", "_") + "_StartLocation");
+        }
+
+        public static void InvokeIfRequired<T>(this T control, Action<T> action) where T : ISynchronizeInvoke
+        {
+            if (control.InvokeRequired)
+            {
+                control.Invoke(new Action(() => action(control)), null);
+            }
+            else
+            {
+                action(control);
+            }
+        }
+
+        public static void InvokeIfRequired(this ISynchronizeInvoke control, MethodInvoker action)
+        {
+            if (control.InvokeRequired)
+            {
+                control.Invoke(action, null);
+            }
+            else
+            {
+                action();
+            }
+        }
+
+        public static void BeginInvokeIfRequired<T>(this T control, Action<T> action) where T : ISynchronizeInvoke
+        {
+            if (control.InvokeRequired)
+            {
+                control.BeginInvoke(new Action(() => action(control)), null);
+            }
+            else
+            {
+                action(control);
+            }
+        }
+
+        public static void BeginInvokeIfRequired(this ISynchronizeInvoke control, Action action)
+        {
+            if (control.InvokeRequired)
+            {
+                control.BeginInvoke(action, null);
+            }
+            else
+            {
+                action();
+            }
+        }
+    }
+}