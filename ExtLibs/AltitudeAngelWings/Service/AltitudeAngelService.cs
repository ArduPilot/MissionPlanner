using System;
using System.Collections.Generic;
using System.Linq;
using System.Reactive;
using System.Reactive.Disposables;
using System.Reactive.Linq;
using System.Threading.Tasks;
using AltitudeAngelWings.ApiClient.Client;
using AltitudeAngelWings.ApiClient.Models;
using AltitudeAngelWings.Extra;
using AltitudeAngelWings.Models;
using AltitudeAngelWings.Service.FlightData;
using AltitudeAngelWings.Service.Messaging;
using GeoJSON.Net;
using GeoJSON.Net.Feature;
using GeoJSON.Net.Geometry;
using GMap.NET;
using Newtonsoft.Json.Linq;

namespace AltitudeAngelWings.Service
{
    public class AltitudeAngelService : IAltitudeAngelService
    {
        public ObservableProperty<bool> IsSignedIn { get; }
        public ObservableProperty<WeatherInfo> WeatherReport { get; }
        public ObservableProperty<Unit> SentTelemetry { get; }
        public UserProfileInfo CurrentUser { get; private set; }
        public IList<string> FilteredOut { get; } = new List<string>();

        public AltitudeAngelService(
            IMessagesService messagesService,
            IMissionPlanner missionPlanner,
            ISettings settings,
            IFlightDataService flightDataService,
            IAltitudeAngelClient client)
        {
            _messagesService = messagesService;
            _missionPlanner = missionPlanner;
            _settings = settings;
            _client = client;

            IsSignedIn = new ObservableProperty<bool>(false);
            _disposer.Add(IsSignedIn);
            WeatherReport = new ObservableProperty<WeatherInfo>();
            _disposer.Add(WeatherReport);
            SentTelemetry = new ObservableProperty<Unit>();
            _disposer.Add(SentTelemetry);

            try
            {
                _disposer.Add(_missionPlanner.FlightDataMap
                    .MapChanged
<<<<<<< HEAD
                    .Throttle(TimeSpan.FromSeconds(1))
=======
                    .Throttle(TimeSpan.FromSeconds(10))
>>>>>>> 630ad85d
                    .RepeatLastValue(TimeSpan.FromSeconds(60))
                    .Subscribe(async i => await UpdateMapData(_missionPlanner.FlightDataMap)));
            }
            catch
            {
            }

            try
            {
                _disposer.Add(_missionPlanner.FlightPlanningMap
                    .MapChanged
                    .Throttle(TimeSpan.FromSeconds(1))
                    .RepeatLastValue(TimeSpan.FromSeconds(60))
                    .Subscribe(async i => await UpdateMapData(_missionPlanner.FlightPlanningMap)));
            }
            catch
            {
            }

            try
            {
                _disposer.Add(flightDataService.FlightArmed
                    .Subscribe(async i => await SubmitFlightReport(i)));
                _disposer.Add(flightDataService.FlightDisarmed
                    .Subscribe(async i => await CompleteFlightReport(i)));
            }
            catch
            {
            }

            try
            {
                FilteredOut = _settings.MapFilters;
            }
            catch
            {

            }
        }

        private async Task SubmitFlightReport(Models.FlightData flightData)
        {
            await _messagesService.AddMessageAsync(new Message($"ARMED: {flightData.CurrentPosition.Latitude},{flightData.CurrentPosition.Longitude}"));
            if (!_settings.FlightReportEnable || _settings.CurrentFlightReportId != null)
            {
                return;
            }

            try
            {
                var centerPoint = new PointLatLng(flightData.CurrentPosition.Latitude,
                    flightData.CurrentPosition.Longitude);
                var bufferedBoundingRadius = 500;
                var flightPlan = _missionPlanner.GetFlightPlan();
                if (flightPlan != null)
                {
                    centerPoint.Lat = flightPlan.CenterLatitude;
                    centerPoint.Lng = flightPlan.CenterLongitude;
                    bufferedBoundingRadius = Math.Max(flightPlan.BoundingRadius + 50, bufferedBoundingRadius);
                }

                _settings.CurrentFlightReportId = await _client.CreateFlightReport(
                    _settings.FlightReportName,
                    _settings.FlightReportCommercial,
                    DateTime.Now,
                    DateTime.Now.Add(_settings.FlightReportTimeSpan),
                    centerPoint,
                    bufferedBoundingRadius);
                await _messagesService.AddMessageAsync(new Message($"Flight plan {_settings.CurrentFlightReportId} created"));
                await UpdateMapData(_missionPlanner.FlightDataMap);
            }
            catch (Exception ex)
            {
                await _messagesService.AddMessageAsync(new Message($"Creating flight plan failed. {ex}"));
            }
        }

        private async Task CompleteFlightReport(Models.FlightData flightData)
        {
            await _messagesService.AddMessageAsync(new Message($"DISARMED: {flightData.CurrentPosition.Latitude},{flightData.CurrentPosition.Longitude}"));
            if (_settings.CurrentFlightReportId == null)
            {
                return;
            }
            try
            {
                await _client.CompleteFlightReport(_settings.CurrentFlightReportId);
                _settings.CurrentFlightReportId = null;
                await _messagesService.AddMessageAsync(new Message($"Flight plan {_settings.CurrentFlightReportId} marked as complete"));
                await UpdateMapData(_missionPlanner.FlightDataMap);
            }
            catch (Exception ex)
            {
                await _messagesService.AddMessageAsync(new Message($"Marking flight plan {_settings.CurrentFlightReportId} as complete failed. {ex}"));
            }
        }

        public async Task SignInAsync()
        {
            try
            {
                // Load the user's profile, will trigger auth
                await LoadUserProfile();

                // Save the token from the auth process
                _settings.AuthToken = _client.AuthorizationState;

                SignedIn(true);
            }
            catch (Exception ex)
            {
                await _messagesService.AddMessageAsync($"There was a problem signing you in.\r\n{ex.Message}");
            }
        }

        public Task DisconnectAsync()
        {
            _settings.AuthToken = null;
            _client.Disconnect();
            SignedOut();
            return null;
        }

        /// <summary>
        ///     Updates a map with the latest ground / air data
        /// </summary>
        /// <param name="map">The map to update</param>
        /// <returns></returns>
        private async Task UpdateMapData(IMap map)
        {
            if (!IsSignedIn)
                return;

            try
            {
                RectLatLng area = map.GetViewArea();
                await _messagesService.AddMessageAsync($"Map area {area.Top}, {area.Bottom}, {area.Left}, {area.Right}");

                AAFeatureCollection mapData = await _client.GetMapData(area);

                // build the filter list
                mapData.GetFilters();

                // this ensures the user sees the results before its saved
                _settings.MapFilters = FilteredOut;

                await _messagesService.AddMessageAsync($"Map area Loaded {area.Top}, {area.Bottom}, {area.Left}, {area.Right}");

                // add all items to cache
                MapFeatureCache.Clear();
                mapData.Features.ForEach(feature => MapFeatureCache[feature.Id] = feature);

                // Only get the features that are enabled by default, and have not been filtered out
                IEnumerable<Feature> features = mapData.Features.Where(feature => feature.IsEnabledByDefault() && feature.IsFilterOutItem(FilteredOut)).ToList();

                ProcessFeatures(map, features);
            }
            catch (Exception ex)
            {
                Console.WriteLine(ex);
            }
        }

        private static readonly Dictionary<string, Feature> MapFeatureCache = new Dictionary<string, Feature>();

        public void ProcessAllFromCache(IMap map)
        {
            map.DeleteOverlay("AAMapData.Air");
            map.DeleteOverlay("AAMapData.Ground");
            ProcessFeatures(map, MapFeatureCache.Values.Where(feature => feature.IsEnabledByDefault() && feature.IsFilterOutItem(FilteredOut)).ToList());
            map.Invalidate();
        }

        private void ProcessFeatures(IMap map, IEnumerable<Feature> features)
        {
            IOverlay airOverlay = map.GetOverlay("AAMapData.Air", true);
            IOverlay groundOverlay = map.GetOverlay("AAMapData.Ground", true);

            groundOverlay.IsVisible = _settings.GroundDataDisplay;
            airOverlay.IsVisible = _settings.AirDataDisplay;

            var polygons = new List<string>();
            var lines = new List<string>();

            foreach (Feature feature in features)
            {
                IOverlay overlay = string.Equals((string)feature.Properties.Get("category"), "airspace")
                    ? airOverlay
                    : groundOverlay;

                var altitude = ((JObject)feature.Properties.Get("altitudeFloor"))?.ToObject<Altitude>();

                if (altitude == null || altitude.Meters <= 152)
                {
                    if (!_settings.GroundDataDisplay)
                    {
                        if (overlay.PolygonExists(feature.Id))
                            continue;
                    }
                }
                else
                {
                    if (!_settings.AirDataDisplay)
                    {
                        continue;
                    }
                }

                switch (feature.Geometry.Type)
                {
                    case GeoJSONObjectType.Point:
                        {
                            var pnt = (Point)feature.Geometry;

                            List<PointLatLng> coordinates = new List<PointLatLng>();

                            if (feature.Properties.ContainsKey("radius"))
                            {
                                var rad = double.Parse(feature.Properties["radius"].ToString());

                                for (int i = 0; i <= 360; i += 10)
                                {
                                    coordinates.Add(
                                        newpos(new PointLatLng(((Position)pnt.Coordinates).Latitude,
                                            ((Position)pnt.Coordinates).Longitude), i, rad));
                                }
                            }

                            ColorInfo colorInfo = feature.ToColorInfo();
                            colorInfo.StrokeColor = 0xFFFF0000;
                            overlay.AddOrUpdatePolygon(feature.Id, coordinates, colorInfo, feature);
                            polygons.Add(feature.Id);
                        }
                        break;
                    case GeoJSONObjectType.MultiPoint:
                        break;
                    case GeoJSONObjectType.LineString:
                        {
                            var line = (LineString)feature.Geometry;
                            List<PointLatLng> coordinates = line.Coordinates.OfType<Position>()
                                .Select(c => new PointLatLng(c.Latitude, c.Longitude))
                                .ToList();
                            overlay.AddOrUpdateLine(feature.Id, coordinates, new ColorInfo { StrokeColor = 0xFFFF0000 }, feature);
                            lines.Add(feature.Id);
                        }
                        break;

                    case GeoJSONObjectType.MultiLineString:
                        break;
                    case GeoJSONObjectType.Polygon:
                        {
                            var poly = (Polygon)feature.Geometry;
                            List<PointLatLng> coordinates =
                                poly.Coordinates[0].Coordinates.OfType<Position>()
                                    .Select(c => new PointLatLng(c.Latitude, c.Longitude))
                                    .ToList();

                            ColorInfo colorInfo = feature.ToColorInfo();
                            colorInfo.StrokeColor = 0xFFFF0000;
                            overlay.AddOrUpdatePolygon(feature.Id, coordinates, colorInfo, feature);
                            polygons.Add(feature.Id);
                        }
                        break;
                    case GeoJSONObjectType.MultiPolygon:
                        foreach (var poly in ((MultiPolygon)feature.Geometry).Coordinates)
                        {
                            List<PointLatLng> coordinates =
                                poly.Coordinates[0].Coordinates.OfType<Position>()
                                    .Select(c => new PointLatLng(c.Latitude, c.Longitude))
                                    .ToList();

                            ColorInfo colorInfo = feature.ToColorInfo();
                            colorInfo.StrokeColor = 0xFFFF0000;
                            overlay.AddOrUpdatePolygon(feature.Id, coordinates, colorInfo, feature);
                            polygons.Add(feature.Id);
                        }
                        break;
                    case GeoJSONObjectType.GeometryCollection:
                        break;
                    case GeoJSONObjectType.Feature:
                        break;
                    case GeoJSONObjectType.FeatureCollection:
                        break;
                    default:
                        throw new ArgumentOutOfRangeException();
                }
            }

            airOverlay.RemovePolygonsExcept(polygons);
            groundOverlay.RemovePolygonsExcept(polygons);
            airOverlay.RemoveLinesExcept(lines);
            groundOverlay.RemoveLinesExcept(lines);
        }

        private PointLatLng newpos(PointLatLng input, double bearing, double distance)
        {
            const double rad2deg = (180 / Math.PI);
            const double deg2rad = (1.0 / rad2deg);

            // '''extrapolate latitude/longitude given a heading and distance 
            //   thanks to http://www.movable-type.co.uk/scripts/latlong.html
            //  '''
            // from math import sin, asin, cos, atan2, radians, degrees
            double radius_of_earth = 6378100.0;//# in meters

            double lat1 = deg2rad * (input.Lat);
            double lon1 = deg2rad * (input.Lng);
            double brng = deg2rad * (bearing);
            double dr = distance / radius_of_earth;

            double lat2 = Math.Asin(Math.Sin(lat1) * Math.Cos(dr) +
                        Math.Cos(lat1) * Math.Sin(dr) * Math.Cos(brng));
            double lon2 = lon1 + Math.Atan2(Math.Sin(brng) * Math.Sin(dr) * Math.Cos(lat1),
                                Math.Cos(dr) - Math.Sin(lat1) * Math.Sin(lat2));

            double latout = rad2deg * (lat2);
            double lngout = rad2deg * (lon2);

            return new PointLatLng(latout, lngout);
        }


        /// <summary>
        ///     Update the AA UI with the latest weather
        /// </summary>
        /// <param name="center">The point to get weather for</param>
        /// <returns></returns>
        private async Task UpdateWeatherData(PointLatLng center)
        {
            WeatherReport.Value = await _client.GetWeather(center);
        }

        public async Task SignInIfAuthenticated()
        {
            if (_settings.AuthToken != null)
            {
                await SignInAsync();
            }
        }

        private async Task LoadUserProfile()
        {
            CurrentUser = await _client.GetUserProfile();
        }

        private void SignedIn(bool isSignedIn)
        {
            IsSignedIn.Value = isSignedIn;
            _messagesService.AddMessageAsync("Connected to Altitude Angel.");

            if (isSignedIn)
            {
                _messagesService.AddMessageAsync("Loading map data...")
                    .ContinueWith(async i =>
                    {
                        try
                        {
                            await UpdateMapData(_missionPlanner.FlightDataMap);
                            await _messagesService.AddMessageAsync("Map data loaded");
                        }
                        catch
                        {
                        }
                    });

                // Should really move this to a manual trigger or on arm as the map might not be in the correct position
                // And we only want to do it occasionally
                /*
                _messagesService.AddMessageAsync("Loading weather info...")
                    .ContinueWith(async i =>
                    {
                        try
                        {
                            await UpdateWeatherData(_missionPlanner.FlightDataMap.GetCenter());
                            await _messagesService.AddMessageAsync("Weather loaded");
                        }
                        catch
                        {
                        }
                    });*/
            }
        }

        private void SignedOut()
        {
            IsSignedIn.Value = false;
        }

        public void Dispose()
        {
            Dispose(true);
            GC.SuppressFinalize(this);
        }

        private void Dispose(bool isDisposing)
        {
            if (isDisposing)
            {
                _disposer?.Dispose();
            }
        }

        private readonly IMessagesService _messagesService;
        private readonly IMissionPlanner _missionPlanner;
        private readonly CompositeDisposable _disposer = new CompositeDisposable();
        private readonly IAltitudeAngelClient _client;
        private readonly ISettings _settings;
    }
}<|MERGE_RESOLUTION|>--- conflicted
+++ resolved
@@ -50,11 +50,7 @@
             {
                 _disposer.Add(_missionPlanner.FlightDataMap
                     .MapChanged
-<<<<<<< HEAD
-                    .Throttle(TimeSpan.FromSeconds(1))
-=======
                     .Throttle(TimeSpan.FromSeconds(10))
->>>>>>> 630ad85d
                     .RepeatLastValue(TimeSpan.FromSeconds(60))
                     .Subscribe(async i => await UpdateMapData(_missionPlanner.FlightDataMap)));
             }
