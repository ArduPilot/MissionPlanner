--- conflicted
+++ resolved
@@ -1,1295 +1,1285 @@
-﻿using System;
-using System.Collections;
-using System.Collections.Generic;
-using System.Globalization;
-using System.IO;
-using System.Linq;
-using System.Net.Sockets;
-using System.Text;
-using log4net;
-using System.Threading;
-using Newtonsoft.Json;
-using Newtonsoft.Json.Linq;
-using static MissionPlanner.Utilities.rtcm3;
-using Flurl.Http;
-
-namespace MissionPlanner.Utilities
-{
-    public class adsb
-    {
-        //http://www.lll.lu/~edward/edward/adsb/DecodingADSBposition.html
-        //http://adsb.tc.faa.gov/WG3_Meetings/Meeting30/1090-WP30-21-Appendix_A%20Mods.pdf
-        //http://adsb.tc.faa.gov/WG3_Meetings/Meeting9/1090-WP-9-14.pdf
-        //*8D75804B580FF2CF7E9BA6F701D0
-        //*8D75804B580FF6B283EB7A157117
-        //https://www.adsbexchange.com/data/
-        //https://public-api.adsbexchange.com/VirtualRadar/AircraftList.json?lat=33.433638&lng=-112.008113&fDstL=0&fDstU=100
-
-        private static readonly ILog log =        LogManager.GetLogger(System.Reflection.MethodBase.GetCurrentMethod().DeclaringType);
-
-        /// <summary>
-        /// When a plane position has been updated. you will need to age your own entries
-        /// </summary>
-        public static event EventHandler<MissionPlanner.Utilities.adsb.PointLatLngAltHdg> UpdatePlanePosition;
-
-        public static PointLatLngAlt CurrentPosition = PointLatLngAlt.Zero;
-
-        static bool run = false;
-        static Thread thisthread;
-
-        public static string server = "";
-        public static int serverport = 0;
-
-        private static int adsbexchangerange = 100;
-
-        /// <summary>
-        /// Multiplication constant to convert knots to cm/s
-        /// </summary>
-        private const double KNOTS_TO_CMS = 51.444;
-        /// <summary>
-        /// Multiplication constant to convert feet to meters
-        /// </summary>
-        private const double FEET_TO_METERS = 1.0d / 3.28d;
-        /// <summary>
-        /// Multiplication constant to convert feet/mim to cm/s
-        /// </summary>
-        private const double FTM_TO_CMS = 1.0d / 1.968d;
-        /// <summary>
-        /// Timeout in milliseconds for ADS-B connections to default endpoints.
-        /// These are all localhost, so we can be pretty short.
-        /// </summary>
-        private const int CONNECT_TIMEOUT_MILLISECONDS = 25;
-        /// <summary>
-        /// Application version string for user agents - set by MainV2.cs
-        /// </summary>
-        public static string ApplicationVersion { get; set; }
-
-        public adsb()
-        {
-            log.Info("adsb ctor");
-
-            thisthread = new Thread(TryConnect);
-
-            thisthread.Name = "ADSB reader thread";
-
-            thisthread.IsBackground = true;
-
-            thisthread.Start();
-        }
-
-        public static void Stop()
-        {
-            log.Info("adsb stop");
-            run = false;
-
-            if (thisthread != null)
-            {
-                try { 
-                    thisthread.Abort();
-                    thisthread.Join();
-                    thisthread = null;
-                } catch { }
-            }
-
-            log.Info("adsb stopped");
-        }
-
-        void TryConnect()
-        {
-            run = true;
-
-            while (run)
-            {
-                log.Info("adsb connect loop");
-                //custom
-                try
-                {
-                    if (!String.IsNullOrEmpty(server))
-                    {
-                        using (TcpClient cl = new TcpClient())
-                        {
-                            cl.Connect(server, serverport);
-
-                            log.Info("Connected " + server + ":" + serverport);
-
-                            ReadMessage(cl.GetStream());
-                        }
-                    }
-                }
-                catch (Exception ex) { log.Error(ex); }
-
-                // dump1090 sbs
-                try
-                {
-                    using (TcpClient cl = new TcpClient())
-                    {
-                        var result = cl.BeginConnect(System.Net.IPAddress.Loopback, 30003, null, null);
-                        result.AsyncWaitHandle.WaitOne(CONNECT_TIMEOUT_MILLISECONDS);
-                        if (cl.Connected)
-                        {
-                            log.Info("Connected loopback:30003");
-                            ReadMessage(cl.GetStream());
-                        }
-                        else
-                        {
-                            cl.Close();
-                        }
-                    }
-                }
-                catch (Exception) {  }
-
-                // dump1090 avr
-                try
-                {
-                    using (TcpClient cl = new TcpClient())
-                    {
-                        var result = cl.BeginConnect(System.Net.IPAddress.Loopback, 30002, null, null);
-                        result.AsyncWaitHandle.WaitOne(CONNECT_TIMEOUT_MILLISECONDS);
-                        if (cl.Connected)
-                        {
-                            log.Info("Connected loopback:30002");
-                            ReadMessage(cl.GetStream());
-                        }
-                        else
-                        {
-                            cl.Close();
-                        }
-                    }
-                }
-                catch (Exception) {  }
-
-
-                // rtl1090 -sbs1
-                try
-                {
-                    using (TcpClient cl = new TcpClient())
-                    {
-                        var result = cl.BeginConnect(System.Net.IPAddress.Loopback, 31004, null, null);
-                        result.AsyncWaitHandle.WaitOne(CONNECT_TIMEOUT_MILLISECONDS);
-                        if (cl.Connected)
-                        {
-                            log.Info("Connected loopback:31004");
-                            ReadMessage(cl.GetStream());
-                        }
-                        else
-                        {
-                            cl.Close();
-                        }
-                    }
-                }
-                catch (Exception) { }
-
-                // rtl1090 - avr
-                try
-                {
-                    using (TcpClient cl = new TcpClient())
-                    {
-                        var result = cl.BeginConnect(System.Net.IPAddress.Loopback, 31001, null, null);
-                        result.AsyncWaitHandle.WaitOne(CONNECT_TIMEOUT_MILLISECONDS);
-                        if (cl.Connected)
-                        {
-                            log.Info("Connected loopback:31001");
-                            ReadMessage(cl.GetStream());
-                        }
-                        else
-                        {
-                            cl.Close();
-                        }
-                    }
-                }
-                catch (Exception) {  }
-
-
-                // adsb#
-                try
-                {
-                    using (TcpClient cl = new TcpClient())
-                    {
-                        var result = cl.BeginConnect(System.Net.IPAddress.Loopback, 47806, null, null);
-                        result.AsyncWaitHandle.WaitOne(CONNECT_TIMEOUT_MILLISECONDS);
-                        if (cl.Connected)
-                        {
-                            log.Info("Connected loopback:47806");
-                            ReadMessage(cl.GetStream());
-                        }
-                        else
-                        {
-                            cl.Close();
-                        }
-                    }
-                }
-                catch (Exception) {  }
-
-                // adsbexchange
-                try
-                {
-                    if (CurrentPosition != PointLatLngAlt.Zero)
-                    {
-                        string url = "https://api.adsb.one/v2/point/{0}/{1}/{2}";
-                        Download.RequestModification += (u, request) => {
-                            request.Headers.Add("X-API-Auth", server);
-                            request.SetHeader("User-Agent", "Mission-Planner/" + ApplicationVersion);
-                        };
-                        var t = Download.GetAsync(String.Format(url, CurrentPosition.Lat, CurrentPosition.Lng, adsbexchangerange));
-                        t.Wait();
-
-                        if (!t.IsFaulted)
-                        {
-                            var result = JsonConvert.DeserializeObject<RootObject>(t.Result);
-
-                            // Increase range if we don't see many planes
-                            if (result.ac.Count < 10)
-                                adsbexchangerange = Math.Min(adsbexchangerange + 10, 250);
-
-                            foreach (var ac in result.ac)
-                            {
-                                // The API sometimes sets this value to either the string "ground" or a JSON Number. This handles that.
-                                int alt = 0;
-                                if (ac.alt_baro is long intValue)
-                                {
-                                    alt = (int)intValue;
-                                }
-                                PointLatLngAltHdg plane = new PointLatLngAltHdg(ac.lat,
-                                    ac.lon,
-                                    alt * FEET_TO_METERS,
-                                    (float)ac.track,
-                                    ac.gs * KNOTS_TO_CMS,
-                                    ac.hex.Trim().ToUpper(),
-                                    DateTime.Now)
-                                {
-                                    VerticalSpeed = ac.baro_rate * FTM_TO_CMS,
-                                    CallSign = (ac.flight ?? "").Trim().ToUpper(),
-                                    Squawk = Convert.ToUInt16(ac.squawk, 16) // Convert the hex value back to a raw uint16
-                                };
-
-                                UpdatePlanePosition(this, plane);
-                            }
-                        }
-                    }
-                }
-                catch (Exception e)
-                {
-                    log.Warn(e);
-                }
-
-                // cleanup any sockets that might be outstanding.
-                GC.Collect();
-                System.Threading.Thread.Sleep(2500);
-            }
-
-            log.Info("adsb thread exit");
-        }
-
-        private void Download_RequestModification(object sender, System.Net.Http.HttpRequestMessage e)
-        {
-            throw new NotImplementedException();
-        }
-
-        public class Feed
-        {
-            public int id { get; set; }
-            public string name { get; set; }
-            public bool polarPlot { get; set; }
-        }
-
-        public class Ac
-        {
-            public string hex { get; set; }
-            public string type { get; set; }
-            public string r { get; set; }
-            public string t { get; set; }
-            public string desc { get; set; }
-            public string ownOp { get; set; }
-            public string year { get; set; }
-            public object alt_baro { get; set; }
-            public double gs { get; set; }
-            public double track { get; set; }
-            public int baro_rate { get; set; }
-            public string squawk { get; set; }
-            public string category { get; set; }
-            public double lat { get; set; }
-            public double lon { get; set; }
-            public int nic { get; set; }
-            public int rc { get; set; }
-            public double seen_pos { get; set; }
-            public int version { get; set; }
-            public int nic_baro { get; set; }
-            public int nac_p { get; set; }
-            public int nac_v { get; set; }
-            public int sil { get; set; }
-            public string sil_type { get; set; }
-            public List<object> mlat { get; set; }
-            public List<object> tisb { get; set; }
-            public int messages { get; set; }
-            public double seen { get; set; }
-            public double rssi { get; set; }
-            public double dst { get; set; }
-            public double dir { get; set; }
-            public string flight { get; set; }
-            public int? alt_geom { get; set; }
-            public string emergency { get; set; }
-            public double? nav_qnh { get; set; }
-            public int? nav_altitude_mcp { get; set; }
-            public double? nav_heading { get; set; }
-            public int? gva { get; set; }
-            public int? sda { get; set; }
-            public int? alert { get; set; }
-            public int? spi { get; set; }
-            public int? geom_rate { get; set; }
-        }
-
-        public class RootObject
-        {
-            public List<Ac> ac { get; set; }
-            public string msg { get; set; }
-            public long now { get; set; }
-            public int total { get; set; }
-            public long ctime { get; set; }
-            public int ptime { get; set; }
-        }
-
-
-        static Hashtable Planes = new Hashtable();
-
-        public class Plane
-        {
-            internal ModeSMessage llaeven;
-            internal ModeSMessage llaodd;
-
-            public string ID;
-            public string CallSign;
-
-            static double[] _NLTable;
-            const int NZ = 15;
-            const int Nb = 17;
-            const Double AirDlat0 = 6;
-            const Double AirDlat1 = 360.0 / 59.0;
-
-            double reflat = -34.988;
-            double reflng = 117.8574;
-
-            // Heading in degrees, 0 is north
-            public double heading = 0;
-            // Horizontal ground speed in cm/s
-            internal int ground_speed;
-
-            public Plane()
-            {
-                BuildNLTable();
-            }
-
-            public PointLatLngAlt plla()
-            {
-                if (llaodd == null || llaeven == null)
-                    return PointLatLngAlt.Zero;
-
-                if (Math.Abs((llaeven.recvtime - llaodd.recvtime).TotalSeconds) > 30)
-                    return PointLatLngAlt.Zero;
-
-                //A.1.7.7 Globally Unambiguous Airborne Position Decoding
-
-                // coordinate2 = odd
-
-                double j = Math.Floor((((59.0 * llaeven.lat) - (60.0 * llaodd.lat)) / 131072.0) + 0.5); // numerator
-
-                double[] rlat = new double[2];
-
-                rlat[0] = AirDlat0 * (modulo(j, 60) + llaeven.lat / 131072.0);
-                rlat[1] = AirDlat1 * (modulo(j, 59) + llaodd.lat / 131072.0);
-
-                if (rlat[0] >= 270)
-                    rlat[0] -= 360;
-
-                if (rlat[1] >= 270)
-                    rlat[1] -= 360;
-
-                int i1 = NL(rlat[0]);
-                int i2 = NL(rlat[1]);
-
-                if (i1 != i2)
-                    return PointLatLngAlt.Zero;
-
-                double inside = ((llaeven.lng * (i1 - 1)) - (llaodd.lng * i1)); // num12
-
-                double M = Math.Floor((inside / 131072.0) + 0.5); // num13
-
-                int ni0 = Math.Max(i1 - (0), 1);
-                int ni1 = Math.Max(i1 - (1),1); // num14
-
-                double dlon0 = 360.0 / ni0;
-                double dlon1 = 360.0 / ni1; // num15   
-
-                double[] rlng = new double[2];
-
-                rlng[0] = dlon0 * (modulo(M, ni0) + (llaeven.lng / 131072.0)); 
-                rlng[1] = dlon1 * (modulo(M, ni1) + (llaodd.lng / 131072.0)); // longitude
-
-                rlng[0] = modulo(rlng[0] + 180.0, 360.0) - 180.0;
-                rlng[1] = modulo(rlng[1] + 180.0, 360.0) - 180.0;
-
-                // setup ref
-                if (llaodd.recvtime < llaeven.recvtime)
-                {
-                    reflat = rlat[0];
-                    reflng = rlng[0];
-                }
-                else
-                {
-                    reflat = rlat[1];
-                    reflng = rlng[1];
-                }
-
-                return new PointLatLngAlt(reflat, reflng, llaodd.alt * 0.3048, ID);
-            }
-
-            public PointLatLngAlt pllalocal(ModeSMessage newmsg)
-            {
-                if (newmsg == null)
-                    return PointLatLngAlt.Zero;
-
-                int num = 131072;
-                double denominator = (newmsg.OddFormat ? 6.101694915254237 : 6.0);
-                double num3 =  360.0;
-                double latitude = reflat;
-                double num5 = ((double)newmsg.lat) / ((double)num);
-                double num6 = Math.Floor((double)(latitude / denominator)) + Math.Floor((double)((0.5 + (this.modulo(latitude, denominator) / denominator)) - num5));
-                double lat = denominator * (num6 + num5);
-                int num7 = this.NL(newmsg.lat) - (newmsg.OddFormat ? 1 : 0);
-
-                double numerator = reflng;
-                double num9 = (num7 == 0) ? num3 : (num3 / ((double)num7));
-                double num10 = ((double)newmsg.lng) / ((double)num);
-                double num11 = Math.Floor((double)(numerator / num9)) + Math.Floor((double)((0.5 + (this.modulo(numerator, num9) / num9)) - num10));
-                double lng = num9 * (num11 + num10);
-
-                return new PointLatLngAlt(lat,lng);
-            }
-            /*
-            internal int NL(double lat)
-            {
-                return (int)Math.Floor((2 * Math.PI) / (Math.Acos(1 - ((1 - Math.Cos(Math.PI / (2 * NZ))) / (Math.Pow(Math.Cos((Math.PI / 180) * Math.Abs(lat)), 2))))));
-            }
-            */
-            private int NL(double latitude)
-            {
-                if (latitude < 0.0)
-                {
-                    latitude = -latitude;
-                }
-                if (latitude <= 87.0)
-                {
-                    for (int i = 0; i < _NLTable.Length; i++)
-                    {
-                        if (latitude <= _NLTable[i])
-                        {
-                            return (0x3b - i);
-                        }
-                    }
-                }
-                return 1;
-            }
-            
-            internal double modulo(double numerator, double denominator)
-            {
-                double num = numerator - (denominator * Math.Floor((double)(numerator / denominator)));
-                return ((num < 0.0) ? (num + denominator) : num);
-            }
-
-            private void BuildNLTable()
-            {
-                _NLTable = new double[0x3a];
-                double num = 57.295779513082323;
-                double num2 = 1.0 - Math.Cos(0.10471975511965977);
-                int num3 = 0x3b;
-                for (int i = 0; i < 0x3a; i++)
-                {
-                    double num5 = 1.0 - Math.Cos(6.2831853071795862 / ((double)num3));
-                    double d = num2 / num5;
-                    double num7 = Math.Sqrt(d);
-                    _NLTable[i] = num * Math.Acos(num7);
-                    num3--;
-                }
-            }
-
- 
-
-        }
-
-        public class ModeSMessage
-        {
-            public byte DF; // 5 bits - downlink format
-            public byte CA; // 3 bits - capability
-            public uint AA; // 24 bits - icao24
-            public byte TypeCode { get { return (byte)(adsbdata[0] >> 3); } }
-            public byte[] adsbdata = new byte[7];
-            public uint PI; // 24 bits
-
-            public string Ident;
-
-            public DateTime recvtime = DateTime.MinValue;
-
-            // 17
-            internal uint lat { get { byte[] data = getbits(this.adsbdata, 21, 17); return (uint)((data[2] << 16) + (data[1] << 8) + (data[0])); } }
-            internal uint lng { get { byte[] data = getbits(this.adsbdata, 38, 17); return (uint)((data[2] << 16) + (data[1] << 8) + (data[0])); } }
-            public bool Timeflag { get { return ((adsbdata[2] & 8) > 0); } }
-            public bool Fcprformat { get { return ((adsbdata[2] & 4) > 0); } } // 0 = even, 1 = odd
-            public bool OddFormat { get { return Fcprformat; } }
-
-            public byte[] getbits(byte[] input, int startbit,int bitcount)
-            {
-                byte[] ans = new byte[bitcount / 8 + 1];
-
-                BitArray ba = new BitArray(input);
-                BitArray banswer = new BitArray(bitcount);
-
-                int bitsdone = 0;
-
-                for (int a = startbit + bitcount; a > startbit; a--) 
-                {
-                    int no = ((a / 8) * 8) + (7 - (a % 8));
-                    bool bit = ba.Get(no);
-                    //Console.SetCursorPosition(a, Console.CursorTop);
-                    //Console.Write(bit ? "1" : "0");
-                    banswer.Set(bitsdone, bit);
-                    bitsdone++;
-                }
-
-                banswer.CopyTo(ans,0);
-
-                return ans;
-            }
-
-            internal int alt
-            {
-                get
-                {
-                    // 8th bit... posibly wrong
-                    int alt = (adsbdata[1] << 4) + (adsbdata[2]>>4);
-
-                    int acCode = ((alt & 0xfe0) >> 1) | (alt & 15);
-
-                    if ((alt & 0x10) != 0)
-                    {
-                        alt = (acCode * 25) - 1000;
-                        //alt = 0;
-                    }
-                    else 
-                    {
-                        alt = LookupGillhamAltitude(acCode).Value;
-                       // alt = 0;
-                    }
-
-                    return alt;
-                }
-            }
-
-             int[] _ACCodeToIndexOffsets = new int[] { 
-        0x40, 0x40, 0x40, 0x80, 0x80, 0x80, 0x80, 0x80, 0x80, 0xc0, 0xc0, 0x100, 0x100, 0x100, 0x100, 0x100, 
-        0x100, 0x100, 320, 320, 0x180, 0x180, 0x1c0, 0x1c0, 0x200, 0x200, 0x240, 0x240, 640, 640, 0x2c0, 0x2c0
-     };
-
-
-             int[] _LookupTable = new int[] { 
-        -1200, 0xf4ec, -300, 0xf168, 0x1eeec, 0xf550, 0x1eb68, 0xf8d4, 700, 0xed80, -200, 0xf104, 0x1e780, 0xfcbc, 0x1eb04, 0xf938, 
-        0xa8c, 0xe5b0, 0x708, 0xe934, 0x1dfb0, 0x1048c, 0x1e334, 0x10108, 800, 0xed1c, 0x6a4, 0xe998, 0x1e71c, 0xfd20, 0x1e398, 0x100a4, 
-        0x1a2c, 0xd610, 0x16a8, 0xd994, 0x1d010, 0x1142c, 0x1d394, 0x110a8, 0x12c0, 0xdd7c, 0x1644, 0xd9f8, 0x1d77c, 0x10cc0, 0x1d3f8, 0x11044, 
-        0xaf0, 0xe54c, 0xe74, 0xe1c8, 0x1df4c, 0x104f0, 0x1dbc8, 0x10874, 0x125c, 0xdde0, 0xed8, 0xe164, 0x1d7e0, 0x10c5c, 0x1db64, 0x108d8, 
-        0x396c, 0xb6d0, 0x35e8, 0xba54, 0x1b0d0, 0x1336c, 0x1b454, 0x12fe8, 0x3200, 0xbe3c, 0x3584, 0xbab8, 0x1b83c, 0x12c00, 0x1b4b8, 0x12f84, 
-        0x2a30, 0xc60c, 0x2db4, 0xc288, 0x1c00c, 0x12430, 0x1bc88, 0x127b4, 0x319c, 0xbea0, 0x2e18, 0xc224, 0x1b8a0, 0x12b9c, 0x1bc24, 0x12818, 
-        0x1a90, 0xd5ac, 0x1e14, 0xd228, 0x1cfac, 0x11490, 0x1cc28, 0x11814, 0x21fc, 0xce40, 0x1e78, 0xd1c4, 0x1c840, 0x11bfc, 0x1cbc4, 0x11878, 
-        0x29cc, 0xc670, 0x2648, 0xc9f4, 0x1c070, 0x123cc, 0x1c3f4, 0x12048, 0x2260, 0xcddc, 0x25e4, 0xca58, 0x1c7dc, 0x11c60, 0x1c458, 0x11fe4, 
-        -1000, 0xf424, -500, 0xf230, 0x1ee24, 0xf618, 0x1ec30, 0xf80c, 500, 0xee48, 0, 0xf03c, 0x1e848, 0xfbf4, 0x1ea3c, 0xfa00, 
-        0x9c4, 0xe678, 0x7d0, 0xe86c, 0x1e078, 0x103c4, 0x1e26c, 0x101d0, 0x3e8, 0xec54, 0x5dc, 0xea60, 0x1e654, 0xfde8, 0x1e460, 0xffdc, 
-        0x1964, 0xd6d8, 0x1770, 0xd8cc, 0x1d0d8, 0x11364, 0x1d2cc, 0x11170, 0x1388, 0xdcb4, 0x157c, 0xdac0, 0x1d6b4, 0x10d88, 0x1d4c0, 0x10f7c, 
-        0xbb8, 0xe484, 0xdac, 0xe290, 0x1de84, 0x105b8, 0x1dc90, 0x107ac, 0x1194, 0xdea8, 0xfa0, 0xe09c, 0x1d8a8, 0x10b94, 0x1da9c, 0x109a0, 
-        -1100, 0xf488, -400, 0xf1cc, 0x1ee88, 0xf5b4, 0x1ebcc, 0xf870, 600, 0xede4, -100, 0xf0a0, 0x1e7e4, 0xfc58, 0x1eaa0, 0xf99c, 
-        0xa28, 0xe614, 0x76c, 0xe8d0, 0x1e014, 0x10428, 0x1e2d0, 0x1016c, 900, 0xecb8, 0x640, 0xe9fc, 0x1e6b8, 0xfd84, 0x1e3fc, 0x10040, 
-        0x19c8, 0xd674, 0x170c, 0xd930, 0x1d074, 0x113c8, 0x1d330, 0x1110c, 0x1324, 0xdd18, 0x15e0, 0xda5c, 0x1d718, 0x10d24, 0x1d45c, 0x10fe0, 
-        0xb54, 0xe4e8, 0xe10, 0xe22c, 0x1dee8, 0x10554, 0x1dc2c, 0x10810, 0x11f8, 0xde44, 0xf3c, 0xe100, 0x1d844, 0x10bf8, 0x1db00, 0x1093c, 
-        0x38a4, 0xb798, 0x36b0, 0xb98c, 0x1b198, 0x132a4, 0x1b38c, 0x130b0, 0x32c8, 0xbd74, 0x34bc, 0xbb80, 0x1b774, 0x12cc8, 0x1b580, 0x12ebc, 
-        0x2af8, 0xc544, 0x2cec, 0xc350, 0x1bf44, 0x124f8, 0x1bd50, 0x126ec, 0x30d4, 0xbf68, 0x2ee0, 0xc15c, 0x1b968, 0x12ad4, 0x1bb5c, 0x128e0, 
-        0x1b58, 0xd4e4, 0x1d4c, 0xd2f0, 0x1cee4, 0x11558, 0x1ccf0, 0x1174c, 0x2134, 0xcf08, 0x1f40, 0xd0fc, 0x1c908, 0x11b34, 0x1cafc, 0x11940, 
-        0x2904, 0xc738, 0x2710, 0xc92c, 0x1c138, 0x12304, 0x1c32c, 0x12110, 0x2328, 0xcd14, 0x251c, 0xcb20, 0x1c714, 0x11d28, 0x1c520, 0x11f1c, 
-        0x3908, 0xb734, 0x364c, 0xb9f0, 0x1b134, 0x13308, 0x1b3f0, 0x1304c, 0x3264, 0xbdd8, 0x3520, 0xbb1c, 0x1b7d8, 0x12c64, 0x1b51c, 0x12f20, 
-        0x2a94, 0xc5a8, 0x2d50, 0xc2ec, 0x1bfa8, 0x12494, 0x1bcec, 0x12750, 0x3138, 0xbf04, 0x2e7c, 0xc1c0, 0x1b904, 0x12b38, 0x1bbc0, 0x1287c, 
-        0x1af4, 0xd548, 0x1db0, 0xd28c, 0x1cf48, 0x114f4, 0x1cc8c, 0x117b0, 0x2198, 0xcea4, 0x1edc, 0xd160, 0x1c8a4, 0x11b98, 0x1cb60, 0x118dc, 
-        0x2968, 0xc6d4, 0x26ac, 0xc990, 0x1c0d4, 0x12368, 0x1c390, 0x120ac, 0x22c4, 0xcd78, 0x2580, 0xcabc, 0x1c778, 0x11cc4, 0x1c4bc, 0x11f80, 
-        0x77ec, 0x7850, 0x7468, 0x7bd4, 0x17250, 0x171ec, 0x175d4, 0x16e68, 0x7080, 0x7fbc, 0x7404, 0x7c38, 0x179bc, 0x16a80, 0x17638, 0x16e04, 
-        0x68b0, 0x878c, 0x6c34, 0x8408, 0x1818c, 0x162b0, 0x17e08, 0x16634, 0x701c, 0x8020, 0x6c98, 0x83a4, 0x17a20, 0x16a1c, 0x17da4, 0x16698, 
-        0x5910, 0x972c, 0x5c94, 0x93a8, 0x1912c, 0x15310, 0x18da8, 0x15694, 0x607c, 0x8fc0, 0x5cf8, 0x9344, 0x189c0, 0x15a7c, 0x18d44, 0x156f8, 
-        0x684c, 0x87f0, 0x64c8, 0x8b74, 0x181f0, 0x1624c, 0x18574, 0x15ec8, 0x60e0, 0x8f5c, 0x6464, 0x8bd8, 0x1895c, 0x15ae0, 0x185d8, 0x15e64, 
-        0x39d0, 0xb66c, 0x3d54, 0xb2e8, 0x1b06c, 0x133d0, 0x1ace8, 0x13754, 0x413c, 0xaf00, 0x3db8, 0xb284, 0x1a900, 0x13b3c, 0x1ac84, 0x137b8, 
-        0x490c, 0xa730, 0x4588, 0xaab4, 0x1a130, 0x1430c, 0x1a4b4, 0x13f88, 0x41a0, 0xae9c, 0x4524, 0xab18, 0x1a89c, 0x13ba0, 0x1a518, 0x13f24, 
-        0x58ac, 0x9790, 0x5528, 0x9b14, 0x19190, 0x152ac, 0x19514, 0x14f28, 0x5140, 0x9efc, 0x54c4, 0x9b78, 0x198fc, 0x14b40, 0x19578, 0x14ec4, 
-        0x4970, 0xa6cc, 0x4cf4, 0xa348, 0x1a0cc, 0x14370, 0x19d48, 0x146f4, 0x50dc, 0x9f60, 0x4d58, 0xa2e4, 0x19960, 0x14adc, 0x19ce4, 0x14758, 
-        0x7724, 0x7918, 0x7530, 0x7b0c, 0x17318, 0x17124, 0x1750c, 0x16f30, 0x7148, 0x7ef4, 0x733c, 0x7d00, 0x178f4, 0x16b48, 0x17700, 0x16d3c, 
-        0x6978, 0x86c4, 0x6b6c, 0x84d0, 0x180c4, 0x16378, 0x17ed0, 0x1656c, 0x6f54, 0x80e8, 0x6d60, 0x82dc, 0x17ae8, 0x16954, 0x17cdc, 0x16760, 
-        0x59d8, 0x9664, 0x5bcc, 0x9470, 0x19064, 0x153d8, 0x18e70, 0x155cc, 0x5fb4, 0x9088, 0x5dc0, 0x927c, 0x18a88, 0x159b4, 0x18c7c, 0x157c0, 
-        0x6784, 0x88b8, 0x6590, 0x8aac, 0x182b8, 0x16184, 0x184ac, 0x15f90, 0x61a8, 0x8e94, 0x639c, 0x8ca0, 0x18894, 0x15ba8, 0x186a0, 0x15d9c, 
-        0x7788, 0x78b4, 0x74cc, 0x7b70, 0x172b4, 0x17188, 0x17570, 0x16ecc, 0x70e4, 0x7f58, 0x73a0, 0x7c9c, 0x17958, 0x16ae4, 0x1769c, 0x16da0, 
-        0x6914, 0x8728, 0x6bd0, 0x846c, 0x18128, 0x16314, 0x17e6c, 0x165d0, 0x6fb8, 0x8084, 0x6cfc, 0x8340, 0x17a84, 0x169b8, 0x17d40, 0x166fc, 
-        0x5974, 0x96c8, 0x5c30, 0x940c, 0x190c8, 0x15374, 0x18e0c, 0x15630, 0x6018, 0x9024, 0x5d5c, 0x92e0, 0x18a24, 0x15a18, 0x18ce0, 0x1575c, 
-        0x67e8, 0x8854, 0x652c, 0x8b10, 0x18254, 0x161e8, 0x18510, 0x15f2c, 0x6144, 0x8ef8, 0x6400, 0x8c3c, 0x188f8, 0x15b44, 0x1863c, 0x15e00, 
-        0x3a98, 0xb5a4, 0x3c8c, 0xb3b0, 0x1afa4, 0x13498, 0x1adb0, 0x1368c, 0x4074, 0xafc8, 0x3e80, 0xb1bc, 0x1a9c8, 0x13a74, 0x1abbc, 0x13880, 
-        0x4844, 0xa7f8, 0x4650, 0xa9ec, 0x1a1f8, 0x14244, 0x1a3ec, 0x14050, 0x4268, 0xadd4, 0x445c, 0xabe0, 0x1a7d4, 0x13c68, 0x1a5e0, 0x13e5c, 
-        0x57e4, 0x9858, 0x55f0, 0x9a4c, 0x19258, 0x151e4, 0x1944c, 0x14ff0, 0x5208, 0x9e34, 0x53fc, 0x9c40, 0x19834, 0x14c08, 0x19640, 0x14dfc, 
-        0x4a38, 0xa604, 0x4c2c, 0xa410, 0x1a004, 0x14438, 0x19e10, 0x1462c, 0x5014, 0xa028, 0x4e20, 0xa21c, 0x19a28, 0x14a14, 0x19c1c, 0x14820, 
-        0x3a34, 0xb608, 0x3cf0, 0xb34c, 0x1b008, 0x13434, 0x1ad4c, 0x136f0, 0x40d8, 0xaf64, 0x3e1c, 0xb220, 0x1a964, 0x13ad8, 0x1ac20, 0x1381c, 
-        0x48a8, 0xa794, 0x45ec, 0xaa50, 0x1a194, 0x142a8, 0x1a450, 0x13fec, 0x4204, 0xae38, 0x44c0, 0xab7c, 0x1a838, 0x13c04, 0x1a57c, 0x13ec0, 
-        0x5848, 0x97f4, 0x558c, 0x9ab0, 0x191f4, 0x15248, 0x194b0, 0x14f8c, 0x51a4, 0x9e98, 0x5460, 0x9bdc, 0x19898, 0x14ba4, 0x195dc, 0x14e60, 
-        0x49d4, 0xa668, 0x4c90, 0xa3ac, 0x1a068, 0x143d4, 0x19dac, 0x14690, 0x5078, 0x9fc4, 0x4dbc, 0xa280, 0x199c4, 0x14a78, 0x19c80, 0x147bc, 
-        -800, 0xf35c, -700, 0xf2f8, 0x1ed5c, 0xf6e0, 0x1ecf8, 0xf744, 300, 0xef10, 200, 0xef74, 0x1e910, 0xfb2c, 0x1e974, 0xfac8, 
-        0x8fc, 0xe740, 0x898, 0xe7a4, 0x1e140, 0x102fc, 0x1e1a4, 0x10298, 0x4b0, 0xeb8c, 0x514, 0xeb28, 0x1e58c, 0xfeb0, 0x1e528, 0xff14, 
-        0x189c, 0xd7a0, 0x1838, 0xd804, 0x1d1a0, 0x1129c, 0x1d204, 0x11238, 0x1450, 0xdbec, 0x14b4, 0xdb88, 0x1d5ec, 0x10e50, 0x1d588, 0x10eb4, 
-        0xc80, 0xe3bc, 0xce4, 0xe358, 0x1ddbc, 0x10680, 0x1dd58, 0x106e4, 0x10cc, 0xdf70, 0x1068, 0xdfd4, 0x1d970, 0x10acc, 0x1d9d4, 0x10a68, 
-        0x37dc, 0xb860, 0x3778, 0xb8c4, 0x1b260, 0x131dc, 0x1b2c4, 0x13178, 0x3390, 0xbcac, 0x33f4, 0xbc48, 0x1b6ac, 0x12d90, 0x1b648, 0x12df4, 
-        0x2bc0, 0xc47c, 0x2c24, 0xc418, 0x1be7c, 0x125c0, 0x1be18, 0x12624, 0x300c, 0xc030, 0x2fa8, 0xc094, 0x1ba30, 0x12a0c, 0x1ba94, 0x129a8, 
-        0x1c20, 0xd41c, 0x1c84, 0xd3b8, 0x1ce1c, 0x11620, 0x1cdb8, 0x11684, 0x206c, 0xcfd0, 0x2008, 0xd034, 0x1c9d0, 0x11a6c, 0x1ca34, 0x11a08, 
-        0x283c, 0xc800, 0x27d8, 0xc864, 0x1c200, 0x1223c, 0x1c264, 0x121d8, 0x23f0, 0xcc4c, 0x2454, 0xcbe8, 0x1c64c, 0x11df0, 0x1c5e8, 0x11e54, 
-        -900, 0xf3c0, -600, 0xf294, 0x1edc0, 0xf67c, 0x1ec94, 0xf7a8, 400, 0xeeac, 100, 0xefd8, 0x1e8ac, 0xfb90, 0x1e9d8, 0xfa64, 
-        0x960, 0xe6dc, 0x834, 0xe808, 0x1e0dc, 0x10360, 0x1e208, 0x10234, 0x44c, 0xebf0, 0x578, 0xeac4, 0x1e5f0, 0xfe4c, 0x1e4c4, 0xff78, 
-        0x1900, 0xd73c, 0x17d4, 0xd868, 0x1d13c, 0x11300, 0x1d268, 0x111d4, 0x13ec, 0xdc50, 0x1518, 0xdb24, 0x1d650, 0x10dec, 0x1d524, 0x10f18, 
-        0xc1c, 0xe420, 0xd48, 0xe2f4, 0x1de20, 0x1061c, 0x1dcf4, 0x10748, 0x1130, 0xdf0c, 0x1004, 0xe038, 0x1d90c, 0x10b30, 0x1da38, 0x10a04, 
-        0x3840, 0xb7fc, 0x3714, 0xb928, 0x1b1fc, 0x13240, 0x1b328, 0x13114, 0x332c, 0xbd10, 0x3458, 0xbbe4, 0x1b710, 0x12d2c, 0x1b5e4, 0x12e58, 
-        0x2b5c, 0xc4e0, 0x2c88, 0xc3b4, 0x1bee0, 0x1255c, 0x1bdb4, 0x12688, 0x3070, 0xbfcc, 0x2f44, 0xc0f8, 0x1b9cc, 0x12a70, 0x1baf8, 0x12944, 
-        0x1bbc, 0xd480, 0x1ce8, 0xd354, 0x1ce80, 0x115bc, 0x1cd54, 0x116e8, 0x20d0, 0xcf6c, 0x1fa4, 0xd098, 0x1c96c, 0x11ad0, 0x1ca98, 0x119a4, 
-        0x28a0, 0xc79c, 0x2774, 0xc8c8, 0x1c19c, 0x122a0, 0x1c2c8, 0x12174, 0x238c, 0xccb0, 0x24b8, 0xcb84, 0x1c6b0, 0x11d8c, 0x1c584, 0x11eb8, 
-        0x765c, 0x79e0, 0x75f8, 0x7a44, 0x173e0, 0x1705c, 0x17444, 0x16ff8, 0x7210, 0x7e2c, 0x7274, 0x7dc8, 0x1782c, 0x16c10, 0x177c8, 0x16c74, 
-        0x6a40, 0x85fc, 0x6aa4, 0x8598, 0x17ffc, 0x16440, 0x17f98, 0x164a4, 0x6e8c, 0x81b0, 0x6e28, 0x8214, 0x17bb0, 0x1688c, 0x17c14, 0x16828, 
-        0x5aa0, 0x959c, 0x5b04, 0x9538, 0x18f9c, 0x154a0, 0x18f38, 0x15504, 0x5eec, 0x9150, 0x5e88, 0x91b4, 0x18b50, 0x158ec, 0x18bb4, 0x15888, 
-        0x66bc, 0x8980, 0x6658, 0x89e4, 0x18380, 0x160bc, 0x183e4, 0x16058, 0x6270, 0x8dcc, 0x62d4, 0x8d68, 0x187cc, 0x15c70, 0x18768, 0x15cd4, 
-        0x3b60, 0xb4dc, 0x3bc4, 0xb478, 0x1aedc, 0x13560, 0x1ae78, 0x135c4, 0x3fac, 0xb090, 0x3f48, 0xb0f4, 0x1aa90, 0x139ac, 0x1aaf4, 0x13948, 
-        0x477c, 0xa8c0, 0x4718, 0xa924, 0x1a2c0, 0x1417c, 0x1a324, 0x14118, 0x4330, 0xad0c, 0x4394, 0xaca8, 0x1a70c, 0x13d30, 0x1a6a8, 0x13d94, 
-        0x571c, 0x9920, 0x56b8, 0x9984, 0x19320, 0x1511c, 0x19384, 0x150b8, 0x52d0, 0x9d6c, 0x5334, 0x9d08, 0x1976c, 0x14cd0, 0x19708, 0x14d34, 
-        0x4b00, 0xa53c, 0x4b64, 0xa4d8, 0x19f3c, 0x14500, 0x19ed8, 0x14564, 0x4f4c, 0xa0f0, 0x4ee8, 0xa154, 0x19af0, 0x1494c, 0x19b54, 0x148e8, 
-        0x76c0, 0x797c, 0x7594, 0x7aa8, 0x1737c, 0x170c0, 0x174a8, 0x16f94, 0x71ac, 0x7e90, 0x72d8, 0x7d64, 0x17890, 0x16bac, 0x17764, 0x16cd8, 
-        0x69dc, 0x8660, 0x6b08, 0x8534, 0x18060, 0x163dc, 0x17f34, 0x16508, 0x6ef0, 0x814c, 0x6dc4, 0x8278, 0x17b4c, 0x168f0, 0x17c78, 0x167c4, 
-        0x5a3c, 0x9600, 0x5b68, 0x94d4, 0x19000, 0x1543c, 0x18ed4, 0x15568, 0x5f50, 0x90ec, 0x5e24, 0x9218, 0x18aec, 0x15950, 0x18c18, 0x15824, 
-        0x6720, 0x891c, 0x65f4, 0x8a48, 0x1831c, 0x16120, 0x18448, 0x15ff4, 0x620c, 0x8e30, 0x6338, 0x8d04, 0x18830, 0x15c0c, 0x18704, 0x15d38, 
-        0x3afc, 0xb540, 0x3c28, 0xb414, 0x1af40, 0x134fc, 0x1ae14, 0x13628, 0x4010, 0xb02c, 0x3ee4, 0xb158, 0x1aa2c, 0x13a10, 0x1ab58, 0x138e4, 
-        0x47e0, 0xa85c, 0x46b4, 0xa988, 0x1a25c, 0x141e0, 0x1a388, 0x140b4, 0x42cc, 0xad70, 0x43f8, 0xac44, 0x1a770, 0x13ccc, 0x1a644, 0x13df8, 
-        0x5780, 0x98bc, 0x5654, 0x99e8, 0x192bc, 0x15180, 0x193e8, 0x15054, 0x526c, 0x9dd0, 0x5398, 0x9ca4, 0x197d0, 0x14c6c, 0x196a4, 0x14d98, 
-        0x4a9c, 0xa5a0, 0x4bc8, 0xa474, 0x19fa0, 0x1449c, 0x19e74, 0x145c8, 0x4fb0, 0xa08c, 0x4e84, 0xa1b8, 0x19a8c, 0x149b0, 0x19bb8, 0x14884
-     };
-
-
-            public int? LookupGillhamAltitude(int acCode)
-            {
-                if ((acCode < 0x40) || (acCode > 0x7bf))
-                {
-                    return null;
-                }
-                return new int?(_LookupTable[acCode - _ACCodeToIndexOffsets[acCode / 0x40]]);
-            }
-
- 
-
-        }
-
-        public class Crc32ModeS
-        {
-            // Fields
-            private uint[] _LookupTable = new uint[0x100];
-            private const uint _Polynomial = 0xfffa0480;
-
-            // Methods
-            public Crc32ModeS()
-            {
-                for (uint i = 0; i < this._LookupTable.Length; i++)
-                {
-                    uint num2 = i << 0x18;
-                    for (int j = 0; j < 8; j++)
-                    {
-                        if ((num2 & 0x80000000) != 0x80000000)
-                        {
-                            num2 = num2 << 1;
-                        }
-                        else
-                        {
-                            num2 = (uint)((num2 ^ -392064) << 1);
-                        }
-                    }
-                    this._LookupTable[i] = num2;
-                }
-            }
-
-            public uint ComputeChecksum(byte[] bytes, int offset, int length)
-            {
-                uint num = 0;
-                for (int i = offset; i < (offset + length); i++)
-                {
-                    uint index = (uint)(((num & -16777216) >> 0x18) ^ bytes[i]);
-                    num = (num << 8) ^ this._LookupTable[index];
-                }
-                return num;
-            }
-
-            public byte[] ComputeChecksumBytes(byte[] bytes, int offset, int length, bool littleEndian = false)
-            {
-                return this.ConvertToByteArray(this.ComputeChecksum(bytes, offset, length), littleEndian);
-            }
-
-            public byte[] ComputeChecksumBytesTraditional32(byte[] bytes)
-            {
-                uint crc = (uint)((((bytes[0] << 0x18) + (bytes[1] << 0x10)) + (bytes[2] << 8)) + bytes[3]);
-                for (int i = 0; i < 0x20; i++)
-                {
-                    if ((crc & 0x80000000) != 0)
-                    {
-                        crc ^= 0xfffa0480;
-                    }
-                    crc = crc << 1;
-                }
-                return this.ConvertToByteArray(crc, false);
-            }
-
-            public byte[] ComputeChecksumBytesTraditional88(byte[] bytes)
-            {
-                uint crc = (uint)((((bytes[0] << 0x18) + (bytes[1] << 0x10)) + (bytes[2] << 8)) + bytes[3]);
-                uint num2 = (uint)((((bytes[4] << 0x18) + (bytes[5] << 0x10)) + (bytes[6] << 8)) + bytes[7]);
-                uint num3 = (uint)(((bytes[8] << 0x18) + (bytes[9] << 0x10)) + (bytes[10] << 8));
-                for (int i = 0; i < 0x58; i++)
-                {
-                    if ((crc & 0x80000000) != 0)
-                    {
-                        crc ^= 0xfffa0480;
-                    }
-                    crc = crc << 1;
-                    if ((num2 & 0x80000000) != 0)
-                    {
-                        crc |= 1;
-                    }
-                    num2 = num2 << 1;
-                    if ((num3 & 0x80000000) != 0)
-                    {
-                        num2 |= 1;
-                    }
-                    num3 = num3 << 1;
-                }
-                return this.ConvertToByteArray(crc, false);
-            }
-
-            private byte[] ConvertToByteArray(uint crc, bool littleEndian)
-            {
-                byte[] buffer = new byte[4];
-                if (littleEndian)
-                {
-                    buffer[0] = (byte)(crc & 0xff);
-                    buffer[1] = (byte)((crc >> 8) & 0xff);
-                    buffer[2] = (byte)((crc >> 0x10) & 0xff);
-                    buffer[3] = (byte)(crc >> 0x18);
-                    return buffer;
-                }
-                buffer[0] = (byte)(crc >> 0x18);
-                buffer[1] = (byte)((crc >> 0x10) & 0xff);
-                buffer[2] = (byte)((crc >> 8) & 0xff);
-                buffer[3] = (byte)(crc & 0xff);
-                return buffer;
-            }
-        }
-
-        public void ReadMessage(Stream st1)
-        {
-            bool avr = false;
-            bool binary = false;
-            int avrcount = 0;
-
-            st1.ReadTimeout = 10000;
-
-            //st.ReadTimeout = 5000;
-
-            while (run)
-            {
-                int by = st1.ReadByte();
-                if (by == -1)
-                    break;
-
-                if (by == '*')
-                {
-                    avrcount++;
-                    if (avrcount >= 4)
-                        avr = true;
-
-                    if (avr)
-                    {
-                        Plane plane = ReadMessage('*' + ReadLine(st1));                        
-                        if (plane != null)
-                        {
-                            PointLatLngAltHdg plla = new PointLatLngAltHdg(plane.plla());
-                            plla.Heading = (float)plane.heading;
-                            if (plane.CallSign != null) plla.CallSign = plane.CallSign;
-                            plla.Speed = (float)plane.ground_speed * KNOTS_TO_CMS;
-                            if (plla.Lat == 0 && plla.Lng == 0)
-                                continue;
-                            if (UpdatePlanePosition != null && plla != null)
-                                UpdatePlanePosition(this, plla);
-                            //Console.WriteLine(plane.pllalocal(plane.llaeven));
-                            Console.WriteLine("AVR ADSB: " + plane.ID + " " + plla + " CS: " + plla.CallSign);
-                        }
-                    }
-                }
-                else if ((by == 'M' || by == 'S' || by == 'A' || by == 'I' || by == 'C') && !binary) // msg clk sta air id sel
-                {
-                    string line = ((char)by) +ReadLine(st1);
-                    //Console.WriteLine("ADSB: " +  line);
-                    if (line.StartsWith("MSG"))
-                    {
-                        string[] strArray = line.Split(new char[] { ',' });
-
-                        if (strArray[1] == "3") // airborne pos
-                        {
-                            String session_id = strArray[2];// String. Database session record number. 
-                            String aircraft_id = strArray[3];// String. Database aircraft record number. 
-                            String hex_ident = strArray[4];//String. 24-bit ICACO ID, in hex. 
-                            String flight_id = strArray[5];//String. Database flight record number. 
-                            String generated_date = strArray[6];// String. Date the message was generated. 
-                            String generated_time = strArray[7];//String. Time the message was generated. 
-                            String logged_date = strArray[8];//String. Date the message was logged. 
-                            String logged_time = strArray[9];//String. Time the message was logged. 
-                            String callsign = strArray[10];//String. Eight character flight ID or callsign. 
-                            int altitude = 0;
-                            try
-                            {
-                                // H = HAE
-                                altitude = (int)double.Parse(strArray[11].TrimEnd('H','h'), CultureInfo.InvariantCulture);// Integer. Mode C Altitude relative to 1013 mb (29.92" Hg). 
-                                altitude = (int)((double)altitude * FEET_TO_METERS);
-                            }
-                            catch { }
-                           
-                            double lat = 0;
-                            try
-                            {
-                                lat = double.Parse(strArray[14], CultureInfo.InvariantCulture);//Float. Latitude. 
-                            }
-                            catch { }
-                            double lon = 0;
-                            try
-                            {
-                                lon = double.Parse(strArray[15], CultureInfo.InvariantCulture);//Float. Longitude 
-                            }
-                            catch { }
-                            int vspeed = 0;
-                            try
-                            {
-                                vspeed = (int)(int.Parse(strArray[16]) * FTM_TO_CMS);
-                            }
-                            catch { }
-
-                            ushort squawk = 0;
-                            try
-                            {
-                                squawk = Convert.ToUInt16(strArray[17], 16); // Convert the hex value back to a raw uint16
-                            }
-                            catch { }
-
-                            ushort squawk = 0;
-                            try
-                            {
-                                squawk = ushort.Parse(strArray[17]); // Squawk transponder code
-                            }
-                            catch { }
-
-                            bool is_on_ground = strArray[21] != "0";//Boolean. Flag to indicate ground squat switch is active. 
-
-                            if (Planes[hex_ident] == null)
-                                Planes[hex_ident] = new Plane();
-
-                            Plane plane = ((Plane)Planes[hex_ident]);
-
-                            if (lat == 0 && lon == 0)
-                                continue;
-
-                            if (UpdatePlanePosition != null && plane != null)
-                            {
-<<<<<<< HEAD
-                                PointLatLngAltHdg plln = new PointLatLngAltHdg(lat, lon, altitude, (float)plane.heading, plane.ground_speed, hex_ident, DateTime.Now)
-                                {
-                                    CallSign = plane.CallSign,
-                                    Squawk = squawk,
-                                    VerticalSpeed = vspeed
-                                };
-                                UpdatePlanePosition(this, plln);
-=======
-                                double METERS_PER_FOOT = 3.28;
-                                PointLatLngAltHdg plln = new PointLatLngAltHdg(lat, lon, altitude / METERS_PER_FOOT, (float)plane.heading, plane.ground_speed, hex_ident, DateTime.Now)
-                                {
-                                    CallSign = plane.CallSign,
-                                    Squawk = squawk
-                                };
-                                UpdatePlanePosition(null, plln);
->>>>>>> 4afa0433
-                            }
-                        }
-                        else if (strArray[1] == "4")
-                        {
-                            String session_id = strArray[2];// String. Database session record number. 
-                            String aircraft_id = strArray[3];// String. Database aircraft record number. 
-                            String hex_ident = strArray[4];//String. 24-bit ICACO ID, in hex. 
-                            String flight_id = strArray[5];//String. Database flight record number. 
-                            String generated_date = strArray[6];// String. Date the message was generated. 
-                            String generated_time = strArray[7];//String. Time the message was generated. 
-                            String logged_date = strArray[8];//String. Date the message was logged. 
-                            String logged_time = strArray[9];//String. Time the message was logged. 
-
-                            if (Planes[hex_ident] == null)
-                                Planes[hex_ident] = new Plane();
-
-                            try
-                            {
-                                int ground_speed = (int)double.Parse(strArray[12], CultureInfo.InvariantCulture);// Integer. Speed over ground. 
-
-                                ((Plane)Planes[hex_ident]).ground_speed = (int)((double)ground_speed * KNOTS_TO_CMS); // knots -> cm/s
-                            }
-                            catch { }
-                            try
-                            {
-                                ((Plane)Planes[hex_ident]).heading = (int)double.Parse(strArray[13], CultureInfo.InvariantCulture);//Integer degrees, 0 = N. Ground track angle. 
-                            }
-                            catch { }
-
-                        }
-                        else if (strArray[1] == "1" || strArray[1] == "5" || strArray[1] == "6")
-                        {
-                            String session_id = strArray[2];// String. Database session record number. 
-                            String aircraft_id = strArray[3];// String. Database aircraft record number. 
-                            String hex_ident = strArray[4];//String. 24-bit ICACO ID, in hex. 
-                            String flight_id = strArray[5];//String. Database flight record number. 
-                            String generated_date = strArray[6];// String. Date the message was generated. 
-                            String generated_time = strArray[7];//String. Time the message was generated. 
-                            String logged_date = strArray[8];//String. Date the message was logged. 
-                            String logged_time = strArray[9];//String. Time the message was logged. 
-                            String callsign = strArray[10];//String. Eight character flight ID or callsign. 
-
-                            if (Planes[hex_ident] == null)
-                                Planes[hex_ident] = new Plane();
-                            
-                            ((Plane)Planes[hex_ident]).CallSign = callsign;
-                        }
-                    }
-                    else
-                    {
-                        log.Info(line);
-
-                    }
-                }
-                else if (by == 0x1a)
-                {
-                    avr = false;
-
-                    byte[] buffer = new byte[24];
-                    buffer[0] = (byte)by;
-
-                    int type = st1.ReadByte();
-                    buffer[1] = (byte)type;
-                    st1.Read(buffer, 2, 7);
-
-                    switch (type)
-                    {
-                        case '1': // mode-ac
-                            // 2 bytes
-                            st1.Read(buffer, 9, 2);
-                            //log.Info("1");
-                            break;
-                        case '2': // mode-s short
-                            st1.Read(buffer, 9, 7);
-                            //log.Info("2");
-                            break;
-                        case '3': // mode-s long
-                            st1.Read(buffer, 9, 14);
-                            //log.Info("3");
-                            Plane plane = ReadMessage(buffer);
-                            if (plane != null)
-                            {
-                                binary = true;
-                                PointLatLngAltHdg plla = new PointLatLngAltHdg(plane.plla());
-                                if (plla == null)
-                                    break;
-                                if (plla.Lat == 0 && plla.Lng == 0)
-                                    continue;
-                                plla.Heading = (float)plane.heading;
-                                if (plane.CallSign != null) plla.CallSign = plane.CallSign;
-                                plla.Speed = plane.ground_speed;
-                                if (UpdatePlanePosition != null && plla != null)
-                                    UpdatePlanePosition(this, plla);
-                                //Console.WriteLine(plane.pllalocal(plane.llaeven));
-                                //Console.WriteLine(plla);
-                            }
-                            break;
-                        default:
-                            break;
-                    }
-                }
-                else
-                {
-                    log.Info("bad sync 0x" + by.ToString("X2") + " " + (char)by);
-                }
-            }
-        }
-
-        private static string ReadLine(Stream st1)
-        {
-            string answer = "";
-            char let;
-            do
-            {
-                let = (char)st1.ReadByte();
-                answer += let;
-            } while (let != '\n');
-
-            return answer;
-        }
-
-        /// <summary>
-        /// Beast Binary data Format
-        /// </summary>
-        /// <param name="data"></param>
-        /// <returns></returns>
-        public static Plane ReadMessage(byte[] data)
-        {
-            /*Beast binary data format
-<0x1a> <"1">  6 byte MLAT, 1 byte signal level, 2 byte Mode-AC
-<0x1a> <"2">  6 byte MLAT, 1 byte signal level, 7 byte Mode-S short frame
-<0x1a> <"3">  6 byte MLAT, 1 byte signal level, 14 byte Mode-S long frame
-             */
-
-            if (data[0] != 0x1a || data.Length < 0x17)
-                return null;
-
-            if (data[1] == '3')
-            {
-                StringBuilder sb = new StringBuilder();
-
-                for (int a = 0; a < 14; a++)
-                {
-                    sb.Append(data[9 + a].ToString("X2"));
-                }
-
-                return ReadMessage("*"+sb);
-            }
-
-            return null;
-        }
-
-        /// <summary>
-        /// AVR ASCii Format Input
-        /// </summary>
-        /// <param name="avrline"></param>
-        /// <returns></returns>
-        public static Plane ReadMessage(string avrline)
-        {
-            if (!avrline.StartsWith("*"))
-                return null;
-
-            log.Debug(avrline);
-
-            avrline = avrline.Trim().TrimEnd(';');
-
-            ModeSMessage adsbmess = new ModeSMessage();
-
-            byte[] data = ConvertHexStringToByteArray(avrline.TrimStart('*'));
-
-            if (data.Length < 13)
-                return null;
-
-            adsbmess.DF = (byte)(data[0] >> 3); // 5
-            adsbmess.CA = (byte)(data[0] & 7); // 3
-            // aircraft icao
-            adsbmess.AA = (uint)((data[1] << 16) + (data[2] << 8) +(data[3])); // 24
-
-            Array.Copy(data, 4, adsbmess.adsbdata, 0, 7); // 56 bytes
-
-            // paraity
-            adsbmess.PI = (uint)((data[11] << 16) + (data[12] << 8) + (data[13])); // 24
-
-            adsbmess.recvtime = DateTime.Now;
-
-            // check parity
-            Crc32ModeS crc = new Crc32ModeS();
-            byte[] pidata = crc.ComputeChecksumBytes(data, 0, data.Length - 3, false);
-
-            if (adsbmess.PI != ((pidata[0] << 16) + (pidata[1] << 8) + pidata[2]))
-            {
-                Console.WriteLine("Parity Fail");
-                return null;
-            }
-
-            // create the plane id 
-            string planeid = adsbmess.AA.ToString("X5");
-            if (!Planes.ContainsKey(planeid))
-                Planes[planeid] = new Plane() { ID = planeid };
-
-            if (adsbmess.DF == 17 && 
-                (adsbmess.TypeCode >= 9 && adsbmess.TypeCode <= 18)
-               || (adsbmess.TypeCode >= 0x14 && adsbmess.TypeCode <= 0x16)
-                ) // airbornepos
-            {
-                // odd
-                if (adsbmess.Fcprformat)
-                {
-                    ((Plane)Planes[adsbmess.AA.ToString("X5")]).llaodd  = adsbmess;
-
-                    //Console.WriteLine("adsb " + planeid + " type " + adsbmess.DF + " odd");
-                }
-                else // even
-                {
-                    ((Plane)Planes[adsbmess.AA.ToString("X5")]).llaeven = adsbmess;
-
-                    //Console.WriteLine("adsb " + planeid + " type " + adsbmess.DF + " even");
-                }
-            }
-            else if (adsbmess.DF == 17 && adsbmess.TypeCode >= 1 && adsbmess.TypeCode <= 4) // ident
-            {
-                StringBuilder builder = new StringBuilder();
-
-                int count = 8;
-                for (int i = 0; i < count; i++)
-                {
-                    char ch = '\0';
-                    byte[] char1 = adsbmess.getbits(adsbmess.adsbdata, 7 + i * 6, 6);
-
-                    byte num2 = char1[0];
-
-                    if ((num2 > 0) && (num2 < 0x1b))
-                    {
-                        ch = (char)(0x41 + (num2 - 1));
-                    }
-                    else if (num2 == 0x20)
-                    {
-                        ch = ' ';
-                    }
-                    else if ((num2 > 0x2f) && (num2 < 0x3a))
-                    {
-                        ch = (char)(0x30 + (num2 - 0x30));
-                    }
-                    if (ch != '\0')
-                    {
-                        builder.Append(ch);
-                    }
-                }
-
-                adsbmess.Ident = builder.ToString();
-
-                ((Plane)Planes[adsbmess.AA.ToString("X5")]).CallSign = adsbmess.Ident;
-                
-                //Console.WriteLine("Ident " + builder.ToString());
-            } 
-            else if (adsbmess.DF == 17 && adsbmess.TypeCode == 0x13) // velocity
-            {
-                int subtype = adsbmess.adsbdata[0] & 7;
-                int accuracy = (adsbmess.adsbdata[1] >> 3) & 15;
-
-                switch (subtype)
-                {
-                    case 3:
-                    case 4:
-                        bool headingstatus = ((adsbmess.adsbdata[1] >> 2) & 1) > 0;
-                        if (headingstatus)
-                        {
-                            ushort head = (ushort)(((adsbmess.adsbdata[1] & 3) << 8) + adsbmess.adsbdata[2]);
-                            double heading = head * 0.3515625;
-                            ((Plane)Planes[adsbmess.AA.ToString("X5")]).heading = heading;
-                        }
-                        break;
-                    case 1:
-                    case 2:
-                    default:
-                        bool westvel = ((adsbmess.adsbdata[1] >> 2) & 1) > 0;
-
-                        int ewvel = (int)(((adsbmess.adsbdata[1] & 3) << 8) + adsbmess.adsbdata[2]);
-
-                        bool southvel = ((adsbmess.adsbdata[3] >> 7) & 1) > 0;
-
-                        int nsvel = (int)(((adsbmess.adsbdata[3] & 127) << 3) + (adsbmess.adsbdata[4] >> 5));
-
-                        if (westvel)
-                            ewvel *= -1;
-
-                        if (southvel)
-                            nsvel *= -1;
-
-                        double cog = (Math.Atan2(ewvel, nsvel) * (180 / Math.PI));
-                        double _gs = Math.Sqrt(ewvel * ewvel + nsvel * nsvel) ;
-
-                        Console.WriteLine("vel " + ewvel + " " + nsvel + " " + cog + " gs " + _gs);
-
-                        ((Plane)Planes[adsbmess.AA.ToString("X5")]).heading = (cog + 360) % 360;
-                        ((Plane)Planes[adsbmess.AA.ToString("X5")]).ground_speed = (int)(_gs * KNOTS_TO_CMS);
-
-                        break;
-                }
-            }
-            else
-            {
-                Console.WriteLine("No processing type 0x" + adsbmess.TypeCode.ToString("X2") + " DF " + adsbmess.DF);
-            }
-
-            return ((Plane)Planes[adsbmess.AA.ToString("X5")]);
-        }
-
-        public static byte[] ConvertHexStringToByteArray(string hexString)
-        {
-            if (hexString.Length % 2 != 0)
-            {
-                throw new ArgumentException(String.Format(CultureInfo.InvariantCulture, "The binary key cannot have an odd number of digits: {0}", hexString));
-            }
-
-            byte[] HexAsBytes = new byte[hexString.Length / 2];
-            for (int index = 0; index < HexAsBytes.Length; index++)
-            {
-                string byteValue = hexString.Substring(index * 2, 2);
-                HexAsBytes[index] = byte.Parse(byteValue, NumberStyles.HexNumber, CultureInfo.InvariantCulture);
-            }
-
-            return HexAsBytes;
-        }
-
-        public class PointLatLngAltHdg : PointLatLngAlt
-        {
-            public PointLatLngAltHdg(PointLatLngAlt plla)
-            {
-                this.Lat = plla.Lat;
-                this.Lng = plla.Lng;
-                this.Alt = plla.Alt;
-                this.Heading = -1;
-                this.Tag = plla.Tag;
-            }
-
-            public PointLatLngAltHdg(double lat, double lng, double alt, float heading, double speed, string tag, DateTime time)
-            {
-                this.Lat = lat;
-                this.Lng = lng;
-                this.Alt = alt;
-                this.Heading = heading;
-                this.Tag = tag;
-                this.Time = time;
-                this.Speed = speed;
-            }
-
-            /// <summary>
-            /// Heading in degrees, 0 = north
-            /// </summary>
-            public float Heading { get; set; }
-
-            public MAVLink.MAV_COLLISION_THREAT_LEVEL ThreatLevel { get; set; }
-
-            public DateTime Time { get; set; }
-
-            public bool DisplayICAO { get; set; }
-
-            public string CallSign { get; set; } = "";
-
-            public ushort Squawk { get; set; }
-
-            /// <summary>
-            /// Horizontal ground speed in cm/s
-            /// </summary>
-            public double Speed { get; set; }
-            /// <summary>
-            /// Vertical speed in cm/s, positive = ascent
-            /// </summary>
-            public double VerticalSpeed { get; set; }
-            public object Raw { get; set; }
-            public object Source { get; set; }
-        }
-    }
-}
+﻿using System;
+using System.Collections;
+using System.Collections.Generic;
+using System.Globalization;
+using System.IO;
+using System.Linq;
+using System.Net.Sockets;
+using System.Text;
+using log4net;
+using System.Threading;
+using Newtonsoft.Json;
+using Newtonsoft.Json.Linq;
+using static MissionPlanner.Utilities.rtcm3;
+using Flurl.Http;
+
+namespace MissionPlanner.Utilities
+{
+    public class adsb
+    {
+        //http://www.lll.lu/~edward/edward/adsb/DecodingADSBposition.html
+        //http://adsb.tc.faa.gov/WG3_Meetings/Meeting30/1090-WP30-21-Appendix_A%20Mods.pdf
+        //http://adsb.tc.faa.gov/WG3_Meetings/Meeting9/1090-WP-9-14.pdf
+        //*8D75804B580FF2CF7E9BA6F701D0
+        //*8D75804B580FF6B283EB7A157117
+        //https://www.adsbexchange.com/data/
+        //https://public-api.adsbexchange.com/VirtualRadar/AircraftList.json?lat=33.433638&lng=-112.008113&fDstL=0&fDstU=100
+
+        private static readonly ILog log =        LogManager.GetLogger(System.Reflection.MethodBase.GetCurrentMethod().DeclaringType);
+
+        /// <summary>
+        /// When a plane position has been updated. you will need to age your own entries
+        /// </summary>
+        public static event EventHandler<MissionPlanner.Utilities.adsb.PointLatLngAltHdg> UpdatePlanePosition;
+
+        public static PointLatLngAlt CurrentPosition = PointLatLngAlt.Zero;
+
+        static bool run = false;
+        static Thread thisthread;
+
+        public static string server = "";
+        public static int serverport = 0;
+
+        private static int adsbexchangerange = 100;
+
+        /// <summary>
+        /// Multiplication constant to convert knots to cm/s
+        /// </summary>
+        private const double KNOTS_TO_CMS = 51.444;
+        /// <summary>
+        /// Multiplication constant to convert feet to meters
+        /// </summary>
+        private const double FEET_TO_METERS = 1.0d / 3.28d;
+        /// <summary>
+        /// Multiplication constant to convert feet/mim to cm/s
+        /// </summary>
+        private const double FTM_TO_CMS = 1.0d / 1.968d;
+        /// <summary>
+        /// Timeout in milliseconds for ADS-B connections to default endpoints.
+        /// These are all localhost, so we can be pretty short.
+        /// </summary>
+        private const int CONNECT_TIMEOUT_MILLISECONDS = 25;
+        /// <summary>
+        /// Application version string for user agents - set by MainV2.cs
+        /// </summary>
+        public static string ApplicationVersion { get; set; }
+
+        public adsb()
+        {
+            log.Info("adsb ctor");
+
+            thisthread = new Thread(TryConnect);
+
+            thisthread.Name = "ADSB reader thread";
+
+            thisthread.IsBackground = true;
+
+            thisthread.Start();
+        }
+
+        public static void Stop()
+        {
+            log.Info("adsb stop");
+            run = false;
+
+            if (thisthread != null)
+            {
+                try { 
+                    thisthread.Abort();
+                    thisthread.Join();
+                    thisthread = null;
+                } catch { }
+            }
+
+            log.Info("adsb stopped");
+        }
+
+        void TryConnect()
+        {
+            run = true;
+
+            while (run)
+            {
+                log.Info("adsb connect loop");
+                //custom
+                try
+                {
+                    if (!String.IsNullOrEmpty(server))
+                    {
+                        using (TcpClient cl = new TcpClient())
+                        {
+                            cl.Connect(server, serverport);
+
+                            log.Info("Connected " + server + ":" + serverport);
+
+                            ReadMessage(cl.GetStream());
+                        }
+                    }
+                }
+                catch (Exception ex) { log.Error(ex); }
+
+                // dump1090 sbs
+                try
+                {
+                    using (TcpClient cl = new TcpClient())
+                    {
+                        var result = cl.BeginConnect(System.Net.IPAddress.Loopback, 30003, null, null);
+                        result.AsyncWaitHandle.WaitOne(CONNECT_TIMEOUT_MILLISECONDS);
+                        if (cl.Connected)
+                        {
+                            log.Info("Connected loopback:30003");
+                            ReadMessage(cl.GetStream());
+                        }
+                        else
+                        {
+                            cl.Close();
+                        }
+                    }
+                }
+                catch (Exception) {  }
+
+                // dump1090 avr
+                try
+                {
+                    using (TcpClient cl = new TcpClient())
+                    {
+                        var result = cl.BeginConnect(System.Net.IPAddress.Loopback, 30002, null, null);
+                        result.AsyncWaitHandle.WaitOne(CONNECT_TIMEOUT_MILLISECONDS);
+                        if (cl.Connected)
+                        {
+                            log.Info("Connected loopback:30002");
+                            ReadMessage(cl.GetStream());
+                        }
+                        else
+                        {
+                            cl.Close();
+                        }
+                    }
+                }
+                catch (Exception) {  }
+
+
+                // rtl1090 -sbs1
+                try
+                {
+                    using (TcpClient cl = new TcpClient())
+                    {
+                        var result = cl.BeginConnect(System.Net.IPAddress.Loopback, 31004, null, null);
+                        result.AsyncWaitHandle.WaitOne(CONNECT_TIMEOUT_MILLISECONDS);
+                        if (cl.Connected)
+                        {
+                            log.Info("Connected loopback:31004");
+                            ReadMessage(cl.GetStream());
+                        }
+                        else
+                        {
+                            cl.Close();
+                        }
+                    }
+                }
+                catch (Exception) { }
+
+                // rtl1090 - avr
+                try
+                {
+                    using (TcpClient cl = new TcpClient())
+                    {
+                        var result = cl.BeginConnect(System.Net.IPAddress.Loopback, 31001, null, null);
+                        result.AsyncWaitHandle.WaitOne(CONNECT_TIMEOUT_MILLISECONDS);
+                        if (cl.Connected)
+                        {
+                            log.Info("Connected loopback:31001");
+                            ReadMessage(cl.GetStream());
+                        }
+                        else
+                        {
+                            cl.Close();
+                        }
+                    }
+                }
+                catch (Exception) {  }
+
+
+                // adsb#
+                try
+                {
+                    using (TcpClient cl = new TcpClient())
+                    {
+                        var result = cl.BeginConnect(System.Net.IPAddress.Loopback, 47806, null, null);
+                        result.AsyncWaitHandle.WaitOne(CONNECT_TIMEOUT_MILLISECONDS);
+                        if (cl.Connected)
+                        {
+                            log.Info("Connected loopback:47806");
+                            ReadMessage(cl.GetStream());
+                        }
+                        else
+                        {
+                            cl.Close();
+                        }
+                    }
+                }
+                catch (Exception) {  }
+
+                // adsbexchange
+                try
+                {
+                    if (CurrentPosition != PointLatLngAlt.Zero)
+                    {
+                        string url = "https://api.adsb.one/v2/point/{0}/{1}/{2}";
+                        Download.RequestModification += (u, request) => {
+                            request.Headers.Add("X-API-Auth", server);
+                            request.SetHeader("User-Agent", "Mission-Planner/" + ApplicationVersion);
+                        };
+                        var t = Download.GetAsync(String.Format(url, CurrentPosition.Lat, CurrentPosition.Lng, adsbexchangerange));
+                        t.Wait();
+
+                        if (!t.IsFaulted)
+                        {
+                            var result = JsonConvert.DeserializeObject<RootObject>(t.Result);
+
+                            // Increase range if we don't see many planes
+                            if (result.ac.Count < 10)
+                                adsbexchangerange = Math.Min(adsbexchangerange + 10, 250);
+
+                            foreach (var ac in result.ac)
+                            {
+                                // The API sometimes sets this value to either the string "ground" or a JSON Number. This handles that.
+                                int alt = 0;
+                                if (ac.alt_baro is long intValue)
+                                {
+                                    alt = (int)intValue;
+                                }
+                                PointLatLngAltHdg plane = new PointLatLngAltHdg(ac.lat,
+                                    ac.lon,
+                                    alt * FEET_TO_METERS,
+                                    (float)ac.track,
+                                    ac.gs * KNOTS_TO_CMS,
+                                    ac.hex.Trim().ToUpper(),
+                                    DateTime.Now)
+                                {
+                                    VerticalSpeed = ac.baro_rate * FTM_TO_CMS,
+                                    CallSign = (ac.flight ?? "").Trim().ToUpper(),
+                                    Squawk = Convert.ToUInt16(ac.squawk, 16) // Convert the hex value back to a raw uint16
+                                };
+
+                                UpdatePlanePosition(this, plane);
+                            }
+                        }
+                    }
+                }
+                catch (Exception e)
+                {
+                    log.Warn(e);
+                }
+
+                // cleanup any sockets that might be outstanding.
+                GC.Collect();
+                System.Threading.Thread.Sleep(2500);
+            }
+
+            log.Info("adsb thread exit");
+        }
+
+        private void Download_RequestModification(object sender, System.Net.Http.HttpRequestMessage e)
+        {
+            throw new NotImplementedException();
+        }
+
+        public class Feed
+        {
+            public int id { get; set; }
+            public string name { get; set; }
+            public bool polarPlot { get; set; }
+        }
+
+        public class Ac
+        {
+            public string hex { get; set; }
+            public string type { get; set; }
+            public string r { get; set; }
+            public string t { get; set; }
+            public string desc { get; set; }
+            public string ownOp { get; set; }
+            public string year { get; set; }
+            public object alt_baro { get; set; }
+            public double gs { get; set; }
+            public double track { get; set; }
+            public int baro_rate { get; set; }
+            public string squawk { get; set; }
+            public string category { get; set; }
+            public double lat { get; set; }
+            public double lon { get; set; }
+            public int nic { get; set; }
+            public int rc { get; set; }
+            public double seen_pos { get; set; }
+            public int version { get; set; }
+            public int nic_baro { get; set; }
+            public int nac_p { get; set; }
+            public int nac_v { get; set; }
+            public int sil { get; set; }
+            public string sil_type { get; set; }
+            public List<object> mlat { get; set; }
+            public List<object> tisb { get; set; }
+            public int messages { get; set; }
+            public double seen { get; set; }
+            public double rssi { get; set; }
+            public double dst { get; set; }
+            public double dir { get; set; }
+            public string flight { get; set; }
+            public int? alt_geom { get; set; }
+            public string emergency { get; set; }
+            public double? nav_qnh { get; set; }
+            public int? nav_altitude_mcp { get; set; }
+            public double? nav_heading { get; set; }
+            public int? gva { get; set; }
+            public int? sda { get; set; }
+            public int? alert { get; set; }
+            public int? spi { get; set; }
+            public int? geom_rate { get; set; }
+        }
+
+        public class RootObject
+        {
+            public List<Ac> ac { get; set; }
+            public string msg { get; set; }
+            public long now { get; set; }
+            public int total { get; set; }
+            public long ctime { get; set; }
+            public int ptime { get; set; }
+        }
+
+
+        static Hashtable Planes = new Hashtable();
+
+        public class Plane
+        {
+            internal ModeSMessage llaeven;
+            internal ModeSMessage llaodd;
+
+            public string ID;
+            public string CallSign;
+
+            static double[] _NLTable;
+            const int NZ = 15;
+            const int Nb = 17;
+            const Double AirDlat0 = 6;
+            const Double AirDlat1 = 360.0 / 59.0;
+
+            double reflat = -34.988;
+            double reflng = 117.8574;
+
+            // Heading in degrees, 0 is north
+            public double heading = 0;
+            // Horizontal ground speed in cm/s
+            internal int ground_speed;
+
+            public Plane()
+            {
+                BuildNLTable();
+            }
+
+            public PointLatLngAlt plla()
+            {
+                if (llaodd == null || llaeven == null)
+                    return PointLatLngAlt.Zero;
+
+                if (Math.Abs((llaeven.recvtime - llaodd.recvtime).TotalSeconds) > 30)
+                    return PointLatLngAlt.Zero;
+
+                //A.1.7.7 Globally Unambiguous Airborne Position Decoding
+
+                // coordinate2 = odd
+
+                double j = Math.Floor((((59.0 * llaeven.lat) - (60.0 * llaodd.lat)) / 131072.0) + 0.5); // numerator
+
+                double[] rlat = new double[2];
+
+                rlat[0] = AirDlat0 * (modulo(j, 60) + llaeven.lat / 131072.0);
+                rlat[1] = AirDlat1 * (modulo(j, 59) + llaodd.lat / 131072.0);
+
+                if (rlat[0] >= 270)
+                    rlat[0] -= 360;
+
+                if (rlat[1] >= 270)
+                    rlat[1] -= 360;
+
+                int i1 = NL(rlat[0]);
+                int i2 = NL(rlat[1]);
+
+                if (i1 != i2)
+                    return PointLatLngAlt.Zero;
+
+                double inside = ((llaeven.lng * (i1 - 1)) - (llaodd.lng * i1)); // num12
+
+                double M = Math.Floor((inside / 131072.0) + 0.5); // num13
+
+                int ni0 = Math.Max(i1 - (0), 1);
+                int ni1 = Math.Max(i1 - (1),1); // num14
+
+                double dlon0 = 360.0 / ni0;
+                double dlon1 = 360.0 / ni1; // num15   
+
+                double[] rlng = new double[2];
+
+                rlng[0] = dlon0 * (modulo(M, ni0) + (llaeven.lng / 131072.0)); 
+                rlng[1] = dlon1 * (modulo(M, ni1) + (llaodd.lng / 131072.0)); // longitude
+
+                rlng[0] = modulo(rlng[0] + 180.0, 360.0) - 180.0;
+                rlng[1] = modulo(rlng[1] + 180.0, 360.0) - 180.0;
+
+                // setup ref
+                if (llaodd.recvtime < llaeven.recvtime)
+                {
+                    reflat = rlat[0];
+                    reflng = rlng[0];
+                }
+                else
+                {
+                    reflat = rlat[1];
+                    reflng = rlng[1];
+                }
+
+                return new PointLatLngAlt(reflat, reflng, llaodd.alt * 0.3048, ID);
+            }
+
+            public PointLatLngAlt pllalocal(ModeSMessage newmsg)
+            {
+                if (newmsg == null)
+                    return PointLatLngAlt.Zero;
+
+                int num = 131072;
+                double denominator = (newmsg.OddFormat ? 6.101694915254237 : 6.0);
+                double num3 =  360.0;
+                double latitude = reflat;
+                double num5 = ((double)newmsg.lat) / ((double)num);
+                double num6 = Math.Floor((double)(latitude / denominator)) + Math.Floor((double)((0.5 + (this.modulo(latitude, denominator) / denominator)) - num5));
+                double lat = denominator * (num6 + num5);
+                int num7 = this.NL(newmsg.lat) - (newmsg.OddFormat ? 1 : 0);
+
+                double numerator = reflng;
+                double num9 = (num7 == 0) ? num3 : (num3 / ((double)num7));
+                double num10 = ((double)newmsg.lng) / ((double)num);
+                double num11 = Math.Floor((double)(numerator / num9)) + Math.Floor((double)((0.5 + (this.modulo(numerator, num9) / num9)) - num10));
+                double lng = num9 * (num11 + num10);
+
+                return new PointLatLngAlt(lat,lng);
+            }
+            /*
+            internal int NL(double lat)
+            {
+                return (int)Math.Floor((2 * Math.PI) / (Math.Acos(1 - ((1 - Math.Cos(Math.PI / (2 * NZ))) / (Math.Pow(Math.Cos((Math.PI / 180) * Math.Abs(lat)), 2))))));
+            }
+            */
+            private int NL(double latitude)
+            {
+                if (latitude < 0.0)
+                {
+                    latitude = -latitude;
+                }
+                if (latitude <= 87.0)
+                {
+                    for (int i = 0; i < _NLTable.Length; i++)
+                    {
+                        if (latitude <= _NLTable[i])
+                        {
+                            return (0x3b - i);
+                        }
+                    }
+                }
+                return 1;
+            }
+            
+            internal double modulo(double numerator, double denominator)
+            {
+                double num = numerator - (denominator * Math.Floor((double)(numerator / denominator)));
+                return ((num < 0.0) ? (num + denominator) : num);
+            }
+
+            private void BuildNLTable()
+            {
+                _NLTable = new double[0x3a];
+                double num = 57.295779513082323;
+                double num2 = 1.0 - Math.Cos(0.10471975511965977);
+                int num3 = 0x3b;
+                for (int i = 0; i < 0x3a; i++)
+                {
+                    double num5 = 1.0 - Math.Cos(6.2831853071795862 / ((double)num3));
+                    double d = num2 / num5;
+                    double num7 = Math.Sqrt(d);
+                    _NLTable[i] = num * Math.Acos(num7);
+                    num3--;
+                }
+            }
+
+ 
+
+        }
+
+        public class ModeSMessage
+        {
+            public byte DF; // 5 bits - downlink format
+            public byte CA; // 3 bits - capability
+            public uint AA; // 24 bits - icao24
+            public byte TypeCode { get { return (byte)(adsbdata[0] >> 3); } }
+            public byte[] adsbdata = new byte[7];
+            public uint PI; // 24 bits
+
+            public string Ident;
+
+            public DateTime recvtime = DateTime.MinValue;
+
+            // 17
+            internal uint lat { get { byte[] data = getbits(this.adsbdata, 21, 17); return (uint)((data[2] << 16) + (data[1] << 8) + (data[0])); } }
+            internal uint lng { get { byte[] data = getbits(this.adsbdata, 38, 17); return (uint)((data[2] << 16) + (data[1] << 8) + (data[0])); } }
+            public bool Timeflag { get { return ((adsbdata[2] & 8) > 0); } }
+            public bool Fcprformat { get { return ((adsbdata[2] & 4) > 0); } } // 0 = even, 1 = odd
+            public bool OddFormat { get { return Fcprformat; } }
+
+            public byte[] getbits(byte[] input, int startbit,int bitcount)
+            {
+                byte[] ans = new byte[bitcount / 8 + 1];
+
+                BitArray ba = new BitArray(input);
+                BitArray banswer = new BitArray(bitcount);
+
+                int bitsdone = 0;
+
+                for (int a = startbit + bitcount; a > startbit; a--) 
+                {
+                    int no = ((a / 8) * 8) + (7 - (a % 8));
+                    bool bit = ba.Get(no);
+                    //Console.SetCursorPosition(a, Console.CursorTop);
+                    //Console.Write(bit ? "1" : "0");
+                    banswer.Set(bitsdone, bit);
+                    bitsdone++;
+                }
+
+                banswer.CopyTo(ans,0);
+
+                return ans;
+            }
+
+            internal int alt
+            {
+                get
+                {
+                    // 8th bit... posibly wrong
+                    int alt = (adsbdata[1] << 4) + (adsbdata[2]>>4);
+
+                    int acCode = ((alt & 0xfe0) >> 1) | (alt & 15);
+
+                    if ((alt & 0x10) != 0)
+                    {
+                        alt = (acCode * 25) - 1000;
+                        //alt = 0;
+                    }
+                    else 
+                    {
+                        alt = LookupGillhamAltitude(acCode).Value;
+                       // alt = 0;
+                    }
+
+                    return alt;
+                }
+            }
+
+             int[] _ACCodeToIndexOffsets = new int[] { 
+        0x40, 0x40, 0x40, 0x80, 0x80, 0x80, 0x80, 0x80, 0x80, 0xc0, 0xc0, 0x100, 0x100, 0x100, 0x100, 0x100, 
+        0x100, 0x100, 320, 320, 0x180, 0x180, 0x1c0, 0x1c0, 0x200, 0x200, 0x240, 0x240, 640, 640, 0x2c0, 0x2c0
+     };
+
+
+             int[] _LookupTable = new int[] { 
+        -1200, 0xf4ec, -300, 0xf168, 0x1eeec, 0xf550, 0x1eb68, 0xf8d4, 700, 0xed80, -200, 0xf104, 0x1e780, 0xfcbc, 0x1eb04, 0xf938, 
+        0xa8c, 0xe5b0, 0x708, 0xe934, 0x1dfb0, 0x1048c, 0x1e334, 0x10108, 800, 0xed1c, 0x6a4, 0xe998, 0x1e71c, 0xfd20, 0x1e398, 0x100a4, 
+        0x1a2c, 0xd610, 0x16a8, 0xd994, 0x1d010, 0x1142c, 0x1d394, 0x110a8, 0x12c0, 0xdd7c, 0x1644, 0xd9f8, 0x1d77c, 0x10cc0, 0x1d3f8, 0x11044, 
+        0xaf0, 0xe54c, 0xe74, 0xe1c8, 0x1df4c, 0x104f0, 0x1dbc8, 0x10874, 0x125c, 0xdde0, 0xed8, 0xe164, 0x1d7e0, 0x10c5c, 0x1db64, 0x108d8, 
+        0x396c, 0xb6d0, 0x35e8, 0xba54, 0x1b0d0, 0x1336c, 0x1b454, 0x12fe8, 0x3200, 0xbe3c, 0x3584, 0xbab8, 0x1b83c, 0x12c00, 0x1b4b8, 0x12f84, 
+        0x2a30, 0xc60c, 0x2db4, 0xc288, 0x1c00c, 0x12430, 0x1bc88, 0x127b4, 0x319c, 0xbea0, 0x2e18, 0xc224, 0x1b8a0, 0x12b9c, 0x1bc24, 0x12818, 
+        0x1a90, 0xd5ac, 0x1e14, 0xd228, 0x1cfac, 0x11490, 0x1cc28, 0x11814, 0x21fc, 0xce40, 0x1e78, 0xd1c4, 0x1c840, 0x11bfc, 0x1cbc4, 0x11878, 
+        0x29cc, 0xc670, 0x2648, 0xc9f4, 0x1c070, 0x123cc, 0x1c3f4, 0x12048, 0x2260, 0xcddc, 0x25e4, 0xca58, 0x1c7dc, 0x11c60, 0x1c458, 0x11fe4, 
+        -1000, 0xf424, -500, 0xf230, 0x1ee24, 0xf618, 0x1ec30, 0xf80c, 500, 0xee48, 0, 0xf03c, 0x1e848, 0xfbf4, 0x1ea3c, 0xfa00, 
+        0x9c4, 0xe678, 0x7d0, 0xe86c, 0x1e078, 0x103c4, 0x1e26c, 0x101d0, 0x3e8, 0xec54, 0x5dc, 0xea60, 0x1e654, 0xfde8, 0x1e460, 0xffdc, 
+        0x1964, 0xd6d8, 0x1770, 0xd8cc, 0x1d0d8, 0x11364, 0x1d2cc, 0x11170, 0x1388, 0xdcb4, 0x157c, 0xdac0, 0x1d6b4, 0x10d88, 0x1d4c0, 0x10f7c, 
+        0xbb8, 0xe484, 0xdac, 0xe290, 0x1de84, 0x105b8, 0x1dc90, 0x107ac, 0x1194, 0xdea8, 0xfa0, 0xe09c, 0x1d8a8, 0x10b94, 0x1da9c, 0x109a0, 
+        -1100, 0xf488, -400, 0xf1cc, 0x1ee88, 0xf5b4, 0x1ebcc, 0xf870, 600, 0xede4, -100, 0xf0a0, 0x1e7e4, 0xfc58, 0x1eaa0, 0xf99c, 
+        0xa28, 0xe614, 0x76c, 0xe8d0, 0x1e014, 0x10428, 0x1e2d0, 0x1016c, 900, 0xecb8, 0x640, 0xe9fc, 0x1e6b8, 0xfd84, 0x1e3fc, 0x10040, 
+        0x19c8, 0xd674, 0x170c, 0xd930, 0x1d074, 0x113c8, 0x1d330, 0x1110c, 0x1324, 0xdd18, 0x15e0, 0xda5c, 0x1d718, 0x10d24, 0x1d45c, 0x10fe0, 
+        0xb54, 0xe4e8, 0xe10, 0xe22c, 0x1dee8, 0x10554, 0x1dc2c, 0x10810, 0x11f8, 0xde44, 0xf3c, 0xe100, 0x1d844, 0x10bf8, 0x1db00, 0x1093c, 
+        0x38a4, 0xb798, 0x36b0, 0xb98c, 0x1b198, 0x132a4, 0x1b38c, 0x130b0, 0x32c8, 0xbd74, 0x34bc, 0xbb80, 0x1b774, 0x12cc8, 0x1b580, 0x12ebc, 
+        0x2af8, 0xc544, 0x2cec, 0xc350, 0x1bf44, 0x124f8, 0x1bd50, 0x126ec, 0x30d4, 0xbf68, 0x2ee0, 0xc15c, 0x1b968, 0x12ad4, 0x1bb5c, 0x128e0, 
+        0x1b58, 0xd4e4, 0x1d4c, 0xd2f0, 0x1cee4, 0x11558, 0x1ccf0, 0x1174c, 0x2134, 0xcf08, 0x1f40, 0xd0fc, 0x1c908, 0x11b34, 0x1cafc, 0x11940, 
+        0x2904, 0xc738, 0x2710, 0xc92c, 0x1c138, 0x12304, 0x1c32c, 0x12110, 0x2328, 0xcd14, 0x251c, 0xcb20, 0x1c714, 0x11d28, 0x1c520, 0x11f1c, 
+        0x3908, 0xb734, 0x364c, 0xb9f0, 0x1b134, 0x13308, 0x1b3f0, 0x1304c, 0x3264, 0xbdd8, 0x3520, 0xbb1c, 0x1b7d8, 0x12c64, 0x1b51c, 0x12f20, 
+        0x2a94, 0xc5a8, 0x2d50, 0xc2ec, 0x1bfa8, 0x12494, 0x1bcec, 0x12750, 0x3138, 0xbf04, 0x2e7c, 0xc1c0, 0x1b904, 0x12b38, 0x1bbc0, 0x1287c, 
+        0x1af4, 0xd548, 0x1db0, 0xd28c, 0x1cf48, 0x114f4, 0x1cc8c, 0x117b0, 0x2198, 0xcea4, 0x1edc, 0xd160, 0x1c8a4, 0x11b98, 0x1cb60, 0x118dc, 
+        0x2968, 0xc6d4, 0x26ac, 0xc990, 0x1c0d4, 0x12368, 0x1c390, 0x120ac, 0x22c4, 0xcd78, 0x2580, 0xcabc, 0x1c778, 0x11cc4, 0x1c4bc, 0x11f80, 
+        0x77ec, 0x7850, 0x7468, 0x7bd4, 0x17250, 0x171ec, 0x175d4, 0x16e68, 0x7080, 0x7fbc, 0x7404, 0x7c38, 0x179bc, 0x16a80, 0x17638, 0x16e04, 
+        0x68b0, 0x878c, 0x6c34, 0x8408, 0x1818c, 0x162b0, 0x17e08, 0x16634, 0x701c, 0x8020, 0x6c98, 0x83a4, 0x17a20, 0x16a1c, 0x17da4, 0x16698, 
+        0x5910, 0x972c, 0x5c94, 0x93a8, 0x1912c, 0x15310, 0x18da8, 0x15694, 0x607c, 0x8fc0, 0x5cf8, 0x9344, 0x189c0, 0x15a7c, 0x18d44, 0x156f8, 
+        0x684c, 0x87f0, 0x64c8, 0x8b74, 0x181f0, 0x1624c, 0x18574, 0x15ec8, 0x60e0, 0x8f5c, 0x6464, 0x8bd8, 0x1895c, 0x15ae0, 0x185d8, 0x15e64, 
+        0x39d0, 0xb66c, 0x3d54, 0xb2e8, 0x1b06c, 0x133d0, 0x1ace8, 0x13754, 0x413c, 0xaf00, 0x3db8, 0xb284, 0x1a900, 0x13b3c, 0x1ac84, 0x137b8, 
+        0x490c, 0xa730, 0x4588, 0xaab4, 0x1a130, 0x1430c, 0x1a4b4, 0x13f88, 0x41a0, 0xae9c, 0x4524, 0xab18, 0x1a89c, 0x13ba0, 0x1a518, 0x13f24, 
+        0x58ac, 0x9790, 0x5528, 0x9b14, 0x19190, 0x152ac, 0x19514, 0x14f28, 0x5140, 0x9efc, 0x54c4, 0x9b78, 0x198fc, 0x14b40, 0x19578, 0x14ec4, 
+        0x4970, 0xa6cc, 0x4cf4, 0xa348, 0x1a0cc, 0x14370, 0x19d48, 0x146f4, 0x50dc, 0x9f60, 0x4d58, 0xa2e4, 0x19960, 0x14adc, 0x19ce4, 0x14758, 
+        0x7724, 0x7918, 0x7530, 0x7b0c, 0x17318, 0x17124, 0x1750c, 0x16f30, 0x7148, 0x7ef4, 0x733c, 0x7d00, 0x178f4, 0x16b48, 0x17700, 0x16d3c, 
+        0x6978, 0x86c4, 0x6b6c, 0x84d0, 0x180c4, 0x16378, 0x17ed0, 0x1656c, 0x6f54, 0x80e8, 0x6d60, 0x82dc, 0x17ae8, 0x16954, 0x17cdc, 0x16760, 
+        0x59d8, 0x9664, 0x5bcc, 0x9470, 0x19064, 0x153d8, 0x18e70, 0x155cc, 0x5fb4, 0x9088, 0x5dc0, 0x927c, 0x18a88, 0x159b4, 0x18c7c, 0x157c0, 
+        0x6784, 0x88b8, 0x6590, 0x8aac, 0x182b8, 0x16184, 0x184ac, 0x15f90, 0x61a8, 0x8e94, 0x639c, 0x8ca0, 0x18894, 0x15ba8, 0x186a0, 0x15d9c, 
+        0x7788, 0x78b4, 0x74cc, 0x7b70, 0x172b4, 0x17188, 0x17570, 0x16ecc, 0x70e4, 0x7f58, 0x73a0, 0x7c9c, 0x17958, 0x16ae4, 0x1769c, 0x16da0, 
+        0x6914, 0x8728, 0x6bd0, 0x846c, 0x18128, 0x16314, 0x17e6c, 0x165d0, 0x6fb8, 0x8084, 0x6cfc, 0x8340, 0x17a84, 0x169b8, 0x17d40, 0x166fc, 
+        0x5974, 0x96c8, 0x5c30, 0x940c, 0x190c8, 0x15374, 0x18e0c, 0x15630, 0x6018, 0x9024, 0x5d5c, 0x92e0, 0x18a24, 0x15a18, 0x18ce0, 0x1575c, 
+        0x67e8, 0x8854, 0x652c, 0x8b10, 0x18254, 0x161e8, 0x18510, 0x15f2c, 0x6144, 0x8ef8, 0x6400, 0x8c3c, 0x188f8, 0x15b44, 0x1863c, 0x15e00, 
+        0x3a98, 0xb5a4, 0x3c8c, 0xb3b0, 0x1afa4, 0x13498, 0x1adb0, 0x1368c, 0x4074, 0xafc8, 0x3e80, 0xb1bc, 0x1a9c8, 0x13a74, 0x1abbc, 0x13880, 
+        0x4844, 0xa7f8, 0x4650, 0xa9ec, 0x1a1f8, 0x14244, 0x1a3ec, 0x14050, 0x4268, 0xadd4, 0x445c, 0xabe0, 0x1a7d4, 0x13c68, 0x1a5e0, 0x13e5c, 
+        0x57e4, 0x9858, 0x55f0, 0x9a4c, 0x19258, 0x151e4, 0x1944c, 0x14ff0, 0x5208, 0x9e34, 0x53fc, 0x9c40, 0x19834, 0x14c08, 0x19640, 0x14dfc, 
+        0x4a38, 0xa604, 0x4c2c, 0xa410, 0x1a004, 0x14438, 0x19e10, 0x1462c, 0x5014, 0xa028, 0x4e20, 0xa21c, 0x19a28, 0x14a14, 0x19c1c, 0x14820, 
+        0x3a34, 0xb608, 0x3cf0, 0xb34c, 0x1b008, 0x13434, 0x1ad4c, 0x136f0, 0x40d8, 0xaf64, 0x3e1c, 0xb220, 0x1a964, 0x13ad8, 0x1ac20, 0x1381c, 
+        0x48a8, 0xa794, 0x45ec, 0xaa50, 0x1a194, 0x142a8, 0x1a450, 0x13fec, 0x4204, 0xae38, 0x44c0, 0xab7c, 0x1a838, 0x13c04, 0x1a57c, 0x13ec0, 
+        0x5848, 0x97f4, 0x558c, 0x9ab0, 0x191f4, 0x15248, 0x194b0, 0x14f8c, 0x51a4, 0x9e98, 0x5460, 0x9bdc, 0x19898, 0x14ba4, 0x195dc, 0x14e60, 
+        0x49d4, 0xa668, 0x4c90, 0xa3ac, 0x1a068, 0x143d4, 0x19dac, 0x14690, 0x5078, 0x9fc4, 0x4dbc, 0xa280, 0x199c4, 0x14a78, 0x19c80, 0x147bc, 
+        -800, 0xf35c, -700, 0xf2f8, 0x1ed5c, 0xf6e0, 0x1ecf8, 0xf744, 300, 0xef10, 200, 0xef74, 0x1e910, 0xfb2c, 0x1e974, 0xfac8, 
+        0x8fc, 0xe740, 0x898, 0xe7a4, 0x1e140, 0x102fc, 0x1e1a4, 0x10298, 0x4b0, 0xeb8c, 0x514, 0xeb28, 0x1e58c, 0xfeb0, 0x1e528, 0xff14, 
+        0x189c, 0xd7a0, 0x1838, 0xd804, 0x1d1a0, 0x1129c, 0x1d204, 0x11238, 0x1450, 0xdbec, 0x14b4, 0xdb88, 0x1d5ec, 0x10e50, 0x1d588, 0x10eb4, 
+        0xc80, 0xe3bc, 0xce4, 0xe358, 0x1ddbc, 0x10680, 0x1dd58, 0x106e4, 0x10cc, 0xdf70, 0x1068, 0xdfd4, 0x1d970, 0x10acc, 0x1d9d4, 0x10a68, 
+        0x37dc, 0xb860, 0x3778, 0xb8c4, 0x1b260, 0x131dc, 0x1b2c4, 0x13178, 0x3390, 0xbcac, 0x33f4, 0xbc48, 0x1b6ac, 0x12d90, 0x1b648, 0x12df4, 
+        0x2bc0, 0xc47c, 0x2c24, 0xc418, 0x1be7c, 0x125c0, 0x1be18, 0x12624, 0x300c, 0xc030, 0x2fa8, 0xc094, 0x1ba30, 0x12a0c, 0x1ba94, 0x129a8, 
+        0x1c20, 0xd41c, 0x1c84, 0xd3b8, 0x1ce1c, 0x11620, 0x1cdb8, 0x11684, 0x206c, 0xcfd0, 0x2008, 0xd034, 0x1c9d0, 0x11a6c, 0x1ca34, 0x11a08, 
+        0x283c, 0xc800, 0x27d8, 0xc864, 0x1c200, 0x1223c, 0x1c264, 0x121d8, 0x23f0, 0xcc4c, 0x2454, 0xcbe8, 0x1c64c, 0x11df0, 0x1c5e8, 0x11e54, 
+        -900, 0xf3c0, -600, 0xf294, 0x1edc0, 0xf67c, 0x1ec94, 0xf7a8, 400, 0xeeac, 100, 0xefd8, 0x1e8ac, 0xfb90, 0x1e9d8, 0xfa64, 
+        0x960, 0xe6dc, 0x834, 0xe808, 0x1e0dc, 0x10360, 0x1e208, 0x10234, 0x44c, 0xebf0, 0x578, 0xeac4, 0x1e5f0, 0xfe4c, 0x1e4c4, 0xff78, 
+        0x1900, 0xd73c, 0x17d4, 0xd868, 0x1d13c, 0x11300, 0x1d268, 0x111d4, 0x13ec, 0xdc50, 0x1518, 0xdb24, 0x1d650, 0x10dec, 0x1d524, 0x10f18, 
+        0xc1c, 0xe420, 0xd48, 0xe2f4, 0x1de20, 0x1061c, 0x1dcf4, 0x10748, 0x1130, 0xdf0c, 0x1004, 0xe038, 0x1d90c, 0x10b30, 0x1da38, 0x10a04, 
+        0x3840, 0xb7fc, 0x3714, 0xb928, 0x1b1fc, 0x13240, 0x1b328, 0x13114, 0x332c, 0xbd10, 0x3458, 0xbbe4, 0x1b710, 0x12d2c, 0x1b5e4, 0x12e58, 
+        0x2b5c, 0xc4e0, 0x2c88, 0xc3b4, 0x1bee0, 0x1255c, 0x1bdb4, 0x12688, 0x3070, 0xbfcc, 0x2f44, 0xc0f8, 0x1b9cc, 0x12a70, 0x1baf8, 0x12944, 
+        0x1bbc, 0xd480, 0x1ce8, 0xd354, 0x1ce80, 0x115bc, 0x1cd54, 0x116e8, 0x20d0, 0xcf6c, 0x1fa4, 0xd098, 0x1c96c, 0x11ad0, 0x1ca98, 0x119a4, 
+        0x28a0, 0xc79c, 0x2774, 0xc8c8, 0x1c19c, 0x122a0, 0x1c2c8, 0x12174, 0x238c, 0xccb0, 0x24b8, 0xcb84, 0x1c6b0, 0x11d8c, 0x1c584, 0x11eb8, 
+        0x765c, 0x79e0, 0x75f8, 0x7a44, 0x173e0, 0x1705c, 0x17444, 0x16ff8, 0x7210, 0x7e2c, 0x7274, 0x7dc8, 0x1782c, 0x16c10, 0x177c8, 0x16c74, 
+        0x6a40, 0x85fc, 0x6aa4, 0x8598, 0x17ffc, 0x16440, 0x17f98, 0x164a4, 0x6e8c, 0x81b0, 0x6e28, 0x8214, 0x17bb0, 0x1688c, 0x17c14, 0x16828, 
+        0x5aa0, 0x959c, 0x5b04, 0x9538, 0x18f9c, 0x154a0, 0x18f38, 0x15504, 0x5eec, 0x9150, 0x5e88, 0x91b4, 0x18b50, 0x158ec, 0x18bb4, 0x15888, 
+        0x66bc, 0x8980, 0x6658, 0x89e4, 0x18380, 0x160bc, 0x183e4, 0x16058, 0x6270, 0x8dcc, 0x62d4, 0x8d68, 0x187cc, 0x15c70, 0x18768, 0x15cd4, 
+        0x3b60, 0xb4dc, 0x3bc4, 0xb478, 0x1aedc, 0x13560, 0x1ae78, 0x135c4, 0x3fac, 0xb090, 0x3f48, 0xb0f4, 0x1aa90, 0x139ac, 0x1aaf4, 0x13948, 
+        0x477c, 0xa8c0, 0x4718, 0xa924, 0x1a2c0, 0x1417c, 0x1a324, 0x14118, 0x4330, 0xad0c, 0x4394, 0xaca8, 0x1a70c, 0x13d30, 0x1a6a8, 0x13d94, 
+        0x571c, 0x9920, 0x56b8, 0x9984, 0x19320, 0x1511c, 0x19384, 0x150b8, 0x52d0, 0x9d6c, 0x5334, 0x9d08, 0x1976c, 0x14cd0, 0x19708, 0x14d34, 
+        0x4b00, 0xa53c, 0x4b64, 0xa4d8, 0x19f3c, 0x14500, 0x19ed8, 0x14564, 0x4f4c, 0xa0f0, 0x4ee8, 0xa154, 0x19af0, 0x1494c, 0x19b54, 0x148e8, 
+        0x76c0, 0x797c, 0x7594, 0x7aa8, 0x1737c, 0x170c0, 0x174a8, 0x16f94, 0x71ac, 0x7e90, 0x72d8, 0x7d64, 0x17890, 0x16bac, 0x17764, 0x16cd8, 
+        0x69dc, 0x8660, 0x6b08, 0x8534, 0x18060, 0x163dc, 0x17f34, 0x16508, 0x6ef0, 0x814c, 0x6dc4, 0x8278, 0x17b4c, 0x168f0, 0x17c78, 0x167c4, 
+        0x5a3c, 0x9600, 0x5b68, 0x94d4, 0x19000, 0x1543c, 0x18ed4, 0x15568, 0x5f50, 0x90ec, 0x5e24, 0x9218, 0x18aec, 0x15950, 0x18c18, 0x15824, 
+        0x6720, 0x891c, 0x65f4, 0x8a48, 0x1831c, 0x16120, 0x18448, 0x15ff4, 0x620c, 0x8e30, 0x6338, 0x8d04, 0x18830, 0x15c0c, 0x18704, 0x15d38, 
+        0x3afc, 0xb540, 0x3c28, 0xb414, 0x1af40, 0x134fc, 0x1ae14, 0x13628, 0x4010, 0xb02c, 0x3ee4, 0xb158, 0x1aa2c, 0x13a10, 0x1ab58, 0x138e4, 
+        0x47e0, 0xa85c, 0x46b4, 0xa988, 0x1a25c, 0x141e0, 0x1a388, 0x140b4, 0x42cc, 0xad70, 0x43f8, 0xac44, 0x1a770, 0x13ccc, 0x1a644, 0x13df8, 
+        0x5780, 0x98bc, 0x5654, 0x99e8, 0x192bc, 0x15180, 0x193e8, 0x15054, 0x526c, 0x9dd0, 0x5398, 0x9ca4, 0x197d0, 0x14c6c, 0x196a4, 0x14d98, 
+        0x4a9c, 0xa5a0, 0x4bc8, 0xa474, 0x19fa0, 0x1449c, 0x19e74, 0x145c8, 0x4fb0, 0xa08c, 0x4e84, 0xa1b8, 0x19a8c, 0x149b0, 0x19bb8, 0x14884
+     };
+
+
+            public int? LookupGillhamAltitude(int acCode)
+            {
+                if ((acCode < 0x40) || (acCode > 0x7bf))
+                {
+                    return null;
+                }
+                return new int?(_LookupTable[acCode - _ACCodeToIndexOffsets[acCode / 0x40]]);
+            }
+
+ 
+
+        }
+
+        public class Crc32ModeS
+        {
+            // Fields
+            private uint[] _LookupTable = new uint[0x100];
+            private const uint _Polynomial = 0xfffa0480;
+
+            // Methods
+            public Crc32ModeS()
+            {
+                for (uint i = 0; i < this._LookupTable.Length; i++)
+                {
+                    uint num2 = i << 0x18;
+                    for (int j = 0; j < 8; j++)
+                    {
+                        if ((num2 & 0x80000000) != 0x80000000)
+                        {
+                            num2 = num2 << 1;
+                        }
+                        else
+                        {
+                            num2 = (uint)((num2 ^ -392064) << 1);
+                        }
+                    }
+                    this._LookupTable[i] = num2;
+                }
+            }
+
+            public uint ComputeChecksum(byte[] bytes, int offset, int length)
+            {
+                uint num = 0;
+                for (int i = offset; i < (offset + length); i++)
+                {
+                    uint index = (uint)(((num & -16777216) >> 0x18) ^ bytes[i]);
+                    num = (num << 8) ^ this._LookupTable[index];
+                }
+                return num;
+            }
+
+            public byte[] ComputeChecksumBytes(byte[] bytes, int offset, int length, bool littleEndian = false)
+            {
+                return this.ConvertToByteArray(this.ComputeChecksum(bytes, offset, length), littleEndian);
+            }
+
+            public byte[] ComputeChecksumBytesTraditional32(byte[] bytes)
+            {
+                uint crc = (uint)((((bytes[0] << 0x18) + (bytes[1] << 0x10)) + (bytes[2] << 8)) + bytes[3]);
+                for (int i = 0; i < 0x20; i++)
+                {
+                    if ((crc & 0x80000000) != 0)
+                    {
+                        crc ^= 0xfffa0480;
+                    }
+                    crc = crc << 1;
+                }
+                return this.ConvertToByteArray(crc, false);
+            }
+
+            public byte[] ComputeChecksumBytesTraditional88(byte[] bytes)
+            {
+                uint crc = (uint)((((bytes[0] << 0x18) + (bytes[1] << 0x10)) + (bytes[2] << 8)) + bytes[3]);
+                uint num2 = (uint)((((bytes[4] << 0x18) + (bytes[5] << 0x10)) + (bytes[6] << 8)) + bytes[7]);
+                uint num3 = (uint)(((bytes[8] << 0x18) + (bytes[9] << 0x10)) + (bytes[10] << 8));
+                for (int i = 0; i < 0x58; i++)
+                {
+                    if ((crc & 0x80000000) != 0)
+                    {
+                        crc ^= 0xfffa0480;
+                    }
+                    crc = crc << 1;
+                    if ((num2 & 0x80000000) != 0)
+                    {
+                        crc |= 1;
+                    }
+                    num2 = num2 << 1;
+                    if ((num3 & 0x80000000) != 0)
+                    {
+                        num2 |= 1;
+                    }
+                    num3 = num3 << 1;
+                }
+                return this.ConvertToByteArray(crc, false);
+            }
+
+            private byte[] ConvertToByteArray(uint crc, bool littleEndian)
+            {
+                byte[] buffer = new byte[4];
+                if (littleEndian)
+                {
+                    buffer[0] = (byte)(crc & 0xff);
+                    buffer[1] = (byte)((crc >> 8) & 0xff);
+                    buffer[2] = (byte)((crc >> 0x10) & 0xff);
+                    buffer[3] = (byte)(crc >> 0x18);
+                    return buffer;
+                }
+                buffer[0] = (byte)(crc >> 0x18);
+                buffer[1] = (byte)((crc >> 0x10) & 0xff);
+                buffer[2] = (byte)((crc >> 8) & 0xff);
+                buffer[3] = (byte)(crc & 0xff);
+                return buffer;
+            }
+        }
+
+        public void ReadMessage(Stream st1)
+        {
+            bool avr = false;
+            bool binary = false;
+            int avrcount = 0;
+
+            st1.ReadTimeout = 10000;
+
+            //st.ReadTimeout = 5000;
+
+            while (run)
+            {
+                int by = st1.ReadByte();
+                if (by == -1)
+                    break;
+
+                if (by == '*')
+                {
+                    avrcount++;
+                    if (avrcount >= 4)
+                        avr = true;
+
+                    if (avr)
+                    {
+                        Plane plane = ReadMessage('*' + ReadLine(st1));                        
+                        if (plane != null)
+                        {
+                            PointLatLngAltHdg plla = new PointLatLngAltHdg(plane.plla());
+                            plla.Heading = (float)plane.heading;
+                            if (plane.CallSign != null) plla.CallSign = plane.CallSign;
+                            plla.Speed = (float)plane.ground_speed * KNOTS_TO_CMS;
+                            if (plla.Lat == 0 && plla.Lng == 0)
+                                continue;
+                            if (UpdatePlanePosition != null && plla != null)
+                                UpdatePlanePosition(this, plla);
+                            //Console.WriteLine(plane.pllalocal(plane.llaeven));
+                            Console.WriteLine("AVR ADSB: " + plane.ID + " " + plla + " CS: " + plla.CallSign);
+                        }
+                    }
+                }
+                else if ((by == 'M' || by == 'S' || by == 'A' || by == 'I' || by == 'C') && !binary) // msg clk sta air id sel
+                {
+                    string line = ((char)by) +ReadLine(st1);
+                    //Console.WriteLine("ADSB: " +  line);
+                    if (line.StartsWith("MSG"))
+                    {
+                        string[] strArray = line.Split(new char[] { ',' });
+
+                        if (strArray[1] == "3") // airborne pos
+                        {
+                            String session_id = strArray[2];// String. Database session record number. 
+                            String aircraft_id = strArray[3];// String. Database aircraft record number. 
+                            String hex_ident = strArray[4];//String. 24-bit ICACO ID, in hex. 
+                            String flight_id = strArray[5];//String. Database flight record number. 
+                            String generated_date = strArray[6];// String. Date the message was generated. 
+                            String generated_time = strArray[7];//String. Time the message was generated. 
+                            String logged_date = strArray[8];//String. Date the message was logged. 
+                            String logged_time = strArray[9];//String. Time the message was logged. 
+                            String callsign = strArray[10];//String. Eight character flight ID or callsign. 
+                            int altitude = 0;
+                            try
+                            {
+                                // H = HAE
+                                altitude = (int)double.Parse(strArray[11].TrimEnd('H','h'), CultureInfo.InvariantCulture);// Integer. Mode C Altitude relative to 1013 mb (29.92" Hg). 
+                                altitude = (int)((double)altitude * FEET_TO_METERS);
+                            }
+                            catch { }
+                           
+                            double lat = 0;
+                            try
+                            {
+                                lat = double.Parse(strArray[14], CultureInfo.InvariantCulture);//Float. Latitude. 
+                            }
+                            catch { }
+                            double lon = 0;
+                            try
+                            {
+                                lon = double.Parse(strArray[15], CultureInfo.InvariantCulture);//Float. Longitude 
+                            }
+                            catch { }
+                            int vspeed = 0;
+                            try
+                            {
+                                vspeed = (int)(int.Parse(strArray[16]) * FTM_TO_CMS);
+                            }
+                            catch { }
+
+                            ushort squawk = 0;
+                            try
+                            {
+                                squawk = Convert.ToUInt16(strArray[17], 16); // Convert the hex value back to a raw uint16
+                            }
+                            catch { }
+
+                            ushort squawk = 0;
+                            try
+                            {
+                                squawk = ushort.Parse(strArray[17]); // Squawk transponder code
+                            }
+                            catch { }
+
+                            bool is_on_ground = strArray[21] != "0";//Boolean. Flag to indicate ground squat switch is active. 
+
+                            if (Planes[hex_ident] == null)
+                                Planes[hex_ident] = new Plane();
+
+                            Plane plane = ((Plane)Planes[hex_ident]);
+
+                            if (lat == 0 && lon == 0)
+                                continue;
+
+                            if (UpdatePlanePosition != null && plane != null)
+                            {
+                                double METERS_PER_FOOT = 3.28;
+                                PointLatLngAltHdg plln = new PointLatLngAltHdg(lat, lon, altitude / METERS_PER_FOOT, (float)plane.heading, plane.ground_speed, hex_ident, DateTime.Now)
+                                {
+                                    CallSign = plane.CallSign,
+                                    Squawk = squawk
+                                };
+                                UpdatePlanePosition(null, plln);
+                            }
+                        }
+                        else if (strArray[1] == "4")
+                        {
+                            String session_id = strArray[2];// String. Database session record number. 
+                            String aircraft_id = strArray[3];// String. Database aircraft record number. 
+                            String hex_ident = strArray[4];//String. 24-bit ICACO ID, in hex. 
+                            String flight_id = strArray[5];//String. Database flight record number. 
+                            String generated_date = strArray[6];// String. Date the message was generated. 
+                            String generated_time = strArray[7];//String. Time the message was generated. 
+                            String logged_date = strArray[8];//String. Date the message was logged. 
+                            String logged_time = strArray[9];//String. Time the message was logged. 
+
+                            if (Planes[hex_ident] == null)
+                                Planes[hex_ident] = new Plane();
+
+                            try
+                            {
+                                int ground_speed = (int)double.Parse(strArray[12], CultureInfo.InvariantCulture);// Integer. Speed over ground. 
+
+                                ((Plane)Planes[hex_ident]).ground_speed = (int)((double)ground_speed * KNOTS_TO_CMS); // knots -> cm/s
+                            }
+                            catch { }
+                            try
+                            {
+                                ((Plane)Planes[hex_ident]).heading = (int)double.Parse(strArray[13], CultureInfo.InvariantCulture);//Integer degrees, 0 = N. Ground track angle. 
+                            }
+                            catch { }
+
+                        }
+                        else if (strArray[1] == "1" || strArray[1] == "5" || strArray[1] == "6")
+                        {
+                            String session_id = strArray[2];// String. Database session record number. 
+                            String aircraft_id = strArray[3];// String. Database aircraft record number. 
+                            String hex_ident = strArray[4];//String. 24-bit ICACO ID, in hex. 
+                            String flight_id = strArray[5];//String. Database flight record number. 
+                            String generated_date = strArray[6];// String. Date the message was generated. 
+                            String generated_time = strArray[7];//String. Time the message was generated. 
+                            String logged_date = strArray[8];//String. Date the message was logged. 
+                            String logged_time = strArray[9];//String. Time the message was logged. 
+                            String callsign = strArray[10];//String. Eight character flight ID or callsign. 
+
+                            if (Planes[hex_ident] == null)
+                                Planes[hex_ident] = new Plane();
+                            
+                            ((Plane)Planes[hex_ident]).CallSign = callsign;
+                        }
+                    }
+                    else
+                    {
+                        log.Info(line);
+
+                    }
+                }
+                else if (by == 0x1a)
+                {
+                    avr = false;
+
+                    byte[] buffer = new byte[24];
+                    buffer[0] = (byte)by;
+
+                    int type = st1.ReadByte();
+                    buffer[1] = (byte)type;
+                    st1.Read(buffer, 2, 7);
+
+                    switch (type)
+                    {
+                        case '1': // mode-ac
+                            // 2 bytes
+                            st1.Read(buffer, 9, 2);
+                            //log.Info("1");
+                            break;
+                        case '2': // mode-s short
+                            st1.Read(buffer, 9, 7);
+                            //log.Info("2");
+                            break;
+                        case '3': // mode-s long
+                            st1.Read(buffer, 9, 14);
+                            //log.Info("3");
+                            Plane plane = ReadMessage(buffer);
+                            if (plane != null)
+                            {
+                                binary = true;
+                                PointLatLngAltHdg plla = new PointLatLngAltHdg(plane.plla());
+                                if (plla == null)
+                                    break;
+                                if (plla.Lat == 0 && plla.Lng == 0)
+                                    continue;
+                                plla.Heading = (float)plane.heading;
+                                if (plane.CallSign != null) plla.CallSign = plane.CallSign;
+                                plla.Speed = plane.ground_speed;
+                                if (UpdatePlanePosition != null && plla != null)
+                                    UpdatePlanePosition(this, plla);
+                                //Console.WriteLine(plane.pllalocal(plane.llaeven));
+                                //Console.WriteLine(plla);
+                            }
+                            break;
+                        default:
+                            break;
+                    }
+                }
+                else
+                {
+                    log.Info("bad sync 0x" + by.ToString("X2") + " " + (char)by);
+                }
+            }
+        }
+
+        private static string ReadLine(Stream st1)
+        {
+            string answer = "";
+            char let;
+            do
+            {
+                let = (char)st1.ReadByte();
+                answer += let;
+            } while (let != '\n');
+
+            return answer;
+        }
+
+        /// <summary>
+        /// Beast Binary data Format
+        /// </summary>
+        /// <param name="data"></param>
+        /// <returns></returns>
+        public static Plane ReadMessage(byte[] data)
+        {
+            /*Beast binary data format
+<0x1a> <"1">  6 byte MLAT, 1 byte signal level, 2 byte Mode-AC
+<0x1a> <"2">  6 byte MLAT, 1 byte signal level, 7 byte Mode-S short frame
+<0x1a> <"3">  6 byte MLAT, 1 byte signal level, 14 byte Mode-S long frame
+             */
+
+            if (data[0] != 0x1a || data.Length < 0x17)
+                return null;
+
+            if (data[1] == '3')
+            {
+                StringBuilder sb = new StringBuilder();
+
+                for (int a = 0; a < 14; a++)
+                {
+                    sb.Append(data[9 + a].ToString("X2"));
+                }
+
+                return ReadMessage("*"+sb);
+            }
+
+            return null;
+        }
+
+        /// <summary>
+        /// AVR ASCii Format Input
+        /// </summary>
+        /// <param name="avrline"></param>
+        /// <returns></returns>
+        public static Plane ReadMessage(string avrline)
+        {
+            if (!avrline.StartsWith("*"))
+                return null;
+
+            log.Debug(avrline);
+
+            avrline = avrline.Trim().TrimEnd(';');
+
+            ModeSMessage adsbmess = new ModeSMessage();
+
+            byte[] data = ConvertHexStringToByteArray(avrline.TrimStart('*'));
+
+            if (data.Length < 13)
+                return null;
+
+            adsbmess.DF = (byte)(data[0] >> 3); // 5
+            adsbmess.CA = (byte)(data[0] & 7); // 3
+            // aircraft icao
+            adsbmess.AA = (uint)((data[1] << 16) + (data[2] << 8) +(data[3])); // 24
+
+            Array.Copy(data, 4, adsbmess.adsbdata, 0, 7); // 56 bytes
+
+            // paraity
+            adsbmess.PI = (uint)((data[11] << 16) + (data[12] << 8) + (data[13])); // 24
+
+            adsbmess.recvtime = DateTime.Now;
+
+            // check parity
+            Crc32ModeS crc = new Crc32ModeS();
+            byte[] pidata = crc.ComputeChecksumBytes(data, 0, data.Length - 3, false);
+
+            if (adsbmess.PI != ((pidata[0] << 16) + (pidata[1] << 8) + pidata[2]))
+            {
+                Console.WriteLine("Parity Fail");
+                return null;
+            }
+
+            // create the plane id 
+            string planeid = adsbmess.AA.ToString("X5");
+            if (!Planes.ContainsKey(planeid))
+                Planes[planeid] = new Plane() { ID = planeid };
+
+            if (adsbmess.DF == 17 && 
+                (adsbmess.TypeCode >= 9 && adsbmess.TypeCode <= 18)
+               || (adsbmess.TypeCode >= 0x14 && adsbmess.TypeCode <= 0x16)
+                ) // airbornepos
+            {
+                // odd
+                if (adsbmess.Fcprformat)
+                {
+                    ((Plane)Planes[adsbmess.AA.ToString("X5")]).llaodd  = adsbmess;
+
+                    //Console.WriteLine("adsb " + planeid + " type " + adsbmess.DF + " odd");
+                }
+                else // even
+                {
+                    ((Plane)Planes[adsbmess.AA.ToString("X5")]).llaeven = adsbmess;
+
+                    //Console.WriteLine("adsb " + planeid + " type " + adsbmess.DF + " even");
+                }
+            }
+            else if (adsbmess.DF == 17 && adsbmess.TypeCode >= 1 && adsbmess.TypeCode <= 4) // ident
+            {
+                StringBuilder builder = new StringBuilder();
+
+                int count = 8;
+                for (int i = 0; i < count; i++)
+                {
+                    char ch = '\0';
+                    byte[] char1 = adsbmess.getbits(adsbmess.adsbdata, 7 + i * 6, 6);
+
+                    byte num2 = char1[0];
+
+                    if ((num2 > 0) && (num2 < 0x1b))
+                    {
+                        ch = (char)(0x41 + (num2 - 1));
+                    }
+                    else if (num2 == 0x20)
+                    {
+                        ch = ' ';
+                    }
+                    else if ((num2 > 0x2f) && (num2 < 0x3a))
+                    {
+                        ch = (char)(0x30 + (num2 - 0x30));
+                    }
+                    if (ch != '\0')
+                    {
+                        builder.Append(ch);
+                    }
+                }
+
+                adsbmess.Ident = builder.ToString();
+
+                ((Plane)Planes[adsbmess.AA.ToString("X5")]).CallSign = adsbmess.Ident;
+                
+                //Console.WriteLine("Ident " + builder.ToString());
+            } 
+            else if (adsbmess.DF == 17 && adsbmess.TypeCode == 0x13) // velocity
+            {
+                int subtype = adsbmess.adsbdata[0] & 7;
+                int accuracy = (adsbmess.adsbdata[1] >> 3) & 15;
+
+                switch (subtype)
+                {
+                    case 3:
+                    case 4:
+                        bool headingstatus = ((adsbmess.adsbdata[1] >> 2) & 1) > 0;
+                        if (headingstatus)
+                        {
+                            ushort head = (ushort)(((adsbmess.adsbdata[1] & 3) << 8) + adsbmess.adsbdata[2]);
+                            double heading = head * 0.3515625;
+                            ((Plane)Planes[adsbmess.AA.ToString("X5")]).heading = heading;
+                        }
+                        break;
+                    case 1:
+                    case 2:
+                    default:
+                        bool westvel = ((adsbmess.adsbdata[1] >> 2) & 1) > 0;
+
+                        int ewvel = (int)(((adsbmess.adsbdata[1] & 3) << 8) + adsbmess.adsbdata[2]);
+
+                        bool southvel = ((adsbmess.adsbdata[3] >> 7) & 1) > 0;
+
+                        int nsvel = (int)(((adsbmess.adsbdata[3] & 127) << 3) + (adsbmess.adsbdata[4] >> 5));
+
+                        if (westvel)
+                            ewvel *= -1;
+
+                        if (southvel)
+                            nsvel *= -1;
+
+                        double cog = (Math.Atan2(ewvel, nsvel) * (180 / Math.PI));
+                        double _gs = Math.Sqrt(ewvel * ewvel + nsvel * nsvel) ;
+
+                        Console.WriteLine("vel " + ewvel + " " + nsvel + " " + cog + " gs " + _gs);
+
+                        ((Plane)Planes[adsbmess.AA.ToString("X5")]).heading = (cog + 360) % 360;
+                        ((Plane)Planes[adsbmess.AA.ToString("X5")]).ground_speed = (int)(_gs * KNOTS_TO_CMS);
+
+                        break;
+                }
+            }
+            else
+            {
+                Console.WriteLine("No processing type 0x" + adsbmess.TypeCode.ToString("X2") + " DF " + adsbmess.DF);
+            }
+
+            return ((Plane)Planes[adsbmess.AA.ToString("X5")]);
+        }
+
+        public static byte[] ConvertHexStringToByteArray(string hexString)
+        {
+            if (hexString.Length % 2 != 0)
+            {
+                throw new ArgumentException(String.Format(CultureInfo.InvariantCulture, "The binary key cannot have an odd number of digits: {0}", hexString));
+            }
+
+            byte[] HexAsBytes = new byte[hexString.Length / 2];
+            for (int index = 0; index < HexAsBytes.Length; index++)
+            {
+                string byteValue = hexString.Substring(index * 2, 2);
+                HexAsBytes[index] = byte.Parse(byteValue, NumberStyles.HexNumber, CultureInfo.InvariantCulture);
+            }
+
+            return HexAsBytes;
+        }
+
+        public class PointLatLngAltHdg : PointLatLngAlt
+        {
+            public PointLatLngAltHdg(PointLatLngAlt plla)
+            {
+                this.Lat = plla.Lat;
+                this.Lng = plla.Lng;
+                this.Alt = plla.Alt;
+                this.Heading = -1;
+                this.Tag = plla.Tag;
+            }
+
+            public PointLatLngAltHdg(double lat, double lng, double alt, float heading, double speed, string tag, DateTime time)
+            {
+                this.Lat = lat;
+                this.Lng = lng;
+                this.Alt = alt;
+                this.Heading = heading;
+                this.Tag = tag;
+                this.Time = time;
+                this.Speed = speed;
+            }
+
+            /// <summary>
+            /// Heading in degrees, 0 = north
+            /// </summary>
+            public float Heading { get; set; }
+
+            public MAVLink.MAV_COLLISION_THREAT_LEVEL ThreatLevel { get; set; }
+
+            public DateTime Time { get; set; }
+
+            public bool DisplayICAO { get; set; }
+
+            public string CallSign { get; set; } = "";
+
+            public ushort Squawk { get; set; }
+
+            /// <summary>
+            /// Horizontal ground speed in cm/s
+            /// </summary>
+            public double Speed { get; set; }
+            /// <summary>
+            /// Vertical speed in cm/s, positive = ascent
+            /// </summary>
+            public double VerticalSpeed { get; set; }
+            public object Raw { get; set; }
+            public object Source { get; set; }
+        }
+    }
+}