--- conflicted
+++ resolved
@@ -1376,13 +1376,8 @@
                 board == BoardDetect.boards.px4v3 || board == BoardDetect.boards.px4v4 ||
                 board == BoardDetect.boards.px4v4pro || board == BoardDetect.boards.fmuv5 ||
                 board == BoardDetect.boards.revomini || board == BoardDetect.boards.mindpxv2 ||
-<<<<<<< HEAD
-                board == BoardDetect.boards.minipix || board == BoardDetect.boards.nxpfmuk66 ||
-                board == BoardDetect.boards.chbootloader)
-=======
                 board == BoardDetect.boards.minipix || board == BoardDetect.boards.chbootloader ||
-                board == BoardDetect.boards.pass)
->>>>>>> cc129408
+                board == BoardDetect.boards.pass || board == BoardDetect.boards.nxpfmuk66)
             {
                 try
                 {
