﻿using System;
using System.Reflection;
using System.Management;
using System.Text.RegularExpressions;
using System.Windows.Forms;
using System.Threading;
using log4net;
using MissionPlanner.Comms;
using px4uploader;

namespace MissionPlanner.Utilities
{
    public class BoardDetect
    {
        private static readonly ILog log = LogManager.GetLogger(MethodBase.GetCurrentMethod().DeclaringType);

        public enum boards
        {
            none = 0,
            b1280, // apm1
            b2560, // apm1
            b2560v2, // apm 2+
            px4, // px3
            px4rl,
            px4v2, // pixhawk
            px4v3, // cube/pixhawk with 2mb flash
            px4v4, // pixracer
            px4v4pro, // Pixhawk 3 Pro
            fmuv5, // PixHackV5 and Pixhawk4
            vrbrainv40,
            vrbrainv45,
            vrbrainv50,
            vrbrainv51,
            vrbrainv52,
            vrbrainv54,
            vrcorev10,
            vrubrainv51,
            vrubrainv52,
            bebop2,
            disco,
            solo,
            revomini,
            mindpxv2,
            minipix,
            chbootloader,
<<<<<<< HEAD
            nxpfmuk66
=======
            pass
>>>>>>> cc129408
        }

        public static string chbootloader = "";
   
        /// <summary>
        /// Detect board version
        /// </summary>
        /// <param name="port"></param>
        /// <returns> boards enum value</returns>
        public static boards DetectBoard(string port)
        {
            SerialPort serialPort = new SerialPort();
            serialPort.PortName = port;

            if (!MainV2.MONO)
            {
                try
                {
                    // check the device reported productname
                    var ports = Win32DeviceMgmt.GetAllCOMPorts();

                    foreach (var item in ports)
                    {
                        log.InfoFormat("{0}: {1} - {2}", item.name, item.description, item.board);

                        //if (port.ToLower() == item.name.ToLower())
                        {
                            //USB\VID_0483&PID_DF11   -- stm32 bootloader
                            //USB\VID_1209&PID_5740   -- ardupilot chibios

                            // new style bootloader
                            if (item.hardwareid.StartsWith(@"USB\VID_0483&PID_5740") ||
								Regex.IsMatch(item.hardwareid,"VID_2DAE") ||
                                Regex.IsMatch(item.hardwareid, "VID_3162") ||
                                item.hardwareid.StartsWith(@"USB\VID_1209&PID_5740"))
                            {
                                if (item.board == "fmuv2" || item.board.ToLower() == "fmuv2-bl")
                                {
                                    log.Info("is a fmuv2");
                                    return boards.px4v2;
                                }
                                if (item.board == "fmuv3" || item.board.ToLower() == "fmuv3-bl")
                                {
                                    log.Info("is a fmuv3");
                                    return boards.px4v3;
                                }
                                if (item.board == "fmuv4" || item.board.ToLower() == "fmuv4-bl")
                                {
                                    log.Info("is a fmuv4");
                                    return boards.px4v4;
                                }
                                if (item.board == "fmuv5" || item.board.ToLower() == "fmuv5-bl")
                                {
                                    log.Info("is a fmuv5");
                                }
                                if (item.board == "revo-mini" || item.board.ToLower() == "revo-mini-bl")
                                {
                                    log.Info("is a revo-mini");
                                    //return boards.revomini;
                                }
                                if (item.board == "mini-pix" || item.board.ToLower() == "mini-pix-bl")
                                {
                                    log.Info("is a mini-pix");
                                    //return boards.minipix;
                                }
                                if (item.board == "mindpx-v2" || item.board.ToLower() == "mindpx-v2-bl")
                                {
                                    log.Info("is a mindpx-v2");
                                    //return boards.mindpxv2;
                                }

                                chbootloader = item.board.Replace("-bl", "").Replace("-Bl", "").Replace("-BL", "");
                                return boards.chbootloader;
                            }

                            // old style bootloader

                            if (item.board == "PX4 FMU v5.x")
                            {//USB\VID_26AC&PID_0032\0
                                log.Info("is a PX4 FMU v5.x (fmuv5)");
                                return boards.fmuv5;
                            }

                            if (item.board == "PX4 FMU v4.x")
                            {
                                log.Info("is a px4v4 pixracer");
                                return boards.px4v4;
                            }

                            if (item.board == "PX4 FMU v2.x")
                            {
                                CustomMessageBox.Show(Strings.PleaseUnplugTheBoardAnd);

                                DateTime DEADLINE = DateTime.Now.AddSeconds(30);

                                while (DateTime.Now < DEADLINE)
                                {
                                    string[] allports = SerialPort.GetPortNames();

                                    foreach (string port1 in allports)
                                    {
                                        log.Info(DateTime.Now.Millisecond + " Trying Port " + port1);
                                        try
                                        {
                                            using (var up = new Uploader(port1, 115200))
                                            {
                                                up.identify();
                                                Console.WriteLine(
                                                    "Found board type {0} boardrev {1} bl rev {2} fwmax {3} on {4}",
                                                    up.board_type,
                                                    up.board_rev, up.bl_rev, up.fw_maxsize, port1);

                                                if (up.fw_maxsize == 2080768 && up.board_type == 9 && up.bl_rev >= 5)
                                                {
                                                    log.Info("is a px4v3");
                                                    return boards.px4v3;
                                                }
                                                else
                                                {
                                                    log.Info("is a px4v2");
                                                    return boards.px4v2;
                                                }
                                            }
                                        }
                                        catch (Exception ex)
                                        {
                                            log.Error(ex);
                                        }
                                    }
                                }

                                log.Info("Failed to detect px4 board type");
                                return boards.none;
                            }
                        }
                    }
                } catch (Exception ex) { log.Error(ex); }

                ObjectQuery query = new ObjectQuery("SELECT * FROM Win32_SerialPort"); // Win32_USBControllerDevice
                ManagementObjectSearcher searcher = new ManagementObjectSearcher(query);
                foreach (ManagementObject obj2 in searcher.Get())
                {
                    log.InfoFormat("-----------------------------------");
                    log.InfoFormat("Win32_USBDevice instance");
                    log.InfoFormat("-----------------------------------");
   
                    foreach (var item in obj2.Properties)
                    {
                        log.InfoFormat("{0}: {1}", item.Name, item.Value);
                    }


                    // check vid and pid
                    if (obj2.Properties["PNPDeviceID"].Value.ToString().Contains(@"USB\VID_2341&PID_0010"))
                    {
                        // check port name as well
                        if (obj2.Properties["Name"].Value.ToString().ToUpper().Contains(serialPort.PortName.ToUpper()))
                        {
                            log.Info("is a 2560-2");
                            return boards.b2560v2;
                        }
                    }

                    if (obj2.Properties["PNPDeviceID"].Value.ToString().Contains(@"USB\VID_26AC&PID_0010"))
                    {
                        // check port name as well
                        //if (obj2.Properties["Name"].Value.ToString().ToUpper().Contains(serialPort.PortName.ToUpper()))
                        {
                            log.Info("is a px4");
                            return boards.px4;
                        }
                    }

                    if (obj2.Properties["PNPDeviceID"].Value.ToString().Contains(@"USB\VID_26AC&PID_0032"))
                    {
                        // check port name as well
                        //if (obj2.Properties["Name"].Value.ToString().ToUpper().Contains(serialPort.PortName.ToUpper()))
                        {
                            log.Info("is a CUAVv5");
							chbootloader = "CUAVv5";
                            return boards.chbootloader;
                        }
                    }

                    // chibios or normal px4
                    if (obj2.Properties["PNPDeviceID"].Value.ToString().Contains(@"USB\VID_0483&PID_5740") || 
                        obj2.Properties["PNPDeviceID"].Value.ToString().Contains(@"USB\VID_26AC&PID_0011") ||
                        obj2.Properties["PNPDeviceID"].Value.ToString().Contains(@"USB\VID_1209&PID_5740"))
                    {
                        CustomMessageBox.Show(Strings.PleaseUnplugTheBoardAnd);

                        DateTime DEADLINE = DateTime.Now.AddSeconds(30);

                        while (DateTime.Now < DEADLINE)
                        {
                            string[] allports = SerialPort.GetPortNames();

                            foreach (string port1 in allports)
                            {
                                log.Info(DateTime.Now.Millisecond + " Trying Port " + port1);
                                try
                                {
                                    using (var up = new Uploader(port1, 115200))
                                    {
                                        up.identify();
                                        Console.WriteLine(
                                            "Found board type {0} boardrev {1} bl rev {2} fwmax {3} on {4}",
                                            up.board_type,
                                            up.board_rev, up.bl_rev, up.fw_maxsize, port1);

                                        if (up.fw_maxsize == 2080768 && up.board_type == 9 && up.bl_rev >= 5)
                                        {
                                            log.Info("is a px4v3");
                                            return boards.px4v3;
                                        }
                                        else if (up.fw_maxsize == 2080768 && up.board_type == 50 && up.bl_rev >= 5)
                                        {
                                            log.Info("is a fmuv5");
                                            return boards.fmuv5;
                                        }
                                        else
                                        {
                                            log.Info("is a px4v2");
                                            return boards.px4v2;
                                        }
                                    }
                                }
                                catch (Exception ex)
                                {
                                    log.Error(ex);
                                }
                            }
                        }

                        log.Info("Failed to detect px4 board type");
                        return boards.none;
                    }

                    if (obj2.Properties["PNPDeviceID"].Value.ToString().Contains(@"USB\VID_26AC&PID_0021"))
                    {
                        log.Info("is a px4v3 X2.1");
                        return boards.px4v3;
                    }

                    if (obj2.Properties["PNPDeviceID"].Value.ToString().Contains(@"USB\VID_26AC&PID_0012"))
                    {
                        log.Info("is a px4v4 pixracer");
                        return boards.px4v4;
                    }

                    if (obj2.Properties["PNPDeviceID"].Value.ToString().Contains(@"USB\VID_26AC&PID_0013"))
                    {
                        log.Info("is a px4v4pro pixhawk 3 pro");
                        return boards.px4v4pro;
                    }

                    if (obj2.Properties["PNPDeviceID"].Value.ToString().Contains(@"USB\VID_26AC&PID_0001"))
                    {
                        log.Info("is a px4v2 bootloader");
                        return boards.px4v2;
                    }

                    if (obj2.Properties["PNPDeviceID"].Value.ToString().Contains(@"USB\VID_26AC&PID_0016"))
                    {
                        return boards.px4rl;
                    }

                    //|| obj2.Properties["PNPDeviceID"].Value.ToString().Contains(@"USB\VID_26AC&PID_0012") || obj2.Properties["PNPDeviceID"].Value.ToString().Contains(@"USB\VID_26AC&PID_0013") || obj2.Properties["PNPDeviceID"].Value.ToString().Contains(@"USB\VID_26AC&PID_0014") || obj2.Properties["PNPDeviceID"].Value.ToString().Contains(@"USB\VID_26AC&PID_0015") || obj2.Properties["PNPDeviceID"].Value.ToString().Contains(@"USB\VID_26AC&PID_0016")

                    if (obj2.Properties["PNPDeviceID"].Value.ToString().Contains(@"USB\VID_27AC&PID_1140"))
                    {
                        log.Info("is a vrbrain 4.0 bootloader");
                        return boards.vrbrainv40;
                    }

                    if (obj2.Properties["PNPDeviceID"].Value.ToString().Contains(@"USB\VID_27AC&PID_1145"))
                    {
                        log.Info("is a vrbrain 4.5 bootloader");
                        return boards.vrbrainv45;
                    }

                    if (obj2.Properties["PNPDeviceID"].Value.ToString().Contains(@"USB\VID_27AC&PID_1150"))
                    {
                        log.Info("is a vrbrain 5.0 bootloader");
                        return boards.vrbrainv50;
                    }

                    if (obj2.Properties["PNPDeviceID"].Value.ToString().Contains(@"USB\VID_27AC&PID_1151"))
                    {
                        log.Info("is a vrbrain 5.1 bootloader");
                        return boards.vrbrainv51;
                    }

                    if (obj2.Properties["PNPDeviceID"].Value.ToString().Contains(@"USB\VID_27AC&PID_1152"))
                    {
                        log.Info("is a vrbrain 5.2 bootloader");
                        return boards.vrbrainv52;
                    }

                    if (obj2.Properties["PNPDeviceID"].Value.ToString().Contains(@"USB\VID_27AC&PID_1154"))
                    {
                        log.Info("is a vrbrain 5.4 bootloader");
                        return boards.vrbrainv54;
                    }

                    if (obj2.Properties["PNPDeviceID"].Value.ToString().Contains(@"USB\VID_27AC&PID_1910"))
                    {
                        log.Info("is a vrbrain core 1.0 bootloader");
                        return boards.vrcorev10;
                    }

                    if (obj2.Properties["PNPDeviceID"].Value.ToString().Contains(@"USB\VID_27AC&PID_1351"))
                    {
                        log.Info("is a vrubrain 5.1 bootloader");
                        return boards.vrubrainv51;
                    }

                    if (obj2.Properties["PNPDeviceID"].Value.ToString().Contains(@"USB\VID_27AC&PID_1352"))
                    {
                        log.Info("is a vrubrain 5.2 bootloader");
                        return boards.vrubrainv52;
                    }

                    if (obj2.Properties["PNPDeviceID"].Value.ToString().Contains(@"USB\VID_1FC9&PID_001C"))
                    {
                        log.Info("is a NXP RDDRONE-FMUK66");
                        return boards.nxpfmuk66;
                    }
                }
            }
            else
            {
                // if its mono
                if ((int)DialogResult.Yes == CustomMessageBox.Show("Is this a APM 2+?", "APM 2+", MessageBoxButtons.YesNo))
                {
                    return boards.b2560v2;
                }
                else
                {
                    if ((int)DialogResult.Yes ==
                        CustomMessageBox.Show("Is this a CUBE/PX4/PIXHAWK/PIXRACER?", "PX4/PIXHAWK", MessageBoxButtons.YesNo))
                    {
                        if ((int)DialogResult.Yes ==
                            CustomMessageBox.Show("Is this a PIXRACER?", "PIXRACER", MessageBoxButtons.YesNo))
                        {
                            return boards.px4v4;
                        }
                        if ((int)DialogResult.Yes ==
                            CustomMessageBox.Show("Is this a CUBE?", "CUBE", MessageBoxButtons.YesNo))
                        {
                            return boards.px4v3;
                        }
                        if ((int)DialogResult.Yes ==
                            CustomMessageBox.Show("Is this a PIXHAWK?", "PIXHAWK", MessageBoxButtons.YesNo))
                        {
                            return boards.px4v2;
                        }
                        return boards.px4;
                    }
                    else
                    {
                        return boards.b2560;
                    }
                }
            }

            if ((int)DialogResult.Yes == CustomMessageBox.Show("Is this a Linux board?", "Linux", MessageBoxButtons.YesNo))
            {
                if ((int)DialogResult.Yes == CustomMessageBox.Show("Is this Bebop2?", "Bebop2", MessageBoxButtons.YesNo))
                {
                    return boards.bebop2;
                }

                if ((int)DialogResult.Yes == CustomMessageBox.Show("Is this Disco?", "Disco", MessageBoxButtons.YesNo))
                {
                    return boards.disco;
                }
            }

            if (serialPort.IsOpen)
                serialPort.Close();

            serialPort.DtrEnable = true;
            serialPort.BaudRate = 57600;
            serialPort.Open();

            Thread.Sleep(100);

            int a = 0;
            while (a < 20) // 20 * 50 = 1 sec
            {
                //Console.WriteLine("write " + DateTime.Now.Millisecond);
                serialPort.DiscardInBuffer();
                serialPort.Write(new byte[] {(byte) '0', (byte) ' '}, 0, 2);
                a++;
                Thread.Sleep(50);

                //Console.WriteLine("btr {0}", serialPort.BytesToRead);
                if (serialPort.BytesToRead >= 2)
                {
                    byte b1 = (byte) serialPort.ReadByte();
                    byte b2 = (byte) serialPort.ReadByte();
                    if (b1 == 0x14 && b2 == 0x10)
                    {
                        serialPort.Close();
                        log.Info("is a 1280");
                        return boards.b1280;
                    }
                }
            }

            if (serialPort.IsOpen)
                serialPort.Close();

            log.Warn("Not a 1280");

            Thread.Sleep(500);

            serialPort.DtrEnable = true;
            serialPort.BaudRate = 115200;
            serialPort.Open();

            Thread.Sleep(100);

            a = 0;
            while (a < 4)
            {
                byte[] temp = new byte[] {0x6, 0, 0, 0, 0};
                temp = BoardDetect.genstkv2packet(serialPort, temp);
                a++;
                Thread.Sleep(50);

                try
                {
                    if (temp[0] == 6 && temp[1] == 0 && temp.Length == 2)
                    {
                        serialPort.Close();
                        //HKEY_LOCAL_MACHINE\SYSTEM\CurrentControlSet\Enum\USB\VID_2341&PID_0010\640333439373519060F0\Device Parameters
                        if (!MainV2.MONO &&
                            !Thread.CurrentThread.CurrentCulture.IsChildOf(CultureInfoEx.GetCultureInfo("zh-Hans")))
                        {
                            ObjectQuery query = new ObjectQuery("SELECT * FROM Win32_SerialPort");
                                // Win32_USBControllerDevice
                            ManagementObjectSearcher searcher = new ManagementObjectSearcher(query);
                            foreach (ManagementObject obj2 in searcher.Get())
                            {
                                //Console.WriteLine("Dependant : " + obj2["Dependent"]);

                                // all apm 1-1.4 use a ftdi on the imu board.

                                /*    obj2.Properties.ForEach(x =>
                                {
                                    try
                                    {
                                        log.Info(((PropertyData)x).Name.ToString() + " = " + ((PropertyData)x).Value.ToString());
                                    }
                                    catch { }
                                });
                                */
                                // check vid and pid
                                if (obj2.Properties["PNPDeviceID"].Value.ToString().Contains(@"USB\VID_2341&PID_0010"))
                                {
                                    // check port name as well
                                    if (
                                        obj2.Properties["Name"].Value.ToString()
                                            .ToUpper()
                                            .Contains(serialPort.PortName.ToUpper()))
                                    {
                                        log.Info("is a 2560-2");
                                        return boards.b2560v2;
                                    }
                                }
                            }

                            log.Info("is a 2560");
                            return boards.b2560;
                        }
                    }
                }
                catch
                {
                }
            }

            serialPort.Close();
            log.Warn("Not a 2560");

            if ((int)DialogResult.Yes == CustomMessageBox.Show("Is this a APM 2+?", "APM 2+", MessageBoxButtons.YesNo))
            {
                return boards.b2560v2;
            }
            else
            {
                if ((int)DialogResult.Yes ==
                    CustomMessageBox.Show("Is this a PX4/PIXHAWK?", "PX4/PIXHAWK", MessageBoxButtons.YesNo))
                {
                    if ((int)DialogResult.Yes ==
                        CustomMessageBox.Show("Is this a PIXHAWK?", "PIXHAWK", MessageBoxButtons.YesNo))
                    {
                        return boards.px4v2;
                    }
                    return boards.px4;
                }
                else
                {
                    return boards.b2560;
                }
            }
        }

        /// <summary>
        /// STK v2 generate packet
        /// </summary>
        /// <param name="serialPort"></param>
        /// <param name="message"></param>
        /// <returns></returns>
        static byte[] genstkv2packet(SerialPort serialPort, byte[] message)
        {
            byte[] data = new byte[300];
            byte ck = 0;

            data[0] = 0x1b;
            ck ^= data[0];
            data[1] = 0x1;
            ck ^= data[1];
            data[2] = (byte) ((message.Length >> 8) & 0xff);
            ck ^= data[2];
            data[3] = (byte) (message.Length & 0xff);
            ck ^= data[3];
            data[4] = 0xe;
            ck ^= data[4];

            int a = 5;
            foreach (byte let in message)
            {
                data[a] = let;
                ck ^= let;
                a++;
            }
            data[a] = ck;
            a++;

            serialPort.Write(data, 0, a);
            //Console.WriteLine("about to read packet");

            byte[] ret = BoardDetect.readpacket(serialPort);

            //if (ret[1] == 0x0)
            {
                //Console.WriteLine("received OK");
            }

            return ret;
        }

        /// <summary>
        /// 
        /// </summary>
        /// <param name="serialPort"></param>
        /// <returns></returns>
        static byte[] readpacket(SerialPort serialPort)
        {
            byte[] temp = new byte[4000];
            byte[] mes = new byte[2] {0x0, 0xC0}; // fail
            int a = 7;
            int count = 0;

            serialPort.ReadTimeout = 1000;

            while (count < a)
            {
                //Console.WriteLine("count {0} a {1} mes leng {2}",count,a,mes.Length);
                try
                {
                    temp[count] = (byte) serialPort.ReadByte();
                }
                catch
                {
                    break;
                }


                //Console.Write("{1}", temp[0], (char)temp[0]);

                if (temp[0] != 0x1b)
                {
                    count = 0;
                    continue;
                }

                if (count == 3)
                {
                    a = (temp[2] << 8) + temp[3];
                    mes = new byte[a];
                    a += 5;
                }

                if (count >= 5)
                {
                    mes[count - 5] = temp[count];
                }

                count++;
            }

            //Console.WriteLine("read ck");
            try
            {
                temp[count] = (byte) serialPort.ReadByte();
            }
            catch
            {
            }

            count++;

            Array.Resize<byte>(ref temp, count);

            //Console.WriteLine(this.BytesToRead);

            return mes;
        }
    }
}<|MERGE_RESOLUTION|>--- conflicted
+++ resolved
@@ -43,11 +43,8 @@
             mindpxv2,
             minipix,
             chbootloader,
-<<<<<<< HEAD
+            pass,
             nxpfmuk66
-=======
-            pass
->>>>>>> cc129408
         }
 
         public static string chbootloader = "";
